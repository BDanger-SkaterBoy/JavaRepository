import React from 'react'
import Document, { Head, Main, NextScript } from 'next/document'
import { SheetsRegistry, JssProvider, createGenerateId } from 'react-jss'

export default class JssDocument extends Document {
  static async getInitialProps (ctx) {
    const registry = new SheetsRegistry()
<<<<<<< HEAD
    const generateId = createGenerateId()
    const page = ctx.renderPage(App => props => (
      <JssProvider registry={registry} generateId={generateId}>
        <App {...props} />
      </JssProvider>
    ))
=======
    const originalRenderPage = ctx.renderPage
    ctx.renderPage = () =>
      originalRenderPage({
        enhanceApp: App => props => (
          <JssProvider registry={registry}>
            <App {...props} />
          </JssProvider>
        )
      })

    const initialProps = await Document.getInitialProps(ctx)
>>>>>>> 815f2e91

    return {
      ...initialProps,
      registry
    }
  }

  render () {
    return (
      <html>
        <Head>
          <style id='server-side-styles'>
            {this.props.registry.toString()}
          </style>
        </Head>

        <body>
          <Main />
          <NextScript />
        </body>
      </html>
    )
  }
}<|MERGE_RESOLUTION|>--- conflicted
+++ resolved
@@ -5,26 +5,18 @@
 export default class JssDocument extends Document {
   static async getInitialProps (ctx) {
     const registry = new SheetsRegistry()
-<<<<<<< HEAD
     const generateId = createGenerateId()
-    const page = ctx.renderPage(App => props => (
-      <JssProvider registry={registry} generateId={generateId}>
-        <App {...props} />
-      </JssProvider>
-    ))
-=======
     const originalRenderPage = ctx.renderPage
     ctx.renderPage = () =>
       originalRenderPage({
         enhanceApp: App => props => (
-          <JssProvider registry={registry}>
+          <JssProvider registry={registry} generateId={generateId}>
             <App {...props} />
           </JssProvider>
         )
       })
 
     const initialProps = await Document.getInitialProps(ctx)
->>>>>>> 815f2e91
 
     return {
       ...initialProps,
