{
  "private": true,
  "scripts": {
    "prestart": "yarn build:mesh",
    "start": "next dev",
    "prebuild": "yarn build:mesh",
    "build": "next build",
    "start:prod": "next start",
    "build:mesh": "mesh build"
  },
  "dependencies": {
<<<<<<< HEAD
    "@graphql-mesh/cli": "0.82.25",
=======
    "@graphql-mesh/cli": "0.82.35",
>>>>>>> 8c11b46d
    "@graphql-mesh/config": "0.35.1",
    "@graphql-mesh/new-openapi": "0.4.10",
    "@graphql-mesh/runtime": "0.46.16",
    "@graphql-yoga/node": "latest",
    "graphql": "16.3.0",
    "next": "latest",
    "react": "18.0.0",
    "react-dom": "18.0.0"
  },
  "devDependencies": {
    "@types/node": "17.0.24",
    "@types/react": "18.2.8",
    "@types/react-dom": "18.0.1",
    "typescript": "4.6.3"
  }
}<|MERGE_RESOLUTION|>--- conflicted
+++ resolved
@@ -9,11 +9,11 @@
     "build:mesh": "mesh build"
   },
   "dependencies": {
-<<<<<<< HEAD
+<<<<<< snyk-fix-27d2f5359db54f2a7c8753ef3572e1b4
     "@graphql-mesh/cli": "0.82.25",
-=======
+======
     "@graphql-mesh/cli": "0.82.35",
->>>>>>> 8c11b46d
+>>>>>> canary
     "@graphql-mesh/config": "0.35.1",
     "@graphql-mesh/new-openapi": "0.4.10",
     "@graphql-mesh/runtime": "0.46.16",
