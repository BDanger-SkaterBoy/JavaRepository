--- conflicted
+++ resolved
@@ -1,10 +1,5 @@
-<<<<<<< HEAD
-import React, { useState } from 'react'
+import { useState } from 'react'
 import { useDispatch, useSelector } from 'react-redux'
-=======
-import { createAction } from '@reduxjs/toolkit'
-import { useSelector, useDispatch } from 'react-redux'
->>>>>>> 7c68d0c7
 
 import {
   decrement,
