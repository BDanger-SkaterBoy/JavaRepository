--- conflicted
+++ resolved
@@ -7,11 +7,7 @@
     "start": "cross-env NODE_ENV=production node dist/index.js"
   },
   "dependencies": {
-<<<<<<< HEAD
-    "next": "^8.1.1-canary.69",
-=======
     "next": "latest",
->>>>>>> 32080247
     "react": "^16.8.4",
     "react-dom": "^16.8.4"
   },
