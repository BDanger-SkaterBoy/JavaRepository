--- conflicted
+++ resolved
@@ -8,10 +8,6 @@
   "dependencies": {
     "next": "latest",
     "nprogress": "^0.2.0",
-<<<<<<< HEAD
-    "react": "^18.1.0",
-    "react-dom": "^18.1.0"
-=======
     "react": "^18.2.0",
     "react-dom": "^18.2.0"
   },
@@ -20,6 +16,5 @@
     "@types/nprogress": "0.2.0",
     "@types/react": "18.0.17",
     "typescript": "4.7.4"
->>>>>>> a3a20dcb
   }
 }