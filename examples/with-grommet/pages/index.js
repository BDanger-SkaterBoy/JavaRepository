import { Anchor, Box, Heading, Paragraph } from 'grommet'

<<<<<<< HEAD
export default function Home() (
  <Box align="center" margin="large">
    <Heading>Grommet is awesome!</Heading>
    <Paragraph>
      Find out more at{' '}
      <Anchor href="https://v2.grommet.io/">https://v2.grommet.io/</Anchor>
    </Paragraph>
  </Box>
)
=======
export default function Home() {
  return (
    <Box align="center" margin="large">
      <Heading>Grommet is awesome!</Heading>
      <Paragraph>
        Find out more at{' '}
        <Anchor href="https://v2.grommet.io/">https://v2.grommet.io/</Anchor>
      </Paragraph>
    </Box>
  )
}
>>>>>>> d64e2e1c
<|MERGE_RESOLUTION|>--- conflicted
+++ resolved
@@ -1,16 +1,5 @@
 import { Anchor, Box, Heading, Paragraph } from 'grommet'
 
-<<<<<<< HEAD
-export default function Home() (
-  <Box align="center" margin="large">
-    <Heading>Grommet is awesome!</Heading>
-    <Paragraph>
-      Find out more at{' '}
-      <Anchor href="https://v2.grommet.io/">https://v2.grommet.io/</Anchor>
-    </Paragraph>
-  </Box>
-)
-=======
 export default function Home() {
   return (
     <Box align="center" margin="large">
@@ -21,5 +10,4 @@
       </Paragraph>
     </Box>
   )
-}
->>>>>>> d64e2e1c
+}