# With Firebase Authentication

<<<<<<< HEAD
This [example](https://github.com/gladly-team/next-firebase-auth/tree/main/example) and documentation has been moved here: [gladly-team/next-firebase-auth](https://github.com/gladly-team/next-firebase-auth)
=======
This example includes Firebase authentication and serverless [API routes](https://nextjs.org/docs/api-routes/introduction).

## How to use

Execute [`create-next-app`](https://github.com/vercel/next.js/tree/canary/packages/create-next-app) with [Yarn](https://yarnpkg.com/lang/en/docs/cli/create/) or [npx](https://github.com/zkat/npx#readme) to bootstrap the example:

```bash
npx create-next-app --example with-firebase-authentication with-firebase-authentication-app
# or
yarn create next-app --example with-firebase-authentication with-firebase-authentication-app
```

## Configuration

Set up Firebase:

- Create a project at the [Firebase console](https://console.firebase.google.com/).
- Copy the contents of `.env.local.example` into a new file called `.env.local`
- Get your account credentials from the Firebase console at _Project settings > Service accounts_, where you can click on _Generate new private key_ and download the credentials as a json file. It will contain keys such as `project_id`, `client_email` and `private_key`. Set them as environment variables in the `.env.local` file at the root of this project.
- Get your authentication credentials from the Firebase console under _Project settings > General> Your apps_ Add a new web app if you don't already have one. Under _Firebase SDK snippet_ choose _Config_ to get the configuration as JSON. It will include keys like `apiKey` and `authDomain`. Set the appropriate environment variables in the `.env.local` file at the root of this project.
- Go to **Develop**, click on **Realtime Database** and create a database if you don't already have one. Under _data_ get `databaseUrl`(e.g. `https://[dbname].firebaseio.com/`). Set the appropriate environment variables in the `.env.local` file at the root of this project.
- Go to **Develop**, click on **Authentication** and in the **Sign-in method** tab enable authentication for the app.

Install it and run:

```bash
npm install
npm run dev
# or
yarn
yarn dev
```

Deploy it to the cloud with [Vercel](https://vercel.com/import?filter=next.js&utm_source=github&utm_medium=readme&utm_campaign=next-example) ([Documentation](https://nextjs.org/docs/deployment)).

After deploying, copy the deployment URL and navigate to your Firebase project's Authentication tab. Scroll down in the page to "Authorized domains" and add that URL to the list.
>>>>>>> 66a49721
<|MERGE_RESOLUTION|>--- conflicted
+++ resolved
@@ -1,42 +1,3 @@
 # With Firebase Authentication
 
-<<<<<<< HEAD
-This [example](https://github.com/gladly-team/next-firebase-auth/tree/main/example) and documentation has been moved here: [gladly-team/next-firebase-auth](https://github.com/gladly-team/next-firebase-auth)
-=======
-This example includes Firebase authentication and serverless [API routes](https://nextjs.org/docs/api-routes/introduction).
-
-## How to use
-
-Execute [`create-next-app`](https://github.com/vercel/next.js/tree/canary/packages/create-next-app) with [Yarn](https://yarnpkg.com/lang/en/docs/cli/create/) or [npx](https://github.com/zkat/npx#readme) to bootstrap the example:
-
-```bash
-npx create-next-app --example with-firebase-authentication with-firebase-authentication-app
-# or
-yarn create next-app --example with-firebase-authentication with-firebase-authentication-app
-```
-
-## Configuration
-
-Set up Firebase:
-
-- Create a project at the [Firebase console](https://console.firebase.google.com/).
-- Copy the contents of `.env.local.example` into a new file called `.env.local`
-- Get your account credentials from the Firebase console at _Project settings > Service accounts_, where you can click on _Generate new private key_ and download the credentials as a json file. It will contain keys such as `project_id`, `client_email` and `private_key`. Set them as environment variables in the `.env.local` file at the root of this project.
-- Get your authentication credentials from the Firebase console under _Project settings > General> Your apps_ Add a new web app if you don't already have one. Under _Firebase SDK snippet_ choose _Config_ to get the configuration as JSON. It will include keys like `apiKey` and `authDomain`. Set the appropriate environment variables in the `.env.local` file at the root of this project.
-- Go to **Develop**, click on **Realtime Database** and create a database if you don't already have one. Under _data_ get `databaseUrl`(e.g. `https://[dbname].firebaseio.com/`). Set the appropriate environment variables in the `.env.local` file at the root of this project.
-- Go to **Develop**, click on **Authentication** and in the **Sign-in method** tab enable authentication for the app.
-
-Install it and run:
-
-```bash
-npm install
-npm run dev
-# or
-yarn
-yarn dev
-```
-
-Deploy it to the cloud with [Vercel](https://vercel.com/import?filter=next.js&utm_source=github&utm_medium=readme&utm_campaign=next-example) ([Documentation](https://nextjs.org/docs/deployment)).
-
-After deploying, copy the deployment URL and navigate to your Firebase project's Authentication tab. Scroll down in the page to "Authorized domains" and add that URL to the list.
->>>>>>> 66a49721
+This example has been moved here: [gladly-team/next-firebase-auth](https://github.com/gladly-team/next-firebase-auth)