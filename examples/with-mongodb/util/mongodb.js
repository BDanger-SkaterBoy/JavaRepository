import { MongoClient } from 'mongodb'

const { MONGODB_URI, MONGODB_DB } = process.env

if (!MONGODB_URI) {
  throw new Error(
    'Please define the MONGODB_URI environment variable inside .env.local'
  )
}

if (!MONGODB_DB) {
  throw new Error(
    'Please define the MONGODB_DB environment variable inside .env.local'
  )
}

/**
 * Global is used here to maintain a cached connection across hot reloads
 * in development. This prevents connections growing exponentially
 * during API Route usage.
 */
let cached = global.mongo
<<<<<<< HEAD
if (!cached) cached = global.mongo = { conn: null, promise: null }
=======

if (!cached) {
  cached = global.mongo = {}
}
>>>>>>> 47433b62

export async function connectToDatabase() {
  if (cached.conn) {
    return cached.conn
  }

  if (!cached.promise) {
<<<<<<< HEAD
=======
    const conn = {}

>>>>>>> 47433b62
    const opts = {
      useNewUrlParser: true,
      useUnifiedTopology: true,
    }

<<<<<<< HEAD
    cached.promise = MongoClient.connect(MONGODB_URI, opts).then((client) => {
      return {
        client,
        db: client.db(MONGODB_DB),
      }
    })
  }
  cached.conn = await cached.promise
=======
    cached.promise = MongoClient.connect(MONGODB_URI, opts)
      .then((client) => {
        conn.client = client

        return client.db(MONGODB_DB)
      })
      .then((db) => {
        conn.db = db

        cached.conn = conn
      })
  }

  await cached.promise

>>>>>>> 47433b62
  return cached.conn
}<|MERGE_RESOLUTION|>--- conflicted
+++ resolved
@@ -20,14 +20,10 @@
  * during API Route usage.
  */
 let cached = global.mongo
-<<<<<<< HEAD
-if (!cached) cached = global.mongo = { conn: null, promise: null }
-=======
 
 if (!cached) {
-  cached = global.mongo = {}
+  cached = global.mongo = { conn: null, promise: null }
 }
->>>>>>> 47433b62
 
 export async function connectToDatabase() {
   if (cached.conn) {
@@ -35,17 +31,11 @@
   }
 
   if (!cached.promise) {
-<<<<<<< HEAD
-=======
-    const conn = {}
-
->>>>>>> 47433b62
     const opts = {
       useNewUrlParser: true,
       useUnifiedTopology: true,
     }
 
-<<<<<<< HEAD
     cached.promise = MongoClient.connect(MONGODB_URI, opts).then((client) => {
       return {
         client,
@@ -54,22 +44,5 @@
     })
   }
   cached.conn = await cached.promise
-=======
-    cached.promise = MongoClient.connect(MONGODB_URI, opts)
-      .then((client) => {
-        conn.client = client
-
-        return client.db(MONGODB_DB)
-      })
-      .then((db) => {
-        conn.db = db
-
-        cached.conn = conn
-      })
-  }
-
-  await cached.promise
-
->>>>>>> 47433b62
   return cached.conn
 }