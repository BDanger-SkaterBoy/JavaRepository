{
  "name": "with-firebase-hosting",
  "version": "5.0.0",
  "description": "Host Next.js SSR app on Firebase Cloud Functions with Firebase Hosting redirects.",
  "main": "firebaseFunctions.js",
  "scripts": {
    "dev": "next src/",
    "build": "next build src/",
    "start": "next start src/",
    "serve": "npm run build && firebase emulators:start --only functions,hosting",
    "shell": "npm run build && firebase functions:shell",
    "deploy": "firebase deploy --only functions,hosting",
    "logs": "firebase functions:log"
  },
  "dependencies": {
    "firebase-admin": "^8.9.0",
    "firebase-functions": "^3.3.0",
    "next": "^9.3.4",
    "react": "^16.13.1",
    "react-dom": "^16.13.1"
  },
  "devDependencies": {
    "firebase-functions-test": "^0.1.6",
<<<<<<< HEAD
    "firebase-tools": "^8.0.1"
  },
  "license": "MIT"
=======
    "firebase-tools": "^8.6.0"
  }
>>>>>>> 97d8e07f
}<|MERGE_RESOLUTION|>--- conflicted
+++ resolved
@@ -21,12 +21,6 @@
   },
   "devDependencies": {
     "firebase-functions-test": "^0.1.6",
-<<<<<<< HEAD
-    "firebase-tools": "^8.0.1"
-  },
-  "license": "MIT"
-=======
     "firebase-tools": "^8.6.0"
   }
->>>>>>> 97d8e07f
 }