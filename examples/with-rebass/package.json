--- conflicted
+++ resolved
@@ -7,13 +7,8 @@
   },
   "dependencies": {
     "next": "latest",
-<<<<<<< HEAD
-    "react": "^18.1.0",
-    "react-dom": "^18.1.0",
-=======
     "react": "^18.0.0",
     "react-dom": "^18.0.0",
->>>>>>> a3a20dcb
     "rebass": "^4.0.7",
     "styled-components": "^5.3.0"
   },
