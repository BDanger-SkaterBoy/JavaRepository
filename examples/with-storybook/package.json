--- conflicted
+++ resolved
@@ -16,17 +16,10 @@
   },
   "license": "MIT",
   "devDependencies": {
-<<<<<<< HEAD
     "@next/plugin-storybook": "10.0.0",
-    "@storybook/addon-actions": "6.0.5",
-    "@storybook/addon-links": "6.0.5",
-    "@storybook/addons": "6.0.5",
-    "@storybook/react": "6.0.5",
-=======
     "@storybook/addon-essentials": "6.0.26",
     "@storybook/addon-links": "6.0.26",
     "@storybook/react": "6.0.26",
->>>>>>> 23111ca0
     "babel-loader": "^8.0.5"
   }
 }