--- conflicted
+++ resolved
@@ -21,20 +21,12 @@
 export const LoggedIn: Story = {
   play: async ({ canvasElement }) => {
     const canvas = within(canvasElement);
-<<<<<<< HEAD
     const loginButton = canvas.getByRole('button', { name: /Log in/i });
-=======
-    const loginButton = canvas.getByRole("button", { name: /Log in/i });
->>>>>>> 13a3e94c
     await expect(loginButton).toBeInTheDocument();
     await userEvent.click(loginButton);
     await expect(loginButton).not.toBeInTheDocument();
 
-<<<<<<< HEAD
-    const logoutButton = canvas.getByRole('button', { name: /Log out/i });
-=======
     const logoutButton = canvas.getByRole("button", { name: /Log out/i });
->>>>>>> 13a3e94c
     await expect(logoutButton).toBeInTheDocument();
   },
 };