--- conflicted
+++ resolved
@@ -1,9 +1,5 @@
 import Link from 'next/link'
 
 export default () => (
-<<<<<<< HEAD
-  <div>Hello World. <Link href='/about'>About Us</Link></div>
-=======
   <div>Hello World. <Link href='/about'><a>About</a></Link></div>
->>>>>>> e28f80cd
 )