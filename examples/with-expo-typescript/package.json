{
  "name": "with-expo-typescript",
  "version": "1.0.0",
  "main": "node_modules/expo/AppEntry.js",
  "scripts": {
    "dev": "next",
    "build": "next build",
    "start": "expo start",
    "android": "expo start --android",
    "ios": "expo start --ios",
    "web": "next",
    "eject-next": "next-expo customize",
    "eject": "expo eject",
    "type-check": "tsc"
  },
  "dependencies": {
    "expo": "~37.0.3",
    "next": "latest",
    "react": "~16.9.0",
    "react-dom": "~16.9.0",
    "react-native": "https://github.com/expo/react-native/archive/sdk-37.0.1.tar.gz",
    "react-native-web": "~0.11.7"
  },
  "devDependencies": {
    "@babel/core": "^7.8.6",
    "@expo/next-adapter": "2.1.9",
    "@types/node": "14.0.4",
    "@types/react": "16.9.35",
    "@types/react-dom": "16.9.8",
    "@types/react-native": "0.62.10",
    "babel-preset-expo": "~8.1.0",
<<<<<<< HEAD
    "typescript": "3.9.3"
  },
  "license": "MIT"
=======
    "typescript": "4.0"
  }
>>>>>>> 97d8e07f
}<|MERGE_RESOLUTION|>--- conflicted
+++ resolved
@@ -29,12 +29,6 @@
     "@types/react-dom": "16.9.8",
     "@types/react-native": "0.62.10",
     "babel-preset-expo": "~8.1.0",
-<<<<<<< HEAD
-    "typescript": "3.9.3"
-  },
-  "license": "MIT"
-=======
     "typescript": "4.0"
   }
->>>>>>> 97d8e07f
 }