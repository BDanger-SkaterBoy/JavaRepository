--- conflicted
+++ resolved
@@ -51,10 +51,6 @@
       apiDomain: websiteDomain,
       apiBasePath,
     },
-<<<<<<< HEAD
-    recipeList: [EmailPasswordNode.init(), SessionNode.init()],
-    isInServerlessEnv: true
-=======
     recipeList: [
       ThirdPartyEmailPasswordNode.init({
         providers: [
@@ -74,7 +70,7 @@
       }),
       SessionNode.init(),
     ],
->>>>>>> c2c1b965
+    isInServerlessEnv: true
   })
 }
 
