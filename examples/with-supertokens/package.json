--- conflicted
+++ resolved
@@ -7,12 +7,6 @@
   },
   "dependencies": {
     "next": "latest",
-<<<<<<< HEAD
-    "react": "^18.1.0",
-    "react-dom": "^18.1.0",
-    "supertokens-auth-react": "^0.20.2",
-    "supertokens-node": "^9.1.1"
-=======
     "react": "^18.2.0",
     "react-dom": "^18.2.0",
     "supertokens-auth-react": "^0.24.7",
@@ -22,6 +16,5 @@
     "@types/react": "18.0.17",
     "@types/node": "18.7.13",
     "typescript": "^4.8.2"
->>>>>>> a3a20dcb
   }
 }