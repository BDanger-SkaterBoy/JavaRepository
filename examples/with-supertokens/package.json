--- conflicted
+++ resolved
@@ -9,14 +9,9 @@
     "next": "latest",
     "react": "^18.2.0",
     "react-dom": "^18.2.0",
-<<<<<<< HEAD
     "supertokens-auth-react": "latest",
     "supertokens-node": "latest",
-=======
-    "supertokens-auth-react": "^0.31.0",
-    "supertokens-node": "^13.1.5",
->>>>>>> afddb6eb
-    "supertokens-web-js": "^0.5.0"
+    "supertokens-web-js": "latest"
   },
   "devDependencies": {
     "@types/node": "18.7.13",
