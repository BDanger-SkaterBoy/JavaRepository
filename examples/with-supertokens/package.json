{
  "private": true,
  "scripts": {
    "dev": "next dev",
    "build": "next build",
    "start": "next start"
  },
  "dependencies": {
    "next": "latest",
    "react": "17.0.1",
    "react-dom": "17.0.1",
    "supertokens-auth-react": "^0.15.0",
<<<<<<< HEAD
    "supertokens-node": "^7.0.0"
  },
  "license": "MIT",
=======
    "supertokens-node": "^6.0.0"
  },
>>>>>>> dab4ac2d
  "devDependencies": {
    "eslint-config-next": "11.0.1"
  }
}<|MERGE_RESOLUTION|>--- conflicted
+++ resolved
@@ -10,14 +10,9 @@
     "react": "17.0.1",
     "react-dom": "17.0.1",
     "supertokens-auth-react": "^0.15.0",
-<<<<<<< HEAD
     "supertokens-node": "^7.0.0"
   },
   "license": "MIT",
-=======
-    "supertokens-node": "^6.0.0"
-  },
->>>>>>> dab4ac2d
   "devDependencies": {
     "eslint-config-next": "11.0.1"
   }
