--- conflicted
+++ resolved
@@ -32,9 +32,5 @@
 .vercel
 
 # typescript
-<<<<<<< HEAD
 *.tsbuildinfo
-=======
-*.tsbuildinfo
-next-env.d.ts
->>>>>>> 90ddd0dc
+next-env.d.ts