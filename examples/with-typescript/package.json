{
  "name": "with-typescript",
  "version": "1.0.0",
  "scripts": {
    "dev": "next",
    "build": "next build",
    "export": "next export"
  },
  "dependencies": {
    "next": "latest",
    "react": "^16.0.0",
    "react-dom": "^16.0.0"
  },
  "devDependencies": {
<<<<<<< HEAD
    "@types/react": "^15.0.27",
    "ts-loader": "^2.3.2",
    "typescript": "^2.4.2"
=======
    "@types/react": "^16.0.9",
    "concurrently": "^3.1.0",
    "typescript": "^2.1.5"
>>>>>>> 63ac27b9
  }
}<|MERGE_RESOLUTION|>--- conflicted
+++ resolved
@@ -12,14 +12,8 @@
     "react-dom": "^16.0.0"
   },
   "devDependencies": {
-<<<<<<< HEAD
-    "@types/react": "^15.0.27",
+    "@types/react": "^16.0.9",
     "ts-loader": "^2.3.2",
     "typescript": "^2.4.2"
-=======
-    "@types/react": "^16.0.9",
-    "concurrently": "^3.1.0",
-    "typescript": "^2.1.5"
->>>>>>> 63ac27b9
   }
 }