{
  "private": true,
  "scripts": {
    "dev": "next",
    "build": "next build",
    "start": "next start"
  },
  "dependencies": {
    "@auth0/nextjs-auth0": "^1.9.1",
    "next": "latest",
<<<<<<< HEAD
    "react": "^18.1.0",
    "react-dom": "^18.1.0",
    "tslib": "^2.2.0"
=======
    "react": "^18.2.0",
    "react-dom": "^18.2.0"
  },
  "devDependencies": {
    "@types/node": "^18.0.0",
    "@types/react": "^18.0.14",
    "@types/react-dom": "^18.0.5",
    "typescript": "^4.7.4"
>>>>>>> a3a20dcb
  }
}<|MERGE_RESOLUTION|>--- conflicted
+++ resolved
@@ -8,11 +8,6 @@
   "dependencies": {
     "@auth0/nextjs-auth0": "^1.9.1",
     "next": "latest",
-<<<<<<< HEAD
-    "react": "^18.1.0",
-    "react-dom": "^18.1.0",
-    "tslib": "^2.2.0"
-=======
     "react": "^18.2.0",
     "react-dom": "^18.2.0"
   },
@@ -21,6 +16,5 @@
     "@types/react": "^18.0.14",
     "@types/react-dom": "^18.0.5",
     "typescript": "^4.7.4"
->>>>>>> a3a20dcb
   }
 }