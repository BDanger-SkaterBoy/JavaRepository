{
  "private": true,
  "scripts": {
    "dev": "next dev",
    "build": "next build",
    "start": "next start"
  },
  "dependencies": {
    "@clerk/nextjs": "^4.17.3",
    "@types/node": "20.1.3",
<<<<<<< HEAD
    "@types/react": "18.2.21",
    "@types/react-dom": "18.2.4",
=======
    "@types/react": "18.2.6",
    "@types/react-dom": "18.2.7",
>>>>>>> b3cd73a8
    "next": "13.4.2",
    "react": "18.2.0",
    "react-dom": "18.2.0",
    "typescript": "5.2.2"
  }
}<|MERGE_RESOLUTION|>--- conflicted
+++ resolved
@@ -8,13 +8,8 @@
   "dependencies": {
     "@clerk/nextjs": "^4.17.3",
     "@types/node": "20.1.3",
-<<<<<<< HEAD
     "@types/react": "18.2.21",
-    "@types/react-dom": "18.2.4",
-=======
-    "@types/react": "18.2.6",
     "@types/react-dom": "18.2.7",
->>>>>>> b3cd73a8
     "next": "13.4.2",
     "react": "18.2.0",
     "react-dom": "18.2.0",
