--- conflicted
+++ resolved
@@ -2,12 +2,7 @@
 
 import type { Stripe } from "stripe";
 
-<<<<<<< HEAD
 import { headers } from 'next/headers'
-=======
-import { redirect } from "next/navigation";
-import { headers } from "next/headers";
->>>>>>> dc394483
 
 import { CURRENCY } from "@/config";
 import { formatAmountForStripe } from "@/utils/stripe-helpers";
@@ -39,7 +34,6 @@
           },
         },
       ],
-<<<<<<< HEAD
       ...(ui_mode === 'hosted' && {
         success_url: `${headers().get(
           'origin'
@@ -58,15 +52,6 @@
     client_secret: checkoutSession.client_secret,
     url: checkoutSession.url,
   }
-=======
-      success_url: `${headers().get(
-        "origin",
-      )}/donate-with-checkout/result?session_id={CHECKOUT_SESSION_ID}`,
-      cancel_url: `${headers().get("origin")}/donate-with-checkout`,
-    });
-
-  redirect(checkoutSession.url as string);
->>>>>>> dc394483
 }
 
 export async function createPaymentIntent(
