# Example with sitemap.xml and robots.txt using Express server

## How to use

### Using `create-next-app`

Execute [`create-next-app`](https://github.com/segmentio/create-next-app) with [Yarn](https://yarnpkg.com/lang/en/docs/cli/create/) or [npx](https://github.com/zkat/npx#readme) to bootstrap the example:

```bash
npx create-next-app --example with-sitemap-and-robots-express-server with-sitemap-and-robots-express-server-app
# or
yarn create next-app --example with-sitemap-and-robots-express-server with-sitemap-and-robots-express-server-app
```

### Download manually

Download the example:

```bash
curl https://codeload.github.com/zeit/next.js/tar.gz/canary | tar -xz --strip=2 next.js-canary/examples/with-sitemap-and-robots-expres-server
cd with-sitemap-and-robots-express-server
```

Install it and run:

```bash
npm install
npm run start
# or
yarn
yarn start
```

Deploy it to the cloud with [now](https://zeit.co/now) ([download](https://zeit.co/download))

```bash
now
```

## The idea behind the example

This example app shows you how to set up sitemap.xml and robots.txt files for proper indexing by search engine bots.

The app is deployed at: https://sitemap-robots.now.sh. Open the page and click the links to see sitemap.xml and robots.txt. Here is a snapshot of these files, with sitemap.xml on the left and robots.txt on the right:
![sitemap-robots](https://user-images.githubusercontent.com/26158226/38786210-4d0c3f70-40db-11e8-8e44-b2c90cfd1b74.png)

Notes:

- routes `/a` and `/b` are added to sitemap manually
- routes that start with `/posts` are added automatically to sitemap; the current example creates an array of posts (see `server/posts.js`), but in a production-level web app, you would want to update `sitemap.xml` dynamically by getting posts from a database:
  - see [this app](https://github.com/builderbook/builderbook/blob/5f33772b8896d646cff89493853f34e61de6179a/server/sitemap.js#L11) in which posts are fetched from a database

When you start this example locally:

- your app with run at https://localhost:8000
- sitemap.xml will be located at http://localhost:8000/sitemap.xml
- robots.txt will be located at http://localhost:8000/robots.txt

In case you want to deploy this example, replace the URL in the following locations with your own domain:
<<<<<<< HEAD

- `hostname` in `server/sitemapAndRobots.js`
=======
- `hostname` in `server/sitemap.js`
>>>>>>> 41c6d92d
- `ROOT_URL` in `server/app.js`
- `Sitemap` at the bottom of `robots.txt`
- `alias` in `now.json`

Deploy with `now` or with `yarn now` if you specified `alias` in `now.json`<|MERGE_RESOLUTION|>--- conflicted
+++ resolved
@@ -57,12 +57,8 @@
 - robots.txt will be located at http://localhost:8000/robots.txt
 
 In case you want to deploy this example, replace the URL in the following locations with your own domain:
-<<<<<<< HEAD
 
-- `hostname` in `server/sitemapAndRobots.js`
-=======
 - `hostname` in `server/sitemap.js`
->>>>>>> 41c6d92d
 - `ROOT_URL` in `server/app.js`
 - `Sitemap` at the bottom of `robots.txt`
 - `alias` in `now.json`
