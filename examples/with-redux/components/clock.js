--- conflicted
+++ resolved
@@ -2,13 +2,8 @@
 
 const useClock = () => {
   return useSelector(
-<<<<<<< HEAD
     state => ({
       lastUpdate: state.lastUpdate || Date.now(),
-=======
-    (state) => ({
-      lastUpdate: state.lastUpdate,
->>>>>>> 89bc7490
       light: state.light,
     }),
     shallowEqual
