import React from 'react'
import { useSelector, shallowEqual } from 'react-redux'

const useClock = () => {
  return useSelector(
<<<<<<< HEAD
    state => ({
      lastUpdate: state.lastUpdate || Date.now(),
=======
    (state) => ({
      lastUpdate: state.lastUpdate,
>>>>>>> 82dfe157
      light: state.light,
    }),
    shallowEqual
  )
}

const formatTime = (time) => {
  // cut off except hh:mm:ss
  return new Date(time).toJSON().slice(11, 19)
}

const Clock = () => {
  const { lastUpdate, light } = useClock()
  return (
    <div className={light ? 'light' : ''}>
      {formatTime(lastUpdate)}
      <style jsx>{`
        div {
          padding: 15px;
          display: inline-block;
          color: #82fa58;
          font: 50px menlo, monaco, monospace;
          background-color: #000;
        }

        .light {
          background-color: #999;
        }
      `}</style>
    </div>
  )
}

export default Clock<|MERGE_RESOLUTION|>--- conflicted
+++ resolved
@@ -3,13 +3,8 @@
 
 const useClock = () => {
   return useSelector(
-<<<<<<< HEAD
     state => ({
       lastUpdate: state.lastUpdate || Date.now(),
-=======
-    (state) => ({
-      lastUpdate: state.lastUpdate,
->>>>>>> 82dfe157
       light: state.light,
     }),
     shallowEqual
