--- conflicted
+++ resolved
@@ -13,10 +13,5 @@
     "react": "^16.8.4",
     "react-dom": "^16.8.4"
   },
-<<<<<<< HEAD
-  "license": "ISC"
-=======
-  "license": "MIT",
-  "devDependencies": {}
->>>>>>> f7435b41
+  "license": "MIT"
 }