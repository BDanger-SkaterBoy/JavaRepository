<<<<<<< HEAD
# MobX React Lite example
=======
# MobX example
>>>>>>> 41c6d92d

## How to use

### Using `create-next-app`

Execute [`create-next-app`](https://github.com/segmentio/create-next-app) with [Yarn](https://yarnpkg.com/lang/en/docs/cli/create/) or [npx](https://github.com/zkat/npx#readme) to bootstrap the example:

```bash
npx create-next-app --example with-mobx-react-lite with-mobx-react-lite-app
# or
yarn create next-app --example with-mobx-react-lite with-mobx-react-lite-app
```

### Download manually

Download the example:

```bash
curl https://codeload.github.com/zeit/next.js/tar.gz/canary | tar -xz --strip=2 next.js-canary/examples/with-mobx-react-lite
cd with-mobx-react-lite
```

Install it and run:

```bash
npm install
npm run dev
# or
yarn
yarn dev
```

Deploy it to the cloud with [now](https://zeit.co/now) ([download](https://zeit.co/download))

```bash
now
```

## Notes

This example is a mobx-react-lite port of the [with-mobx](https://github.com/zeit/next.js/tree/master/examples/with-mobx) example. MobX support has been implemented using React Hooks:

## The idea behind the example

Usually splitting your app state into `pages` feels natural but sometimes you'll want to have global state for your app. This is an example on how you can use MobX that also works with our universal rendering approach. This is just a way you can do it but it's not the only one.

In this example we are going to display a digital clock that updates every second. The first render is happening in the server and then the browser will take over. To illustrate this, the server rendered clock will have a different background color than the client one.

![](http://i.imgur.com/JCxtWSj.gif)

Our page is located at `pages/index.js` so it will map the route `/`. To get the initial data for rendering we are implementing the static method `getInitialProps`, initializing the MobX store and returning the initial timestamp to be rendered. The root component for the render method is a React context provider that allows us to send the store down to children components so they can access to the state when required.

To pass the initial timestamp from the server to the client we pass it as a prop called `lastUpdate` so then it's available when the client takes over.

## Inplementation details

The initial store data is returned from the `initializeData` function that recycles existing store data if it already exists.

```jsx
function initializeData(initialData = store || {}) {
  const { lastUpdate = Date.now(), light } = initialData;
  return {
    lastUpdate,
    light: Boolean(light)
  };
}
```

The observable store is created in a function component by passing a plain JavaScript object to the `useObservable` hook. Actions on the observable store (`start` and `stop`) are created in the same scope as the `store` in `store.js` and exported as named exports.

```js
store = useObservable(initializeData(props.initialData));

start = useCallback(
  action(() => {
    // Async operation that mutates the store
  })
);

stop = () => {
  // Does not mutate the store
};
```

The component creates and exports a new React context provider that will make the store accessible to all of its descendents.

```jsx
return <StoreContext.Provider value={store}>{children}</StoreContext.Provider>;
```

The store is accessible at any depth by using the `StoreContext`.

```js
const store = useContext(StoreContext);
```

The clock, under `components/Clock.js`, reacts to changes in the observable `store` by means of the `useObserver` hook.

```jsx
return (
  <div>
    // ...
    {useObserver(() => (
      <Clock lastUpdate={store.lastUpdate} light={store.light} />
    ))}
    // ...
  </div>
);
```<|MERGE_RESOLUTION|>--- conflicted
+++ resolved
@@ -1,8 +1,4 @@
-<<<<<<< HEAD
-# MobX React Lite example
-=======
 # MobX example
->>>>>>> 41c6d92d
 
 ## How to use
 
@@ -63,40 +59,40 @@
 
 ```jsx
 function initializeData(initialData = store || {}) {
-  const { lastUpdate = Date.now(), light } = initialData;
+  const { lastUpdate = Date.now(), light } = initialData
   return {
     lastUpdate,
-    light: Boolean(light)
-  };
+    light: Boolean(light),
+  }
 }
 ```
 
 The observable store is created in a function component by passing a plain JavaScript object to the `useObservable` hook. Actions on the observable store (`start` and `stop`) are created in the same scope as the `store` in `store.js` and exported as named exports.
 
 ```js
-store = useObservable(initializeData(props.initialData));
+store = useObservable(initializeData(props.initialData))
 
 start = useCallback(
   action(() => {
     // Async operation that mutates the store
   })
-);
+)
 
 stop = () => {
   // Does not mutate the store
-};
+}
 ```
 
 The component creates and exports a new React context provider that will make the store accessible to all of its descendents.
 
 ```jsx
-return <StoreContext.Provider value={store}>{children}</StoreContext.Provider>;
+return <StoreContext.Provider value={store}>{children}</StoreContext.Provider>
 ```
 
 The store is accessible at any depth by using the `StoreContext`.
 
 ```js
-const store = useContext(StoreContext);
+const store = useContext(StoreContext)
 ```
 
 The clock, under `components/Clock.js`, reacts to changes in the observable `store` by means of the `useObserver` hook.
@@ -110,5 +106,5 @@
     ))}
     // ...
   </div>
-);
+)
 ```