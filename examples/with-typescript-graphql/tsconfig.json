--- conflicted
+++ resolved
@@ -18,12 +18,8 @@
       "@graphql-types@": [
         "node_modules/@types/graphql-let/__generated__/__types__"
       ]
-<<<<<<< HEAD
-    }
-=======
     },
     "incremental": true
->>>>>>> 75be56fe
   },
   "include": ["next-env.d.ts", "graphql.d.ts", "**/*.ts", "**/*.tsx"],
   "exclude": ["node_modules", ".cache"]
