--- conflicted
+++ resolved
@@ -1,20 +1,9 @@
 import React from 'react'
-
-<<<<<<< HEAD
 import { css } from '@emotion/css'
 import tw from '@tailwindcssinjs/macro'
 import ButtonCss from '../components/ButtonCss'
 import ButtonReact from '../components/ButtonReact'
 import ButtonStyled from '../components/ButtonStyled'
-=======
-/**
- * We can use macros in `styled`.
- */
-const Header = styled.div`
-  ${tw`font-mono text-sm text-gray-800 hover:text-red-500`}
-  transition: .150s ease-in-out;
-`
->>>>>>> 2b9425c2
 
 const Index = () => (
   <div className={css(tw`grid justify-center items-center h-screen`)}>
