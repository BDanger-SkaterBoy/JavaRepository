--- conflicted
+++ resolved
@@ -13,10 +13,6 @@
     "@emotion/styled": "^11.9.0",
     "framer-motion": "^6.3.0",
     "next": "latest",
-<<<<<<< HEAD
-    "react": "^18.1.0",
-    "react-dom": "^18.1.0"
-=======
     "react": "^18.2.0",
     "react-dom": "^18.2.0"
   },
@@ -25,6 +21,5 @@
     "@types/react": "^18.0.0",
     "@types/react-dom": "^18.0.0",
     "typescript": "^4.7.2"
->>>>>>> a3a20dcb
   }
 }