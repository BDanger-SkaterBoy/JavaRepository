--- conflicted
+++ resolved
@@ -1,9 +1,5 @@
 
-<<<<<<< HEAD
-# Styled components example
-=======
 # Example app with styled-components
->>>>>>> 414a22d3
 
 ## How to use
 
