import { ExternalLink } from '#/ui/external-link'

export default function Page() {
  return (
    <div className="prose prose-sm prose-invert max-w-none">
      <h1 className="text-xl font-bold">Styling</h1>

      <ul>
        <li>This example shows different styling solutions.</li>
      </ul>

<<<<<<< HEAD
      <div className="flex gap-2">
        <ExternalLink href="https://beta.nextjs.org/docs/styling/css-modules">
          Docs
        </ExternalLink>

        <ExternalLink href="https://github.com/vercel/app-playground/tree/main/app/styling">
          Code
        </ExternalLink>
=======
      <div>
        <a
          className="font-medium text-zinc-300 hover:text-white"
          href="https://nextjs.org/docs/app/building-your-application/styling/css-modules"
        >
          Learn more
        </a>
>>>>>>> c7e5d767
      </div>
    </div>
  )
}<|MERGE_RESOLUTION|>--- conflicted
+++ resolved
@@ -9,24 +9,14 @@
         <li>This example shows different styling solutions.</li>
       </ul>
 
-<<<<<<< HEAD
       <div className="flex gap-2">
-        <ExternalLink href="https://beta.nextjs.org/docs/styling/css-modules">
+        <ExternalLink href="https://nextjs.org/docs/styling/css-modules">
           Docs
         </ExternalLink>
 
         <ExternalLink href="https://github.com/vercel/app-playground/tree/main/app/styling">
           Code
         </ExternalLink>
-=======
-      <div>
-        <a
-          className="font-medium text-zinc-300 hover:text-white"
-          href="https://nextjs.org/docs/app/building-your-application/styling/css-modules"
-        >
-          Learn more
-        </a>
->>>>>>> c7e5d767
       </div>
     </div>
   )
