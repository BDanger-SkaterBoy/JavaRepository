--- conflicted
+++ resolved
@@ -17,23 +17,13 @@
         </li>
       </ul>
 
-<<<<<<< HEAD
       <div className="flex gap-2">
-        <ExternalLink href="https://beta.nextjs.org/docs/rendering/server-and-client-components#using-context">
+        <ExternalLink href="https://nextjs.org/docs/rendering/server-and-client-components#using-context">
           Docs
         </ExternalLink>
         <ExternalLink href="https://github.com/vercel/app-playground/tree/main/app/context">
           Code
         </ExternalLink>
-=======
-      <div>
-        <a
-          className="font-medium text-zinc-300 hover:text-white"
-          href="https://nextjs.org/docs/rendering/server-and-client-components#using-context"
-        >
-          Learn more
-        </a>
->>>>>>> c7e5d767
       </div>
     </div>
   )
