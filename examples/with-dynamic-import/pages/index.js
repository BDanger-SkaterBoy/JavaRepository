<<<<<<< HEAD
import { useState, noSuchField } from 'react'
=======
import { useState } from 'react'
>>>>>>> 2828b019
import Header from '../components/Header'
import dynamic from 'next/dynamic'

const DynamicComponent1 = dynamic(() => import('../components/hello1'))

const DynamicComponent2WithCustomLoading = dynamic(
  () => import('../components/hello2'),
  { loading: () => <p>Loading caused by client page transition ...</p> }
)

const DynamicComponent3WithNoSSR = dynamic(
  () => import('../components/hello3'),
  { loading: () => <p>Loading ...</p>, ssr: false }
)

const DynamicComponent4 = dynamic(() => import('../components/hello4'))

const DynamicComponent5 = dynamic(() => import('../components/hello5'))

const IndexPage = () => {
  const [showMore, setShowMore] = useState(false)
  const [falsyField] = useState(false)

  return (
    <div>
      <Header />

      {/* Load immediately, but in a separate bundle */}
      <DynamicComponent1 />

      {/* Show a progress indicator while loading */}
      <DynamicComponent2WithCustomLoading />

      {/* Load only on the client side */}
      <DynamicComponent3WithNoSSR />

      {/* This component will never be loaded */}
<<<<<<< HEAD
      {noSuchField && <DynamicComponent4 />}
=======
      {falsyField && <DynamicComponent4 />}
>>>>>>> 2828b019

      {/* Load on demand */}
      {showMore && <DynamicComponent5 />}
      <button onClick={() => setShowMore(!showMore)}>Toggle Show More</button>
    </div>
  )
}

export default IndexPage<|MERGE_RESOLUTION|>--- conflicted
+++ resolved
@@ -1,8 +1,4 @@
-<<<<<<< HEAD
-import { useState, noSuchField } from 'react'
-=======
 import { useState } from 'react'
->>>>>>> 2828b019
 import Header from '../components/Header'
 import dynamic from 'next/dynamic'
 
@@ -40,11 +36,7 @@
       <DynamicComponent3WithNoSSR />
 
       {/* This component will never be loaded */}
-<<<<<<< HEAD
-      {noSuchField && <DynamicComponent4 />}
-=======
       {falsyField && <DynamicComponent4 />}
->>>>>>> 2828b019
 
       {/* Load on demand */}
       {showMore && <DynamicComponent5 />}
