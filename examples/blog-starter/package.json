{
  "private": true,
  "scripts": {
    "dev": "next",
    "build": "next build",
    "start": "next start",
    "typecheck": "tsc"
  },
  "dependencies": {
    "classnames": "^2.3.1",
    "date-fns": "^2.28.0",
    "gray-matter": "^4.0.3",
    "next": "latest",
<<<<<<< HEAD
    "react": "^18.1.0",
    "react-dom": "^18.1.0",
    "remark": "14.0.2",
    "remark-html": "15.0.1"
=======
    "react": "^18.2.0",
    "react-dom": "^18.2.0",
    "remark": "^14.0.2",
    "remark-html": "^15.0.1",
    "typescript": "^4.7.4"
>>>>>>> a3a20dcb
  },
  "devDependencies": {
    "@types/node": "^18.0.3",
    "@types/react": "^18.0.15",
    "@types/react-dom": "^18.0.6",
    "autoprefixer": "^10.4.7",
    "postcss": "^8.4.14",
    "tailwindcss": "^3.1.4"
  }
}<|MERGE_RESOLUTION|>--- conflicted
+++ resolved
@@ -11,18 +11,11 @@
     "date-fns": "^2.28.0",
     "gray-matter": "^4.0.3",
     "next": "latest",
-<<<<<<< HEAD
-    "react": "^18.1.0",
-    "react-dom": "^18.1.0",
-    "remark": "14.0.2",
-    "remark-html": "15.0.1"
-=======
     "react": "^18.2.0",
     "react-dom": "^18.2.0",
     "remark": "^14.0.2",
     "remark-html": "^15.0.1",
     "typescript": "^4.7.4"
->>>>>>> a3a20dcb
   },
   "devDependencies": {
     "@types/node": "^18.0.3",
