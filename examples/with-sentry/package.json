--- conflicted
+++ resolved
@@ -6,16 +6,9 @@
     "start": "next start"
   },
   "dependencies": {
-<<<<<<< HEAD
-    "@sentry/nextjs": "^6.15.0",
-    "next": "^10.0.8 || 11.x",
-    "react": "^18.1.0",
-    "react-dom": "^18.1.0"
-=======
     "@sentry/nextjs": "^7.6.0",
     "next": "latest",
-    "react": "^17.0.2",
-    "react-dom": "^17.0.2"
->>>>>>> a3a20dcb
+    "react": "^18.2.0",
+    "react-dom": "^18.2.0"
   }
 }