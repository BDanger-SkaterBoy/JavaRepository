import App from 'next/app'
import sentry from '../utils/sentry'

<<<<<<< HEAD
const { Sentry, captureException } = sentry({
  release: process.env.SENTRY_RELEASE
})
=======
const { Sentry, captureException } = sentry()
>>>>>>> 02966afd

export default class MyApp extends App {
  constructor () {
    super(...arguments)
    this.state = {
      hasError: false,
      errorEventId: undefined
    }
  }

  static async getInitialProps ({ Component, ctx }) {
    try {
      let pageProps = {}

      if (Component.getInitialProps) {
        pageProps = await Component.getInitialProps(ctx)
      }

      return { pageProps }
    } catch (error) {
      // Capture errors that happen during a page's getInitialProps.
      // This will work on both client and server sides.
      const errorEventId = captureException(error, ctx)
      return {
        hasError: true,
        errorEventId
      }
    }
  }

  static getDerivedStateFromProps (props, state) {
    // If there was an error generated within getInitialProps, and we haven't
    // yet seen an error, we add it to this.state here
    return {
      hasError: props.hasError || state.hasError || false,
      errorEventId: props.errorEventId || state.errorEventId || undefined
    }
  }

  static getDerivedStateFromError () {
    // React Error Boundary here allows us to set state flagging the error (and
    // later render a fallback UI).
    return { hasError: true }
  }

  componentDidCatch (error, errorInfo) {
    const errorEventId = captureException(error, { errorInfo })

    // Store the event id at this point as we don't have access to it within
    // `getDerivedStateFromError`.
    this.setState({ errorEventId })
  }

  render () {
    return this.state.hasError ? (
      <section>
        <h1>There was an error!</h1>
        <p>
          <a
            href='#'
            onClick={() =>
              Sentry.showReportDialog({ eventId: this.state.errorEventId })
            }
          >
            📣 Report this error
          </a>
        </p>
        <p>
          <a
            href='#'
            onClick={() => {
              window.location.reload(true)
            }}
          >
            Or, try reloading the page
          </a>
        </p>
      </section>
    ) : (
      // Render the normal Next.js page
      super.render()
    )
  }
}<|MERGE_RESOLUTION|>--- conflicted
+++ resolved
@@ -1,13 +1,7 @@
 import App from 'next/app'
 import sentry from '../utils/sentry'
 
-<<<<<<< HEAD
-const { Sentry, captureException } = sentry({
-  release: process.env.SENTRY_RELEASE
-})
-=======
 const { Sentry, captureException } = sentry()
->>>>>>> 02966afd
 
 export default class MyApp extends App {
   constructor () {
