// NOTE: This require will be replaced with `@sentry/browser` when
// process.browser === true thanks to the webpack config in next.config.js
const Sentry = require('@sentry/node')
const Cookie = require('js-cookie')

module.exports = (release = process.env.SENTRY_RELEASE) => {
  const sentryOptions = {
    dsn: process.env.SENTRY_DSN,
    release,
    maxBreadcrumbs: 50,
    attachStacktrace: true
  }

  // When we're developing locally
  if (process.env.NODE_ENV !== 'production') {
    /* eslint-disable-next-line global-require */
    const sentryTestkit = require('sentry-testkit')
    const { sentryTransport } = sentryTestkit()

    // Don't actually send the errors to Sentry
    sentryOptions.transport = sentryTransport

    // Instead, dump the errors to the console
    sentryOptions.integrations = [
      new Sentry.Integrations.Debug({
        // Trigger DevTools debugger instead of using console.log
        debugger: false
      })
    ]
  }

  Sentry.init(sentryOptions)

  return {
    Sentry,
<<<<<<< HEAD
    captureException: (err, { req, res, errorInfo, query, pathname }) => {
      Sentry.configureScope(scope => {
=======
    captureException: (err, ctx) => {
      Sentry.configureScope((scope) => {
>>>>>>> 02966afd
        if (err.message) {
          // De-duplication currently doesn't work correctly for SSR / browser errors
          // so we force deduplication by error message if it is present
          scope.setFingerprint([err.message])
        }

        if (err.statusCode) {
          scope.setExtra('statusCode', err.statusCode)
        }

        if (ctx) {
          const { req, res, errorInfo, query, pathname } = ctx

          if (res && res.statusCode) {
            scope.setExtra('statusCode', res.statusCode)
          }

          if (process.browser) {
            scope.setTag('ssr', false)
            scope.setExtra('query', query)
            scope.setExtra('pathname', pathname)

            // On client-side we use js-cookie package to fetch it
            const sessionId = Cookie.get('sid')
            if (sessionId) {
              scope.setUser({ id: sessionId })
            }
          } else {
            scope.setTag('ssr', true)
            scope.setExtra('url', req.url)
            scope.setExtra('method', req.method)
            scope.setExtra('headers', req.headers)
            scope.setExtra('params', req.params)
            scope.setExtra('query', req.query)

            // On server-side we take session cookie directly from request
            if (req.cookies.sid) {
              scope.setUser({ id: req.cookies.sid })
            }
          }

<<<<<<< HEAD
        if (errorInfo) {
          Object.keys(errorInfo).forEach(key =>
            scope.setExtra(key, errorInfo[key])
          )
=======
          if (errorInfo) {
            Object.keys(errorInfo).forEach(key => scope.setExtra(key, errorInfo[key]))
          }
>>>>>>> 02966afd
        }
      })

      return Sentry.captureException(err)
    }
  }
}<|MERGE_RESOLUTION|>--- conflicted
+++ resolved
@@ -33,13 +33,8 @@
 
   return {
     Sentry,
-<<<<<<< HEAD
-    captureException: (err, { req, res, errorInfo, query, pathname }) => {
+    captureException: (err, ctx) => {
       Sentry.configureScope(scope => {
-=======
-    captureException: (err, ctx) => {
-      Sentry.configureScope((scope) => {
->>>>>>> 02966afd
         if (err.message) {
           // De-duplication currently doesn't work correctly for SSR / browser errors
           // so we force deduplication by error message if it is present
@@ -81,16 +76,11 @@
             }
           }
 
-<<<<<<< HEAD
-        if (errorInfo) {
-          Object.keys(errorInfo).forEach(key =>
-            scope.setExtra(key, errorInfo[key])
-          )
-=======
           if (errorInfo) {
-            Object.keys(errorInfo).forEach(key => scope.setExtra(key, errorInfo[key]))
+            Object.keys(errorInfo).forEach(key =>
+              scope.setExtra(key, errorInfo[key])
+            )
           }
->>>>>>> 02966afd
         }
       })
 
