import './globals.css'
import type { Metadata } from 'next'

<<<<<<< HEAD
export const metadata: Metadata = {
=======
export const metadata = {
>>>>>>> fdd8bd95
  title: 'Next.js and Supabase Starter Kit',
  description: 'The fastest way to build apps with Next.js and Supabase',
}

export default function RootLayout({
  children,
}: {
  children: React.ReactNode
}) {
  return (
    <html lang="en">
      <body className="bg-background text-foreground">
        <main className="min-h-screen flex flex-col items-center">
          {children}
        </main>
      </body>
    </html>
  )
}<|MERGE_RESOLUTION|>--- conflicted
+++ resolved
@@ -1,11 +1,7 @@
 import './globals.css'
 import type { Metadata } from 'next'
 
-<<<<<<< HEAD
 export const metadata: Metadata = {
-=======
-export const metadata = {
->>>>>>> fdd8bd95
   title: 'Next.js and Supabase Starter Kit',
   description: 'The fastest way to build apps with Next.js and Supabase',
 }
