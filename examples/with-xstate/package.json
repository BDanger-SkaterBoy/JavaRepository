{
  "private": true,
  "scripts": {
    "dev": "next",
    "build": "next build",
    "start": "next start"
  },
  "dependencies": {
<<<<<<< HEAD
    "@xstate/react": "^1.3.1",
    "next": "latest",
    "react": "^18.1.0",
    "react-dom": "^18.1.0",
    "xstate": "^4.17.0"
=======
    "@xstate/react": "^3.0.1",
    "next": "12.2.5",
    "react": "^18.2.0",
    "react-dom": "^18.2.0",
    "xstate": "^4.33.3"
  },
  "devDependencies": {
    "@types/node": "18.7.13",
    "@types/react": "16.9.17",
    "typescript": "4.6.3"
>>>>>>> a3a20dcb
  }
}<|MERGE_RESOLUTION|>--- conflicted
+++ resolved
@@ -6,13 +6,6 @@
     "start": "next start"
   },
   "dependencies": {
-<<<<<<< HEAD
-    "@xstate/react": "^1.3.1",
-    "next": "latest",
-    "react": "^18.1.0",
-    "react-dom": "^18.1.0",
-    "xstate": "^4.17.0"
-=======
     "@xstate/react": "^3.0.1",
     "next": "12.2.5",
     "react": "^18.2.0",
@@ -23,6 +16,5 @@
     "@types/node": "18.7.13",
     "@types/react": "16.9.17",
     "typescript": "4.6.3"
->>>>>>> a3a20dcb
   }
 }