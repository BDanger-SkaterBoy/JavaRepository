--- conflicted
+++ resolved
@@ -8,12 +8,7 @@
     "start": "next start"
   },
   "dependencies": {
-<<<<<<< HEAD
-    "@stitches/css": "^2.0.3",
-=======
-    "@stitches/css": "1.6.1",
-    "@stitches/styled": "1.6.1",
->>>>>>> a67abc0e
+    "@stitches/css": "2.0.6",
     "next": "9.3.5",
     "react": "16.13.1",
     "react-dom": "16.13.1"
