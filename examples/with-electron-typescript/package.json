{
  "name": "with-electron-typescript",
  "version": "1.0.0",
  "license": "MIT",
  "main": "main/index.js",
  "productName": "ElectronTypescriptNext",
  "scripts": {
<<<<<<< HEAD
    "clean": "rimraf dist main renderer/out renderer/.next",
    "start": "electron .",
    "build-renderer": "next build renderer && next export renderer",
    "build-electron": "tsc -p electron-src",
    "build": "npm run build-renderer && npm run build-electron",
    "pack-app": "npm run build && electron-builder --dir",
    "dist": "npm run build && electron-builder",
=======
    "build": "yarn build-renderer && yarn build-electron",
    "build-electron": "tsc -p electron-src",
    "build-renderer": "next build renderer && next export renderer",
    "clean": "rimraf dist main renderer/out renderer/.next",
    "dev": "yarn build-electron && electron .",
    "dist": "yarn build && electron-builder",
    "pack-app": "yarn build && electron-builder --dir",
>>>>>>> c64bbfea
    "type-check": "tsc"
  },
  "dependencies": {
    "electron-is-dev": "^1.1.0",
    "electron-next": "^3.1.5",
    "react": "^17.0.0",
    "react-dom": "^17.0.0"
  },
  "devDependencies": {
    "@types/node": "^14.14.6",
    "@types/react": "^16.9.9",
    "@types/react-dom": "^16.9.9",
    "electron": "^10.1.5",
    "electron-builder": "^22.9.1",
    "next": "latest",
    "rimraf": "^3.0.0",
    "typescript": "^4.0.5"
  },
  "build": {
    "asar": true,
    "files": [
      "main",
      "renderer/out"
    ]
  }
}<|MERGE_RESOLUTION|>--- conflicted
+++ resolved
@@ -5,23 +5,13 @@
   "main": "main/index.js",
   "productName": "ElectronTypescriptNext",
   "scripts": {
-<<<<<<< HEAD
     "clean": "rimraf dist main renderer/out renderer/.next",
-    "start": "electron .",
+    "dev": "npm run build-electron && electron .",
     "build-renderer": "next build renderer && next export renderer",
     "build-electron": "tsc -p electron-src",
     "build": "npm run build-renderer && npm run build-electron",
     "pack-app": "npm run build && electron-builder --dir",
     "dist": "npm run build && electron-builder",
-=======
-    "build": "yarn build-renderer && yarn build-electron",
-    "build-electron": "tsc -p electron-src",
-    "build-renderer": "next build renderer && next export renderer",
-    "clean": "rimraf dist main renderer/out renderer/.next",
-    "dev": "yarn build-electron && electron .",
-    "dist": "yarn build && electron-builder",
-    "pack-app": "yarn build && electron-builder --dir",
->>>>>>> c64bbfea
     "type-check": "tsc"
   },
   "dependencies": {
