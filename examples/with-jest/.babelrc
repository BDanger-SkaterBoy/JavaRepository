{
<<<<<<< HEAD
  "env": {
    "development": {
      "presets": ["next/babel"]
    },
    "production": {
      "presets": ["next/babel"]
    },
    "test": {
      "presets": [["@babel/env", { "modules": "commonjs" }], "next/babel"]
    }
  }
=======
  "presets": ["next/babel"]
>>>>>>> dc0c9409
}<|MERGE_RESOLUTION|>--- conflicted
+++ resolved
@@ -1,17 +1,3 @@
 {
-<<<<<<< HEAD
-  "env": {
-    "development": {
-      "presets": ["next/babel"]
-    },
-    "production": {
-      "presets": ["next/babel"]
-    },
-    "test": {
-      "presets": [["@babel/env", { "modules": "commonjs" }], "next/babel"]
-    }
-  }
-=======
   "presets": ["next/babel"]
->>>>>>> dc0c9409
 }