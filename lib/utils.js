export function warn (message) {
  if (process.env.NODE_ENV !== 'production') {
    console.error(message)
  }
}

export function execOnce (fn) {
  let used = false
  return (...args) => {
    if (!used) {
      used = true
      fn.apply(this, args)
    }
  }
}

export function deprecated (fn, message) {
  if (process.env.NODE_ENV === 'production') return fn

  let warned = false
  const newFn = function (...args) {
    if (!warned) {
      warned = true
      console.error(message)
    }
    return fn.apply(this, args)
  }

  // copy all properties
  Object.assign(newFn, fn)

  return newFn
}

export function printAndExit (message, code = 1) {
  if (code === 0) {
    console.log(message)
  } else {
    console.error(message)
  }

  process.exit(code)
}

export async function loadGetInitialProps (Component, ctx) {
  if (!Component.getInitialProps) return {}

  const props = await Component.getInitialProps(ctx)
  if (!props && (!ctx.res || !ctx.res.finished)) {
    const compName = Component.displayName || Component.name
    const message = `"${compName}.getInitialProps()" should resolve to an object. But found "${props}" instead.`
    throw new Error(message)
  }
  return props
}

<<<<<<< HEAD
export class LockManager {
  constructor (maxLocks) {
    this.maxLocks = maxLocks
    this.clients = []
    this.runningLocks = 0
  }

  get () {
    return new Promise((resolve) => {
      this.clients.push(resolve)
      this._giveLocksIfPossible()
    })
  }

  _giveLocksIfPossible () {
    if (this.runningLocks < this.maxLocks) {
      const client = this.clients.shift()
      if (!client) return

      this.runningLocks ++
      client(() => {
        this.runningLocks --
        this._giveLocksIfPossible()
      })
    }
  }
=======
export function getLocationOrigin () {
  const { protocol, hostname, port } = window.location
  return `${protocol}//${hostname}${port ? ':' + port : ''}`
>>>>>>> d382e4db
}<|MERGE_RESOLUTION|>--- conflicted
+++ resolved
@@ -54,7 +54,6 @@
   return props
 }
 
-<<<<<<< HEAD
 export class LockManager {
   constructor (maxLocks) {
     this.maxLocks = maxLocks
@@ -81,9 +80,9 @@
       })
     }
   }
-=======
+}
+
 export function getLocationOrigin () {
   const { protocol, hostname, port } = window.location
   return `${protocol}//${hostname}${port ? ':' + port : ''}`
->>>>>>> d382e4db
 }