import { createNext, FileRef } from 'e2e-utils'
import { join } from 'path'
import { NextInstance } from 'test/lib/next-modes/base'

<<<<<<< HEAD
describe('Middleware with Dynamic code invocations', () => {
=======
const DYNAMIC_CODE_EVAL_ERROR = `Dynamic Code Evaluation (e. g. 'eval', 'new Function', 'WebAssembly.compile') not allowed in Middleware middleware`

describe('Middleware with Dynamic code invokations', () => {
>>>>>>> 97395b4c
  let next: NextInstance

  beforeAll(async () => {
    next = await createNext({
      files: {
        'lib/utils.js': '',
        'lib/square.wasm': new FileRef(join(__dirname, 'square.wasm')),
        'pages/index.js': `
          export default function () { return <div>Hello, world!</div> }
        `,
        'middleware.js': `
          import './lib/utils'
          export default function middleware() {
            return new Response()
          }
        `,
      },
      dependencies: {
        '@apollo/react-hooks': '3.1.5',
        '@aws-sdk/client-s3': 'latest',
        'apollo-client': 'latest',
        graphql: 'latest',
        'graphql-tag': 'latest',
        has: 'latest',
        qs: 'latest',
      },
      installCommand: 'yarn install',
    })
    await next.stop()
  })

  afterAll(() => next.destroy())
  beforeEach(() => next.stop())

  it('detects dynamic code nested in @apollo/react-hooks', async () => {
    await next.patchFile(
      'lib/utils.js',
      `
        import { useQuery } from '@apollo/react-hooks'
        import gql from 'graphql-tag'

        export default function useGreeting() {
          return useQuery(
            gql\`
              query getGreeting($language: String!) {
                greeting(language: $language) {
                  message
                }
              }
            \`, 
            { variables: { language: 'english' } }
          )
        }
      `
    )
    await expect(next.start()).rejects.toThrow()
    expect(next.cliOutput).toContain(`
./node_modules/ts-invariant/lib/invariant.esm.js
${DYNAMIC_CODE_EVAL_ERROR}`)
  })

  it('detects dynamic code nested in has', async () => {
    await next.patchFile(
      'lib/utils.js',
      `
        import has from 'has'
        has(Object.prototype, 'hasOwnProperty')
      `
    )
    await expect(next.start()).rejects.toThrow()
    expect(next.cliOutput).toContain(`
./node_modules/function-bind/implementation.js
${DYNAMIC_CODE_EVAL_ERROR}`)
    expect(next.cliOutput).toContain(`
./node_modules/has/src/index.js
${DYNAMIC_CODE_EVAL_ERROR}`)
  })

  it('detects dynamic code nested in qs', async () => {
    await next.patchFile(
      'lib/utils.js',
      `
        import qs from 'qs'
        qs.parse('a=c')
      `
    )
    await expect(next.start()).rejects.toThrow()
    expect(next.cliOutput).toContain(`
./node_modules/get-intrinsic/index.js
${DYNAMIC_CODE_EVAL_ERROR}`)
  })

  it('does not detects dynamic code nested in @aws-sdk/client-s3 (legit Function.bind)', async () => {
    await next.patchFile(
      'lib/utils.js',
      `
        import { S3Client, AbortMultipartUploadCommand } from '@aws-sdk/client-s3'
        new S3Client().send(new AbortMultipartUploadCommand({}))
      `
    )
    // this previously threw from a module not found error
    // although this is fixed now
    await next.start()

    expect(next.cliOutput).not.toContain(
      `./node_modules/@aws-sdk/smithy-client/dist-es/lazy-json.js`
    )
    expect(next.cliOutput).not.toContain(DYNAMIC_CODE_EVAL_ERROR)
  })

  it('does not determine WebAssembly.instantiate with a module parameter as dynamic code execution (legit)', async () => {
    await next.patchFile(
      'lib/utils.js',
      `
        import wasm from './square.wasm?module'
        const instance = WebAssembly.instantiate(wasm)
      `
    )
    await next.start()

    expect(next.cliOutput).not.toContain(DYNAMIC_CODE_EVAL_ERROR)
  })

  // Actually this causes a dynamic code evaluation however, we can't determine the type of
  // first parameter of WebAssembly.instanntiate statically.
  it('does not determine WebAssembly.instantiate with a buffer parameter as dynamic code execution', async () => {
    await next.patchFile(
      'lib/utils.js',
      `
        const instance = WebAssembly.instantiate(new Uint8Array([0, 1, 2, 3]))
      `
    )
    await next.start()

    expect(next.cliOutput).not.toContain(DYNAMIC_CODE_EVAL_ERROR)
  })

  it('detects use of WebAssembly.compile', async () => {
    await next.patchFile(
      'lib/utils.js',
      `
        const module = WebAssembly.compile(new Uint8Array([0, 1, 2, 3]))
      `
    )

    await expect(next.start()).rejects.toThrow()
    expect(next.cliOutput).toContain(`
./lib/utils.js
${DYNAMIC_CODE_EVAL_ERROR}`)
  })
})<|MERGE_RESOLUTION|>--- conflicted
+++ resolved
@@ -2,13 +2,10 @@
 import { join } from 'path'
 import { NextInstance } from 'test/lib/next-modes/base'
 
-<<<<<<< HEAD
 describe('Middleware with Dynamic code invocations', () => {
-=======
-const DYNAMIC_CODE_EVAL_ERROR = `Dynamic Code Evaluation (e. g. 'eval', 'new Function', 'WebAssembly.compile') not allowed in Middleware middleware`
 
-describe('Middleware with Dynamic code invokations', () => {
->>>>>>> 97395b4c
+  const DYNAMIC_CODE_EVAL_ERROR = `Dynamic Code Evaluation (e. g. 'eval', 'new Function', 'WebAssembly.compile') not allowed in Middleware middleware`
+
   let next: NextInstance
 
   beforeAll(async () => {
