import { createNext } from 'e2e-utils'
import { NextInstance } from 'test/lib/next-modes/base'
import { fetchViaHTTP } from 'next-test-utils'

describe('reading request body in middleware', () => {
  let next: NextInstance

  beforeAll(async () => {
    next = await createNext({
      files: {
        'middleware.js': `
          const { NextResponse } = require('next/server');

          export default async function middleware(request) {
            if (!request.body) {
              return new Response(null, { status: 400 });
            }

            let json;

            if (!request.nextUrl.searchParams.has("no_reading")) {
              json = await request.json();
            }

            if (request.nextUrl.searchParams.has("next")) {
              const res = NextResponse.next();
              res.headers.set('x-from-root-middleware', '1');
              return res;
            }

            return new Response(null, {
              status: 200,
              headers: {
                data: JSON.stringify({ root: true, ...json }),
              },
            })
          }
        `,

<<<<<<< HEAD
        'pages/nested/_middleware.js': `
          const { NextResponse } = require('next/server');

          export default async function middleware(request) {
            if (!request.body) {
              return new Response(null, { status: 400 });
            }

            const json = await request.json();

            return new Response(null, {
              status: 200,
              headers: {
                data: JSON.stringify({ root: false, ...json }),
              },
            })
          }
        `,

=======
>>>>>>> 50833d00
        'pages/api/hi.js': `
          export default function hi(req, res) {
            res.json({
              ...req.body,
              api: true,
            })
          }
        `,
      },
      dependencies: {},
    })
  })
  afterAll(() => next.destroy())

  it('rejects with 400 for get requests', async () => {
    const response = await fetchViaHTTP(next.url, '/')
    expect(response.status).toEqual(400)
  })

  it('returns root: true for root calls', async () => {
    const response = await fetchViaHTTP(
      next.url,
      '/',
      {},
      {
        method: 'POST',
        body: JSON.stringify({
          foo: 'bar',
        }),
      }
    )
    expect(response.status).toEqual(200)
    expect(JSON.parse(response.headers.get('data'))).toEqual({
      foo: 'bar',
      root: true,
    })
  })

<<<<<<< HEAD
  it('reads the same body on both middlewares', async () => {
    const response = await fetchViaHTTP(
      next.url,
      '/nested/hello',
      {
        next: '1',
      },
      {
        method: 'POST',
        body: JSON.stringify({
          foo: 'bar',
        }),
      }
    )
    expect(response.status).toEqual(200)
    expect(JSON.parse(response.headers.get('data'))).toEqual({
      foo: 'bar',
      root: false,
    })
  })

=======
>>>>>>> 50833d00
  it('passes the body to the api endpoint', async () => {
    const response = await fetchViaHTTP(
      next.url,
      '/api/hi',
      {
        next: '1',
      },
      {
        method: 'POST',
        headers: {
          'content-type': 'application/json',
        },
        body: JSON.stringify({
          foo: 'bar',
        }),
      }
    )
    expect(response.status).toEqual(200)
    expect(await response.json()).toEqual({
      foo: 'bar',
      api: true,
    })
    expect(response.headers.get('x-from-root-middleware')).toEqual('1')
    expect(response.headers.has('data')).toBe(false)
  })

  it('passes the body to the api endpoint when no body is consumed on middleware', async () => {
    const response = await fetchViaHTTP(
      next.url,
      '/api/hi',
      {
        next: '1',
        no_reading: '1',
      },
      {
        method: 'POST',
        headers: {
          'content-type': 'application/json',
        },
        body: JSON.stringify({
          foo: 'bar',
        }),
      }
    )
    expect(response.status).toEqual(200)
    expect(await response.json()).toEqual({
      foo: 'bar',
      api: true,
    })
    expect(response.headers.get('x-from-root-middleware')).toEqual('1')
    expect(response.headers.has('data')).toBe(false)
  })
})<|MERGE_RESOLUTION|>--- conflicted
+++ resolved
@@ -37,28 +37,6 @@
           }
         `,
 
-<<<<<<< HEAD
-        'pages/nested/_middleware.js': `
-          const { NextResponse } = require('next/server');
-
-          export default async function middleware(request) {
-            if (!request.body) {
-              return new Response(null, { status: 400 });
-            }
-
-            const json = await request.json();
-
-            return new Response(null, {
-              status: 200,
-              headers: {
-                data: JSON.stringify({ root: false, ...json }),
-              },
-            })
-          }
-        `,
-
-=======
->>>>>>> 50833d00
         'pages/api/hi.js': `
           export default function hi(req, res) {
             res.json({
@@ -97,30 +75,6 @@
     })
   })
 
-<<<<<<< HEAD
-  it('reads the same body on both middlewares', async () => {
-    const response = await fetchViaHTTP(
-      next.url,
-      '/nested/hello',
-      {
-        next: '1',
-      },
-      {
-        method: 'POST',
-        body: JSON.stringify({
-          foo: 'bar',
-        }),
-      }
-    )
-    expect(response.status).toEqual(200)
-    expect(JSON.parse(response.headers.get('data'))).toEqual({
-      foo: 'bar',
-      root: false,
-    })
-  })
-
-=======
->>>>>>> 50833d00
   it('passes the body to the api endpoint', async () => {
     const response = await fetchViaHTTP(
       next.url,
