/* eslint-env jest */
import { sandbox } from './helpers'
import { createNext, FileRef } from 'e2e-utils'
import { NextInstance } from 'test/lib/next-modes/base'
import { check, getSnapshotTestDescribe } from 'next-test-utils'
import path from 'path'

for (const variant of ['default', 'turbo']) {
  getSnapshotTestDescribe(variant)(`ReactRefreshLogBox app ${variant}`, () => {
    let next: NextInstance

    beforeAll(async () => {
      next = await createNext({
        files: new FileRef(
          path.join(__dirname, 'fixtures', 'default-template')
        ),
        dependencies: {
          react: 'latest',
          'react-dom': 'latest',
        },
        skipStart: true,
      })
    })
    afterAll(() => next.destroy())

    test('should strip whitespace correctly with newline', async () => {
      const { session, cleanup } = await sandbox(next)

      await session.patch(
        'index.js',
        `
        export default function Page() {
          return (
            <>

                          <p>index page</p>

                          <a onClick={() => {
                            throw new Error('idk')
                          }}>
                            click me
                          </a>
            </>
          )
        }
      `
      )
      await session.evaluate(() => document.querySelector('a').click())

      await session.waitForAndOpenRuntimeError()
      expect(await session.getRedboxSource()).toMatchSnapshot()

      await cleanup()
    })

    test('logbox: can recover from a syntax error without losing state', async () => {
      const { session, cleanup } = await sandbox(next)

      await session.patch(
        'index.js',
        `
        import { useCallback, useState } from 'react'

        export default function Index() {
          const [count, setCount] = useState(0)
          const increment = useCallback(() => setCount(c => c + 1), [setCount])
          return (
            <main>
              <p>{count}</p>
              <button onClick={increment}>Increment</button>
            </main>
          )
        }
      `
      )

      await session.evaluate(() => document.querySelector('button').click())
      expect(
        await session.evaluate(() => document.querySelector('p').textContent)
      ).toBe('1')

      await session.patch('index.js', `export default () => <div/`)

      expect(await session.hasRedbox(true)).toBe(true)
      expect(await session.getRedboxSource()).toMatchSnapshot()

      await session.patch(
        'index.js',
        `
        import { useCallback, useState } from 'react'

        export default function Index() {
          const [count, setCount] = useState(0)
          const increment = useCallback(() => setCount(c => c + 1), [setCount])
          return (
            <main>
              <p>Count: {count}</p>
              <button onClick={increment}>Increment</button>
            </main>
          )
        }
      `
      )

      await check(
        () => session.evaluate(() => document.querySelector('p').textContent),
        /Count: 1/
      )

      expect(await session.hasRedbox(false)).toBe(false)

      await cleanup()
    })

    test('logbox: can recover from a event handler error', async () => {
      const { session, cleanup } = await sandbox(next)

      await session.patch(
        'index.js',
        `
        import { useCallback, useState } from 'react'

        export default function Index() {
          const [count, setCount] = useState(0)
          const increment = useCallback(() => {
            setCount(c => c + 1)
            throw new Error('oops')
          }, [setCount])
          return (
            <main>
              <p>{count}</p>
              <button onClick={increment}>Increment</button>
            </main>
          )
        }
      `
      )

      expect(
        await session.evaluate(() => document.querySelector('p').textContent)
      ).toBe('0')
      await session.evaluate(() => document.querySelector('button').click())
      expect(
        await session.evaluate(() => document.querySelector('p').textContent)
      ).toBe('1')

      await session.waitForAndOpenRuntimeError()
      if (process.platform === 'win32') {
        expect(await session.getRedboxSource()).toMatchSnapshot()
      } else {
        expect(await session.getRedboxSource()).toMatchSnapshot()
      }

      await session.patch(
        'index.js',
        `
        import { useCallback, useState } from 'react'

        export default function Index() {
          const [count, setCount] = useState(0)
          const increment = useCallback(() => setCount(c => c + 1), [setCount])
          return (
            <main>
              <p>Count: {count}</p>
              <button onClick={increment}>Increment</button>
            </main>
          )
        }
      `
      )

      expect(await session.hasRedbox(false)).toBe(false)
      expect(await session.hasErrorToast()).toBe(false)

      expect(
        await session.evaluate(() => document.querySelector('p').textContent)
      ).toBe('Count: 1')
      await session.evaluate(() => document.querySelector('button').click())
      expect(
        await session.evaluate(() => document.querySelector('p').textContent)
      ).toBe('Count: 2')

      expect(await session.hasRedbox(false)).toBe(false)
      expect(await session.hasErrorToast()).toBe(false)

      await cleanup()
    })

    test('logbox: can recover from a component error', async () => {
      const { session, cleanup } = await sandbox(next)

      await session.write(
        'child.js',
        `
        export default function Child() {
          return <p>Hello</p>;
        }
      `
      )

      await session.patch(
        'index.js',
        `
        import Child from './child'

        export default function Index() {
          return (
            <main>
              <Child />
            </main>
          )
        }
      `
      )

      expect(
        await session.evaluate(() => document.querySelector('p').textContent)
      ).toBe('Hello')

      await session.patch(
        'child.js',
        `
        // hello
        export default function Child() {
          throw new Error('oops')
        }
      `
      )

      expect(await session.hasRedbox(true)).toBe(true)
      expect(await session.getRedboxSource()).toMatchSnapshot()

      // TODO-APP: re-enable when error recovery doesn't reload the page.
      /* const didNotReload = */ await session.patch(
        'child.js',
        `
        export default function Child() {
          return <p>Hello</p>;
        }
      `
      )

      // TODO-APP: re-enable when error recovery doesn't reload the page.
      // expect(didNotReload).toBe(true)
      expect(await session.hasRedbox(false)).toBe(false)
      expect(
        await session.evaluate(() => document.querySelector('p').textContent)
      ).toBe('Hello')

      await cleanup()
    })

    test('server component can recover from syntax error', async () => {
      const { session, browser, cleanup } = await sandbox(
        next,
        new Map([
          [
            'app/page.js',
            `
          export default function Page() {
            return <p>Hello world</p>
          }
`,
          ],
        ])
      )

      // Add syntax error
      await session.patch(
        'app/page.js',
        `
      export default function Page() {
        return <p>Hello world</p>
`
      )
      expect(await session.hasRedbox(true)).toBe(true)

      // Fix syntax error
      await session.patch(
        'app/page.js',
        `
      export default function Page() {
        return <p>Hello world 2</p>
      }
`
      )

      await check(() => browser.elementByCss('p').text(), 'Hello world 2')
      await cleanup()
    })

    test('server component can recover from component error', async () => {
      const { session, browser, cleanup } = await sandbox(
        next,
        new Map([
          [
            'app/page.js',
            `
          export default function Page() {
            return <p>Hello world</p>
          }
`,
          ],
        ])
      )

      // Add component error
      await session.patch(
        'app/page.js',
        `
      export default function Page() {
        throw new Error("boom")
        return <p>Hello world</p>
      }
`
      )
      expect(await session.hasRedbox(true)).toBe(true)

      // Fix component error
      await session.patch(
        'app/page.js',
        `
      export default function Page() {
        return <p>Hello world 2</p>
      }
`
      )

      expect(await browser.waitForElementByCss('p').text()).toBe(
        'Hello world 2'
      )

      await cleanup()
    })

    // https://github.com/pmmmwh/react-refresh-webpack-plugin/pull/3#issuecomment-554137262
    test('render error not shown right after syntax error', async () => {
      const { session, cleanup } = await sandbox(next)

      // Starting here:
      await session.patch(
        'index.js',
        `
        import * as React from 'react';
        class ClassDefault extends React.Component {
          render() {
            return <h1>Default Export</h1>;
          }
        }

        export default ClassDefault;
      `
      )

      expect(
        await session.evaluate(() => document.querySelector('h1').textContent)
      ).toBe('Default Export')

      // Break it with a syntax error:
      await session.patch(
        'index.js',
        `
        import * as React from 'react';

        class ClassDefault extends React.Component {
          render()
            return <h1>Default Export</h1>;
          }
        }

        export default ClassDefault;
      `
      )
      expect(await session.hasRedbox(true)).toBe(true)

      // Now change the code to introduce a runtime error without fixing the syntax error:
      await session.patch(
        'index.js',
        `
        import * as React from 'react';

        class ClassDefault extends React.Component {
          render()
            throw new Error('nooo');
            return <h1>Default Export</h1>;
          }
        }

        export default ClassDefault;
      `
      )
      expect(await session.hasRedbox(true)).toBe(true)

      // Now fix the syntax error:
      await session.patch(
        'index.js',
        `
        import * as React from 'react';

        class ClassDefault extends React.Component {
          render() {
            throw new Error('nooo');
            return <h1>Default Export</h1>;
          }
        }

        export default ClassDefault;
      `
      )
      expect(await session.hasRedbox(true)).toBe(true)

      await check(async () => {
        const source = await session.getRedboxSource()
        return source?.length > 1 ? 'success' : source
      }, 'success')

      expect(await session.getRedboxSource()).toMatchSnapshot()

      await cleanup()
    })

    // https://github.com/pmmmwh/react-refresh-webpack-plugin/pull/3#issuecomment-554137807
    test('module init error not shown', async () => {
      // Start here:
      const { session, cleanup } = await sandbox(next)

      // We start here.
      await session.patch(
        'index.js',
        `
        import * as React from 'react';
        class ClassDefault extends React.Component {
          render() {
            return <h1>Default Export</h1>;
          }
        }
        export default ClassDefault;
      `
      )

      expect(
        await session.evaluate(() => document.querySelector('h1').textContent)
      ).toBe('Default Export')

      // Add a throw in module init phase:
      await session.patch(
        'index.js',
        `
        // top offset for snapshot
        import * as React from 'react';
        throw new Error('no')
        class ClassDefault extends React.Component {
          render() {
            return <h1>Default Export</h1>;
          }
        }
        export default ClassDefault;
      `
      )

      expect(await session.hasRedbox(true)).toBe(true)
      if (process.platform === 'win32') {
        expect(await session.getRedboxSource()).toMatchSnapshot()
      } else {
        expect(await session.getRedboxSource()).toMatchSnapshot()
      }

      await cleanup()
    })

    // https://github.com/pmmmwh/react-refresh-webpack-plugin/pull/3#issuecomment-554144016
    test('stuck error', async () => {
      const { session, cleanup } = await sandbox(next)

      // We start here.
      await session.patch(
        'index.js',
        `
        import * as React from 'react';

        function FunctionDefault() {
          return <h1>Default Export Function</h1>;
        }

        export default FunctionDefault;
      `
      )

      // We add a new file. Let's call it Foo.js.
      await session.write(
        'Foo.js',
        `
        // intentionally skips export
        export default function Foo() {
          return React.createElement('h1', null, 'Foo');
        }
      `
      )

      // We edit our first file to use it.
      await session.patch(
        'index.js',
        `
        import * as React from 'react';
        import Foo from './Foo';
        function FunctionDefault() {
          return <Foo />;
        }
        export default FunctionDefault;
      `
      )

      // We get an error because Foo didn't import React. Fair.
      expect(await session.hasRedbox(true)).toBe(true)
      expect(await session.getRedboxSource()).toMatchSnapshot()

      // Let's add that to Foo.
      await session.patch(
        'Foo.js',
        `
        import * as React from 'react';
        export default function Foo() {
          return React.createElement('h1', null, 'Foo');
        }
      `
      )

      // Expected: this fixes the problem
      expect(await session.hasRedbox(false)).toBe(false)

      await cleanup()
    })

    // https://github.com/pmmmwh/react-refresh-webpack-plugin/pull/3#issuecomment-554150098
    test('syntax > runtime error', async () => {
      const { session, cleanup } = await sandbox(next)

      // Start here.
      await session.patch(
        'index.js',
        `
        import * as React from 'react';

        export default function FunctionNamed() {
          return <div />
        }
      `
      )
      // TODO: this acts weird without above step
      await session.patch(
        'index.js',
        `
        import * as React from 'react';
        let i = 0
        setInterval(() => {
          i++
          throw Error('no ' + i)
        }, 1000)
        export default function FunctionNamed() {
          return <div />
        }
      `
      )

      await new Promise((resolve) => setTimeout(resolve, 1000))
      await session.waitForAndOpenRuntimeError()
      if (process.platform === 'win32') {
        expect(await session.getRedboxSource()).toMatchSnapshot()
      } else {
        expect(await session.getRedboxSource()).toMatchSnapshot()
      }

      // Make a syntax error.
      await session.patch(
        'index.js',
        `
        import * as React from 'react';
        let i = 0
        setInterval(() => {
          i++
          throw Error('no ' + i)
        }, 1000)
        export default function FunctionNamed() {`
      )

      await new Promise((resolve) => setTimeout(resolve, 1000))
      expect(await session.hasRedbox(true)).toBe(true)
      expect(await session.getRedboxSource()).toMatchSnapshot()

      // Test that runtime error does not take over:
      await new Promise((resolve) => setTimeout(resolve, 2000))
      expect(await session.hasRedbox(true)).toBe(true)
      expect(await session.getRedboxSource()).toMatchSnapshot()

      await cleanup()
    })

    // https://github.com/pmmmwh/react-refresh-webpack-plugin/pull/3#issuecomment-554152127
    test('boundaries', async () => {
      const { session, cleanup } = await sandbox(next)

      await session.write(
        'FunctionDefault.js',
        `
        export default function FunctionDefault() {
          return <h2>hello</h2>
        }
      `
      )
      await session.patch(
        'index.js',
        `
        import FunctionDefault from './FunctionDefault.js'
        import * as React from 'react'
        class ErrorBoundary extends React.Component {
          constructor() {
            super()
            this.state = { hasError: false, error: null };
          }
          static getDerivedStateFromError(error) {
            return {
              hasError: true,
              error
            };
          }
          render() {
            if (this.state.hasError) {
              return this.props.fallback;
            }
            return this.props.children;
          }
        }
        function App() {
          return (
            <ErrorBoundary fallback={<h2>error</h2>}>
              <FunctionDefault />
            </ErrorBoundary>
          );
        }
        export default App;
      `
      )

      expect(
        await session.evaluate(() => document.querySelector('h2').textContent)
      ).toBe('hello')

      await session.write(
        'FunctionDefault.js',
        `export default function FunctionDefault() { throw new Error('no'); }`
      )

      await session.waitForAndOpenRuntimeError()
      expect(await session.getRedboxSource()).toMatchSnapshot()
      expect(
        await session.evaluate(() => document.querySelector('h2').textContent)
      ).toBe('error')

      await cleanup()
    })

    // TODO: investigate why this fails when running outside of the Next.js
    // monorepo e.g. fails when using yarn create next-app
    // https://github.com/vercel/next.js/pull/23203
    test.skip('internal package errors', async () => {
      const { session, cleanup } = await sandbox(next)

      // Make a react build-time error.
      await session.patch(
        'index.js',
        `
        export default function FunctionNamed() {
          return <div>{{}}</div>
        }`
      )

      expect(await session.hasRedbox(true)).toBe(true)
      // We internally only check the script path, not including the line number
      // and error message because the error comes from an external library.
      // This test ensures that the errored script path is correctly resolved.
      expect(await session.getRedboxSource()).toContain(
        `../../../../packages/next/dist/pages/_document.js`
      )

      await cleanup()
    })

    test('unterminated JSX', async () => {
      const { session, cleanup } = await sandbox(next)

      await session.patch(
        'index.js',
        `
        export default () => {
          return (
            <div>
              <p>lol</p>
            </div>
          )
        }
      `
      )

      expect(await session.hasRedbox(false)).toBe(false)

      await session.patch(
        'index.js',
        `
        export default () => {
          return (
            <div>
              <p>lol</p>
            div
          )
        }
      `
      )

      expect(await session.hasRedbox(true)).toBe(true)

      const source = await session.getRedboxSource()
      expect(source).toMatchSnapshot()

      await cleanup()
    })

    // Module trace is only available with webpack 5
    test('conversion to class component (1)', async () => {
      const { session, cleanup } = await sandbox(next)

      await session.write(
        'Child.js',
        `
        export default function ClickCount() {
          return <p>hello</p>
        }
      `
      )

      await session.patch(
        'index.js',
        `
        import Child from './Child';

        export default function Home() {
          return (
            <div>
              <Child />
            </div>
          )
        }
      `
      )

      expect(await session.hasRedbox(false)).toBe(false)
      expect(
        await session.evaluate(() => document.querySelector('p').textContent)
      ).toBe('hello')

      await session.patch(
        'Child.js',
        `
        import { Component } from 'react';
        export default class ClickCount extends Component {
          render() {
            throw new Error()
          }
        }
      `
      )

      expect(await session.hasRedbox(true)).toBe(true)
      expect(await session.getRedboxSource()).toMatchSnapshot()

      await session.patch(
        'Child.js',
        `
      import { Component } from 'react';
        export default class ClickCount extends Component {
          render() {
            return <p>hello new</p>
          }
        }
      `
      )

      expect(await session.hasRedbox(false)).toBe(false)
      expect(
        await session.evaluate(() => document.querySelector('p').textContent)
      ).toBe('hello new')

      await cleanup()
    })

    test('css syntax errors', async () => {
      const { session, cleanup } = await sandbox(next)

      await session.write('index.module.css', `.button {}`)
      await session.patch(
        'index.js',
        `
        import './index.module.css';
        export default () => {
          return (
            <div>
              <p>lol</p>
            </div>
          )
        }
      `
      )

      expect(await session.hasRedbox(false)).toBe(false)

      // Syntax error
      await session.patch('index.module.css', `.button {`)
      expect(await session.hasRedbox(true)).toBe(true)
      const source = await session.getRedboxSource()
      expect(source).toMatch('./index.module.css:1:1')
      expect(source).toMatch('Syntax error: ')
      expect(source).toMatch('Unclosed block')
      expect(source).toMatch('> 1 | .button {')
      expect(source).toMatch('    | ^')

      // Not local error
      await session.patch('index.module.css', `button {}`)
      expect(await session.hasRedbox(true)).toBe(true)
      const source2 = await session.getRedboxSource()
      expect(source2).toMatchSnapshot()

      await cleanup()
    })

    test('logbox: anchors links in error messages', async () => {
      const { session, cleanup } = await sandbox(next)

      await session.patch(
        'index.js',
        `
        import { useCallback } from 'react'

        export default function Index() {
          const boom = useCallback(() => {
            throw new Error('end http://nextjs.org')
          }, [])
          return (
            <main>
              <button onClick={boom}>Boom!</button>
            </main>
          )
        }
      `
      )

      await session.evaluate(() => document.querySelector('button').click())
      await session.waitForAndOpenRuntimeError()

      const header = await session.getRedboxDescription()
      expect(header).toMatchSnapshot()
      expect(
        await session.evaluate(
          () =>
            document
              .querySelector('body > nextjs-portal')
              .shadowRoot.querySelectorAll('#nextjs__container_errors_desc a')
              .length
        )
      ).toBe(1)
      expect(
        await session.evaluate(
          () =>
            (
              document
                .querySelector('body > nextjs-portal')
                .shadowRoot.querySelector(
                  '#nextjs__container_errors_desc a:nth-of-type(1)'
                ) as any
            ).href
        )
      ).toMatchSnapshot()

      await session.patch(
        'index.js',
        `
        import { useCallback } from 'react'

        export default function Index() {
          const boom = useCallback(() => {
            throw new Error('http://nextjs.org start')
          }, [])
          return (
            <main>
              <button onClick={boom}>Boom!</button>
            </main>
          )
        }
      `
      )

      await session.evaluate(() => document.querySelector('button').click())
      await session.waitForAndOpenRuntimeError()

      const header2 = await session.getRedboxDescription()
      expect(header2).toMatchSnapshot()
      expect(
        await session.evaluate(
          () =>
            document
              .querySelector('body > nextjs-portal')
              .shadowRoot.querySelectorAll('#nextjs__container_errors_desc a')
              .length
        )
      ).toBe(1)
      expect(
        await session.evaluate(
          () =>
            (
              document
                .querySelector('body > nextjs-portal')
                .shadowRoot.querySelector(
                  '#nextjs__container_errors_desc a:nth-of-type(1)'
                ) as any
            ).href
        )
      ).toMatchSnapshot()

      await session.patch(
        'index.js',
        `
        import { useCallback } from 'react'

        export default function Index() {
          const boom = useCallback(() => {
            throw new Error('middle http://nextjs.org end')
          }, [])
          return (
            <main>
              <button onClick={boom}>Boom!</button>
            </main>
          )
        }
      `
      )

      await session.evaluate(() => document.querySelector('button').click())
      await session.waitForAndOpenRuntimeError()

      const header3 = await session.getRedboxDescription()
      expect(header3).toMatchSnapshot()
      expect(
        await session.evaluate(
          () =>
            document
              .querySelector('body > nextjs-portal')
              .shadowRoot.querySelectorAll('#nextjs__container_errors_desc a')
              .length
        )
      ).toBe(1)
      expect(
        await session.evaluate(
          () =>
            (
              document
                .querySelector('body > nextjs-portal')
                .shadowRoot.querySelector(
                  '#nextjs__container_errors_desc a:nth-of-type(1)'
                ) as any
            ).href
        )
      ).toMatchSnapshot()

      await session.patch(
        'index.js',
        `
        import { useCallback } from 'react'

        export default function Index() {
          const boom = useCallback(() => {
            throw new Error('multiple http://nextjs.org links http://example.com')
          }, [])
          return (
            <main>
              <button onClick={boom}>Boom!</button>
            </main>
          )
        }
      `
      )

      await session.evaluate(() => document.querySelector('button').click())
      await session.waitForAndOpenRuntimeError()

      const header4 = await session.getRedboxDescription()
      expect(header4).toMatchInlineSnapshot(
        `"Error: multiple http://nextjs.org links http://example.com"`
      )
      expect(
        await session.evaluate(
          () =>
            document
              .querySelector('body > nextjs-portal')
              .shadowRoot.querySelectorAll('#nextjs__container_errors_desc a')
              .length
        )
      ).toBe(2)
      expect(
        await session.evaluate(
          () =>
            (
              document
                .querySelector('body > nextjs-portal')
                .shadowRoot.querySelector(
                  '#nextjs__container_errors_desc a:nth-of-type(1)'
                ) as any
            ).href
        )
      ).toMatchSnapshot()
      expect(
        await session.evaluate(
          () =>
            (
              document
                .querySelector('body > nextjs-portal')
                .shadowRoot.querySelector(
                  '#nextjs__container_errors_desc a:nth-of-type(2)'
                ) as any
            ).href
        )
      ).toMatchSnapshot()

      await cleanup()
    })

    // TODO-APP: Catch errors that happen before useEffect
    test.skip('non-Error errors are handled properly', async () => {
      const { session, cleanup } = await sandbox(next)

      await session.patch(
        'index.js',
        `
        export default () => {
          throw {'a': 1, 'b': 'x'};
          return (
            <div>hello</div>
          )
        }
      `
      )

      expect(await session.hasRedbox(true)).toBe(true)
      expect(await session.getRedboxDescription()).toMatchInlineSnapshot(
        `"Error: {\\"a\\":1,\\"b\\":\\"x\\"}"`
      )

      // fix previous error
      await session.patch(
        'index.js',
        `
        export default () => {
          return (
            <div>hello</div>
          )
        }
      `
      )
      expect(await session.hasRedbox(false)).toBe(false)
      await session.patch(
        'index.js',
        `
        class Hello {}

        export default () => {
          throw Hello
          return (
            <div>hello</div>
          )
        }
      `
      )
      expect(await session.hasRedbox(true)).toBe(true)
      expect(await session.getRedboxDescription()).toContain(
        `Error: class Hello {`
      )

      // fix previous error
      await session.patch(
        'index.js',
        `
        export default () => {
          return (
            <div>hello</div>
          )
        }
      `
      )
      expect(await session.hasRedbox(false)).toBe(false)
      await session.patch(
        'index.js',
        `
        export default () => {
          throw "string error"
          return (
            <div>hello</div>
          )
        }
      `
      )
      expect(await session.hasRedbox(true)).toBe(true)
      expect(await session.getRedboxDescription()).toMatchInlineSnapshot(
        `"Error: string error"`
      )

      // fix previous error
      await session.patch(
        'index.js',
        `
        export default () => {
          return (
            <div>hello</div>
          )
        }
      `
      )
      expect(await session.hasRedbox(false)).toBe(false)
      await session.patch(
        'index.js',
        `
        export default () => {
          throw null
          return (
            <div>hello</div>
          )
        }
      `
      )
      expect(await session.hasRedbox(true)).toBe(true)
      expect(await session.getRedboxDescription()).toContain(
        `Error: A null error was thrown`
      )

      await cleanup()
    })

    test('Should not show __webpack_exports__ when exporting anonymous arrow function', async () => {
      const { session, cleanup } = await sandbox(next)

      await session.patch(
        'index.js',
        `
       export default () => {
        if (typeof window !== 'undefined') {
          throw new Error('test')
        }

        return null
       }

      `
      )

      expect(await session.hasRedbox(true)).toBe(true)
      expect(await session.getRedboxSource()).toMatchSnapshot()

      await cleanup()
    })

    test('Unhandled errors and rejections opens up in the minimized state', async () => {
      const { session, browser, cleanup } = await sandbox(next)

      const file = `
    export default function Index() {
      //
      setTimeout(() => {
        throw new Error('Unhandled error')
      }, 0)
      setTimeout(() => {
        Promise.reject(new Error('Undhandled rejection'))
      }, 0)
      return (
        <>
          <button
            id="unhandled-error"
            onClick={() => {
              throw new Error('Unhandled error')
            }}
          >
            Unhandled error
          </button>
          <button
            id="unhandled-rejection"
            onClick={() => {
              Promise.reject(new Error('Undhandled rejection'))
            }}
          >
            Unhandled rejection
          </button>
        </>
      )
    }
    `

      await session.patch('index.js', file)

      // Unhandled error and rejection in setTimeout
      expect(
        await browser.waitForElementByCss('.nextjs-toast-errors').text()
      ).toBe('2 errors')

      // Unhandled error in event handler
      await browser.elementById('unhandled-error').click()
      await check(
        () => browser.elementByCss('.nextjs-toast-errors').text(),
        /3 errors/
      )

      // Unhandled rejection in event handler
      await browser.elementById('unhandled-rejection').click()
      await check(
        () => browser.elementByCss('.nextjs-toast-errors').text(),
        /4 errors/
      )
      expect(await session.hasRedbox(false)).toBe(false)

      // Add Component error
      await session.patch(
        'index.js',
        file.replace(
          '//',
          "if (typeof window !== 'undefined') throw new Error('Component error')"
        )
      )

      // Render error should "win" and show up in fullscreen
      expect(await session.hasRedbox(true)).toBe(true)

      await cleanup()
    })

    test.each([['server'], ['client']])(
      'Call stack count is correct for %s error',
      async (pageType: string) => {
        const fixture =
          pageType === 'server'
            ? new Map([
                [
                  'app/page.js',
                  `
        export default function Page() {
          throw new Error('Server error')
        }
`,
                ],
              ])
            : new Map([
                [
                  'app/page.js',
                  `
        'use client'
        export default function Page() {
          if (typeof window !== 'undefined') {
            throw new Error('Client error')
          }
          return null
        }
`,
                ],
              ])

        const { session, browser, cleanup } = await sandbox(next, fixture)

        const getCallStackCount = async () =>
          (await browser.elementsByCss('[data-nextjs-call-stack-frame]')).length

        expect(await session.hasRedbox(true)).toBe(true)

        // Open full Call Stack
        await browser
          .elementByCss('[data-nextjs-data-runtime-error-collapsed-action]')
          .click()

        const collapsedFrameworkGroups = await browser.elementsByCss(
          "[data-nextjs-call-stack-framework-button][data-state='closed']"
        )
        for (const collapsedFrameworkButton of collapsedFrameworkGroups) {
          // Open the collapsed framework groups, the callstack count should increase with each opened group
          const callStackCountBeforeGroupOpened = await getCallStackCount()
          await collapsedFrameworkButton.click()
          expect(await getCallStackCount()).toBeGreaterThan(
            callStackCountBeforeGroupOpened
          )
        }

        // Expect more than the default amount of frames
        // The default stackTraceLimit results in max 9 [data-nextjs-call-stack-frame] elements
        expect(await getCallStackCount()).toBeGreaterThan(9)

        await cleanup()
      }
    )

    test('Server component errors should open up in fullscreen', async () => {
      const { session, browser, cleanup } = await sandbox(
        next,
        new Map([
          // Start with error
          [
            'app/page.js',
            `
        export default function Page() {
          throw new Error('Server component error')
          return <p id="text">Hello world</p>
        }
        `,
          ],
        ])
      )
      expect(await session.hasRedbox(true)).toBe(true)

      // Remove error
      await session.patch(
        'app/page.js',
        `
      export default function Page() {
        return <p id="text">Hello world</p>
      }
      `
      )
      expect(await browser.waitForElementByCss('#text').text()).toBe(
        'Hello world'
      )
      expect(await session.hasRedbox(false)).toBe(false)

      // Re-add error
      await session.patch(
        'app/page.js',
        `
      export default function Page() {
        throw new Error('Server component error!')
        return <p id="text">Hello world</p>
      }
      `
      )

      expect(await session.hasRedbox(true)).toBe(true)

      await cleanup()
    })
<<<<<<< HEAD
=======

    test('Hydration errors should get error link', async () => {
      const { session, browser, cleanup } = await sandbox(next)

      await session.patch(
        'app/page.js',
        `
    "use client"
    export default function Page() {
      return <p>{typeof window === 'undefined' ? "hello" : "world"}</p>
    }
    `
      )

      await browser.refresh()
      await session.waitForAndOpenRuntimeError()
      expect(await session.getRedboxDescription()).toMatchSnapshot()

      await cleanup()
    })

    test('Import trace when module not found in layout', async () => {
      const { session, cleanup } = await sandbox(
        next,

        new Map([['app/module.js', `import "non-existing-module"`]])
      )

      await session.patch(
        'app/layout.js',
        `
        import "./module"

        export default function RootLayout({ children }) {
          return (
            <html>
              <head></head>
              <body>{children}</body>
            </html>
          )
        }
        
    `
      )

      expect(await session.hasRedbox(true)).toBe(true)
      expect(await session.getRedboxSource()).toMatchSnapshot()

      await cleanup()
    })
>>>>>>> 06ed4944
  })
}<|MERGE_RESOLUTION|>--- conflicted
+++ resolved
@@ -1345,8 +1345,6 @@
 
       await cleanup()
     })
-<<<<<<< HEAD
-=======
 
     test('Hydration errors should get error link', async () => {
       const { session, browser, cleanup } = await sandbox(next)
@@ -1397,6 +1395,5 @@
 
       await cleanup()
     })
->>>>>>> 06ed4944
   })
 }