import path from 'path'
import { FileRef, nextTestSetup } from 'e2e-utils'
import { createSandbox } from 'development-sandbox'

describe('Undefined default export', () => {
  const { next } = nextTestSetup({
    files: new FileRef(path.join(__dirname, 'fixtures', 'default-template')),
    patchFileDelay: 250,
  })

  it('should error if page component does not have default export', async () => {
    await using sandbox = await createSandbox(
      next,
      new Map([
        ['app/(group)/specific-path/server/page.js', 'export const a = 123'],
      ]),
      '/specific-path/server'
    )
    const { session } = sandbox
    await session.assertHasRedbox()
    expect(await session.getRedboxDescription()).toInclude('Failed to compile')
    expect(await session.getRedboxSource()).toInclude(
      'A page file needs to have a React Component exported via `export default`.'
    )

    await cleanup()
  })

  it('should error if page component does not have default export (with recomendation)', async () => {
    const { session, cleanup } = await sandbox(
      next,
      new Map([
        ['app/(group)/specific-path/server/page.js', 'export const Page = 123'],
      ]),
      '/specific-path/server'
    )
<<<<<<< HEAD
=======

    await session.assertHasRedbox()
    expect(await session.getRedboxDescription()).toInclude('Failed to compile')
    expect(await session.getRedboxSource()).toInclude(
      'A page file needs to have a React Component exported via `export default`.'
    )
    expect(await session.getRedboxSource()).toInclude(
      'Maybe you did mean to default export `Page`?.'
    )
    await cleanup()
>>>>>>> d6540d6c
  })

  it('should error if not-found component does not have default export when trigger not-found boundary', async () => {
    await using sandbox = await createSandbox(
      next,
      new Map([
        [
          'app/will-not-found/page.js',
          `
          import { notFound } from 'next/navigation'
          export default function Page() { notFound() }
          `,
        ],
        ['app/will-not-found/not-found.js', 'export const a = 123'],
      ]),
      '/will-not-found'
    )
    const { session } = sandbox
    await session.assertHasRedbox()
    expect(await session.getRedboxDescription()).toInclude(
      'The default export is not a React Component in "/will-not-found/not-found"'
    )
  })

  it('should error when page component export is not valid', async () => {
    await using sandbox = await createSandbox(next, undefined, '/')
    const { session, browser } = sandbox

    await next.patchFile('app/page.js', 'const a = 123')

    // The page will fail build and navigate to /_error route of pages router.
    // Wait for the DOM node #__next to be present
    await browser.waitForElementByCss('#__next')

    await session.assertHasRedbox()
    expect(await session.getRedboxDescription()).toInclude('Failed to compile')
    expect(await session.getRedboxSource()).toInclude(
      'A page file needs to have a React Component exported via `export default`.'
    )
  })

  it('should error when page component export is not valid on initial load', async () => {
    await using sandbox = await createSandbox(
      next,
      new Map([
        [
          'app/server-with-errors/page-export-initial-error/page.js',
          'export const a = 123',
        ],
      ]),
      '/server-with-errors/page-export-initial-error'
    )
    const { session } = sandbox
    await session.assertHasRedbox()
    expect(await session.getRedboxDescription()).toInclude('Failed to compile')
    expect(await session.getRedboxSource()).toInclude(
      'A page file needs to have a React Component exported via `export default`.'
    )
  })
})<|MERGE_RESOLUTION|>--- conflicted
+++ resolved
@@ -22,8 +22,6 @@
     expect(await session.getRedboxSource()).toInclude(
       'A page file needs to have a React Component exported via `export default`.'
     )
-
-    await cleanup()
   })
 
   it('should error if page component does not have default export (with recomendation)', async () => {
@@ -34,8 +32,6 @@
       ]),
       '/specific-path/server'
     )
-<<<<<<< HEAD
-=======
 
     await session.assertHasRedbox()
     expect(await session.getRedboxDescription()).toInclude('Failed to compile')
@@ -46,7 +42,6 @@
       'Maybe you did mean to default export `Page`?.'
     )
     await cleanup()
->>>>>>> d6540d6c
   })
 
   it('should error if not-found component does not have default export when trigger not-found boundary', async () => {
