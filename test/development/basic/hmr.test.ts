--- conflicted
+++ resolved
@@ -696,14 +696,10 @@
           | is
           > }}}
           | invalid
-<<<<<<< HEAD
           | js
 
           Import trace for requested module:
           ./pages/hmr/about8.js"
-=======
-          | js"
->>>>>>> 45ac950d
         `)
 
         await next.patchFile(aboutPage, aboutContent)
@@ -751,20 +747,6 @@
         )
         expect(await getRedboxSource(browser)).toMatchInlineSnapshot(`
           "./components/parse-error.js
-<<<<<<< HEAD
-          Error: error: Unexpected token \`}\`. Expected this, import, async, function, [ for array literal, { for object literal, @ for decorator, function, class, null, true, false, number, bigint, string, regexp, \` for template literal, (, or an identifier
-          
-            |
-          3 | }}}
-            | ^
-
-          Caused by:
-              0: failed to process js file
-              1: Syntax Error
-
-          Import trace for requested module:
-          ./pages/hmr/about9.js"
-=======
           Error: 
             x Unexpected token \`}\`. Expected this, import, async, function, [ for array literal, { for object literal, @ for decorator, function, class, null, true, false, number, bigint, string, regexp, \`
             | for template literal, (, or an identifier
@@ -776,7 +758,10 @@
           Caused by:
               0: failed to process input file
               1: Syntax Error"
->>>>>>> 45ac950d
+
+
+          Import trace for requested module:
+          ./pages/hmr/about9.js"
         `)
 
         await next.patchFile(aboutPage, aboutContent)
