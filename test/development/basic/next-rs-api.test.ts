--- conflicted
+++ resolved
@@ -32,26 +32,10 @@
       return '**' + styled.value + '**'
     case 'code':
       return '`' + styled.value + '`'
-<<<<<<< HEAD
-    case 'line': {
-      let line = ''
-      for (const part of styled.value) {
-        line += styledStringToMarkdown(part)
-      }
-      return line + '\n'
-    }
-    case 'stack':
-      let stack = ''
-      for (const part of styled.value) {
-        stack += styledStringToMarkdown(part) + '\n'
-      }
-      return stack + '\n'
-=======
     case 'line':
       return styled.value.map(styledStringToMarkdown).join('')
     case 'stack':
       return styled.value.map(styledStringToMarkdown).join('\n')
->>>>>>> 98f7994c
     default:
       throw new Error('Unknown StyledString type', styled)
   }
