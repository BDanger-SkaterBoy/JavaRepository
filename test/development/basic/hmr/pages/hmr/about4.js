--- conflicted
+++ resolved
@@ -1,8 +1,4 @@
-<<<<<<< HEAD
-export default function Page() {
-=======
 export default function About4() {
->>>>>>> 45ac950d
   return (
     <div className="hmr-about-page">
       <p>This is the about page.</p>
