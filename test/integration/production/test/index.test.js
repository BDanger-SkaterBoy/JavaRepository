--- conflicted
+++ resolved
@@ -234,54 +234,14 @@
         .elementByCss('#counter').text()
       expect(counterAfter404Page).toBe('Counter: 0')
 
-<<<<<<< HEAD
-      browser.close()
-    })
-
-    it('should add preload tags when Link prefetch prop is used', async () => {
-      const browser = await webdriver(appPort, '/prefetch')
-      const elements = await browser.elementsByCss('link[rel=preload]')
-      expect(elements.length).toBe(8)
-      await Promise.all(
-        elements.map(async (element) => {
-          const rel = await element.getAttribute('rel')
-          const as = await element.getAttribute('as')
-          expect(rel).toBe('preload')
-          expect(as).toBe('script')
-        })
-      )
-      browser.close()
-    })
-
-    // This is a workaround to fix https://github.com/zeit/next.js/issues/5860
-    // TODO: remove this workaround when https://bugs.webkit.org/show_bug.cgi?id=187726 is fixed.
-    it('It does not add a timestamp to link tags with preload attribute', async () => {
-      const browser = await webdriver(appPort, '/prefetch')
-      const links = await browser.elementsByCss('link[rel=preload]')
-      await Promise.all(
-        links.map(async (element) => {
-          const href = await element.getAttribute('href')
-          expect(href).not.toMatch(/\?ts=/)
-        })
-      )
-      const scripts = await browser.elementsByCss('script[src]')
-      await Promise.all(
-        scripts.map(async (element) => {
-          const src = await element.getAttribute('src')
-          expect(src).not.toMatch(/\?ts=/)
-        })
-      )
-      browser.close()
-=======
-      await browser.close()
->>>>>>> 6ac079f1
+      await browser.close()
     })
 
     if (browserName === 'chrome') {
       it('should add preload tags when Link prefetch prop is used', async () => {
         const browser = await webdriver(appPort, '/prefetch')
         const elements = await browser.elementsByCss('link[rel=preload]')
-        expect(elements.length).toBe(9)
+        expect(elements.length).toBe(8)
         await Promise.all(
           elements.map(async (element) => {
             const rel = await element.getAttribute('rel')
