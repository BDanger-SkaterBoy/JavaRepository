--- conflicted
+++ resolved
@@ -80,13 +80,8 @@
     )
 
     // These numbers are without gzip compression!
-<<<<<<< HEAD
-    const delta = responseSizesBytes - 280 * 1024
-    expect(delta).toBeLessThanOrEqual(1270) // don't increase size more than 1kb
-=======
     const delta = responseSizesBytes - 281 * 1024
     expect(delta).toBeLessThanOrEqual(1024) // don't increase size more than 1kb
->>>>>>> 4b126cc3
     expect(delta).toBeGreaterThanOrEqual(-1024) // don't decrease size more than 1kb without updating target
   })
 
