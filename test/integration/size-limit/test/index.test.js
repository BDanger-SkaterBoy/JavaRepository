--- conflicted
+++ resolved
@@ -80,11 +80,7 @@
     )
 
     // These numbers are without gzip compression!
-<<<<<<< HEAD
-    const delta = responseSizesBytes - 262 * 1024
-=======
     const delta = responseSizesBytes - 258 * 1024
->>>>>>> 56633ed6
     expect(delta).toBeLessThanOrEqual(1024) // don't increase size more than 1kb
     expect(delta).toBeGreaterThanOrEqual(-1024) // don't decrease size more than 1kb without updating target
   })
