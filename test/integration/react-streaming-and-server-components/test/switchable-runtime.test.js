--- conflicted
+++ resolved
@@ -1,11 +1,7 @@
 /* eslint-env jest */
 import webdriver from 'next-webdriver'
 import { join } from 'path'
-<<<<<<< HEAD
-import { findPort, killApp, renderViaHTTP, waitFor } from 'next-test-utils'
-=======
-import { check, findPort, killApp, renderViaHTTP } from 'next-test-utils'
->>>>>>> 384953b3
+import { check, findPort, killApp, renderViaHTTP, waitFor } from 'next-test-utils'
 import { nextBuild, nextDev, nextStart } from './utils'
 
 const appDir = join(__dirname, '../switchable-runtime')
@@ -123,9 +119,8 @@
     expect(renderedAt1).toBe(renderedAt2)
 
     // Trigger a revalidation after 2s.
-    await waitFor(2000)
+    await waitFor(3000)
     await renderViaHTTP(context.appPort, '/node-rsc-isr')
-    await waitFor(2000)
 
     await check(async () => {
       const html3 = await renderViaHTTP(context.appPort, '/node-rsc-isr')
