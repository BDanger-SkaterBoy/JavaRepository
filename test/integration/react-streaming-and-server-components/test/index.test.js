--- conflicted
+++ resolved
@@ -211,12 +211,7 @@
 
 const nodejsRuntimeBasicSuite = {
   runTests: (context, env) => {
-<<<<<<< HEAD
-    basic(context, env)
-    rsc(context)
-=======
     basic(context)
->>>>>>> fa5571a8
     streaming(context)
     rsc(context, 'nodejs')
 
