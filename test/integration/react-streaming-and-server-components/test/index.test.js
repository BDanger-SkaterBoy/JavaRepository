/* eslint-env jest */

import { join } from 'path'
import fs from 'fs-extra'
import webdriver from 'next-webdriver'

import { fetchViaHTTP, findPort, killApp, renderViaHTTP } from 'next-test-utils'

import {
  nextBuild,
  nextStart,
  nextDev,
  appDir,
  nativeModuleTestAppDir,
  distDir,
  documentPage,
  appPage,
  appServerPage,
  error500Page,
  nextConfig,
} from './utils'

import css from './css'
import rsc from './rsc'
import streaming from './streaming'
import basic from './basic'
import functions from './functions'
import runtime from './runtime'

const documentWithGip = `
import { Html, Head, Main, NextScript } from 'next/document'

export default function Document() {
  return (
    <Html>
      <Head />
      <body>
        <Main />
        <NextScript />
      </body>
    </Html>
  )
}

Document.getInitialProps = (ctx) => {
  return ctx.defaultGetInitialProps(ctx)
}
`

const rscAppPage = `
import Container from '../components/container.server'
export default function App({children}) {
  return <Container>{children}</Container>
}
`

const appWithGlobalCss = `
import '../styles.css'

function App({ Component, pageProps }) {
  return <Component {...pageProps} />
}

export default App
`

const page500 = `
export default function Page500() {
  return 'custom-500-page'
}
`

describe('Edge runtime - errors', () => {
  it('should warn user that native node APIs are not supported', async () => {
    const fsImportedErrorMessage =
      'Native Node.js APIs are not supported in the Edge Runtime. Found `dns` imported.'
    const { stderr } = await nextBuild(nativeModuleTestAppDir)
    expect(stderr).toContain(fsImportedErrorMessage)
  })
})

describe('Edge runtime - prod', () => {
  const context = { appDir }

  beforeAll(async () => {
    error500Page.write(page500)
    context.appPort = await findPort()
    const { stderr } = await nextBuild(context.appDir)
    context.stderr = stderr
    context.server = await nextStart(context.appDir, context.appPort)
  })
  afterAll(async () => {
    error500Page.delete()
    await killApp(context.server)
  })

  it('should warn user for experimental risk with edge runtime and server components', async () => {
    const edgeRuntimeWarning =
      'You are using the experimental Edge Runtime with `experimental.runtime`.'
    const rscWarning = `You have experimental React Server Components enabled. Continue at your own risk.`
    expect(context.stderr).toContain(edgeRuntimeWarning)
    expect(context.stderr).toContain(rscWarning)
  })

  it('should generate middleware SSR manifests for edge runtime', async () => {
    const distServerDir = join(distDir, 'server')
    const files = [
      'middleware-build-manifest.js',
      'middleware-ssr-runtime.js',
      'middleware-flight-manifest.js',
      'middleware-flight-manifest.json',
      'middleware-manifest.json',
    ]

    const requiredServerFiles = (
      await fs.readJSON(join(distDir, 'required-server-files.json'))
    ).files

    files.forEach((file) => {
      const filepath = join(distServerDir, file)
      expect(fs.existsSync(filepath)).toBe(true)
    })

    requiredServerFiles.forEach((file) => {
      const requiredFilePath = join(appDir, file)
      expect(fs.existsSync(requiredFilePath)).toBe(true)
    })
  })

  it('should have clientInfo in middleware manifest', async () => {
    const middlewareManifestPath = join(
      distDir,
      'server',
      'middleware-manifest.json'
    )
    const content = JSON.parse(
      await fs.readFile(middlewareManifestPath, 'utf8')
    )
    for (const item of [
      ['/', true],
      ['/next-api/image', true],
      ['/next-api/link', true],
      ['/routes/[dynamic]', true],
    ]) {
      expect(content.clientInfo).toContainEqual(item)
    }
    expect(content.clientInfo).not.toContainEqual([['/404', true]])
  })

  it('should support React.lazy and dynamic imports', async () => {
    const html = await renderViaHTTP(context.appPort, '/dynamic-imports')
    expect(html).toContain('foo.client')
  })

<<<<<<< HEAD
  basic(context, { env: 'prod' })
  streaming(context, { env: 'prod' })
  rsc(context, { runtime: 'edge', env: 'prod' })
  runtime(context, { runtime: 'edge', env: 'prod' })
=======
  const options = { runtime: 'edge', env: 'prod' }
  basic(context, options)
  streaming(context, options)
  rsc(context, options)
>>>>>>> 8d0561eb
})

describe('Edge runtime - dev', () => {
  const context = { appDir }

  beforeAll(async () => {
    error500Page.write(page500)
    context.appPort = await findPort()
    context.server = await nextDev(context.appDir, context.appPort)
  })
  afterAll(async () => {
    error500Page.delete()
    await killApp(context.server)
  })

  it('should support React.lazy and dynamic imports', async () => {
    const html = await renderViaHTTP(context.appPort, '/dynamic-imports')
    expect(html).toContain('loading...')

    const browser = await webdriver(context.appPort, '/dynamic-imports')
    const content = await browser.eval(`window.document.body.innerText`)
    expect(content).toMatchInlineSnapshot('"foo.client"')
  })

  it('should have content-type and content-encoding headers', async () => {
    const res = await fetchViaHTTP(context.appPort, '/')
    expect(res.headers.get('content-type')).toBe('text/html; charset=utf-8')
    expect(res.headers.get('content-encoding')).toBe('gzip')
  })

<<<<<<< HEAD
  basic(context, { env: 'dev' })
  streaming(context, { env: 'dev' })
  rsc(context, { runtime: 'edge', env: 'dev' })
  runtime(context, { runtime: 'edge', env: 'prod' })
=======
  const options = { runtime: 'edge', env: 'dev' }
  basic(context, options)
  streaming(context, options)
  rsc(context, options)
>>>>>>> 8d0561eb
})

const nodejsRuntimeBasicSuite = {
  runTests: (context, env) => {
    const options = { runtime: 'nodejs', env }
    basic(context, options)
    streaming(context, options)
    rsc(context, options)

    if (env === 'prod') {
      it('should generate middleware SSR manifests for Node.js', async () => {
        const distServerDir = join(distDir, 'server')

        const requiredServerFiles = (
          await fs.readJSON(join(distDir, 'required-server-files.json'))
        ).files

        const files = [
          'middleware-build-manifest.js',
          'middleware-flight-manifest.json',
          'middleware-manifest.json',
        ]

        files.forEach((file) => {
          const filepath = join(distServerDir, file)
          expect(fs.existsSync(filepath)).toBe(true)
        })

        requiredServerFiles.forEach((file) => {
          const requiredFilePath = join(appDir, file)
          expect(fs.existsSync(requiredFilePath)).toBe(true)
        })
      })
    }
  },
  beforeAll: () => {
    error500Page.write(page500)
    nextConfig.replace("runtime: 'edge'", "runtime: 'nodejs'")
  },
  afterAll: () => {
    error500Page.delete()
    nextConfig.restore()
  },
}

const customAppPageSuite = {
  runTests: (context) => {
    it('should render container in app', async () => {
      const indexHtml = await renderViaHTTP(context.appPort, '/')
      const indexFlight = await renderViaHTTP(context.appPort, '/?__flight__=1')
      expect(indexHtml).toContain('container-server')
      expect(indexFlight).toContain('container-server')
    })
  },
  beforeAll: () => appServerPage.write(rscAppPage),
  afterAll: () => appServerPage.delete(),
}

const cssSuite = {
  runTests: css,
  beforeAll: () => appPage.write(appWithGlobalCss),
  afterAll: () => appPage.delete(),
}

const documentSuite = {
  runTests: (context) => {
    it('should error when custom _document has getInitialProps method', async () => {
      const res = await fetchViaHTTP(context.appPort, '/')
      expect(res.status).toBe(500)
    })
  },
  beforeAll: () => documentPage.write(documentWithGip),
  afterAll: () => documentPage.delete(),
}

runSuite('Node.js runtime', 'dev', nodejsRuntimeBasicSuite)
runSuite('Node.js runtime', 'prod', nodejsRuntimeBasicSuite)

runSuite('Custom App', 'dev', customAppPageSuite)
runSuite('Custom App', 'prod', customAppPageSuite)

runSuite('CSS', 'dev', cssSuite)
runSuite('CSS', 'prod', cssSuite)

runSuite('Custom Document', 'dev', documentSuite)
runSuite('Custom Document', 'prod', documentSuite)

runSuite('Functions manifest', 'build', { runTests: functions })

function runSuite(suiteName, env, options) {
  const context = { appDir, distDir }
  describe(`${suiteName} ${env}`, () => {
    beforeAll(async () => {
      options.beforeAll?.()
      if (env === 'prod') {
        context.appPort = await findPort()
        await nextBuild(context.appDir)
        context.server = await nextStart(context.appDir, context.appPort)
      }
      if (env === 'dev') {
        context.appPort = await findPort()
        context.server = await nextDev(context.appDir, context.appPort)
      }
    })
    afterAll(async () => {
      options.afterAll?.()
      if (context.server) {
        await killApp(context.server)
      }
    })
    options.runTests(context, env)
  })
}<|MERGE_RESOLUTION|>--- conflicted
+++ resolved
@@ -152,17 +152,11 @@
     expect(html).toContain('foo.client')
   })
 
-<<<<<<< HEAD
-  basic(context, { env: 'prod' })
-  streaming(context, { env: 'prod' })
-  rsc(context, { runtime: 'edge', env: 'prod' })
-  runtime(context, { runtime: 'edge', env: 'prod' })
-=======
   const options = { runtime: 'edge', env: 'prod' }
   basic(context, options)
   streaming(context, options)
   rsc(context, options)
->>>>>>> 8d0561eb
+  runtime(context, options)
 })
 
 describe('Edge runtime - dev', () => {
@@ -193,17 +187,11 @@
     expect(res.headers.get('content-encoding')).toBe('gzip')
   })
 
-<<<<<<< HEAD
-  basic(context, { env: 'dev' })
-  streaming(context, { env: 'dev' })
-  rsc(context, { runtime: 'edge', env: 'dev' })
-  runtime(context, { runtime: 'edge', env: 'prod' })
-=======
   const options = { runtime: 'edge', env: 'dev' }
   basic(context, options)
   streaming(context, options)
   rsc(context, options)
->>>>>>> 8d0561eb
+  runtime(context, options)
 })
 
 const nodejsRuntimeBasicSuite = {
