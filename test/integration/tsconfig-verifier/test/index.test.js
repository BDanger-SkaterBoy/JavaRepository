/* eslint-env jest */

import { createFile, exists, readFile, writeFile, remove } from 'fs-extra'
import { nextBuild } from 'next-test-utils'
import path from 'path'
;(process.env.TURBOPACK ? describe.skip : describe)(
  'tsconfig.json verifier',
  () => {
    const appDir = path.join(__dirname, '../')
    const tsConfig = path.join(appDir, 'tsconfig.json')
    const tsConfigBase = path.join(appDir, 'tsconfig.base.json')

    beforeEach(async () => {
      await remove(tsConfig)
      await remove(tsConfigBase)
    })

    afterEach(async () => {
      await remove(tsConfig)
      await remove(tsConfigBase)
    })

    it('Creates a default tsconfig.json when one is missing', async () => {
      expect(await exists(tsConfig)).toBe(false)
      const { code } = await nextBuild(appDir)
      expect(code).toBe(0)
      expect(await readFile(tsConfig, 'utf8')).toMatchInlineSnapshot(`
      "{
        \\"compilerOptions\\": {
          \\"lib\\": [
            \\"dom\\",
            \\"dom.iterable\\",
            \\"esnext\\"
          ],
          \\"allowJs\\": true,
          \\"skipLibCheck\\": true,
          \\"strict\\": false,
          \\"noEmit\\": true,
          \\"incremental\\": true,
          \\"esModuleInterop\\": true,
          \\"module\\": \\"esnext\\",
          \\"moduleResolution\\": \\"node\\",
          \\"resolveJsonModule\\": true,
          \\"isolatedModules\\": true,
          \\"jsx\\": \\"preserve\\",
          \\"plugins\\": [
            {
              \\"name\\": \\"next\\"
            }
          ],
          \\"strictNullChecks\\": true
        },
        \\"include\\": [
          \\"next-env.d.ts\\",
          \\".next/types/**/*.ts\\",
          \\"**/*.ts\\",
          \\"**/*.tsx\\"
        ],
        \\"exclude\\": [
          \\"node_modules\\"
        ]
      }
      "
    `)
    })

    it('Works with an empty tsconfig.json (docs)', async () => {
      expect(await exists(tsConfig)).toBe(false)

      await createFile(tsConfig)
      await new Promise((resolve) => setTimeout(resolve, 500))
      expect(await readFile(tsConfig, 'utf8')).toBe('')

      const { code, stderr, stdout } = await nextBuild(appDir, undefined, {
        stderr: true,
        stdout: true,
      })
      expect(stderr + stdout).not.toContain('moduleResolution')
      expect(code).toBe(0)

      expect(await readFile(tsConfig, 'utf8')).toMatchInlineSnapshot(`
      "{
        \\"compilerOptions\\": {
          \\"lib\\": [
            \\"dom\\",
            \\"dom.iterable\\",
            \\"esnext\\"
          ],
          \\"allowJs\\": true,
          \\"skipLibCheck\\": true,
          \\"strict\\": false,
          \\"noEmit\\": true,
          \\"incremental\\": true,
          \\"esModuleInterop\\": true,
          \\"module\\": \\"esnext\\",
          \\"moduleResolution\\": \\"node\\",
          \\"resolveJsonModule\\": true,
          \\"isolatedModules\\": true,
          \\"jsx\\": \\"preserve\\",
          \\"plugins\\": [
            {
              \\"name\\": \\"next\\"
            }
          ],
          \\"strictNullChecks\\": true
        },
        \\"include\\": [
          \\"next-env.d.ts\\",
          \\".next/types/**/*.ts\\",
          \\"**/*.ts\\",
          \\"**/*.tsx\\"
        ],
        \\"exclude\\": [
          \\"node_modules\\"
        ]
      }
      "
    `)
    })

    it('Updates an existing tsconfig.json without losing comments', async () => {
      expect(await exists(tsConfig)).toBe(false)

      await writeFile(
        tsConfig,
        `
      // top-level comment
      {
        // in-object comment 1
        "compilerOptions": {
          // in-object comment
          "esModuleInterop": false, // this should be true
          "module": "umd" // should not be umd
          // end-object comment
        }
        // in-object comment 2
      }
      // end comment
      `
      )
      await new Promise((resolve) => setTimeout(resolve, 500))
      const { code } = await nextBuild(appDir)
      expect(code).toBe(0)

      // Weird comma placement until this issue is resolved:
      // https://github.com/kaelzhang/node-comment-json/issues/21
      expect(await readFile(tsConfig, 'utf8')).toMatchInlineSnapshot(`
      "// top-level comment
      {
        // in-object comment 1
        \\"compilerOptions\\": {
          // in-object comment
          \\"esModuleInterop\\": true, // this should be true
          \\"module\\": \\"esnext\\" // should not be umd
          // end-object comment
          ,
          \\"lib\\": [
            \\"dom\\",
            \\"dom.iterable\\",
            \\"esnext\\"
          ],
          \\"allowJs\\": true,
          \\"skipLibCheck\\": true,
          \\"strict\\": false,
          \\"noEmit\\": true,
          \\"incremental\\": true,
          \\"moduleResolution\\": \\"node\\",
          \\"resolveJsonModule\\": true,
          \\"isolatedModules\\": true,
          \\"jsx\\": \\"preserve\\",
          \\"plugins\\": [
            {
              \\"name\\": \\"next\\"
            }
          ],
          \\"strictNullChecks\\": true
        }
        // in-object comment 2
        ,
        \\"include\\": [
          \\"next-env.d.ts\\",
          \\".next/types/**/*.ts\\",
          \\"**/*.ts\\",
          \\"**/*.tsx\\"
        ],
        \\"exclude\\": [
          \\"node_modules\\"
        ]
      }
      // end comment
      "
    `)
    })

    it('allows you to set commonjs module mode', async () => {
      expect(await exists(tsConfig)).toBe(false)

      await writeFile(
        tsConfig,
        `{ "compilerOptions": { "esModuleInterop": false, "module": "commonjs" } }`
      )
      await new Promise((resolve) => setTimeout(resolve, 500))
      const { code } = await nextBuild(appDir)
      expect(code).toBe(0)

      expect(await readFile(tsConfig, 'utf8')).toMatchInlineSnapshot(`
      "{
        \\"compilerOptions\\": {
          \\"esModuleInterop\\": true,
          \\"module\\": \\"commonjs\\",
          \\"lib\\": [
            \\"dom\\",
            \\"dom.iterable\\",
            \\"esnext\\"
          ],
          \\"allowJs\\": true,
          \\"skipLibCheck\\": true,
          \\"strict\\": false,
          \\"noEmit\\": true,
          \\"incremental\\": true,
          \\"moduleResolution\\": \\"node\\",
          \\"resolveJsonModule\\": true,
          \\"isolatedModules\\": true,
          \\"jsx\\": \\"preserve\\",
          \\"plugins\\": [
            {
              \\"name\\": \\"next\\"
            }
          ],
          \\"strictNullChecks\\": true
        },
        \\"include\\": [
          \\"next-env.d.ts\\",
          \\".next/types/**/*.ts\\",
          \\"**/*.ts\\",
          \\"**/*.tsx\\"
        ],
        \\"exclude\\": [
          \\"node_modules\\"
        ]
      }
      "
    `)
    })

    it('allows you to set es2020 module mode', async () => {
      expect(await exists(tsConfig)).toBe(false)

      await writeFile(
        tsConfig,
        `{ "compilerOptions": { "esModuleInterop": false, "module": "es2020" } }`
      )
      await new Promise((resolve) => setTimeout(resolve, 500))
      const { code } = await nextBuild(appDir)
      expect(code).toBe(0)

      expect(await readFile(tsConfig, 'utf8')).toMatchInlineSnapshot(`
      "{
        \\"compilerOptions\\": {
          \\"esModuleInterop\\": true,
          \\"module\\": \\"es2020\\",
          \\"lib\\": [
            \\"dom\\",
            \\"dom.iterable\\",
            \\"esnext\\"
          ],
          \\"allowJs\\": true,
          \\"skipLibCheck\\": true,
          \\"strict\\": false,
          \\"noEmit\\": true,
          \\"incremental\\": true,
          \\"moduleResolution\\": \\"node\\",
          \\"resolveJsonModule\\": true,
          \\"isolatedModules\\": true,
          \\"jsx\\": \\"preserve\\",
          \\"plugins\\": [
            {
              \\"name\\": \\"next\\"
            }
          ],
          \\"strictNullChecks\\": true
        },
        \\"include\\": [
          \\"next-env.d.ts\\",
          \\".next/types/**/*.ts\\",
          \\"**/*.ts\\",
          \\"**/*.tsx\\"
        ],
        \\"exclude\\": [
          \\"node_modules\\"
        ]
      }
      "
    `)
    })

    it('allows you to set node16 moduleResolution mode', async () => {
      expect(await exists(tsConfig)).toBe(false)

      await writeFile(
        tsConfig,
        `{ "compilerOptions": { "esModuleInterop": false, "moduleResolution": "node16", "module": "node16" } }`
      )
      await new Promise((resolve) => setTimeout(resolve, 500))
      const { code, stderr, stdout } = await nextBuild(appDir, undefined, {
        stderr: true,
        stdout: true,
      })
      expect(stderr + stdout).not.toContain('moduleResolution')
      expect(code).toBe(0)

      expect(await readFile(tsConfig, 'utf8')).toMatchInlineSnapshot(`
      "{
        \\"compilerOptions\\": {
          \\"esModuleInterop\\": true,
          \\"moduleResolution\\": \\"node16\\",
          \\"module\\": \\"node16\\",
          \\"lib\\": [
            \\"dom\\",
            \\"dom.iterable\\",
            \\"esnext\\"
          ],
          \\"allowJs\\": true,
          \\"skipLibCheck\\": true,
          \\"strict\\": false,
          \\"noEmit\\": true,
          \\"incremental\\": true,
          \\"resolveJsonModule\\": true,
          \\"isolatedModules\\": true,
          \\"jsx\\": \\"preserve\\",
          \\"plugins\\": [
            {
              \\"name\\": \\"next\\"
            }
          ],
          \\"strictNullChecks\\": true
        },
        \\"include\\": [
          \\"next-env.d.ts\\",
          \\".next/types/**/*.ts\\",
          \\"**/*.ts\\",
          \\"**/*.tsx\\"
        ],
        \\"exclude\\": [
          \\"node_modules\\"
        ]
      }
      "
    `)
    })

    it('allows you to set bundler moduleResolution mode', async () => {
      expect(await exists(tsConfig)).toBe(false)

      await writeFile(
        tsConfig,
        `{ "compilerOptions": { "esModuleInterop": false, "moduleResolution": "bundler" } }`
      )
      await new Promise((resolve) => setTimeout(resolve, 500))
      const { code, stderr, stdout } = await nextBuild(appDir, undefined, {
        stderr: true,
        stdout: true,
      })
      expect(stderr + stdout).not.toContain('moduleResolution')
      expect(code).toBe(0)

      expect(await readFile(tsConfig, 'utf8')).toMatchInlineSnapshot(`
      "{
        \\"compilerOptions\\": {
          \\"esModuleInterop\\": true,
          \\"moduleResolution\\": \\"bundler\\",
          \\"lib\\": [
            \\"dom\\",
            \\"dom.iterable\\",
            \\"esnext\\"
          ],
          \\"allowJs\\": true,
          \\"skipLibCheck\\": true,
          \\"strict\\": false,
          \\"noEmit\\": true,
          \\"incremental\\": true,
          \\"module\\": \\"esnext\\",
          \\"resolveJsonModule\\": true,
          \\"isolatedModules\\": true,
          \\"jsx\\": \\"preserve\\",
          \\"plugins\\": [
            {
              \\"name\\": \\"next\\"
            }
          ],
          \\"strictNullChecks\\": true
        },
        \\"include\\": [
          \\"next-env.d.ts\\",
          \\".next/types/**/*.ts\\",
          \\"**/*.ts\\",
          \\"**/*.tsx\\"
        ],
        \\"exclude\\": [
          \\"node_modules\\"
        ]
      }
      "
    `)
    })

    it('allows you to set target mode', async () => {
      expect(await exists(tsConfig)).toBe(false)

      await writeFile(tsConfig, `{ "compilerOptions": { "target": "es2022" } }`)
      await new Promise((resolve) => setTimeout(resolve, 500))
      const { code, stderr, stdout } = await nextBuild(appDir, undefined, {
        stderr: true,
        stdout: true,
      })
      expect(stderr + stdout).not.toContain('target')
      expect(code).toBe(0)

      expect(await readFile(tsConfig, 'utf8')).toMatchInlineSnapshot(`
      "{
        \\"compilerOptions\\": {
          \\"target\\": \\"es2022\\",
          \\"lib\\": [
            \\"dom\\",
            \\"dom.iterable\\",
            \\"esnext\\"
          ],
          \\"allowJs\\": true,
          \\"skipLibCheck\\": true,
          \\"strict\\": false,
          \\"noEmit\\": true,
          \\"incremental\\": true,
          \\"esModuleInterop\\": true,
          \\"module\\": \\"esnext\\",
          \\"moduleResolution\\": \\"node\\",
          \\"resolveJsonModule\\": true,
          \\"isolatedModules\\": true,
          \\"jsx\\": \\"preserve\\",
          \\"plugins\\": [
            {
              \\"name\\": \\"next\\"
            }
          ],
          \\"strictNullChecks\\": true
        },
        \\"include\\": [
          \\"next-env.d.ts\\",
          \\".next/types/**/*.ts\\",
          \\"**/*.ts\\",
          \\"**/*.tsx\\"
        ],
        \\"exclude\\": [
          \\"node_modules\\"
        ]
      }
      "
    `)
    })

    it('allows you to set node16 module mode', async () => {
      expect(await exists(tsConfig)).toBe(false)

      await writeFile(
        tsConfig,
        `{ "compilerOptions": { "esModuleInterop": false, "module": "node16", "moduleResolution": "node16" } }`
      )
      await new Promise((resolve) => setTimeout(resolve, 500))
      const { code, stderr, stdout } = await nextBuild(appDir, undefined, {
        stderr: true,
        stdout: true,
      })
      expect(stderr + stdout).not.toContain('moduleResolution')
      expect(code).toBe(0)

      expect(await readFile(tsConfig, 'utf8')).toMatchInlineSnapshot(`
      "{
        \\"compilerOptions\\": {
          \\"esModuleInterop\\": true,
          \\"module\\": \\"node16\\",
          \\"moduleResolution\\": \\"node16\\",
          \\"lib\\": [
            \\"dom\\",
            \\"dom.iterable\\",
            \\"esnext\\"
          ],
          \\"allowJs\\": true,
          \\"skipLibCheck\\": true,
          \\"strict\\": false,
          \\"noEmit\\": true,
          \\"incremental\\": true,
          \\"resolveJsonModule\\": true,
          \\"isolatedModules\\": true,
          \\"jsx\\": \\"preserve\\",
          \\"plugins\\": [
            {
              \\"name\\": \\"next\\"
            }
          ],
          \\"strictNullChecks\\": true
        },
        \\"include\\": [
          \\"next-env.d.ts\\",
          \\".next/types/**/*.ts\\",
          \\"**/*.ts\\",
          \\"**/*.tsx\\"
        ],
        \\"exclude\\": [
          \\"node_modules\\"
        ]
      }
      "
    `)
    })

    it('allows you to set verbatimModuleSyntax true without adding isolatedModules', async () => {
      expect(await exists(tsConfig)).toBe(false)

      await writeFile(
        tsConfig,
        `{ "compilerOptions": { "verbatimModuleSyntax": true } }`
      )
      await new Promise((resolve) => setTimeout(resolve, 500))
      const { code, stderr, stdout } = await nextBuild(appDir, undefined, {
        stderr: true,
        stdout: true,
      })
      expect(stderr + stdout).not.toContain('isolatedModules')
      expect(code).toBe(0)

      expect(await readFile(tsConfig, 'utf8')).toMatchInlineSnapshot(`
      "{
        \\"compilerOptions\\": {
          \\"verbatimModuleSyntax\\": true,
          \\"lib\\": [
            \\"dom\\",
            \\"dom.iterable\\",
            \\"esnext\\"
          ],
          \\"allowJs\\": true,
          \\"skipLibCheck\\": true,
          \\"strict\\": false,
          \\"noEmit\\": true,
          \\"incremental\\": true,
          \\"esModuleInterop\\": true,
          \\"module\\": \\"esnext\\",
          \\"moduleResolution\\": \\"node\\",
          \\"resolveJsonModule\\": true,
          \\"jsx\\": \\"preserve\\",
          \\"plugins\\": [
            {
              \\"name\\": \\"next\\"
            }
          ],
          \\"strictNullChecks\\": true
        },
        \\"include\\": [
          \\"next-env.d.ts\\",
          \\".next/types/**/*.ts\\",
          \\"**/*.ts\\",
          \\"**/*.tsx\\"
        ],
        \\"exclude\\": [
          \\"node_modules\\"
        ]
      }
      "
    `)
    })

<<<<<<< HEAD
  it('allows you to set verbatimModuleSyntax true via extends without adding isolatedModules', async () => {
    expect(await exists(tsConfig)).toBe(false)
    expect(await exists(tsConfigBase)).toBe(false)

    await writeFile(
      tsConfigBase,
      `{ "compilerOptions": { "verbatimModuleSyntax": true } }`
    )
    await writeFile(tsConfig, `{ "extends": "./tsconfig.base.json" }`)
    await new Promise((resolve) => setTimeout(resolve, 500))
    const { code, stderr, stdout } = await nextBuild(appDir, undefined, {
      stderr: true,
      stdout: true,
    })
    expect(stderr + stdout).not.toContain('isolatedModules')
    expect(code).toBe(0)

    expect(await readFile(tsConfig, 'utf8')).toMatchInlineSnapshot(`
      "{
        \\"extends\\": \\"./tsconfig.base.json\\",
        \\"compilerOptions\\": {
          \\"lib\\": [
            \\"dom\\",
            \\"dom.iterable\\",
            \\"esnext\\"
          ],
          \\"allowJs\\": true,
          \\"skipLibCheck\\": true,
          \\"strict\\": false,
          \\"noEmit\\": true,
          \\"incremental\\": true,
          \\"esModuleInterop\\": true,
          \\"module\\": \\"esnext\\",
          \\"moduleResolution\\": \\"node\\",
          \\"resolveJsonModule\\": true,
          \\"jsx\\": \\"preserve\\",
          \\"plugins\\": [
            {
              \\"name\\": \\"next\\"
            }
          ],
          \\"strictNullChecks\\": true
        },
        \\"include\\": [
          \\"next-env.d.ts\\",
          \\".next/types/**/*.ts\\",
          \\"**/*.ts\\",
          \\"**/*.tsx\\"
        ],
        \\"exclude\\": [
          \\"node_modules\\"
        ]
      }
      "
    `)
  })

  it('allows you to extend another configuration file', async () => {
    expect(await exists(tsConfig)).toBe(false)
    expect(await exists(tsConfigBase)).toBe(false)
=======
    it('allows you to extend another configuration file', async () => {
      expect(await exists(tsConfig)).toBe(false)
      expect(await exists(tsConfigBase)).toBe(false)
>>>>>>> ac95a202

      await writeFile(
        tsConfigBase,
        `
      {
        "compilerOptions": {
          "lib": [
            "dom",
            "dom.iterable",
            "esnext"
          ],
          "allowJs": true,
          "skipLibCheck": true,
          "strict": false,
          "forceConsistentCasingInFileNames": true,
          "noEmit": true,
          "incremental": true,
          "esModuleInterop": true,
          "module": "esnext",
          "moduleResolution": "bundler",
          "resolveJsonModule": true,
          "isolatedModules": true,
          "jsx": "preserve",
          "plugins": [
            {
              "name": "next"
            }
          ],
          "strictNullChecks": true
        },
        "include": [
          "next-env.d.ts",
          ".next/types/**/*.ts",
          "**/*.ts",
          "**/*.tsx"
        ],
        "exclude": [
          "node_modules"
        ]
      }
      `
      )
      await new Promise((resolve) => setTimeout(resolve, 500))

      await writeFile(tsConfig, `{ "extends": "./tsconfig.base.json" }`)
      await new Promise((resolve) => setTimeout(resolve, 500))

      const { code, stderr, stdout } = await nextBuild(appDir, undefined, {
        stderr: true,
        stdout: true,
      })
      expect(stderr + stdout).not.toContain('moduleResolution')
      expect(code).toBe(0)

      expect(await readFile(tsConfig, 'utf8')).toMatchInlineSnapshot(
        `"{ \\"extends\\": \\"./tsconfig.base.json\\" }"`
      )
    })

    it('creates compilerOptions when you extend another config', async () => {
      expect(await exists(tsConfig)).toBe(false)
      expect(await exists(tsConfigBase)).toBe(false)

      await writeFile(
        tsConfigBase,
        `
      {
        "compilerOptions": {
          "lib": [
            "dom",
            "dom.iterable",
            "esnext"
          ],
          "allowJs": true,
          "skipLibCheck": true,
          "strict": false,
          "forceConsistentCasingInFileNames": true,
          "noEmit": true,
          "esModuleInterop": true,
          "module": "esnext",
          "moduleResolution": "bundler",
          "resolveJsonModule": true,
          "isolatedModules": true,
          "jsx": "preserve",
          "plugins": [
            {
              "name": "next"
            }
          ],
          "strictNullChecks": true
        },
        "include": [
          "next-env.d.ts",
          ".next/types/**/*.ts",
          "**/*.ts",
          "**/*.tsx"
        ],
        "exclude": [
          "node_modules"
        ]
      }
      `
      )
      await new Promise((resolve) => setTimeout(resolve, 500))

      await writeFile(tsConfig, `{ "extends": "./tsconfig.base.json" }`)
      await new Promise((resolve) => setTimeout(resolve, 500))

      const { code, stderr, stdout } = await nextBuild(appDir, undefined, {
        stderr: true,
        stdout: true,
      })
      expect(stderr + stdout).not.toContain('moduleResolution')
      expect(code).toBe(0)

      expect(await readFile(tsConfig, 'utf8')).toMatchInlineSnapshot(`
      "{
        \\"extends\\": \\"./tsconfig.base.json\\",
        \\"compilerOptions\\": {
          \\"incremental\\": true,
          \\"strictNullChecks\\": true
        }
      }
      "
    `)
    })
  }
)<|MERGE_RESOLUTION|>--- conflicted
+++ resolved
@@ -567,72 +567,66 @@
     `)
     })
 
-<<<<<<< HEAD
-  it('allows you to set verbatimModuleSyntax true via extends without adding isolatedModules', async () => {
-    expect(await exists(tsConfig)).toBe(false)
-    expect(await exists(tsConfigBase)).toBe(false)
-
-    await writeFile(
-      tsConfigBase,
-      `{ "compilerOptions": { "verbatimModuleSyntax": true } }`
-    )
-    await writeFile(tsConfig, `{ "extends": "./tsconfig.base.json" }`)
-    await new Promise((resolve) => setTimeout(resolve, 500))
-    const { code, stderr, stdout } = await nextBuild(appDir, undefined, {
-      stderr: true,
-      stdout: true,
-    })
-    expect(stderr + stdout).not.toContain('isolatedModules')
-    expect(code).toBe(0)
-
-    expect(await readFile(tsConfig, 'utf8')).toMatchInlineSnapshot(`
-      "{
-        \\"extends\\": \\"./tsconfig.base.json\\",
-        \\"compilerOptions\\": {
-          \\"lib\\": [
-            \\"dom\\",
-            \\"dom.iterable\\",
-            \\"esnext\\"
-          ],
-          \\"allowJs\\": true,
-          \\"skipLibCheck\\": true,
-          \\"strict\\": false,
-          \\"noEmit\\": true,
-          \\"incremental\\": true,
-          \\"esModuleInterop\\": true,
-          \\"module\\": \\"esnext\\",
-          \\"moduleResolution\\": \\"node\\",
-          \\"resolveJsonModule\\": true,
-          \\"jsx\\": \\"preserve\\",
-          \\"plugins\\": [
-            {
-              \\"name\\": \\"next\\"
-            }
-          ],
-          \\"strictNullChecks\\": true
-        },
-        \\"include\\": [
-          \\"next-env.d.ts\\",
-          \\".next/types/**/*.ts\\",
-          \\"**/*.ts\\",
-          \\"**/*.tsx\\"
-        ],
-        \\"exclude\\": [
-          \\"node_modules\\"
-        ]
-      }
-      "
-    `)
-  })
-
-  it('allows you to extend another configuration file', async () => {
-    expect(await exists(tsConfig)).toBe(false)
-    expect(await exists(tsConfigBase)).toBe(false)
-=======
+    it('allows you to set verbatimModuleSyntax true via extends without adding isolatedModules', async () => {
+      expect(await exists(tsConfig)).toBe(false)
+      expect(await exists(tsConfigBase)).toBe(false)
+  
+      await writeFile(
+        tsConfigBase,
+        `{ "compilerOptions": { "verbatimModuleSyntax": true } }`
+      )
+      await writeFile(tsConfig, `{ "extends": "./tsconfig.base.json" }`)
+      await new Promise((resolve) => setTimeout(resolve, 500))
+      const { code, stderr, stdout } = await nextBuild(appDir, undefined, {
+        stderr: true,
+        stdout: true,
+      })
+      expect(stderr + stdout).not.toContain('isolatedModules')
+      expect(code).toBe(0)
+  
+      expect(await readFile(tsConfig, 'utf8')).toMatchInlineSnapshot(`
+        "{
+          \\"extends\\": \\"./tsconfig.base.json\\",
+          \\"compilerOptions\\": {
+            \\"lib\\": [
+              \\"dom\\",
+              \\"dom.iterable\\",
+              \\"esnext\\"
+            ],
+            \\"allowJs\\": true,
+            \\"skipLibCheck\\": true,
+            \\"strict\\": false,
+            \\"noEmit\\": true,
+            \\"incremental\\": true,
+            \\"esModuleInterop\\": true,
+            \\"module\\": \\"esnext\\",
+            \\"moduleResolution\\": \\"node\\",
+            \\"resolveJsonModule\\": true,
+            \\"jsx\\": \\"preserve\\",
+            \\"plugins\\": [
+              {
+                \\"name\\": \\"next\\"
+              }
+            ],
+            \\"strictNullChecks\\": true
+          },
+          \\"include\\": [
+            \\"next-env.d.ts\\",
+            \\".next/types/**/*.ts\\",
+            \\"**/*.ts\\",
+            \\"**/*.tsx\\"
+          ],
+          \\"exclude\\": [
+            \\"node_modules\\"
+          ]
+        }
+        "
+      `)
+    })
+
     it('allows you to extend another configuration file', async () => {
       expect(await exists(tsConfig)).toBe(false)
       expect(await exists(tsConfigBase)).toBe(false)
->>>>>>> ac95a202
 
       await writeFile(
         tsConfigBase,
