/* eslint-env jest */

import { join } from 'path'
import {
  killApp,
  findPort,
  nextStart,
  nextBuild,
  renderViaHTTP,
  initNextServerScript,
} from 'next-test-utils'
import fs from 'fs-extra'
import cheerio from 'cheerio'

jest.setTimeout(1000 * 60 * 2)

const fixturesDir = join(__dirname, '..', 'fixtures')

const fsExists = (file) =>
  fs
    .access(file)
    .then(() => true)
    .catch(() => false)

async function getBuildId(appDir) {
  return fs.readFile(join(appDir, '.next', 'BUILD_ID'), 'utf8')
}

const startServerlessEmulator = async (dir, port) => {
  const scriptPath = join(dir, 'server.js')
  const env = Object.assign(
    {},
    { ...process.env },
    { PORT: port, BUILD_ID: await getBuildId(dir) }
  )
  return initNextServerScript(scriptPath, /ready on/i, env)
}

<<<<<<< HEAD
describe('Font Optimization', () => {
  describe.each([
    [
      'google',
      [
        'https://fonts.googleapis.com/css?family=Voces',
        'https://fonts.googleapis.com/css2?family=Modak',
        'https://fonts.googleapis.com/css2?family=Roboto:wght@700',
      ],
      [
        /<style data-href="https:\/\/fonts\.googleapis\.com\/css\?family=Voces">.*<\/style>/,
        /<style data-href="https:\/\/fonts\.googleapis\.com\/css2\?family=Modak">.*<\/style>/,
        /<style data-href="https:\/\/fonts\.googleapis\.com\/css2\?family=Roboto:wght@700">.*<\/style>/,
      ],
    ],
    [
      'typekit',
      [
        'https://use.typekit.net/plm1izr.css',
        'https://use.typekit.net/erd0sed.css',
        'https://use.typekit.net/ucs7mcf.css',
      ],
      [
        /<style data-href="https:\/\/use.typekit.net\/plm1izr.css">.*<\/style>/,
        /<style data-href="https:\/\/use.typekit.net\/erd0sed.css">.*<\/style>/,
        /<style data-href="https:\/\/use.typekit.net\/ucs7mcf.css">.*<\/style>/,
      ],
    ],
  ])(
    'with-%s',
    (
      property,
      [staticFont, staticHeadFont, starsFont],
      [staticPattern, staticHeadPattern, starsPattern]
    ) => {
      const appDir = join(fixturesDir, `with-${property}`)
      const nextConfig = join(appDir, 'next.config.js')
      let builtServerPagesDir
      let builtPage
      let appPort
      let app

      function runTests() {
        it(`should inline the ${property} fonts for static pages`, async () => {
          const html = await renderViaHTTP(appPort, '/index')
          expect(await fsExists(builtPage('font-manifest.json'))).toBe(true)
          expect(html).toContain(
            `<link rel="stylesheet" data-href="${staticFont}"/>`
          )
          expect(html).toMatch(staticPattern)
        })

        it(`should inline the ${property} fonts for static pages with Next/Head`, async () => {
          const html = await renderViaHTTP(appPort, '/static-head')
          expect(await fsExists(builtPage('font-manifest.json'))).toBe(true)
          expect(html).toContain(
            `<link rel="stylesheet" data-href="${staticHeadFont}"/>`
          )
          expect(html).toMatch(staticHeadPattern)
        })

        it(`should inline the ${property} fonts for SSR pages`, async () => {
          const html = await renderViaHTTP(appPort, '/stars')
          expect(await fsExists(builtPage('font-manifest.json'))).toBe(true)
          expect(html).toContain(
            `<link rel="stylesheet" data-href="${starsFont}"/>`
          )
          expect(html).toMatch(starsPattern)
        })

        it('should skip this optimization for AMP pages', async () => {
          const html = await renderViaHTTP(appPort, '/amp')
          expect(await fsExists(builtPage('font-manifest.json'))).toBe(true)
          expect(html).toContain(`<link rel="stylesheet" href="${staticFont}">`)
          expect(html).not.toMatch(staticPattern)
        })

        it('should minify the css', async () => {
          const snapshotJson = JSON.parse(
            await fs.readFile(join(appDir, 'manifest-snapshot.json'), {
              encoding: 'utf-8',
            })
          )
          const testJson = JSON.parse(
            await fs.readFile(builtPage('font-manifest.json'), {
              encoding: 'utf-8',
            })
          )
          const testCss = {}
          testJson.forEach((fontDefinition) => {
            testCss[fontDefinition.url] = fontDefinition.content
          })
          const snapshotCss = {}
          snapshotJson.forEach((fontDefinition) => {
            snapshotCss[fontDefinition.url] = fontDefinition.content
          })

          expect(testCss).toStrictEqual(snapshotCss)
        })
      }

      describe('Font optimization for SSR apps', () => {
        beforeAll(async () => {
          await fs.writeFile(
            nextConfig,
            `module.exports = { experimental: {optimizeFonts: true} }`,
            'utf8'
          )

          if (fs.pathExistsSync(join(appDir, '.next'))) {
            await fs.remove(join(appDir, '.next'))
          }
          await nextBuild(appDir)
          appPort = await findPort()
          app = await nextStart(appDir, appPort)
          builtServerPagesDir = join(appDir, '.next', 'server')
          builtPage = (file) => join(builtServerPagesDir, file)
        })
        afterAll(() => killApp(app))
        runTests()
=======
function runTests() {
  it('should inline the google fonts for static pages', async () => {
    const html = await renderViaHTTP(appPort, '/index')
    expect(await fsExists(builtPage('font-manifest.json'))).toBe(true)
    expect(html).toContain(
      '<link rel="stylesheet" data-href="https://fonts.googleapis.com/css?family=Voces"/>'
    )
    expect(html).toMatch(
      /<style data-href="https:\/\/fonts\.googleapis\.com\/css\?family=Voces">.*<\/style>/
    )
  })

  it('should pass nonce to the inlined font definition', async () => {
    const html = await renderViaHTTP(appPort, '/nonce')
    const $ = cheerio.load(html)
    expect(await fsExists(builtPage('font-manifest.json'))).toBe(true)

    const link = $(
      'link[rel="stylesheet"][data-href="https://fonts.googleapis.com/css2?family=Modak"]'
    )
    const nonce = link.attr('nonce')
    const style = $(
      'style[data-href="https://fonts.googleapis.com/css2?family=Modak"]'
    )
    const styleNonce = style.attr('nonce')

    expect(link).toBeDefined()
    expect(nonce).toBe('VmVyY2Vs')
    expect(styleNonce).toBe('VmVyY2Vs')
  })

  it('should inline the google fonts for static pages with Next/Head', async () => {
    const html = await renderViaHTTP(appPort, '/static-head')
    expect(await fsExists(builtPage('font-manifest.json'))).toBe(true)
    expect(html).toContain(
      '<link rel="stylesheet" data-href="https://fonts.googleapis.com/css2?family=Modak"/>'
    )
    expect(html).toMatch(
      /<style data-href="https:\/\/fonts\.googleapis\.com\/css2\?family=Modak">.*<\/style>/
    )
  })

  it('should inline the google fonts for SSR pages', async () => {
    const html = await renderViaHTTP(appPort, '/stars')
    expect(await fsExists(builtPage('font-manifest.json'))).toBe(true)
    expect(html).toContain(
      '<link rel="stylesheet" data-href="https://fonts.googleapis.com/css2?family=Roboto:wght@700"/>'
    )
    expect(html).toMatch(
      /<style data-href="https:\/\/fonts\.googleapis\.com\/css2\?family=Roboto:wght@700">.*<\/style>/
    )
  })

  it('should skip this optimization for AMP pages', async () => {
    const html = await renderViaHTTP(appPort, '/amp')
    expect(await fsExists(builtPage('font-manifest.json'))).toBe(true)
    expect(html).toContain(
      '<link rel="stylesheet" href="https://fonts.googleapis.com/css?family=Voces">'
    )
  })

  it('should only inline included fonts per page', async () => {
    const html = await renderViaHTTP(appPort, '/with-font')
    expect(await fsExists(builtPage('font-manifest.json'))).toBe(true)
    expect(html).toContain(
      '<link rel="stylesheet" data-href="https://fonts.googleapis.com/css2?family=Roboto:wght@400;700;900&amp;display=swap"/>'
    )
    expect(html).toMatch(
      /<style data-href="https:\/\/fonts\.googleapis\.com\/css2\?family=Roboto:wght@400;700;900&display=swap">.*<\/style>/
    )

    const htmlWithoutFont = await renderViaHTTP(appPort, '/without-font')
    expect(htmlWithoutFont).not.toContain(
      '<link rel="stylesheet" data-href="https://fonts.googleapis.com/css2?family=Roboto:wght@400;700;900&amp;display=swap"/>'
    )
    expect(htmlWithoutFont).not.toMatch(
      /<style data-href="https:\/\/fonts\.googleapis\.com\/css2\?family=Roboto:wght@400;700;900&display=swap">.*<\/style>/
    )
  })

  it.skip('should minify the css', async () => {
    const snapshotJson = JSON.parse(
      await fs.readFile(join(__dirname, 'manifest-snapshot.json'), {
        encoding: 'utf-8',
>>>>>>> 54ff3223
      })

<<<<<<< HEAD
      describe('Font optimization for serverless apps', () => {
        beforeAll(async () => {
          await fs.writeFile(
            nextConfig,
            `module.exports = { target: 'serverless', experimental: {optimizeFonts: true} }`,
            'utf8'
          )
          await nextBuild(appDir)
          appPort = await findPort()
          app = await nextStart(appDir, appPort)
          builtServerPagesDir = join(appDir, '.next', 'serverless')
          builtPage = (file) => join(builtServerPagesDir, file)
        })
        afterAll(() => killApp(app))
        runTests()
      })
=======
describe('Font optimization for SSR apps', () => {
  beforeAll(async () => {
    await fs.writeFile(nextConfig, `module.exports = {}`, 'utf8')
>>>>>>> 54ff3223

      describe('Font optimization for emulated serverless apps', () => {
        beforeAll(async () => {
          await fs.writeFile(
            nextConfig,
            `module.exports = { target: 'experimental-serverless-trace', experimental: {optimizeFonts: true} }`,
            'utf8'
          )
          await nextBuild(appDir)
          appPort = await findPort()
          await startServerlessEmulator(appDir, appPort)
          builtServerPagesDir = join(appDir, '.next', 'serverless')
          builtPage = (file) => join(builtServerPagesDir, file)
        })
        afterAll(async () => {
          await fs.remove(nextConfig)
        })
        runTests()
      })
    }
<<<<<<< HEAD
  )
=======
    await nextBuild(appDir)
    appPort = await findPort()
    app = await nextStart(appDir, appPort)
    builtServerPagesDir = join(appDir, '.next', 'server')
    builtPage = (file) => join(builtServerPagesDir, file)
  })
  afterAll(() => killApp(app))
  runTests()
})

describe('Font optimization for serverless apps', () => {
  beforeAll(async () => {
    await fs.writeFile(
      nextConfig,
      `module.exports = { target: 'serverless' }`,
      'utf8'
    )
    await nextBuild(appDir)
    appPort = await findPort()
    app = await nextStart(appDir, appPort)
    builtServerPagesDir = join(appDir, '.next', 'serverless')
    builtPage = (file) => join(builtServerPagesDir, file)
  })
  afterAll(() => killApp(app))
  runTests()
})

describe('Font optimization for emulated serverless apps', () => {
  beforeAll(async () => {
    await fs.writeFile(
      nextConfig,
      `module.exports = { target: 'experimental-serverless-trace' }`,
      'utf8'
    )
    await nextBuild(appDir)
    appPort = await findPort()
    app = await startServerlessEmulator(appDir, appPort)
    builtServerPagesDir = join(appDir, '.next', 'serverless')
    builtPage = (file) => join(builtServerPagesDir, file)
  })
  afterAll(async () => {
    await killApp(app)
    await fs.remove(nextConfig)
  })
  runTests()
})

describe('Font optimization for unreachable font definitions.', () => {
  beforeAll(async () => {
    await fs.writeFile(nextConfig, `module.exports = { }`, 'utf8')
    await nextBuild(appDir)
    await fs.writeFile(
      join(appDir, '.next', 'server', 'font-manifest.json'),
      '[]',
      'utf8'
    )
    appPort = await findPort()
    app = await nextStart(appDir, appPort)
    builtServerPagesDir = join(appDir, '.next', 'serverless')
    builtPage = (file) => join(builtServerPagesDir, file)
  })
  afterAll(() => killApp(app))
  it('should fallback to normal stylesheet if the contents of the fonts are unreachable', async () => {
    const html = await renderViaHTTP(appPort, '/stars')
    expect(await fsExists(builtPage('font-manifest.json'))).toBe(true)
    expect(html).toContain(
      '<link rel="stylesheet" href="https://fonts.googleapis.com/css2?family=Roboto:wght@700"/>'
    )
  })
  it('should not inline multiple fallback link tag', async () => {
    await renderViaHTTP(appPort, '/stars')
    // second render to make sure that the page is requested more than once.
    const html = await renderViaHTTP(appPort, '/stars')
    expect(await fsExists(builtPage('font-manifest.json'))).toBe(true)
    expect(html).not.toContain(
      '<link rel="stylesheet" href="https://fonts.googleapis.com/css?family=Voces"/><link rel="stylesheet" href="https://fonts.googleapis.com/css2?family=Roboto:wght@700"/><link rel="stylesheet" href="https://fonts.googleapis.com/css?family=Voces"/><link rel="stylesheet" href="https://fonts.googleapis.com/css2?family=Roboto:wght@700"/>'
    )
  })
>>>>>>> 54ff3223
})<|MERGE_RESOLUTION|>--- conflicted
+++ resolved
@@ -1,6 +1,8 @@
 /* eslint-env jest */
 
+import cheerio from 'cheerio'
 import { join } from 'path'
+import fs from 'fs-extra'
 import {
   killApp,
   findPort,
@@ -9,8 +11,6 @@
   renderViaHTTP,
   initNextServerScript,
 } from 'next-test-utils'
-import fs from 'fs-extra'
-import cheerio from 'cheerio'
 
 jest.setTimeout(1000 * 60 * 2)
 
@@ -36,7 +36,6 @@
   return initNextServerScript(scriptPath, /ready on/i, env)
 }
 
-<<<<<<< HEAD
 describe('Font Optimization', () => {
   describe.each([
     [
@@ -45,11 +44,13 @@
         'https://fonts.googleapis.com/css?family=Voces',
         'https://fonts.googleapis.com/css2?family=Modak',
         'https://fonts.googleapis.com/css2?family=Roboto:wght@700',
+        'https://fonts.googleapis.com/css2?family=Roboto:wght@400;700;900&display=swap',
       ],
       [
         /<style data-href="https:\/\/fonts\.googleapis\.com\/css\?family=Voces">.*<\/style>/,
         /<style data-href="https:\/\/fonts\.googleapis\.com\/css2\?family=Modak">.*<\/style>/,
         /<style data-href="https:\/\/fonts\.googleapis\.com\/css2\?family=Roboto:wght@700">.*<\/style>/,
+        /<style data-href="https:\/\/fonts.googleapis.com\/css2\?family=Roboto:wght@400;700;900&display=swap">.*<\/style>/,
       ],
     ],
     [
@@ -58,10 +59,12 @@
         'https://use.typekit.net/plm1izr.css',
         'https://use.typekit.net/erd0sed.css',
         'https://use.typekit.net/ucs7mcf.css',
+        'https://use.typekit.net/ucs7mcf.css',
       ],
       [
         /<style data-href="https:\/\/use.typekit.net\/plm1izr.css">.*<\/style>/,
         /<style data-href="https:\/\/use.typekit.net\/erd0sed.css">.*<\/style>/,
+        /<style data-href="https:\/\/use.typekit.net\/ucs7mcf.css">.*<\/style>/,
         /<style data-href="https:\/\/use.typekit.net\/ucs7mcf.css">.*<\/style>/,
       ],
     ],
@@ -69,8 +72,8 @@
     'with-%s',
     (
       property,
-      [staticFont, staticHeadFont, starsFont],
-      [staticPattern, staticHeadPattern, starsPattern]
+      [staticFont, staticHeadFont, starsFont, withFont],
+      [staticPattern, staticHeadPattern, starsPattern, withFontPattern]
     ) => {
       const appDir = join(fixturesDir, `with-${property}`)
       const nextConfig = join(appDir, 'next.config.js')
@@ -80,6 +83,43 @@
       let app
 
       function runTests() {
+        it('should pass nonce to the inlined font definition', async () => {
+          const html = await renderViaHTTP(appPort, '/nonce')
+          const $ = cheerio.load(html)
+          expect(await fsExists(builtPage('font-manifest.json'))).toBe(true)
+
+          const link = $(
+            `link[rel="stylesheet"][data-href="${staticHeadFont}"]`
+          )
+          const nonce = link.attr('nonce')
+          const style = $(`style[data-href="${staticHeadFont}"]`)
+          const styleNonce = style.attr('nonce')
+
+          expect(link).toBeDefined()
+          expect(nonce).toBe('VmVyY2Vs')
+          expect(styleNonce).toBe('VmVyY2Vs')
+        })
+
+        it('should only inline included fonts per page', async () => {
+          const html = await renderViaHTTP(appPort, '/with-font')
+          expect(await fsExists(builtPage('font-manifest.json'))).toBe(true)
+
+          const $ = cheerio.load(html)
+
+          expect($(`link[data-href="${withFont}"]`).attr().rel).toBe(
+            'stylesheet'
+          )
+
+          expect(html).toMatch(withFontPattern)
+
+          const htmlWithoutFont = await renderViaHTTP(appPort, '/without-font')
+
+          const $2 = cheerio.load(htmlWithoutFont)
+
+          expect($2(`link[data-href="${withFont}"]`).attr()).toBeUndefined()
+          expect(htmlWithoutFont).not.toMatch(withFontPattern)
+        })
+
         it(`should inline the ${property} fonts for static pages`, async () => {
           const html = await renderViaHTTP(appPort, '/index')
           expect(await fsExists(builtPage('font-manifest.json'))).toBe(true)
@@ -157,95 +197,8 @@
         })
         afterAll(() => killApp(app))
         runTests()
-=======
-function runTests() {
-  it('should inline the google fonts for static pages', async () => {
-    const html = await renderViaHTTP(appPort, '/index')
-    expect(await fsExists(builtPage('font-manifest.json'))).toBe(true)
-    expect(html).toContain(
-      '<link rel="stylesheet" data-href="https://fonts.googleapis.com/css?family=Voces"/>'
-    )
-    expect(html).toMatch(
-      /<style data-href="https:\/\/fonts\.googleapis\.com\/css\?family=Voces">.*<\/style>/
-    )
-  })
-
-  it('should pass nonce to the inlined font definition', async () => {
-    const html = await renderViaHTTP(appPort, '/nonce')
-    const $ = cheerio.load(html)
-    expect(await fsExists(builtPage('font-manifest.json'))).toBe(true)
-
-    const link = $(
-      'link[rel="stylesheet"][data-href="https://fonts.googleapis.com/css2?family=Modak"]'
-    )
-    const nonce = link.attr('nonce')
-    const style = $(
-      'style[data-href="https://fonts.googleapis.com/css2?family=Modak"]'
-    )
-    const styleNonce = style.attr('nonce')
-
-    expect(link).toBeDefined()
-    expect(nonce).toBe('VmVyY2Vs')
-    expect(styleNonce).toBe('VmVyY2Vs')
-  })
-
-  it('should inline the google fonts for static pages with Next/Head', async () => {
-    const html = await renderViaHTTP(appPort, '/static-head')
-    expect(await fsExists(builtPage('font-manifest.json'))).toBe(true)
-    expect(html).toContain(
-      '<link rel="stylesheet" data-href="https://fonts.googleapis.com/css2?family=Modak"/>'
-    )
-    expect(html).toMatch(
-      /<style data-href="https:\/\/fonts\.googleapis\.com\/css2\?family=Modak">.*<\/style>/
-    )
-  })
-
-  it('should inline the google fonts for SSR pages', async () => {
-    const html = await renderViaHTTP(appPort, '/stars')
-    expect(await fsExists(builtPage('font-manifest.json'))).toBe(true)
-    expect(html).toContain(
-      '<link rel="stylesheet" data-href="https://fonts.googleapis.com/css2?family=Roboto:wght@700"/>'
-    )
-    expect(html).toMatch(
-      /<style data-href="https:\/\/fonts\.googleapis\.com\/css2\?family=Roboto:wght@700">.*<\/style>/
-    )
-  })
-
-  it('should skip this optimization for AMP pages', async () => {
-    const html = await renderViaHTTP(appPort, '/amp')
-    expect(await fsExists(builtPage('font-manifest.json'))).toBe(true)
-    expect(html).toContain(
-      '<link rel="stylesheet" href="https://fonts.googleapis.com/css?family=Voces">'
-    )
-  })
-
-  it('should only inline included fonts per page', async () => {
-    const html = await renderViaHTTP(appPort, '/with-font')
-    expect(await fsExists(builtPage('font-manifest.json'))).toBe(true)
-    expect(html).toContain(
-      '<link rel="stylesheet" data-href="https://fonts.googleapis.com/css2?family=Roboto:wght@400;700;900&amp;display=swap"/>'
-    )
-    expect(html).toMatch(
-      /<style data-href="https:\/\/fonts\.googleapis\.com\/css2\?family=Roboto:wght@400;700;900&display=swap">.*<\/style>/
-    )
-
-    const htmlWithoutFont = await renderViaHTTP(appPort, '/without-font')
-    expect(htmlWithoutFont).not.toContain(
-      '<link rel="stylesheet" data-href="https://fonts.googleapis.com/css2?family=Roboto:wght@400;700;900&amp;display=swap"/>'
-    )
-    expect(htmlWithoutFont).not.toMatch(
-      /<style data-href="https:\/\/fonts\.googleapis\.com\/css2\?family=Roboto:wght@400;700;900&display=swap">.*<\/style>/
-    )
-  })
-
-  it.skip('should minify the css', async () => {
-    const snapshotJson = JSON.parse(
-      await fs.readFile(join(__dirname, 'manifest-snapshot.json'), {
-        encoding: 'utf-8',
->>>>>>> 54ff3223
-      })
-
-<<<<<<< HEAD
+      })
+
       describe('Font optimization for serverless apps', () => {
         beforeAll(async () => {
           await fs.writeFile(
@@ -262,11 +215,6 @@
         afterAll(() => killApp(app))
         runTests()
       })
-=======
-describe('Font optimization for SSR apps', () => {
-  beforeAll(async () => {
-    await fs.writeFile(nextConfig, `module.exports = {}`, 'utf8')
->>>>>>> 54ff3223
 
       describe('Font optimization for emulated serverless apps', () => {
         beforeAll(async () => {
@@ -286,87 +234,37 @@
         })
         runTests()
       })
+
+      describe('Font optimization for unreachable font definitions.', () => {
+        beforeAll(async () => {
+          await fs.writeFile(nextConfig, `module.exports = { }`, 'utf8')
+          await nextBuild(appDir)
+          await fs.writeFile(
+            join(appDir, '.next', 'server', 'font-manifest.json'),
+            '[]',
+            'utf8'
+          )
+          appPort = await findPort()
+          app = await nextStart(appDir, appPort)
+          builtServerPagesDir = join(appDir, '.next', 'serverless')
+          builtPage = (file) => join(builtServerPagesDir, file)
+        })
+        afterAll(() => killApp(app))
+        it('should fallback to normal stylesheet if the contents of the fonts are unreachable', async () => {
+          const html = await renderViaHTTP(appPort, '/stars')
+          expect(await fsExists(builtPage('font-manifest.json'))).toBe(true)
+          expect(html).toContain(`<link rel="stylesheet" href="${starsFont}"/>`)
+        })
+        it('should not inline multiple fallback link tag', async () => {
+          await renderViaHTTP(appPort, '/stars')
+          // second render to make sure that the page is requested more than once.
+          const html = await renderViaHTTP(appPort, '/stars')
+          expect(await fsExists(builtPage('font-manifest.json'))).toBe(true)
+          expect(html).not.toContain(
+            `<link rel="stylesheet" href="${staticFont}"/><link rel="stylesheet" href="${starsFont}"/><link rel="stylesheet" href="${staticFont}"/><link rel="stylesheet" href="${starsFont}"/>`
+          )
+        })
+      })
     }
-<<<<<<< HEAD
   )
-=======
-    await nextBuild(appDir)
-    appPort = await findPort()
-    app = await nextStart(appDir, appPort)
-    builtServerPagesDir = join(appDir, '.next', 'server')
-    builtPage = (file) => join(builtServerPagesDir, file)
-  })
-  afterAll(() => killApp(app))
-  runTests()
-})
-
-describe('Font optimization for serverless apps', () => {
-  beforeAll(async () => {
-    await fs.writeFile(
-      nextConfig,
-      `module.exports = { target: 'serverless' }`,
-      'utf8'
-    )
-    await nextBuild(appDir)
-    appPort = await findPort()
-    app = await nextStart(appDir, appPort)
-    builtServerPagesDir = join(appDir, '.next', 'serverless')
-    builtPage = (file) => join(builtServerPagesDir, file)
-  })
-  afterAll(() => killApp(app))
-  runTests()
-})
-
-describe('Font optimization for emulated serverless apps', () => {
-  beforeAll(async () => {
-    await fs.writeFile(
-      nextConfig,
-      `module.exports = { target: 'experimental-serverless-trace' }`,
-      'utf8'
-    )
-    await nextBuild(appDir)
-    appPort = await findPort()
-    app = await startServerlessEmulator(appDir, appPort)
-    builtServerPagesDir = join(appDir, '.next', 'serverless')
-    builtPage = (file) => join(builtServerPagesDir, file)
-  })
-  afterAll(async () => {
-    await killApp(app)
-    await fs.remove(nextConfig)
-  })
-  runTests()
-})
-
-describe('Font optimization for unreachable font definitions.', () => {
-  beforeAll(async () => {
-    await fs.writeFile(nextConfig, `module.exports = { }`, 'utf8')
-    await nextBuild(appDir)
-    await fs.writeFile(
-      join(appDir, '.next', 'server', 'font-manifest.json'),
-      '[]',
-      'utf8'
-    )
-    appPort = await findPort()
-    app = await nextStart(appDir, appPort)
-    builtServerPagesDir = join(appDir, '.next', 'serverless')
-    builtPage = (file) => join(builtServerPagesDir, file)
-  })
-  afterAll(() => killApp(app))
-  it('should fallback to normal stylesheet if the contents of the fonts are unreachable', async () => {
-    const html = await renderViaHTTP(appPort, '/stars')
-    expect(await fsExists(builtPage('font-manifest.json'))).toBe(true)
-    expect(html).toContain(
-      '<link rel="stylesheet" href="https://fonts.googleapis.com/css2?family=Roboto:wght@700"/>'
-    )
-  })
-  it('should not inline multiple fallback link tag', async () => {
-    await renderViaHTTP(appPort, '/stars')
-    // second render to make sure that the page is requested more than once.
-    const html = await renderViaHTTP(appPort, '/stars')
-    expect(await fsExists(builtPage('font-manifest.json'))).toBe(true)
-    expect(html).not.toContain(
-      '<link rel="stylesheet" href="https://fonts.googleapis.com/css?family=Voces"/><link rel="stylesheet" href="https://fonts.googleapis.com/css2?family=Roboto:wght@700"/><link rel="stylesheet" href="https://fonts.googleapis.com/css?family=Voces"/><link rel="stylesheet" href="https://fonts.googleapis.com/css2?family=Roboto:wght@700"/>'
-    )
-  })
->>>>>>> 54ff3223
 })