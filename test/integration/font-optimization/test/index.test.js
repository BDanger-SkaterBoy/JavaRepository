--- conflicted
+++ resolved
@@ -25,23 +25,6 @@
     .then(() => true)
     .catch(() => false)
 
-<<<<<<< HEAD
-=======
-async function getBuildId(appDir) {
-  return fs.readFile(join(appDir, '.next', 'BUILD_ID'), 'utf8')
-}
-
-const startServerlessEmulator = async (dir, port, opts = {}) => {
-  const scriptPath = join(dir, 'server.js')
-  const env = Object.assign(
-    {},
-    { ...process.env },
-    { PORT: port, BUILD_ID: await getBuildId(dir) }
-  )
-  return initNextServerScript(scriptPath, /ready on/i, env, false, opts)
-}
-
->>>>>>> 1ed38dd2
 describe('Font Optimization', () => {
   describe.each([
     [
@@ -85,7 +68,7 @@
       preconnectUrl
     ) => {
       const appDir = join(fixturesDir, `with-${property}`)
-      const nextConfig = join(appDir, 'next.config.js')
+
       let builtServerPagesDir
       let builtPage
       let appPort
@@ -255,67 +238,6 @@
         runTests()
       })
 
-<<<<<<< HEAD
-=======
-      describe('Font optimization for serverless apps', () => {
-        const origNextConfig = fs.readFileSync(nextConfig)
-
-        beforeAll(async () => {
-          await fs.writeFile(
-            nextConfig,
-            `
-            const path = require('path')
-            module.exports = require(path.join(__dirname, '../../../../lib/with-react-17.js'))({ target: 'serverless', cleanDistDir: false })
-            `,
-            'utf8'
-          )
-          await nextBuild(appDir, undefined, {
-            nodeArgs,
-          })
-          appPort = await findPort()
-          app = await nextStart(appDir, appPort, {
-            nodeArgs,
-          })
-          builtServerPagesDir = join(appDir, '.next', 'serverless')
-          builtPage = (file) => join(builtServerPagesDir, file)
-        })
-        afterAll(async () => {
-          await fs.writeFile(nextConfig, origNextConfig)
-          await killApp(app)
-        })
-        runTests()
-      })
-
-      describe('Font optimization for emulated serverless apps', () => {
-        const origNextConfig = fs.readFileSync(nextConfig)
-
-        beforeAll(async () => {
-          await fs.writeFile(
-            nextConfig,
-            `
-            const path = require('path')
-            module.exports = require(path.join(__dirname, '../../../../lib/with-react-17.js'))({ target: 'experimental-serverless-trace', cleanDistDir: false })
-            `,
-            'utf8'
-          )
-          await nextBuild(appDir, undefined, {
-            nodeArgs,
-          })
-          appPort = await findPort()
-          app = await startServerlessEmulator(appDir, appPort, {
-            nodeArgs,
-          })
-          builtServerPagesDir = join(appDir, '.next', 'serverless')
-          builtPage = (file) => join(builtServerPagesDir, file)
-        })
-        afterAll(async () => {
-          await fs.writeFile(nextConfig, origNextConfig)
-          await killApp(app)
-        })
-        runTests()
-      })
-
->>>>>>> 1ed38dd2
       describe('Font optimization for unreachable font definitions.', () => {
         beforeAll(async () => {
           await nextBuild(appDir, undefined, {
@@ -327,15 +249,8 @@
             'utf8'
           )
           appPort = await findPort()
-<<<<<<< HEAD
           app = await nextStart(appDir, appPort)
           builtServerPagesDir = join(appDir, '.next', 'server')
-=======
-          app = await nextStart(appDir, appPort, {
-            nodeArgs,
-          })
-          builtServerPagesDir = join(appDir, '.next', 'serverless')
->>>>>>> 1ed38dd2
           builtPage = (file) => join(builtServerPagesDir, file)
         })
         afterAll(() => killApp(app))
