--- conflicted
+++ resolved
@@ -81,29 +81,4 @@
     await fs.remove(nextConfig)
   })
   runTests()
-<<<<<<< HEAD
-=======
-})
-
-describe('Font optimization for emulated serverless apps', () => {
-  beforeAll(async () => {
-    await fs.writeFile(
-      nextConfig,
-      `module.exports = { target: 'experimental-serverless-trace', experimental: {optimizeCss: true} }`,
-      'utf8'
-    )
-    await nextBuild(appDir, undefined, {
-      nodeArgs,
-    })
-    appPort = await findPort()
-    app = await nextStart(appDir, appPort, {
-      nodeArgs,
-    })
-  })
-  afterAll(async () => {
-    await killApp(app)
-    await fs.remove(nextConfig)
-  })
-  runTests()
->>>>>>> 1ed38dd2
 })