/* eslint-env jest */

import url from 'url'
import fs from 'fs-extra'
import cheerio from 'cheerio'
import { join } from 'path'
import webdriver from 'next-webdriver'
import {
  fetchViaHTTP,
  findPort,
  killApp,
  launchApp,
  nextBuild,
  nextStart,
  renderViaHTTP,
  File,
} from 'next-test-utils'

jest.setTimeout(1000 * 60 * 2)

const appDir = join(__dirname, '../')
const nextConfig = new File(join(appDir, 'next.config.js'))
let app
let appPort
// let buildId

const locales = ['en-US', 'nl-NL', 'nl-BE', 'nl', 'fr-BE', 'fr', 'en']

async function addDefaultLocaleCookie(browser) {
  // make sure default locale is used in case browser isn't set to
  // favor en-US by default, (we use all caps to ensure it's case-insensitive)
  await browser.manage().addCookie({ name: 'NEXT_LOCALE', value: 'EN-US' })
  await browser.get(browser.initUrl)
}

function runTests(isDev) {
<<<<<<< HEAD
  if (!isDev) {
    it('should add i18n config to routes-manifest', async () => {
      const routesManifest = await fs.readJSON(
        join(appDir, '.next/routes-manifest.json')
      )

      expect(routesManifest.i18n).toEqual({
        locales: ['en-US', 'nl-NL', 'nl-BE', 'nl', 'fr-BE', 'fr', 'en'],
        defaultLocale: 'en-US',
        domains: [
          {
            http: true,
            domain: 'example.be',
            defaultLocale: 'nl-BE',
          },
          {
            http: true,
            domain: 'example.fr',
            defaultLocale: 'fr',
          },
        ],
      })
    })
  }
=======
  it('should navigate with locale prop correctly', async () => {
    const browser = await webdriver(appPort, '/links?nextLocale=fr')
    await addDefaultLocaleCookie(browser)

    expect(await browser.elementByCss('#router-pathname').text()).toBe('/links')
    expect(await browser.elementByCss('#router-as-path').text()).toBe(
      '/links?nextLocale=fr'
    )
    expect(await browser.elementByCss('#router-locale').text()).toBe('en-US')
    expect(
      JSON.parse(await browser.elementByCss('#router-locales').text())
    ).toEqual(locales)
    expect(
      JSON.parse(await browser.elementByCss('#router-query').text())
    ).toEqual({ nextLocale: 'fr' })

    await browser.elementByCss('#to-another').click()
    await browser.waitForElementByCss('#another')

    expect(await browser.elementByCss('#router-pathname').text()).toBe(
      '/another'
    )
    expect(await browser.elementByCss('#router-as-path').text()).toBe(
      '/another'
    )
    expect(await browser.elementByCss('#router-locale').text()).toBe('fr')
    expect(
      JSON.parse(await browser.elementByCss('#router-locales').text())
    ).toEqual(locales)
    expect(
      JSON.parse(await browser.elementByCss('#router-query').text())
    ).toEqual({})

    let parsedUrl = url.parse(await browser.eval('window.location.href'), true)
    expect(parsedUrl.pathname).toBe('/fr/another')
    expect(parsedUrl.query).toEqual({})

    await browser.eval('window.history.back()')
    await browser.waitForElementByCss('#links')

    expect(await browser.elementByCss('#router-pathname').text()).toBe('/links')
    expect(await browser.elementByCss('#router-as-path').text()).toBe(
      '/links?nextLocale=fr'
    )
    expect(await browser.elementByCss('#router-locale').text()).toBe('fr')
    expect(
      JSON.parse(await browser.elementByCss('#router-locales').text())
    ).toEqual(locales)
    expect(
      JSON.parse(await browser.elementByCss('#router-query').text())
    ).toEqual({ nextLocale: 'fr' })

    parsedUrl = url.parse(await browser.eval('window.location.href'), true)
    expect(parsedUrl.pathname).toBe('/fr/links')
    expect(parsedUrl.query).toEqual({ nextLocale: 'fr' })

    await browser.eval('window.history.forward()')
    await browser.waitForElementByCss('#another')

    expect(await browser.elementByCss('#router-pathname').text()).toBe(
      '/another'
    )
    expect(await browser.elementByCss('#router-as-path').text()).toBe(
      '/another'
    )
    expect(await browser.elementByCss('#router-locale').text()).toBe('fr')
    expect(
      JSON.parse(await browser.elementByCss('#router-locales').text())
    ).toEqual(locales)
    expect(
      JSON.parse(await browser.elementByCss('#router-query').text())
    ).toEqual({})

    parsedUrl = url.parse(await browser.eval('window.location.href'), true)
    expect(parsedUrl.pathname).toBe('/fr/another')
    expect(parsedUrl.query).toEqual({})
  })

  it('should navigate with locale prop correctly GSP', async () => {
    const browser = await webdriver(appPort, '/links?nextLocale=nl')
    await addDefaultLocaleCookie(browser)

    expect(await browser.elementByCss('#router-pathname').text()).toBe('/links')
    expect(await browser.elementByCss('#router-as-path').text()).toBe(
      '/links?nextLocale=nl'
    )
    expect(await browser.elementByCss('#router-locale').text()).toBe('en-US')
    expect(
      JSON.parse(await browser.elementByCss('#router-locales').text())
    ).toEqual(locales)
    expect(
      JSON.parse(await browser.elementByCss('#router-query').text())
    ).toEqual({ nextLocale: 'nl' })

    await browser.elementByCss('#to-fallback-first').click()
    await browser.waitForElementByCss('#gsp')

    expect(await browser.elementByCss('#router-pathname').text()).toBe(
      '/gsp/fallback/[slug]'
    )
    expect(await browser.elementByCss('#router-as-path').text()).toBe(
      '/gsp/fallback/first'
    )
    expect(await browser.elementByCss('#router-locale').text()).toBe('nl')
    expect(
      JSON.parse(await browser.elementByCss('#router-locales').text())
    ).toEqual(locales)
    expect(
      JSON.parse(await browser.elementByCss('#router-query').text())
    ).toEqual({ slug: 'first' })

    let parsedUrl = url.parse(await browser.eval('window.location.href'), true)
    expect(parsedUrl.pathname).toBe('/nl/gsp/fallback/first')
    expect(parsedUrl.query).toEqual({})

    await browser.eval('window.history.back()')
    await browser.waitForElementByCss('#links')

    expect(await browser.elementByCss('#router-pathname').text()).toBe('/links')
    expect(await browser.elementByCss('#router-as-path').text()).toBe(
      '/links?nextLocale=nl'
    )
    expect(await browser.elementByCss('#router-locale').text()).toBe('nl')
    expect(
      JSON.parse(await browser.elementByCss('#router-locales').text())
    ).toEqual(locales)
    expect(
      JSON.parse(await browser.elementByCss('#router-query').text())
    ).toEqual({ nextLocale: 'nl' })

    parsedUrl = url.parse(await browser.eval('window.location.href'), true)
    expect(parsedUrl.pathname).toBe('/nl/links')
    expect(parsedUrl.query).toEqual({ nextLocale: 'nl' })

    await browser.eval('window.history.forward()')
    await browser.waitForElementByCss('#gsp')

    expect(await browser.elementByCss('#router-pathname').text()).toBe(
      '/gsp/fallback/[slug]'
    )
    expect(await browser.elementByCss('#router-as-path').text()).toBe(
      '/gsp/fallback/first'
    )
    expect(await browser.elementByCss('#router-locale').text()).toBe('nl')
    expect(
      JSON.parse(await browser.elementByCss('#router-locales').text())
    ).toEqual(locales)
    expect(
      JSON.parse(await browser.elementByCss('#router-query').text())
    ).toEqual({ slug: 'first' })

    parsedUrl = url.parse(await browser.eval('window.location.href'), true)
    expect(parsedUrl.pathname).toBe('/nl/gsp/fallback/first')
    expect(parsedUrl.query).toEqual({})
  })
>>>>>>> b14331c5

  it('should update asPath on the client correctly', async () => {
    for (const check of ['en', 'En']) {
      const browser = await webdriver(appPort, `/${check}`)

      expect(await browser.elementByCss('html').getAttribute('lang')).toBe('en')
      expect(await browser.elementByCss('#router-locale').text()).toBe('en')
      expect(
        JSON.parse(await browser.elementByCss('#router-locales').text())
      ).toEqual(locales)
      expect(await browser.elementByCss('#router-as-path').text()).toBe('/')
      expect(await browser.elementByCss('#router-pathname').text()).toBe('/')
    }
  })

  if (!isDev) {
    it('should handle fallback correctly after generating', async () => {
      const browser = await webdriver(
        appPort,
        '/en/gsp/fallback/hello-fallback'
      )

      // wait for the fallback to be generated/stored to ISR cache
      browser.waitForElementByCss('#gsp')

      // now make sure we're serving the previously generated file from the cache
      const html = await renderViaHTTP(
        appPort,
        '/en/gsp/fallback/hello-fallback'
      )
      const $ = cheerio.load(html)

      expect($('#gsp').text()).toBe('gsp page')
      expect($('#router-locale').text()).toBe('en')
      expect(JSON.parse($('#router-locales').text())).toEqual(locales)
      expect($('#router-pathname').text()).toBe('/gsp/fallback/[slug]')
      expect($('#router-as-path').text()).toBe('/gsp/fallback/hello-fallback')
    })
  }

  it('should use correct default locale for locale domains', async () => {
    const res = await fetchViaHTTP(appPort, '/', undefined, {
      headers: {
        host: 'example.fr',
      },
    })

    expect(res.status).toBe(200)

    const html = await res.text()
    const $ = cheerio.load(html)

    expect($('html').attr('lang')).toBe('fr')
    expect($('#router-locale').text()).toBe('fr')
    expect($('#router-as-path').text()).toBe('/')
    expect($('#router-pathname').text()).toBe('/')
    // expect(JSON.parse($('#router-locales').text())).toEqual(['fr','fr-BE'])
    expect(JSON.parse($('#router-locales').text())).toEqual(locales)

    const res2 = await fetchViaHTTP(appPort, '/', undefined, {
      headers: {
        host: 'example.be',
      },
    })

    expect(res2.status).toBe(200)

    const html2 = await res2.text()
    const $2 = cheerio.load(html2)

    expect($2('html').attr('lang')).toBe('nl-BE')
    expect($2('#router-locale').text()).toBe('nl-BE')
    expect($2('#router-as-path').text()).toBe('/')
    expect($2('#router-pathname').text()).toBe('/')
    // expect(JSON.parse($2('#router-locales').text())).toEqual(['nl-BE','fr-BE'])
    expect(JSON.parse($2('#router-locales').text())).toEqual(locales)
  })

  it('should strip locale prefix for default locale with locale domains', async () => {
    const res = await fetchViaHTTP(appPort, '/fr', undefined, {
      headers: {
        host: 'example.fr',
      },
      redirect: 'manual',
    })

    expect(res.status).toBe(307)

    const result = url.parse(res.headers.get('location'), true)
    expect(result.pathname).toBe('/')
    expect(result.query).toEqual({})

    const res2 = await fetchViaHTTP(appPort, '/nl-BE', undefined, {
      headers: {
        host: 'example.be',
      },
      redirect: 'manual',
    })

    expect(res2.status).toBe(307)

    const result2 = url.parse(res2.headers.get('location'), true)
    expect(result2.pathname).toBe('/')
    expect(result2.query).toEqual({})
  })

  it('should set locale cookie when removing default locale and accept-lang doesnt match', async () => {
    const res = await fetchViaHTTP(appPort, '/en-US', undefined, {
      headers: {
        'accept-language': 'nl',
      },
      redirect: 'manual',
    })

    expect(res.status).toBe(307)

    const parsedUrl = url.parse(res.headers.get('location'), true)
    expect(parsedUrl.pathname).toBe('/')
    expect(parsedUrl.query).toEqual({})
    expect(res.headers.get('set-cookie')).toContain('NEXT_LOCALE=en-US')
  })

  it('should not redirect to accept-lang preferred locale with locale cookie', async () => {
    const res = await fetchViaHTTP(appPort, '/', undefined, {
      headers: {
        'accept-language': 'nl',
        cookie: 'NEXT_LOCALE=en-US',
      },
      redirect: 'manual',
    })

    expect(res.status).toBe(200)

    const html = await res.text()
    const $ = cheerio.load(html)

    expect($('#router-locale').text()).toBe('en-US')
    expect(JSON.parse($('#router-locales').text())).toEqual(locales)
    expect($('html').attr('lang')).toBe('en-US')
    expect($('#router-pathname').text()).toBe('/')
    expect($('#router-as-path').text()).toBe('/')
  })

  it('should redirect to correct locale domain', async () => {
    const checks = [
      // test domain, locale prefix, redirect result
      ['example.be', 'nl-BE', 'http://example.be/'],
      ['example.be', 'fr', 'http://example.fr/'],
      ['example.fr', 'nl-BE', 'http://example.be/'],
      ['example.fr', 'fr', 'http://example.fr/'],
    ]

    for (const check of checks) {
      const [domain, localePath, location] = check

      const res = await fetchViaHTTP(appPort, `/${localePath}`, undefined, {
        headers: {
          host: domain,
        },
        redirect: 'manual',
      })

      expect(res.status).toBe(307)
      expect(res.headers.get('location')).toBe(location)
    }
  })

  it('should handle locales with domain', async () => {
    const checkDomainLocales = async (domainDefault = '', domain = '') => {
      for (const locale of locales) {
        // skip other domains' default locale since we redirect these
        if (['fr', 'nl-BE'].includes(locale) && locale !== domainDefault) {
          continue
        }

        const res = await fetchViaHTTP(
          appPort,
          `/${locale === domainDefault ? '' : locale}`,
          undefined,
          {
            headers: {
              host: domain,
            },
            redirect: 'manual',
          }
        )

        expect(res.status).toBe(200)

        const html = await res.text()
        const $ = cheerio.load(html)

        expect($('html').attr('lang')).toBe(locale)
        expect($('#router-locale').text()).toBe(locale)
        expect(JSON.parse($('#router-locales').text())).toEqual(locales)
      }
    }

    await checkDomainLocales('nl-BE', 'example.be')
    await checkDomainLocales('fr', 'example.fr')
  })

  it('should generate fallbacks with all locales', async () => {
    for (const locale of locales) {
      const html = await renderViaHTTP(
        appPort,
        `/${locale}/gsp/fallback/${Math.random()}`
      )
      const $ = cheerio.load(html)
      expect($('html').attr('lang')).toBe(locale)
    }
  })

  it('should generate auto-export page with all locales', async () => {
    for (const locale of locales) {
      const html = await renderViaHTTP(appPort, `/${locale}`)
      const $ = cheerio.load(html)
      expect($('html').attr('lang')).toBe(locale)
      expect($('#router-locale').text()).toBe(locale)
      expect($('#router-as-path').text()).toBe('/')
      expect($('#router-pathname').text()).toBe('/')
      expect(JSON.parse($('#router-locales').text())).toEqual(locales)

      const html2 = await renderViaHTTP(appPort, `/${locale}/auto-export`)
      const $2 = cheerio.load(html2)
      expect($2('html').attr('lang')).toBe(locale)
      expect($2('#router-locale').text()).toBe(locale)
      expect($2('#router-as-path').text()).toBe('/auto-export')
      expect($2('#router-pathname').text()).toBe('/auto-export')
      expect(JSON.parse($2('#router-locales').text())).toEqual(locales)
    }
  })

  it('should generate non-dynamic SSG page with all locales', async () => {
    for (const locale of locales) {
      const html = await renderViaHTTP(appPort, `/${locale}/gsp`)
      const $ = cheerio.load(html)
      expect($('html').attr('lang')).toBe(locale)
      expect($('#router-locale').text()).toBe(locale)
      expect($('#router-as-path').text()).toBe('/gsp')
      expect($('#router-pathname').text()).toBe('/gsp')
      expect(JSON.parse($('#router-locales').text())).toEqual(locales)

      // make sure locale is case-insensitive
      const html2 = await renderViaHTTP(appPort, `/${locale.toUpperCase()}/gsp`)
      const $2 = cheerio.load(html2)
      expect($2('html').attr('lang')).toBe(locale)
      expect($2('#router-locale').text()).toBe(locale)
      expect($2('#router-as-path').text()).toBe('/gsp')
      expect($2('#router-pathname').text()).toBe('/gsp')
      expect(JSON.parse($2('#router-locales').text())).toEqual(locales)
    }
  })

  // TODO: SSG 404 behavior to opt-out of generating specific locale
  // for non-dynamic SSG pages

  it('should remove un-necessary locale prefix for default locale', async () => {
    const res = await fetchViaHTTP(appPort, '/en-US', undefined, {
      redirect: 'manual',
      headers: {
        'Accept-Language': 'en-US;q=0.9',
      },
    })

    expect(res.status).toBe(307)

    const parsedUrl = url.parse(res.headers.get('location'), true)

    expect(parsedUrl.pathname).toBe('/')
    expect(parsedUrl.query).toEqual({})

    // make sure locale is case-insensitive
    const res2 = await fetchViaHTTP(appPort, '/eN-Us', undefined, {
      redirect: 'manual',
      headers: {
        'Accept-Language': 'en-US;q=0.9',
      },
    })

    expect(res2.status).toBe(307)

    const parsedUrl2 = url.parse(res.headers.get('location'), true)

    expect(parsedUrl2.pathname).toBe('/')
    expect(parsedUrl2.query).toEqual({})
  })

  it('should load getStaticProps page correctly SSR (default locale no prefix)', async () => {
    const html = await renderViaHTTP(appPort, '/gsp')
    const $ = cheerio.load(html)

    expect(JSON.parse($('#props').text())).toEqual({
      locale: 'en-US',
      locales,
    })
    expect($('#router-locale').text()).toBe('en-US')
    expect(JSON.parse($('#router-locales').text())).toEqual(locales)
    expect($('html').attr('lang')).toBe('en-US')
  })

  it('should load getStaticProps fallback prerender page correctly SSR (default locale no prefix)', async () => {
    const html = await renderViaHTTP(appPort, '/gsp/fallback/first')
    const $ = cheerio.load(html)

    expect(JSON.parse($('#props').text())).toEqual({
      locale: 'en-US',
      locales,
      params: {
        slug: 'first',
      },
    })
    expect(JSON.parse($('#router-query').text())).toEqual({
      slug: 'first',
    })
    expect($('#router-locale').text()).toBe('en-US')
    expect(JSON.parse($('#router-locales').text())).toEqual(locales)
    expect($('html').attr('lang')).toBe('en-US')
  })

  it('should load getStaticProps fallback non-prerender page correctly (default locale no prefix', async () => {
    const browser = await webdriver(appPort, '/gsp/fallback/another')

    await browser.waitForElementByCss('#props')

    expect(JSON.parse(await browser.elementByCss('#props').text())).toEqual({
      locale: 'en-US',
      locales,
      params: {
        slug: 'another',
      },
    })
    expect(
      JSON.parse(await browser.elementByCss('#router-query').text())
    ).toEqual({
      slug: 'another',
    })
    expect(await browser.elementByCss('#router-locale').text()).toBe('en-US')
    expect(
      JSON.parse(await browser.elementByCss('#router-locales').text())
    ).toEqual(locales)
  })

  it('should redirect to locale prefixed route for /', async () => {
    const res = await fetchViaHTTP(appPort, '/', undefined, {
      redirect: 'manual',
      headers: {
        'Accept-Language': 'nl-NL,nl;q=0.9,en-US;q=0.8,en;q=0.7',
      },
    })
    expect(res.status).toBe(307)

    const parsedUrl = url.parse(res.headers.get('location'), true)
    expect(parsedUrl.pathname).toBe('/nl-NL')
    expect(parsedUrl.query).toEqual({})

    const res2 = await fetchViaHTTP(
      appPort,
      '/',
      { hello: 'world' },
      {
        redirect: 'manual',
        headers: {
          'Accept-Language': 'en;q=0.9',
        },
      }
    )
    expect(res2.status).toBe(307)

    const parsedUrl2 = url.parse(res2.headers.get('location'), true)
    expect(parsedUrl2.pathname).toBe('/en')
    expect(parsedUrl2.query).toEqual({ hello: 'world' })
  })

  it('should use default locale for / without accept-language', async () => {
    const res = await fetchViaHTTP(appPort, '/', undefined, {
      redirect: 'manual',
    })
    expect(res.status).toBe(200)

    const html = await res.text()
    const $ = cheerio.load(html)

    expect($('#router-locale').text()).toBe('en-US')
    expect(JSON.parse($('#router-locales').text())).toEqual(locales)
    expect(JSON.parse($('#router-query').text())).toEqual({})
    expect($('#router-pathname').text()).toBe('/')
    expect($('#router-as-path').text()).toBe('/')

    const res2 = await fetchViaHTTP(
      appPort,
      '/',
      { hello: 'world' },
      {
        redirect: 'manual',
      }
    )
    expect(res2.status).toBe(200)

    const html2 = await res2.text()
    const $2 = cheerio.load(html2)

    expect($2('#router-locale').text()).toBe('en-US')
    expect(JSON.parse($2('#router-locales').text())).toEqual(locales)
    // page is auto-export so query isn't hydrated until client
    expect(JSON.parse($2('#router-query').text())).toEqual({})
    expect($2('#router-pathname').text()).toBe('/')
    expect($2('#router-as-path').text()).toBe('/')
  })

  it('should load getStaticProps page correctly SSR', async () => {
    const html = await renderViaHTTP(appPort, '/en-US/gsp')
    const $ = cheerio.load(html)

    expect(JSON.parse($('#props').text())).toEqual({
      locale: 'en-US',
      locales,
    })
    expect($('#router-locale').text()).toBe('en-US')
    expect(JSON.parse($('#router-locales').text())).toEqual(locales)
    expect($('html').attr('lang')).toBe('en-US')
  })

  it('should load getStaticProps fallback prerender page correctly SSR', async () => {
    const html = await renderViaHTTP(appPort, '/en-US/gsp/fallback/first')
    const $ = cheerio.load(html)

    expect(JSON.parse($('#props').text())).toEqual({
      locale: 'en-US',
      locales,
      params: {
        slug: 'first',
      },
    })
    expect(JSON.parse($('#router-query').text())).toEqual({
      slug: 'first',
    })
    expect($('#router-locale').text()).toBe('en-US')
    expect(JSON.parse($('#router-locales').text())).toEqual(locales)
    expect($('html').attr('lang')).toBe('en-US')
  })

  it('should load getStaticProps fallback non-prerender page correctly', async () => {
    const browser = await webdriver(appPort, '/en/gsp/fallback/another')

    await browser.waitForElementByCss('#props')

    expect(JSON.parse(await browser.elementByCss('#props').text())).toEqual({
      locale: 'en',
      locales,
      params: {
        slug: 'another',
      },
    })
    expect(
      JSON.parse(await browser.elementByCss('#router-query').text())
    ).toEqual({
      slug: 'another',
    })
    expect(await browser.elementByCss('#router-locale').text()).toBe('en')
    expect(
      JSON.parse(await browser.elementByCss('#router-locales').text())
    ).toEqual(locales)

    expect(await browser.elementByCss('html').getAttribute('lang')).toBe('en')
  })

  it('should load getServerSideProps page correctly SSR (default locale no prefix)', async () => {
    const html = await renderViaHTTP(appPort, '/gssp')
    const $ = cheerio.load(html)

    expect(JSON.parse($('#props').text())).toEqual({
      locale: 'en-US',
      locales,
    })
    expect($('#router-locale').text()).toBe('en-US')
    expect(JSON.parse($('#router-locales').text())).toEqual(locales)
    expect(JSON.parse($('#router-query').text())).toEqual({})
    expect($('html').attr('lang')).toBe('en-US')
  })

  it('should navigate client side for default locale with no prefix', async () => {
    const browser = await webdriver(appPort, '/')
    await addDefaultLocaleCookie(browser)

    const checkIndexValues = async () => {
      expect(await browser.elementByCss('#router-locale').text()).toBe('en-US')
      expect(
        JSON.parse(await browser.elementByCss('#router-locales').text())
      ).toEqual(locales)
      expect(
        JSON.parse(await browser.elementByCss('#router-query').text())
      ).toEqual({})
      expect(await browser.elementByCss('#router-pathname').text()).toBe('/')
      expect(await browser.elementByCss('#router-as-path').text()).toBe('/')
      expect(
        url.parse(await browser.eval(() => window.location.href)).pathname
      ).toBe('/')
    }

    await checkIndexValues()

    await browser.elementByCss('#to-another').click()
    await browser.waitForElementByCss('#another')

    expect(JSON.parse(await browser.elementByCss('#props').text())).toEqual({
      locale: 'en-US',
      locales,
    })
    expect(await browser.elementByCss('#router-locale').text()).toBe('en-US')
    expect(
      JSON.parse(await browser.elementByCss('#router-locales').text())
    ).toEqual(locales)
    expect(
      JSON.parse(await browser.elementByCss('#router-query').text())
    ).toEqual({})
    expect(await browser.elementByCss('#router-pathname').text()).toBe(
      '/another'
    )
    expect(await browser.elementByCss('#router-as-path').text()).toBe(
      '/another'
    )
    expect(
      url.parse(await browser.eval(() => window.location.href)).pathname
    ).toBe('/another')

    await browser.elementByCss('#to-index').click()
    await browser.waitForElementByCss('#index')

    await checkIndexValues()

    await browser.elementByCss('#to-gsp').click()
    await browser.waitForElementByCss('#gsp')

    expect(JSON.parse(await browser.elementByCss('#props').text())).toEqual({
      locale: 'en-US',
      locales,
    })
    expect(await browser.elementByCss('#router-locale').text()).toBe('en-US')
    expect(
      JSON.parse(await browser.elementByCss('#router-locales').text())
    ).toEqual(locales)
    expect(
      JSON.parse(await browser.elementByCss('#router-query').text())
    ).toEqual({})
    expect(await browser.elementByCss('#router-pathname').text()).toBe('/gsp')
    expect(await browser.elementByCss('#router-as-path').text()).toBe('/gsp')
    expect(
      url.parse(await browser.eval(() => window.location.href)).pathname
    ).toBe('/gsp')

    await browser.elementByCss('#to-index').click()
    await browser.waitForElementByCss('#index')

    await checkIndexValues()

    await browser.manage().deleteCookie('NEXT_LOCALE')
  })

  it('should load getStaticProps fallback non-prerender page another locale correctly', async () => {
    const browser = await webdriver(appPort, '/nl-NL/gsp/fallback/another')

    await browser.waitForElementByCss('#props')

    expect(JSON.parse(await browser.elementByCss('#props').text())).toEqual({
      locale: 'nl-NL',
      locales,
      params: {
        slug: 'another',
      },
    })
    expect(
      JSON.parse(await browser.elementByCss('#router-query').text())
    ).toEqual({
      slug: 'another',
    })
    expect(await browser.elementByCss('#router-locale').text()).toBe('nl-NL')
    expect(
      JSON.parse(await browser.elementByCss('#router-locales').text())
    ).toEqual(locales)
  })

  it('should load getStaticProps non-fallback correctly', async () => {
    const browser = await webdriver(appPort, '/en-US/gsp/no-fallback/first')

    await browser.waitForElementByCss('#props')

    expect(JSON.parse(await browser.elementByCss('#props').text())).toEqual({
      locale: 'en-US',
      locales,
      params: {
        slug: 'first',
      },
    })
    expect(
      JSON.parse(await browser.elementByCss('#router-query').text())
    ).toEqual({
      slug: 'first',
    })
    expect(await browser.elementByCss('#router-locale').text()).toBe('en-US')
    expect(
      JSON.parse(await browser.elementByCss('#router-locales').text())
    ).toEqual(locales)
    expect(await browser.elementByCss('html').getAttribute('lang')).toBe(
      'en-US'
    )
  })

  it('should load getStaticProps non-fallback correctly another locale', async () => {
    const browser = await webdriver(appPort, '/nl-NL/gsp/no-fallback/second')

    await browser.waitForElementByCss('#props')

    expect(JSON.parse(await browser.elementByCss('#props').text())).toEqual({
      locale: 'nl-NL',
      locales,
      params: {
        slug: 'second',
      },
    })
    expect(
      JSON.parse(await browser.elementByCss('#router-query').text())
    ).toEqual({
      slug: 'second',
    })
    expect(await browser.elementByCss('#router-locale').text()).toBe('nl-NL')
    expect(
      JSON.parse(await browser.elementByCss('#router-locales').text())
    ).toEqual(locales)
    expect(await browser.elementByCss('html').getAttribute('lang')).toBe(
      'nl-NL'
    )
  })

  it('should load getStaticProps non-fallback correctly another locale via cookie', async () => {
    const html = await renderViaHTTP(
      appPort,
      '/gsp/no-fallback/second',
      {},
      {
        headers: {
          cookie: 'NEXT_LOCALE=nl-NL',
        },
      }
    )
    const $ = cheerio.load(html)

    expect(JSON.parse($('#props').text())).toEqual({
      locale: 'nl-NL',
      locales,
      params: {
        slug: 'second',
      },
    })
    expect(JSON.parse($('#router-query').text())).toEqual({
      slug: 'second',
    })
    expect($('#router-locale').text()).toBe('nl-NL')
    expect(JSON.parse($('#router-locales').text())).toEqual(locales)
    expect($('html').attr('lang')).toBe('nl-NL')
  })

  it('should load getServerSideProps page correctly SSR', async () => {
    const html = await renderViaHTTP(appPort, '/en-US/gssp')
    const $ = cheerio.load(html)

    expect(JSON.parse($('#props').text())).toEqual({
      locale: 'en-US',
      locales,
    })
    expect($('#router-locale').text()).toBe('en-US')
    expect(JSON.parse($('#router-locales').text())).toEqual(locales)
    expect(JSON.parse($('#router-query').text())).toEqual({})
    expect($('html').attr('lang')).toBe('en-US')

    const html2 = await renderViaHTTP(appPort, '/nl-NL/gssp')
    const $2 = cheerio.load(html2)

    expect(JSON.parse($2('#props').text())).toEqual({
      locale: 'nl-NL',
      locales,
    })
    expect($2('#router-locale').text()).toBe('nl-NL')
    expect(JSON.parse($2('#router-locales').text())).toEqual(locales)
    expect(JSON.parse($2('#router-query').text())).toEqual({})
    expect($2('html').attr('lang')).toBe('nl-NL')
  })

  it('should load dynamic getServerSideProps page correctly SSR', async () => {
    const html = await renderViaHTTP(appPort, '/en-US/gssp/first')
    const $ = cheerio.load(html)

    expect(JSON.parse($('#props').text())).toEqual({
      locale: 'en-US',
      locales,
      params: {
        slug: 'first',
      },
    })
    expect($('#router-locale').text()).toBe('en-US')
    expect(JSON.parse($('#router-locales').text())).toEqual(locales)
    expect(JSON.parse($('#router-query').text())).toEqual({ slug: 'first' })
    expect($('html').attr('lang')).toBe('en-US')

    const html2 = await renderViaHTTP(appPort, '/nl-NL/gssp/first')
    const $2 = cheerio.load(html2)

    expect(JSON.parse($2('#props').text())).toEqual({
      locale: 'nl-NL',
      locales,
      params: {
        slug: 'first',
      },
    })
    expect($2('#router-locale').text()).toBe('nl-NL')
    expect(JSON.parse($2('#router-locales').text())).toEqual(locales)
    expect(JSON.parse($2('#router-query').text())).toEqual({ slug: 'first' })
    expect($2('html').attr('lang')).toBe('nl-NL')
  })

  it('should navigate to another page and back correctly with locale', async () => {
    const browser = await webdriver(appPort, '/en')

    await browser.eval('window.beforeNav = "hi"')

    await browser
      .elementByCss('#to-another')
      .click()
      .waitForElementByCss('#another')

    expect(await browser.elementByCss('#router-pathname').text()).toBe(
      '/another'
    )
    expect(await browser.elementByCss('#router-as-path').text()).toBe(
      '/another'
    )
    expect(await browser.elementByCss('#router-locale').text()).toBe('en')
    expect(
      JSON.parse(await browser.elementByCss('#router-locales').text())
    ).toEqual(locales)
    expect(JSON.parse(await browser.elementByCss('#props').text())).toEqual({
      locale: 'en',
      locales,
    })
    expect(
      JSON.parse(await browser.elementByCss('#router-query').text())
    ).toEqual({})
    expect(await browser.eval('window.beforeNav')).toBe('hi')

    await browser.back().waitForElementByCss('#index')
    expect(await browser.eval('window.beforeNav')).toBe('hi')
    expect(await browser.elementByCss('#router-pathname').text()).toBe('/')
    expect(await browser.elementByCss('#router-as-path').text()).toBe('/')
  })

  it('should navigate to getStaticProps page and back correctly with locale', async () => {
    const browser = await webdriver(appPort, '/en')

    await browser.eval('window.beforeNav = "hi"')

    await browser.elementByCss('#to-gsp').click().waitForElementByCss('#gsp')

    expect(await browser.elementByCss('#router-pathname').text()).toBe('/gsp')
    expect(await browser.elementByCss('#router-as-path').text()).toBe('/gsp')
    expect(await browser.elementByCss('#router-locale').text()).toBe('en')
    expect(
      JSON.parse(await browser.elementByCss('#router-locales').text())
    ).toEqual(locales)
    expect(JSON.parse(await browser.elementByCss('#props').text())).toEqual({
      locale: 'en',
      locales,
    })
    expect(
      JSON.parse(await browser.elementByCss('#router-query').text())
    ).toEqual({})
    expect(await browser.eval('window.beforeNav')).toBe('hi')

    await browser.back().waitForElementByCss('#index')
    expect(await browser.eval('window.beforeNav')).toBe('hi')
    expect(await browser.elementByCss('#router-pathname').text()).toBe('/')
    expect(await browser.elementByCss('#router-as-path').text()).toBe('/')
  })
}

describe('i18n Support', () => {
  // TODO: test with next export?
  describe('dev mode', () => {
    beforeAll(async () => {
      await fs.remove(join(appDir, '.next'))
      appPort = await findPort()
      app = await launchApp(appDir, appPort)
      // buildId = 'development'
    })
    afterAll(() => killApp(app))

    runTests(true)
  })

  describe('production mode', () => {
    beforeAll(async () => {
      await fs.remove(join(appDir, '.next'))
      await nextBuild(appDir)
      appPort = await findPort()
      app = await nextStart(appDir, appPort)
      // buildId = await fs.readFile(join(appDir, '.next/BUILD_ID'), 'utf8')
    })
    afterAll(() => killApp(app))

    runTests()
  })

  describe('serverless mode', () => {
    beforeAll(async () => {
      await fs.remove(join(appDir, '.next'))
      nextConfig.replace('// target', 'target')

      await nextBuild(appDir)
      appPort = await findPort()
      app = await nextStart(appDir, appPort)
      // buildId = await fs.readFile(join(appDir, '.next/BUILD_ID'), 'utf8')
    })
    afterAll(async () => {
      nextConfig.restore()
      await killApp(app)
    })

    runTests()
  })
})<|MERGE_RESOLUTION|>--- conflicted
+++ resolved
@@ -34,7 +34,6 @@
 }
 
 function runTests(isDev) {
-<<<<<<< HEAD
   if (!isDev) {
     it('should add i18n config to routes-manifest', async () => {
       const routesManifest = await fs.readJSON(
@@ -59,7 +58,7 @@
       })
     })
   }
-=======
+
   it('should navigate with locale prop correctly', async () => {
     const browser = await webdriver(appPort, '/links?nextLocale=fr')
     await addDefaultLocaleCookie(browser)
@@ -215,7 +214,6 @@
     expect(parsedUrl.pathname).toBe('/nl/gsp/fallback/first')
     expect(parsedUrl.query).toEqual({})
   })
->>>>>>> b14331c5
 
   it('should update asPath on the client correctly', async () => {
     for (const check of ['en', 'En']) {
