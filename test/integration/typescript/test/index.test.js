/* global fixture, test */
import { t } from 'testcafe'

import { join } from 'path'
import cheerio from 'cheerio'
import { writeFile, remove } from 'fs-extra'
import {
  renderViaHTTP,
  nextBuild,
  findPort,
  launchApp,
  killApp,
  File
} from 'next-test-utils'

const appDir = join(__dirname, '..')
<<<<<<< HEAD
=======
let appPort
let app
let output

const handleOutput = msg => {
  output += msg
}
>>>>>>> 4dbd267c

async function get$ (path, query) {
  const html = await renderViaHTTP(t.fixtureCtx.appPort, path, query)
  return cheerio.load(html)
}

<<<<<<< HEAD
fixture('TypeScript Features')
=======
describe('TypeScript Features', () => {
  describe('default behavior', () => {
    beforeAll(async () => {
      output = ''
      appPort = await findPort()
      app = await launchApp(appDir, appPort, {
        onStdout: handleOutput,
        onStderr: handleOutput
      })
    })
    afterAll(() => killApp(app))
>>>>>>> 4dbd267c

fixture('default behavior')
  .before(async ctx => {
    ctx.appPort = await findPort()
    ctx.app = await launchApp(appDir, ctx.appPort)
  })
  .after(ctx => killApp(ctx.app))

<<<<<<< HEAD
test('should render the page', async t => {
  const $ = await get$('/hello')
  await t.expect($('body').text()).match(/Hello World/)
})

test('should not fail to render when an inactive page has an error', async t => {
  await killApp(t.fixtureCtx.app)
  let evilFile = join(appDir, 'pages', 'evil.tsx')
  try {
    await writeFile(
      evilFile,
      `import React from 'react'
=======
    it('should report type checking to stdout', async () => {
      expect(output).toContain('waiting for typecheck results...')
    })

    it('should not fail to render when an inactive page has an error', async () => {
      await killApp(app)
      let evilFile = join(appDir, 'pages', 'evil.tsx')
      try {
        await writeFile(
          evilFile,
          `import React from 'react'
>>>>>>> 4dbd267c

export default function EvilPage(): JSX.Element {
return <div notARealProp />
}
`
    )
    t.fixtureCtx.app = await launchApp(appDir, t.fixtureCtx.appPort)

    const $ = await get$('/hello')
    await t.expect($('body').text()).match(/Hello World/)
  } finally {
    await remove(evilFile)
  }
})

test('should compile the app', async t => {
  const output = await nextBuild(appDir, [], { stdout: true })
  await t.expect(output.stdout).match(/Compiled successfully/)
})

test('should compile async getInitialProps for _error', async t => {
  const errorPage = new File(join(appDir, 'pages/_error.tsx'))
  try {
    errorPage.replace('static ', 'static async ')
    const output = await nextBuild(appDir, [], { stdout: true })
    await t.expect(output.stdout).match(/Compiled successfully/)
  } finally {
    errorPage.restore()
  }
})<|MERGE_RESOLUTION|>--- conflicted
+++ resolved
@@ -14,49 +14,37 @@
 } from 'next-test-utils'
 
 const appDir = join(__dirname, '..')
-<<<<<<< HEAD
-=======
-let appPort
-let app
-let output
-
-const handleOutput = msg => {
-  output += msg
-}
->>>>>>> 4dbd267c
 
 async function get$ (path, query) {
   const html = await renderViaHTTP(t.fixtureCtx.appPort, path, query)
   return cheerio.load(html)
 }
 
-<<<<<<< HEAD
 fixture('TypeScript Features')
-=======
-describe('TypeScript Features', () => {
-  describe('default behavior', () => {
-    beforeAll(async () => {
-      output = ''
-      appPort = await findPort()
-      app = await launchApp(appDir, appPort, {
-        onStdout: handleOutput,
-        onStderr: handleOutput
-      })
-    })
-    afterAll(() => killApp(app))
->>>>>>> 4dbd267c
 
 fixture('default behavior')
   .before(async ctx => {
+    ctx.output = ''
+    const handleOutput = msg => {
+      ctx.output += msg
+    }
     ctx.appPort = await findPort()
-    ctx.app = await launchApp(appDir, ctx.appPort)
+    ctx.app = await launchApp(appDir, ctx.appPort, {
+      onStdout: handleOutput,
+      onStderr: handleOutput
+    })
   })
   .after(ctx => killApp(ctx.app))
 
-<<<<<<< HEAD
 test('should render the page', async t => {
   const $ = await get$('/hello')
   await t.expect($('body').text()).match(/Hello World/)
+})
+
+test('should report type checking to stdout', async t => {
+  await t
+    .expect(t.fixtureCtx.output)
+    .contains('waiting for typecheck results...')
 })
 
 test('should not fail to render when an inactive page has an error', async t => {
@@ -66,19 +54,6 @@
     await writeFile(
       evilFile,
       `import React from 'react'
-=======
-    it('should report type checking to stdout', async () => {
-      expect(output).toContain('waiting for typecheck results...')
-    })
-
-    it('should not fail to render when an inactive page has an error', async () => {
-      await killApp(app)
-      let evilFile = join(appDir, 'pages', 'evil.tsx')
-      try {
-        await writeFile(
-          evilFile,
-          `import React from 'react'
->>>>>>> 4dbd267c
 
 export default function EvilPage(): JSX.Element {
 return <div notARealProp />
@@ -99,6 +74,8 @@
   await t.expect(output.stdout).match(/Compiled successfully/)
 })
 
+fixture('should compile with different types')
+
 test('should compile async getInitialProps for _error', async t => {
   const errorPage = new File(join(appDir, 'pages/_error.tsx'))
   try {
