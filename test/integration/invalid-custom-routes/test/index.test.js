--- conflicted
+++ resolved
@@ -24,219 +24,7 @@
   )
 }
 
-<<<<<<< HEAD
-const invalidRedirects = [
-  {
-    // missing destination
-    source: '/hello',
-    permanent: false,
-  },
-  {
-    // invalid source
-    source: 123,
-    destination: '/another',
-    permanent: false,
-  },
-  {
-    // invalid statusCode type
-    source: '/hello',
-    destination: '/another',
-    statusCode: '301',
-  },
-  {
-    // invalid statusCode
-    source: '/hello',
-    destination: '/another',
-    statusCode: 404,
-  },
-  {
-    // invalid permanent value
-    source: '/hello',
-    destination: '/another',
-    permanent: 'yes',
-  },
-]
-
-const invalidRedirectAssertions = (stderr = '') => {
-  expect(stderr).toContain(
-    `\`destination\` is missing for route {"source":"/hello","permanent":false}`
-  )
-
-  expect(stderr).toContain(
-    `\`source\` is not a string for route {"source":123,"destination":"/another","permanent":false}`
-  )
-
-  expect(stderr).toContain(
-    `\`statusCode\` is not undefined or valid statusCode for route {"source":"/hello","destination":"/another","statusCode":"301"}`
-  )
-
-  expect(stderr).toContain(
-    `\`statusCode\` is not undefined or valid statusCode for route {"source":"/hello","destination":"/another","statusCode":404}`
-  )
-
-  expect(stderr).toContain(
-    `\`permanent\` is not set to \`true\` or \`false\` for route {"source":"/hello","destination":"/another","permanent":"yes"}`
-  )
-
-  expect(stderr).toContain(
-    'Valid redirect statusCode values are 301, 302, 303, 307, 308'
-  )
-  expect(stderr).toContain('Invalid redirects found')
-}
-
-const invalidRewrites = [
-  {
-    // missing destination
-    source: '/hello',
-  },
-  {
-    // invalid source
-    source: 123,
-    destination: '/another',
-  },
-  {
-    // extra field
-    source: '/hello',
-    destination: '/another',
-    headers: 'not-allowed',
-  },
-  {
-    // missing forward slash in source
-    source: 'hello',
-    destination: '/another',
-  },
-  {
-    // missing forward slash in destination
-    source: '/hello',
-    destination: 'another',
-  },
-  {
-    source: '/feedback/(?!general)',
-    destination: '/feedback/general',
-  },
-]
-
-const invalidRewriteAssertions = (stderr = '') => {
-  expect(stderr).toContain(
-    `\`destination\` is missing for route {"source":"/hello"}`
-  )
-
-  expect(stderr).toContain(
-    `\`source\` is not a string for route {"source":123,"destination":"/another"}`
-  )
-
-  expect(stderr).toContain(
-    `invalid field: headers for route {"source":"/hello","destination":"/another","headers":"not-allowed"}`
-  )
-
-  expect(stderr).toContain(
-    `\`source\` does not start with / for route {"source":"hello","destination":"/another"}`
-  )
-
-  expect(stderr).toContain(
-    `\`destination\` does not start with \`/\`, \`http://\`, or \`https://\` for route {"source":"/hello","destination":"another"}`
-  )
-
-  expect(stderr).toContain(
-    `Error parsing /feedback/(?!general) https://err.sh/zeit/next.js/invalid-route-source TypeError: Pattern cannot start with "?"`
-  )
-
-  expect(stderr).not.toContain(
-    'Valid redirect statusCode values are 301, 302, 303, 307, 308'
-  )
-  expect(stderr).toContain('Invalid rewrites found')
-}
-
-const invalidHeaders = [
-  {
-    // missing source
-    headers: [
-      {
-        'x-first': 'first',
-      },
-    ],
-  },
-  {
-    // invalid headers value
-    source: '/hello',
-    headers: {
-      'x-first': 'first',
-    },
-  },
-  {
-    source: '/again',
-    headers: [
-      {
-        // missing key
-        value: 'idk',
-      },
-    ],
-  },
-  {
-    source: '/again',
-    headers: [
-      {
-        // missing value
-        key: 'idk',
-      },
-    ],
-  },
-  {
-    // non-allowed destination
-    source: '/again',
-    destination: '/another',
-    headers: [
-      {
-        key: 'x-first',
-        value: 'idk',
-      },
-    ],
-  },
-  {
-    // valid one
-    source: '/valid-header',
-    headers: [
-      {
-        key: 'x-first',
-        value: 'first',
-      },
-      {
-        key: 'x-another',
-        value: 'again',
-      },
-    ],
-  },
-]
-
-const invalidHeaderAssertions = (stderr = '') => {
-  expect(stderr).toContain(
-    '`source` is missing, `key` in header item must be string for route {"headers":[{"x-first":"first"}]}'
-  )
-
-  expect(stderr).toContain(
-    '`headers` field must be an array for route {"source":"/hello","headers":{"x-first":"first"}}'
-  )
-
-  expect(stderr).toContain(
-    '`key` in header item must be string for route {"source":"/again","headers":[{"value":"idk"}]}'
-  )
-
-  expect(stderr).toContain(
-    '`value` in header item must be string for route {"source":"/again","headers":[{"key":"idk"}]}'
-  )
-
-  expect(stderr).toContain(
-    'invalid field: destination for route {"source":"/again","destination":"/another","headers":[{"key":"x-first","value":"idk"}]}'
-  )
-
-  expect(stderr).not.toContain('/valid-header')
-}
-
-describe('Errors on invalid custom routes', () => {
-  afterAll(() => fs.remove(nextConfigPath))
-=======
 let getStderr
->>>>>>> 2ff2e9e1
 
 const runTests = () => {
   it('should error during next build for invalid redirects', async () => {
@@ -379,7 +167,7 @@
     )
 
     expect(stderr).toContain(
-      `\`destination\` does not start with / for route {"source":"/hello","destination":"another"}`
+      `\`destination\` does not start with \`/\`, \`http://\`, or \`https://\` for route {"source":"/hello","destination":"another"}`
     )
 
     expect(stderr).toContain(
