/* eslint-env jest */

import cheerio from 'cheerio'
import escapeRegex from 'escape-string-regexp'
import fs from 'fs-extra'
import {
  check,
  fetchViaHTTP,
  File,
  findPort,
  getBrowserBodyText,
  getRedboxHeader,
  hasRedbox,
  initNextServerScript,
  killApp,
  launchApp,
  nextBuild,
  nextExport,
  nextStart,
  normalizeRegEx,
  renderViaHTTP,
  startStaticServer,
  stopApp,
  waitFor,
} from 'next-test-utils'
import webdriver from 'next-webdriver'
import { dirname, join } from 'path'

jest.setTimeout(1000 * 60 * 2)
const appDir = join(__dirname, '..')
const nextConfig = join(appDir, 'next.config.js')
const indexPage = join(__dirname, '../pages/index.js')
let app
let appPort
let buildId
let distPagesDir
let exportDir
let stderr
let origConfig

const startServer = async (optEnv = {}) => {
  const scriptPath = join(appDir, 'server.js')
  const env = Object.assign(
    {},
    { ...process.env },
    { PORT: `${appPort}` },
    optEnv
  )

  return initNextServerScript(
    scriptPath,
    /ready on/i,
    env,
    /ReferenceError: options is not defined/
  )
}

const expectedManifestRoutes = () => ({
  '/': {
    dataRoute: `/_next/data/${buildId}/index.json`,
    initialRevalidateSeconds: 1,
    srcRoute: null,
  },
  '/blog/[post3]': {
    dataRoute: `/_next/data/${buildId}/blog/[post3].json`,
    initialRevalidateSeconds: 10,
    srcRoute: '/blog/[post]',
  },
  '/blog/post-1': {
    dataRoute: `/_next/data/${buildId}/blog/post-1.json`,
    initialRevalidateSeconds: 10,
    srcRoute: '/blog/[post]',
  },
  '/blog/post-2': {
    dataRoute: `/_next/data/${buildId}/blog/post-2.json`,
    initialRevalidateSeconds: 10,
    srcRoute: '/blog/[post]',
  },
  '/blog/post-4': {
    dataRoute: `/_next/data/${buildId}/blog/post-4.json`,
    initialRevalidateSeconds: 10,
    srcRoute: '/blog/[post]',
  },
  '/blog/post-1/comment-1': {
    dataRoute: `/_next/data/${buildId}/blog/post-1/comment-1.json`,
    initialRevalidateSeconds: 2,
    srcRoute: '/blog/[post]/[comment]',
  },
  '/blog/post-2/comment-2': {
    dataRoute: `/_next/data/${buildId}/blog/post-2/comment-2.json`,
    initialRevalidateSeconds: 2,
    srcRoute: '/blog/[post]/[comment]',
  },
  '/blog/post.1': {
    dataRoute: `/_next/data/${buildId}/blog/post.1.json`,
    initialRevalidateSeconds: 10,
    srcRoute: '/blog/[post]',
  },
  '/catchall-explicit/another/value': {
    dataRoute: `/_next/data/${buildId}/catchall-explicit/another/value.json`,
    initialRevalidateSeconds: 1,
    srcRoute: '/catchall-explicit/[...slug]',
  },
  '/catchall-explicit/first': {
    dataRoute: `/_next/data/${buildId}/catchall-explicit/first.json`,
    initialRevalidateSeconds: 1,
    srcRoute: '/catchall-explicit/[...slug]',
  },
  '/catchall-explicit/hello/another': {
    dataRoute: `/_next/data/${buildId}/catchall-explicit/hello/another.json`,
    initialRevalidateSeconds: 1,
    srcRoute: '/catchall-explicit/[...slug]',
  },
  '/catchall-explicit/second': {
    dataRoute: `/_next/data/${buildId}/catchall-explicit/second.json`,
    initialRevalidateSeconds: 1,
    srcRoute: '/catchall-explicit/[...slug]',
  },
  '/catchall-optional': {
    dataRoute: `/_next/data/${buildId}/catchall-optional.json`,
    initialRevalidateSeconds: false,
    srcRoute: '/catchall-optional/[[...slug]]',
  },
  '/catchall-optional/value': {
    dataRoute: `/_next/data/${buildId}/catchall-optional/value.json`,
    initialRevalidateSeconds: false,
    srcRoute: '/catchall-optional/[[...slug]]',
  },
  '/another': {
    dataRoute: `/_next/data/${buildId}/another.json`,
    initialRevalidateSeconds: 1,
    srcRoute: null,
  },
  '/blog': {
    dataRoute: `/_next/data/${buildId}/blog.json`,
    initialRevalidateSeconds: 10,
    srcRoute: null,
  },
  '/default-revalidate': {
    dataRoute: `/_next/data/${buildId}/default-revalidate.json`,
    initialRevalidateSeconds: false,
    srcRoute: null,
  },
  '/index': {
    dataRoute: `/_next/data/${buildId}/index/index.json`,
    initialRevalidateSeconds: false,
    srcRoute: null,
  },
  '/lang/de/about': {
    dataRoute: `/_next/data/${buildId}/lang/de/about.json`,
    initialRevalidateSeconds: false,
    srcRoute: '/lang/[lang]/about',
  },
  '/lang/en/about': {
    dataRoute: `/_next/data/${buildId}/lang/en/about.json`,
    initialRevalidateSeconds: false,
    srcRoute: '/lang/[lang]/about',
  },
  '/lang/es/about': {
    dataRoute: `/_next/data/${buildId}/lang/es/about.json`,
    initialRevalidateSeconds: false,
    srcRoute: '/lang/[lang]/about',
  },
  '/lang/fr/about': {
    dataRoute: `/_next/data/${buildId}/lang/fr/about.json`,
    initialRevalidateSeconds: false,
    srcRoute: '/lang/[lang]/about',
  },
  '/something': {
    dataRoute: `/_next/data/${buildId}/something.json`,
    initialRevalidateSeconds: false,
    srcRoute: null,
  },
  '/catchall/another/value': {
    dataRoute: `/_next/data/${buildId}/catchall/another/value.json`,
    initialRevalidateSeconds: 1,
    srcRoute: '/catchall/[...slug]',
  },
  '/catchall/first': {
    dataRoute: `/_next/data/${buildId}/catchall/first.json`,
    initialRevalidateSeconds: 1,
    srcRoute: '/catchall/[...slug]',
  },
  '/catchall/second': {
    dataRoute: `/_next/data/${buildId}/catchall/second.json`,
    initialRevalidateSeconds: 1,
    srcRoute: '/catchall/[...slug]',
  },
  '/catchall/hello/another': {
    dataRoute: `/_next/data/${buildId}/catchall/hello/another.json`,
    initialRevalidateSeconds: 1,
    srcRoute: '/catchall/[...slug]',
  },
})

const navigateTest = (dev = false) => {
  it('should navigate between pages successfully', async () => {
    const toBuild = [
      '/',
      '/another',
      '/something',
      '/normal',
      '/blog/post-1',
      '/blog/post-1/comment-1',
      '/catchall/first',
    ]

    await waitFor(2500)

    await Promise.all(toBuild.map((pg) => renderViaHTTP(appPort, pg)))

    const browser = await webdriver(appPort, '/')
    let text = await browser.elementByCss('p').text()
    expect(text).toMatch(/hello.*?world/)

    // go to /another
    async function goFromHomeToAnother() {
      await browser.eval('window.beforeAnother = true')
      await browser.elementByCss('#another').click()
      await browser.waitForElementByCss('#home')
      text = await browser.elementByCss('p').text()
      expect(await browser.eval('window.beforeAnother')).toBe(true)
      expect(text).toMatch(/hello.*?world/)
    }
    await goFromHomeToAnother()

    // go to /
    async function goFromAnotherToHome() {
      await browser.eval('window.didTransition = 1')
      await browser.elementByCss('#home').click()
      await browser.waitForElementByCss('#another')
      text = await browser.elementByCss('p').text()
      expect(text).toMatch(/hello.*?world/)
      expect(await browser.eval('window.didTransition')).toBe(1)
    }
    await goFromAnotherToHome()

    // Client-side SSG data caching test
    // eslint-disable-next-line no-lone-blocks
    {
      // Let revalidation period lapse
      await waitFor(2000)

      // Trigger revalidation (visit page)
      await goFromHomeToAnother()
      const snapTime = await browser.elementByCss('#anotherTime').text()

      // Wait for revalidation to finish
      await waitFor(2000)

      // Re-visit page
      await goFromAnotherToHome()
      await goFromHomeToAnother()

      const nextTime = await browser.elementByCss('#anotherTime').text()
      if (dev) {
        expect(snapTime).not.toMatch(nextTime)
      } else {
        expect(snapTime).toMatch(nextTime)
      }

      // Reset to Home for next test
      await goFromAnotherToHome()
    }

    // go to /something
    await browser.elementByCss('#something').click()
    await browser.waitForElementByCss('#home')
    text = await browser.elementByCss('p').text()
    expect(text).toMatch(/hello.*?world/)
    expect(await browser.eval('window.didTransition')).toBe(1)

    // go to /
    await browser.elementByCss('#home').click()
    await browser.waitForElementByCss('#post-1')

    // go to /blog/post-1
    await browser.elementByCss('#post-1').click()
    await browser.waitForElementByCss('#home')
    text = await browser.elementByCss('p').text()
    expect(text).toMatch(/Post:.*?post-1/)
    expect(await browser.eval('window.didTransition')).toBe(1)

    // go to /
    await browser.elementByCss('#home').click()
    await browser.waitForElementByCss('#comment-1')

<<<<<<< HEAD
    // go to /index
    await browser.elementByCss('#to-nested-index').click()
    await browser.waitForElementByCss('#home')
    text = await browser.elementByCss('p').text()
    expect(text).toMatch(/hello nested index/)
=======
    // go to /catchall-optional
    await browser.elementByCss('#catchall-optional-root').click()
    await browser.waitForElementByCss('#home')
    text = await browser.elementByCss('p').text()
    expect(text).toMatch(/Catch all: \[\]/)
    expect(await browser.eval('window.didTransition')).toBe(1)

    // go to /
    await browser.elementByCss('#home').click()
    await browser.waitForElementByCss('#comment-1')

    // go to /catchall-optional/value
    await browser.elementByCss('#catchall-optional-value').click()
    await browser.waitForElementByCss('#home')
    text = await browser.elementByCss('p').text()
    expect(text).toMatch(/Catch all: \[value\]/)
>>>>>>> 70783185
    expect(await browser.eval('window.didTransition')).toBe(1)

    // go to /
    await browser.elementByCss('#home').click()
    await browser.waitForElementByCss('#comment-1')

    // go to /blog/post-1/comment-1
    await browser.elementByCss('#comment-1').click()
    await browser.waitForElementByCss('#home')
    text = await browser.elementByCss('p:nth-child(2)').text()
    expect(text).toMatch(/Comment:.*?comment-1/)
    expect(await browser.eval('window.didTransition')).toBe(1)

    // go to /catchall/first
    await browser.elementByCss('#home').click()
    await browser.waitForElementByCss('#to-catchall')
    await browser.elementByCss('#to-catchall').click()
    await browser.waitForElementByCss('#catchall')
    text = await browser.elementByCss('#catchall').text()
    expect(text).toMatch(/Hi.*?first/)
    expect(await browser.eval('window.didTransition')).toBe(1)

    await browser.close()
  })
}

const runTests = (dev = false, isEmulatedServerless = false) => {
  navigateTest(dev)

  it('should SSR normal page correctly', async () => {
    const html = await renderViaHTTP(appPort, '/')
    expect(html).toMatch(/hello.*?world/)
  })

  it('should SSR SPR page correctly', async () => {
    const html = await renderViaHTTP(appPort, '/blog/post-1')

    const $ = cheerio.load(html)
    expect(JSON.parse($('#__NEXT_DATA__').text()).isFallback).toBe(false)
    expect(html).toMatch(/Post:.*?post-1/)
  })

  it('should have gsp in __NEXT_DATA__', async () => {
    const html = await renderViaHTTP(appPort, '/')
    const $ = cheerio.load(html)
    expect(JSON.parse($('#__NEXT_DATA__').text()).gsp).toBe(true)
  })

  it('should not have gsp in __NEXT_DATA__ for non-GSP page', async () => {
    const html = await renderViaHTTP(appPort, '/normal')
    const $ = cheerio.load(html)
    expect('gsp' in JSON.parse($('#__NEXT_DATA__').text())).toBe(false)
  })

  it('should not supply query values to params or useRouter non-dynamic page SSR', async () => {
    const html = await renderViaHTTP(appPort, '/something?hello=world')
    const $ = cheerio.load(html)
    const query = $('#query').text()
    expect(JSON.parse(query)).toEqual({})
    const params = $('#params').text()
    expect(JSON.parse(params)).toEqual({})
  })

  it('should not supply query values to params in /_next/data request', async () => {
    const data = JSON.parse(
      await renderViaHTTP(
        appPort,
        `/_next/data/${buildId}/something.json?hello=world`
      )
    )
    expect(data.pageProps.params).toEqual({})
  })

  it('should not supply query values to params or useRouter dynamic page SSR', async () => {
    const html = await renderViaHTTP(appPort, '/blog/post-1?hello=world')
    const $ = cheerio.load(html)

    const params = $('#params').text()
    expect(JSON.parse(params)).toEqual({ post: 'post-1' })

    const query = $('#query').text()
    expect(JSON.parse(query)).toEqual({ post: 'post-1' })
  })

  it('should return data correctly', async () => {
    const data = JSON.parse(
      await renderViaHTTP(
        appPort,
        expectedManifestRoutes()['/something'].dataRoute
      )
    )
    expect(data.pageProps.world).toBe('world')
  })

  it('should return data correctly for dynamic page', async () => {
    const data = JSON.parse(
      await renderViaHTTP(
        appPort,
        expectedManifestRoutes()['/blog/post-1'].dataRoute
      )
    )
    expect(data.pageProps.post).toBe('post-1')
  })

  it('should return data correctly for dynamic page (non-seeded)', async () => {
    const data = JSON.parse(
      await renderViaHTTP(
        appPort,
        expectedManifestRoutes()['/blog/post-1'].dataRoute.replace(
          /post-1/,
          'post-3'
        )
      )
    )
    expect(data.pageProps.post).toBe('post-3')
  })

  it('should navigate to a normal page and back', async () => {
    const browser = await webdriver(appPort, '/')
    let text = await browser.elementByCss('p').text()
    expect(text).toMatch(/hello.*?world/)

    await browser.elementByCss('#normal').click()
    await browser.waitForElementByCss('#normal-text')
    text = await browser.elementByCss('#normal-text').text()
    expect(text).toMatch(/a normal page/)
  })

  it('should parse query values on mount correctly', async () => {
    const browser = await webdriver(appPort, '/blog/post-1?another=value')
    const text = await browser.elementByCss('#query').text()
    expect(text).toMatch(/another.*?value/)
    expect(text).toMatch(/post.*?post-1/)
  })

  it('should reload page on failed data request', async () => {
    const browser = await webdriver(appPort, '/')
    await browser.eval('window.beforeClick = "abc"')
    await browser.elementByCss('#broken-post').click()
    expect(
      await check(() => browser.eval('window.beforeClick'), {
        test(v) {
          return v !== 'abc'
        },
      })
    ).toBe(true)
  })

  // TODO: dev currently renders this page as blocking, meaning it shows the
  // server error instead of continously retrying. Do we want to change this?
  if (!dev) {
    it('should reload page on failed data request, and retry', async () => {
      const browser = await webdriver(appPort, '/')
      await browser.eval('window.beforeClick = "abc"')
      await browser.elementByCss('#broken-at-first-post').click()
      expect(
        await check(() => browser.eval('window.beforeClick'), {
          test(v) {
            return v !== 'abc'
          },
        })
      ).toBe(true)

      const text = await browser.elementByCss('#params').text()
      expect(text).toMatch(/post.*?post-999/)
    })
  }

  it('should support prerendered catchall route', async () => {
    const html = await renderViaHTTP(appPort, '/catchall/another/value')
    const $ = cheerio.load(html)

    expect(
      JSON.parse(cheerio.load(html)('#__NEXT_DATA__').text()).isFallback
    ).toBe(false)
    expect($('#catchall').text()).toMatch(/Hi.*?another value/)
  })

  it('should support lazy catchall route', async () => {
    const html = await renderViaHTTP(appPort, '/catchall/notreturnedinpaths')
    const $ = cheerio.load(html)
    expect($('#catchall').text()).toBe('fallback')

    // hydration
    const browser = await webdriver(appPort, '/catchall/delayby3s')

    const text1 = await browser.elementByCss('#catchall').text()
    expect(text1).toBe('fallback')

    await check(
      () => browser.elementByCss('#catchall').text(),
      /Hi.*?delayby3s/
    )
  })

  it('should support nested lazy catchall route', async () => {
    // We will render fallback for a "lazy" route
    const html = await renderViaHTTP(
      appPort,
      '/catchall/notreturnedinpaths/nested'
    )
    const $ = cheerio.load(html)
    expect($('#catchall').text()).toBe('fallback')

    // hydration
    const browser = await webdriver(appPort, '/catchall/delayby3s/nested')

    const text1 = await browser.elementByCss('#catchall').text()
    expect(text1).toBe('fallback')

    await check(
      () => browser.elementByCss('#catchall').text(),
      /Hi.*?delayby3s nested/
    )
  })

  it('should support prerendered catchall-explicit route (nested)', async () => {
    const html = await renderViaHTTP(
      appPort,
      '/catchall-explicit/another/value'
    )
    const $ = cheerio.load(html)

    expect(
      JSON.parse(cheerio.load(html)('#__NEXT_DATA__').text()).isFallback
    ).toBe(false)
    expect($('#catchall').text()).toMatch(/Hi.*?another value/)
  })

  it('should support prerendered catchall-explicit route (single)', async () => {
    const html = await renderViaHTTP(appPort, '/catchall-explicit/second')
    const $ = cheerio.load(html)

    expect(
      JSON.parse(cheerio.load(html)('#__NEXT_DATA__').text()).isFallback
    ).toBe(false)
    expect($('#catchall').text()).toMatch(/Hi.*?second/)
  })

  if (!isEmulatedServerless) {
    it('should handle fallback only page correctly HTML', async () => {
      const browser = await webdriver(appPort, '/fallback-only/first%2Fpost')

      const text = await browser.elementByCss('p').text()
      expect(text).toContain('hi fallback')

      // wait for fallback data to load
      await check(() => browser.elementByCss('p').text(), /Post/)

      // check fallback data
      const post = await browser.elementByCss('p').text()
      const query = JSON.parse(await browser.elementByCss('#query').text())
      const params = JSON.parse(await browser.elementByCss('#params').text())

      expect(post).toContain('first/post')
      expect(params).toEqual({
        slug: 'first/post',
      })
      expect(query).toEqual(params)
    })

    it('should handle fallback only page correctly data', async () => {
      const data = JSON.parse(
        await renderViaHTTP(
          appPort,
          `/_next/data/${buildId}/fallback-only/second%2Fpost.json`
        )
      )

      expect(data.pageProps.params).toEqual({
        slug: 'second/post',
      })
    })
  }

  if (!isEmulatedServerless) {
    it('should 404 for a missing catchall explicit route', async () => {
      const res = await fetchViaHTTP(
        appPort,
        '/catchall-explicit/notreturnedinpaths'
      )
      expect(res.status).toBe(404)
      const html = await res.text()
      expect(html).toMatch(/This page could not be found/)
    })

    it('should allow rewriting to SSG page with fallback: false', async () => {
      const html = await renderViaHTTP(appPort, '/about')
      expect(html).toMatch(/About:.*?en/)
    })
  }

  if (dev) {
    it('should show error when rewriting to dynamic SSG page', async () => {
      const item = Math.round(Math.random() * 100)
      const html = await renderViaHTTP(appPort, `/some-rewrite/${item}`)
      expect(html).toContain(
        `Rewrites don't support dynamic pages with getStaticProps yet. Using this will cause the page to fail to parse the params on the client`
      )
    })

    it('should not show warning from url prop being returned', async () => {
      const urlPropPage = join(appDir, 'pages/url-prop.js')
      await fs.writeFile(
        urlPropPage,
        `
        export async function getStaticProps() {
          return {
            props: {
              url: 'something'
            }
          }
        }

        export default ({ url }) => <p>url: {url}</p>
      `
      )

      const html = await renderViaHTTP(appPort, '/url-prop')
      await fs.remove(urlPropPage)
      expect(stderr).not.toMatch(
        /The prop `url` is a reserved prop in Next.js for legacy reasons and will be overridden on page \/url-prop/
      )
      expect(html).toMatch(/url:.*?something/)
    })

    it('should always show fallback for page not in getStaticPaths', async () => {
      const html = await renderViaHTTP(appPort, '/blog/post-321')
      const $ = cheerio.load(html)
      expect(JSON.parse($('#__NEXT_DATA__').text()).isFallback).toBe(true)

      // make another request to ensure it still is
      const html2 = await renderViaHTTP(appPort, '/blog/post-321')
      const $2 = cheerio.load(html2)
      expect(JSON.parse($2('#__NEXT_DATA__').text()).isFallback).toBe(true)
    })

    it('should not show fallback for page in getStaticPaths', async () => {
      const html = await renderViaHTTP(appPort, '/blog/post-1')
      const $ = cheerio.load(html)
      expect(JSON.parse($('#__NEXT_DATA__').text()).isFallback).toBe(false)

      // make another request to ensure it's still not
      const html2 = await renderViaHTTP(appPort, '/blog/post-1')
      const $2 = cheerio.load(html2)
      expect(JSON.parse($2('#__NEXT_DATA__').text()).isFallback).toBe(false)
    })

    it('should log error in console and browser in dev mode', async () => {
      const origContent = await fs.readFile(indexPage, 'utf8')

      const browser = await webdriver(appPort, '/')
      expect(await browser.elementByCss('p').text()).toMatch(/hello.*?world/)

      await fs.writeFile(
        indexPage,
        origContent
          .replace('// throw new', 'throw new')
          .replace('{/* <div', '<div')
          .replace('</div> */}', '</div>')
      )
      await browser.waitForElementByCss('#after-change')
      // we need to reload the page to trigger getStaticProps
      await browser.refresh()

      expect(await hasRedbox(browser)).toBe(true)
      const errOverlayContent = await getRedboxHeader(browser)

      await fs.writeFile(indexPage, origContent)
      const errorMsg = /oops from getStaticProps/
      expect(stderr).toMatch(errorMsg)
      expect(errOverlayContent).toMatch(errorMsg)
    })

    it('should always call getStaticProps without caching in dev', async () => {
      const initialRes = await fetchViaHTTP(appPort, '/something')
      expect(initialRes.headers.get('cache-control')).toBeFalsy()
      const initialHtml = await initialRes.text()
      expect(initialHtml).toMatch(/hello.*?world/)

      const newRes = await fetchViaHTTP(appPort, '/something')
      expect(newRes.headers.get('cache-control')).toBeFalsy()
      const newHtml = await newRes.text()
      expect(newHtml).toMatch(/hello.*?world/)
      expect(initialHtml !== newHtml).toBe(true)

      const newerRes = await fetchViaHTTP(appPort, '/something')
      expect(newerRes.headers.get('cache-control')).toBeFalsy()
      const newerHtml = await newerRes.text()
      expect(newerHtml).toMatch(/hello.*?world/)
      expect(newHtml !== newerHtml).toBe(true)
    })

    it('should error on bad object from getStaticProps', async () => {
      const origContent = await fs.readFile(indexPage, 'utf8')
      await fs.writeFile(
        indexPage,
        origContent.replace(/\/\/ bad-prop/, 'another: true,')
      )
      await waitFor(1000)
      try {
        const html = await renderViaHTTP(appPort, '/')
        expect(html).toMatch(/Additional keys were returned/)
      } finally {
        await fs.writeFile(indexPage, origContent)
      }
    })

    it('should error on dynamic page without getStaticPaths', async () => {
      const curPage = join(__dirname, '../pages/temp/[slug].js')
      await fs.mkdirp(dirname(curPage))
      await fs.writeFile(
        curPage,
        `
          export async function getStaticProps() {
            return {
              props: {
                hello: 'world'
              }
            }
          }
          export default () => 'oops'
        `
      )
      await waitFor(1000)
      try {
        const html = await renderViaHTTP(appPort, '/temp/hello')
        expect(html).toMatch(
          /getStaticPaths is required for dynamic SSG pages and is missing for/
        )
      } finally {
        await fs.remove(curPage)
      }
    })

    it('should error on dynamic page without getStaticPaths returning fallback property', async () => {
      const curPage = join(__dirname, '../pages/temp2/[slug].js')
      await fs.mkdirp(dirname(curPage))
      await fs.writeFile(
        curPage,
        `
          export async function getStaticPaths() {
            return {
              paths: []
            }
          }
          export async function getStaticProps() {
            return {
              props: {
                hello: 'world'
              }
            }
          }
          export default () => 'oops'
        `
      )
      await waitFor(1000)
      try {
        const html = await renderViaHTTP(appPort, '/temp2/hello')
        expect(html).toMatch(/`fallback` key must be returned from/)
      } finally {
        await fs.remove(curPage)
      }
    })

    it('should not re-call getStaticProps when updating query', async () => {
      const browser = await webdriver(appPort, '/something?hello=world')
      await waitFor(2000)

      const query = await browser.elementByCss('#query').text()
      expect(JSON.parse(query)).toEqual({ hello: 'world' })

      const {
        props: {
          pageProps: { random: initialRandom },
        },
      } = await browser.eval('window.__NEXT_DATA__')

      const curRandom = await browser.elementByCss('#random').text()
      expect(curRandom).toBe(initialRandom + '')
    })

    it('should show fallback before invalid JSON is returned from getStaticProps', async () => {
      const html = await renderViaHTTP(appPort, '/non-json/foobar')
      expect(html).toContain('"isFallback":true')
    })

    it('should show error for invalid JSON returned from getStaticProps on SSR', async () => {
      const browser = await webdriver(appPort, '/non-json/direct')

      // FIXME: enable this
      // expect(await getRedboxHeader(browser)).toMatch(
      //   /Error serializing `.time` returned from `getStaticProps`/
      // )

      // FIXME: disable this
      expect(await hasRedbox(browser)).toBe(true)
      expect(await getRedboxHeader(browser)).toMatch(
        /Failed to load static props/
      )
    })

    it('should show error for invalid JSON returned from getStaticProps on CST', async () => {
      const browser = await webdriver(appPort, '/')
      await browser.elementByCss('#non-json').click()

      // FIXME: enable this
      // expect(await getRedboxHeader(browser)).toMatch(
      //   /Error serializing `.time` returned from `getStaticProps`/
      // )

      // FIXME: disable this
      expect(await hasRedbox(browser)).toBe(true)
      expect(await getRedboxHeader(browser)).toMatch(
        /Failed to load static props/
      )
    })

    it('should not contain headers already sent error', async () => {
      await renderViaHTTP(appPort, '/fallback-only/some-fallback-post')
      expect(stderr).not.toContain('ERR_HTTP_HEADERS_SENT')
    })
  } else {
    if (!isEmulatedServerless) {
      it('should should use correct caching headers for a no-revalidate page', async () => {
        const initialRes = await fetchViaHTTP(appPort, '/something')
        expect(initialRes.headers.get('cache-control')).toBe(
          's-maxage=31536000, stale-while-revalidate'
        )
        const initialHtml = await initialRes.text()
        expect(initialHtml).toMatch(/hello.*?world/)
      })

      it('should not show error for invalid JSON returned from getStaticProps on SSR', async () => {
        const browser = await webdriver(appPort, '/non-json/direct')

        await check(() => getBrowserBodyText(browser), /hello /)
      })

      it('should not show error for invalid JSON returned from getStaticProps on CST', async () => {
        const browser = await webdriver(appPort, '/')
        await browser.elementByCss('#non-json').click()
        await check(() => getBrowserBodyText(browser), /hello /)
      })
    }

    it('outputs dataRoutes in routes-manifest correctly', async () => {
      const { dataRoutes } = JSON.parse(
        await fs.readFile(join(appDir, '.next/routes-manifest.json'), 'utf8')
      )

      for (const route of dataRoutes) {
        route.dataRouteRegex = normalizeRegEx(route.dataRouteRegex)
      }

      expect(dataRoutes).toEqual([
        {
          dataRouteRegex: normalizeRegEx(
            `^\\/_next\\/data\\/${escapeRegex(buildId)}\\/index.json$`
          ),
          page: '/',
        },
        {
          dataRouteRegex: normalizeRegEx(
            `^\\/_next\\/data\\/${escapeRegex(buildId)}\\/another.json$`
          ),
          page: '/another',
        },
        {
          dataRouteRegex: normalizeRegEx(
            `^\\/_next\\/data\\/${escapeRegex(buildId)}\\/bad-gssp.json$`
          ),
          page: '/bad-gssp',
        },
        {
          dataRouteRegex: normalizeRegEx(
            `^\\/_next\\/data\\/${escapeRegex(buildId)}\\/bad-ssr.json$`
          ),
          page: '/bad-ssr',
        },
        {
          dataRouteRegex: normalizeRegEx(
            `^\\/_next\\/data\\/${escapeRegex(buildId)}\\/blog.json$`
          ),
          page: '/blog',
        },
        {
          namedDataRouteRegex: `^/_next/data/${escapeRegex(
            buildId
          )}/blog/(?<post>[^/]+?)\\.json$`,
          dataRouteRegex: normalizeRegEx(
            `^\\/_next\\/data\\/${escapeRegex(
              buildId
            )}\\/blog\\/([^\\/]+?)\\.json$`
          ),
          page: '/blog/[post]',
          routeKeys: {
            post: 'post',
          },
        },
        {
          namedDataRouteRegex: `^/_next/data/${escapeRegex(
            buildId
          )}/blog/(?<post>[^/]+?)/(?<comment>[^/]+?)\\.json$`,
          dataRouteRegex: normalizeRegEx(
            `^\\/_next\\/data\\/${escapeRegex(
              buildId
            )}\\/blog\\/([^\\/]+?)\\/([^\\/]+?)\\.json$`
          ),
          page: '/blog/[post]/[comment]',
          routeKeys: {
            post: 'post',
            comment: 'comment',
          },
        },
        {
          namedDataRouteRegex: `^/_next/data/${escapeRegex(
            buildId
          )}/catchall/(?<slug>.+?)\\.json$`,
          dataRouteRegex: normalizeRegEx(
            `^\\/_next\\/data\\/${escapeRegex(
              buildId
            )}\\/catchall\\/(.+?)\\.json$`
          ),
          page: '/catchall/[...slug]',
          routeKeys: {
            slug: 'slug',
          },
        },
        {
          namedDataRouteRegex: `^/_next/data/${escapeRegex(
            buildId
          )}/catchall\\-explicit/(?<slug>.+?)\\.json$`,
          dataRouteRegex: normalizeRegEx(
            `^\\/_next\\/data\\/${escapeRegex(
              buildId
            )}\\/catchall\\-explicit\\/(.+?)\\.json$`
          ),
          page: '/catchall-explicit/[...slug]',
          routeKeys: {
            slug: 'slug',
          },
        },
        {
          namedDataRouteRegex: `^/_next/data/${escapeRegex(
            buildId
          )}/catchall\\-optional/(?<slug>.+?)\\.json$`,
          dataRouteRegex: normalizeRegEx(
            `^\\/_next\\/data\\/${escapeRegex(
              buildId
            )}\\/catchall\\-optional(?:\\/(.+?))?\\.json$`
          ),
          page: '/catchall-optional/[[...slug]]',
          routeKeys: {
            slug: 'slug',
          },
        },
        {
          dataRouteRegex: normalizeRegEx(
            `^\\/_next\\/data\\/${escapeRegex(
              buildId
            )}\\/default-revalidate.json$`
          ),
          page: '/default-revalidate',
        },
        {
          dataRouteRegex: normalizeRegEx(
            `^\\/_next\\/data\\/${escapeRegex(
              buildId
            )}\\/fallback\\-only\\/([^\\/]+?)\\.json$`
          ),
          namedDataRouteRegex: `^/_next/data/${escapeRegex(
            buildId
          )}/fallback\\-only/(?<slug>[^/]+?)\\.json$`,
          page: '/fallback-only/[slug]',
          routeKeys: {
            slug: 'slug',
          },
        },
        {
          dataRouteRegex: normalizeRegEx(
            `^\\/_next\\/data\\/${escapeRegex(buildId)}\\/index\\/index.json$`
          ),
          page: '/index',
        },
        {
          namedDataRouteRegex: `^/_next/data/${escapeRegex(
            buildId
          )}/lang/(?<lang>[^/]+?)/about\\.json$`,
          dataRouteRegex: normalizeRegEx(
            `^\\/_next\\/data\\/${escapeRegex(
              buildId
            )}\\/lang\\/([^\\/]+?)\\/about\\.json$`
          ),
          page: '/lang/[lang]/about',
          routeKeys: {
            lang: 'lang',
          },
        },
        {
          namedDataRouteRegex: `^/_next/data/${escapeRegex(
            buildId
          )}/non\\-json/(?<p>[^/]+?)\\.json$`,
          dataRouteRegex: normalizeRegEx(
            `^\\/_next\\/data\\/${escapeRegex(
              buildId
            )}\\/non\\-json\\/([^\\/]+?)\\.json$`
          ),
          page: '/non-json/[p]',
          routeKeys: {
            p: 'p',
          },
        },
        {
          dataRouteRegex: normalizeRegEx(
            `^\\/_next\\/data\\/${escapeRegex(buildId)}\\/something.json$`
          ),
          page: '/something',
        },
        {
          namedDataRouteRegex: `^/_next/data/${escapeRegex(
            buildId
          )}/user/(?<user>[^/]+?)/profile\\.json$`,
          dataRouteRegex: normalizeRegEx(
            `^\\/_next\\/data\\/${escapeRegex(
              buildId
            )}\\/user\\/([^\\/]+?)\\/profile\\.json$`
          ),
          page: '/user/[user]/profile',
          routeKeys: {
            user: 'user',
          },
        },
      ])
    })

    it('outputs a prerender-manifest correctly', async () => {
      const manifest = JSON.parse(
        await fs.readFile(join(appDir, '.next/prerender-manifest.json'), 'utf8')
      )
      const escapedBuildId = escapeRegex(buildId)

      Object.keys(manifest.dynamicRoutes).forEach((key) => {
        const item = manifest.dynamicRoutes[key]

        if (item.dataRouteRegex) {
          item.dataRouteRegex = normalizeRegEx(item.dataRouteRegex)
        }
        if (item.routeRegex) {
          item.routeRegex = normalizeRegEx(item.routeRegex)
        }
      })

      expect(manifest.version).toBe(2)
      expect(manifest.routes).toEqual(expectedManifestRoutes())
      expect(manifest.dynamicRoutes).toEqual({
        '/blog/[post]': {
          fallback: '/blog/[post].html',
          dataRoute: `/_next/data/${buildId}/blog/[post].json`,
          dataRouteRegex: normalizeRegEx(
            `^\\/_next\\/data\\/${escapedBuildId}\\/blog\\/([^\\/]+?)\\.json$`
          ),
          routeRegex: normalizeRegEx('^\\/blog\\/([^\\/]+?)(?:\\/)?$'),
        },
        '/blog/[post]/[comment]': {
          fallback: '/blog/[post]/[comment].html',
          dataRoute: `/_next/data/${buildId}/blog/[post]/[comment].json`,
          dataRouteRegex: normalizeRegEx(
            `^\\/_next\\/data\\/${escapedBuildId}\\/blog\\/([^\\/]+?)\\/([^\\/]+?)\\.json$`
          ),
          routeRegex: normalizeRegEx(
            '^\\/blog\\/([^\\/]+?)\\/([^\\/]+?)(?:\\/)?$'
          ),
        },
        '/fallback-only/[slug]': {
          dataRoute: `/_next/data/${buildId}/fallback-only/[slug].json`,
          dataRouteRegex: normalizeRegEx(
            `^\\/_next\\/data\\/${escapedBuildId}\\/fallback\\-only\\/([^\\/]+?)\\.json$`
          ),
          fallback: '/fallback-only/[slug].html',
          routeRegex: normalizeRegEx(
            '^\\/fallback\\-only\\/([^\\/]+?)(?:\\/)?$'
          ),
        },
        '/lang/[lang]/about': {
          dataRoute: `/_next/data/${buildId}/lang/[lang]/about.json`,
          dataRouteRegex: normalizeRegEx(
            `^\\/_next\\/data\\/${escapedBuildId}\\/lang\\/([^\\/]+?)\\/about\\.json$`
          ),
          fallback: false,
          routeRegex: normalizeRegEx('^\\/lang\\/([^\\/]+?)\\/about(?:\\/)?$'),
        },
        '/non-json/[p]': {
          dataRoute: `/_next/data/${buildId}/non-json/[p].json`,
          dataRouteRegex: normalizeRegEx(
            `^\\/_next\\/data\\/${escapedBuildId}\\/non\\-json\\/([^\\/]+?)\\.json$`
          ),
          fallback: '/non-json/[p].html',
          routeRegex: normalizeRegEx('^\\/non\\-json\\/([^\\/]+?)(?:\\/)?$'),
        },
        '/user/[user]/profile': {
          fallback: '/user/[user]/profile.html',
          dataRoute: `/_next/data/${buildId}/user/[user]/profile.json`,
          dataRouteRegex: normalizeRegEx(
            `^\\/_next\\/data\\/${escapedBuildId}\\/user\\/([^\\/]+?)\\/profile\\.json$`
          ),
          routeRegex: normalizeRegEx(
            `^\\/user\\/([^\\/]+?)\\/profile(?:\\/)?$`
          ),
        },

        '/catchall/[...slug]': {
          fallback: '/catchall/[...slug].html',
          routeRegex: normalizeRegEx('^\\/catchall\\/(.+?)(?:\\/)?$'),
          dataRoute: `/_next/data/${buildId}/catchall/[...slug].json`,
          dataRouteRegex: normalizeRegEx(
            `^\\/_next\\/data\\/${escapedBuildId}\\/catchall\\/(.+?)\\.json$`
          ),
        },
        '/catchall-optional/[[...slug]]': {
          dataRoute: `/_next/data/${buildId}/catchall-optional/[[...slug]].json`,
          dataRouteRegex: normalizeRegEx(
            `^\\/_next\\/data\\/${escapedBuildId}\\/catchall\\-optional(?:\\/(.+?))?\\.json$`
          ),
          fallback: false,
          routeRegex: normalizeRegEx(
            '^\\/catchall\\-optional(?:\\/(.+?))?(?:\\/)?$'
          ),
        },
        '/catchall-explicit/[...slug]': {
          dataRoute: `/_next/data/${buildId}/catchall-explicit/[...slug].json`,
          dataRouteRegex: normalizeRegEx(
            `^\\/_next\\/data\\/${escapedBuildId}\\/catchall\\-explicit\\/(.+?)\\.json$`
          ),
          fallback: false,
          routeRegex: normalizeRegEx(
            '^\\/catchall\\-explicit\\/(.+?)(?:\\/)?$'
          ),
        },
      })
    })

    it('outputs prerendered files correctly', async () => {
      const routes = [
        '/another',
        '/something',
        '/blog/post-1',
        '/blog/post-2/comment-2',
      ]

      for (const route of routes) {
        await fs.access(join(distPagesDir, `${route}.html`), fs.constants.F_OK)
        await fs.access(join(distPagesDir, `${route}.json`), fs.constants.F_OK)
      }
    })

    if (!isEmulatedServerless) {
      it('should handle de-duping correctly', async () => {
        let vals = new Array(10).fill(null)

        // use data route so we don't get the fallback
        vals = await Promise.all(
          vals.map(() =>
            renderViaHTTP(appPort, `/_next/data/${buildId}/blog/post-10.json`)
          )
        )
        const val = vals[0]

        expect(JSON.parse(val).pageProps.post).toBe('post-10')
        expect(new Set(vals).size).toBe(1)
      })
    }

    it('should not revalidate when set to false', async () => {
      const route = '/something'
      const initialHtml = await renderViaHTTP(appPort, route)
      let newHtml = await renderViaHTTP(appPort, route)
      expect(initialHtml).toBe(newHtml)

      newHtml = await renderViaHTTP(appPort, route)
      expect(initialHtml).toBe(newHtml)

      newHtml = await renderViaHTTP(appPort, route)
      expect(initialHtml).toBe(newHtml)
    })

    if (!isEmulatedServerless) {
      it('should handle revalidating HTML correctly', async () => {
        const route = '/blog/post-2/comment-2'
        const initialHtml = await renderViaHTTP(appPort, route)
        expect(initialHtml).toMatch(/Post:.*?post-2/)
        expect(initialHtml).toMatch(/Comment:.*?comment-2/)

        let newHtml = await renderViaHTTP(appPort, route)
        expect(newHtml).toBe(initialHtml)

        await waitFor(2 * 1000)
        await renderViaHTTP(appPort, route)

        await waitFor(2 * 1000)
        newHtml = await renderViaHTTP(appPort, route)
        expect(newHtml === initialHtml).toBe(false)
        expect(newHtml).toMatch(/Post:.*?post-2/)
        expect(newHtml).toMatch(/Comment:.*?comment-2/)
      })

      it('should handle revalidating JSON correctly', async () => {
        const route = `/_next/data/${buildId}/blog/post-2/comment-3.json`
        const initialJson = await renderViaHTTP(appPort, route)
        expect(initialJson).toMatch(/post-2/)
        expect(initialJson).toMatch(/comment-3/)

        let newJson = await renderViaHTTP(appPort, route)
        expect(newJson).toBe(initialJson)

        await waitFor(2 * 1000)
        await renderViaHTTP(appPort, route)

        await waitFor(2 * 1000)
        newJson = await renderViaHTTP(appPort, route)
        expect(newJson === initialJson).toBe(false)
        expect(newJson).toMatch(/post-2/)
        expect(newJson).toMatch(/comment-3/)
      })
    }

    it('should not fetch prerender data on mount', async () => {
      const browser = await webdriver(appPort, '/blog/post-100')
      await browser.eval('window.thisShouldStay = true')
      await waitFor(2 * 1000)
      const val = await browser.eval('window.thisShouldStay')
      expect(val).toBe(true)
    })

    it('should not error when flushing cache files', async () => {
      await fetchViaHTTP(appPort, '/user/user-1/profile')
      await waitFor(500)
      expect(stderr).not.toMatch(/Failed to update prerender files for/)
    })

    if (isEmulatedServerless) {
      it('should fail the api function instead of rendering 500', async () => {
        const res = await fetchViaHTTP(appPort, '/api/bad')
        expect(res.status).toBe(500)
        expect(await res.text()).toBe('FAIL_FUNCTION')
      })

      it('should fail the page function instead of rendering 500 (getServerSideProps)', async () => {
        const res = await fetchViaHTTP(appPort, '/bad-gssp')
        expect(res.status).toBe(500)
        expect(await res.text()).toBe('FAIL_FUNCTION')
      })

      it('should fail the page function instead of rendering 500 (render)', async () => {
        const res = await fetchViaHTTP(appPort, '/bad-ssr')
        expect(res.status).toBe(500)
        expect(await res.text()).toBe('FAIL_FUNCTION')
      })

      it('should call /_error GIP on 500', async () => {
        stderr = ''
        const res = await fetchViaHTTP(appPort, '/bad-gssp')
        expect(res.status).toBe(500)
        expect(await res.text()).toBe('FAIL_FUNCTION')
        expect(stderr).toMatch('CUSTOM_ERROR_GIP_CALLED')
        expect(stderr).not.toMatch('!!! WARNING !!!')
      })
    }
  }
}

describe('SSG Prerender', () => {
  describe('dev mode', () => {
    beforeAll(async () => {
      origConfig = await fs.readFile(nextConfig, 'utf8')
      await fs.writeFile(
        nextConfig,
        `
        module.exports = {
          experimental: {
            optionalCatchAll: true,
            rewrites() {
              return [
                {
                  source: "/some-rewrite/:item",
                  destination: "/blog/post-:item"
                },
                {
                  source: '/about',
                  destination: '/lang/en/about'
                }
              ]
            }
          }
        }
      `
      )
      appPort = await findPort()
      app = await launchApp(appDir, appPort, {
        env: { __NEXT_TEST_WITH_DEVTOOL: 1 },
        onStderr: (msg) => {
          stderr += msg
        },
      })
      buildId = 'development'
    })
    afterAll(async () => {
      await fs.writeFile(nextConfig, origConfig)
      await killApp(app)
    })

    runTests(true)
  })

  describe('dev mode getStaticPaths', () => {
    beforeAll(async () => {
      origConfig = await fs.readFile(nextConfig, 'utf8')
      await fs.writeFile(
        nextConfig,
        // we set cpus to 1 so that we make sure the requests
        // aren't being cached at the jest-worker level
        `module.exports = { experimental: { optionalCatchAll: true, cpus: 1 } }`,
        'utf8'
      )
      await fs.remove(join(appDir, '.next'))
      appPort = await findPort()
      app = await launchApp(appDir, appPort, {
        env: { __NEXT_TEST_WITH_DEVTOOL: 1 },
      })
    })
    afterAll(async () => {
      await fs.writeFile(nextConfig, origConfig)
      await killApp(app)
    })

    it('should work with firebase import and getStaticPaths', async () => {
      const html = await renderViaHTTP(appPort, '/blog/post-1')
      expect(html).toContain('post-1')
      expect(html).not.toContain('Error: Failed to load')

      const html2 = await renderViaHTTP(appPort, '/blog/post-1')
      expect(html2).toContain('post-1')
      expect(html2).not.toContain('Error: Failed to load')
    })

    it('should not cache getStaticPaths errors', async () => {
      const errMsg = /The `fallback` key must be returned from getStaticPaths/
      await check(() => renderViaHTTP(appPort, '/blog/post-1'), /post-1/)

      const blogPage = join(appDir, 'pages/blog/[post]/index.js')
      const origContent = await fs.readFile(blogPage, 'utf8')
      await fs.writeFile(
        blogPage,
        origContent.replace('fallback: true,', '/* fallback: true, */')
      )

      try {
        await check(() => renderViaHTTP(appPort, '/blog/post-1'), errMsg)

        await fs.writeFile(blogPage, origContent)
        await check(() => renderViaHTTP(appPort, '/blog/post-1'), /post-1/)
      } finally {
        await fs.writeFile(blogPage, origContent)
      }
    })
  })

  describe('serverless mode', () => {
    const blogPagePath = join(appDir, 'pages/blog/[post]/index.js')
    let origBlogPageContent

    beforeAll(async () => {
      // remove firebase import since it breaks in legacy serverless mode
      origBlogPageContent = await fs.readFile(blogPagePath, 'utf8')
      origConfig = await fs.readFile(nextConfig, 'utf8')

      await fs.writeFile(
        blogPagePath,
        origBlogPageContent.replace(
          `import 'firebase/firestore'`,
          `// import 'firebase/firestore'`
        )
      )

      await fs.writeFile(
        nextConfig,
        `module.exports = {
          target: 'serverless',
          experimental: {
            optionalCatchAll: true,
            rewrites() {
              return [
                {
                  source: '/about',
                  destination: '/lang/en/about'
                }
              ]
            }
          }
        }`,
        'utf8'
      )
      await fs.remove(join(appDir, '.next'))
      await nextBuild(appDir)
      stderr = ''
      appPort = await findPort()
      app = await nextStart(appDir, appPort, {
        onStderr: (msg) => {
          stderr += msg
        },
      })
      distPagesDir = join(appDir, '.next/serverless/pages')
      buildId = await fs.readFile(join(appDir, '.next/BUILD_ID'), 'utf8')
    })
    afterAll(async () => {
      await fs.writeFile(nextConfig, origConfig)
      await fs.writeFile(blogPagePath, origBlogPageContent)
      await killApp(app)
    })

    it('renders data correctly', async () => {
      const port = await findPort()
      const server = await startServer({
        BUILD_ID: buildId,
        PORT: port,
      })
      const data = await renderViaHTTP(
        port,
        `/_next/data/${buildId}/index.json`
      )
      await killApp(server)
      expect(JSON.parse(data).pageProps.world).toBe('world')
    })

    runTests()

    it('should not show invalid error', async () => {
      const brokenPage = join(appDir, 'pages/broken.js')
      await fs.writeFile(
        brokenPage,
        `
        export async function getStaticProps() {
          return {
            hello: 'world'
          }
        }
        export default () => 'hello world'
      `
      )
      await fs.remove(join(appDir, '.next'))
      const { stderr } = await nextBuild(appDir, [], { stderr: true })
      await fs.remove(brokenPage)
      expect(stderr).toContain(
        'Additional keys were returned from `getStaticProps`'
      )
      expect(stderr).not.toContain(
        'You can not use getInitialProps with getStaticProps'
      )
    })

    it('should show serialization error during build', async () => {
      await fs.remove(join(appDir, '.next'))

      const nonJsonPage = join(appDir, 'pages/non-json/[p].js')
      const f = new File(nonJsonPage)
      try {
        f.replace('paths: []', `paths: [{ params: { p: 'testing' } }]`)

        const { stderr } = await nextBuild(appDir, [], { stderr: true })
        expect(stderr).toContain(
          'Error serializing `.time` returned from `getStaticProps` in "/non-json/[p]".'
        )
      } finally {
        f.restore()
      }
    })
  })

  describe('enumlated serverless mode', () => {
    const cstmError = join(appDir, 'pages', '_error.js')

    beforeAll(async () => {
      const startServerlessEmulator = async (dir, port, buildId) => {
        const scriptPath = join(dir, 'server.js')
        const env = Object.assign(
          {},
          { ...process.env },
          { PORT: port, BUILD_ID: buildId }
        )
        return initNextServerScript(scriptPath, /ready on/i, env, false, {
          onStderr: (msg) => {
            stderr += msg
          },
        })
      }

      origConfig = await fs.readFile(nextConfig, 'utf8')
      await fs.writeFile(
        nextConfig,
        `module.exports = { target: 'experimental-serverless-trace', experimental: { optionalCatchAll: true } }`,
        'utf8'
      )
      await fs.writeFile(
        cstmError,
        `
          function Error() {
            return <div />
          }

          Error.getInitialProps = () => {
            console.error('CUSTOM_ERROR_GIP_CALLED')
            return {}
          }

          export default Error
        `
      )
      await fs.remove(join(appDir, '.next'))
      await nextBuild(appDir)

      distPagesDir = join(appDir, '.next/serverless/pages')
      buildId = await fs.readFile(join(appDir, '.next/BUILD_ID'), 'utf8')

      stderr = ''
      appPort = await findPort()
      app = await startServerlessEmulator(appDir, appPort, buildId)
    })
    afterAll(async () => {
      await fs.remove(cstmError)
      await fs.writeFile(nextConfig, origConfig)
      await killApp(app)
    })

    runTests(false, true)
  })

  describe('production mode', () => {
    let buildOutput = ''
    beforeAll(async () => {
      await fs.remove(join(appDir, '.next'))
      const { stdout } = await nextBuild(appDir, [], { stdout: true })
      buildOutput = stdout

      stderr = ''
      appPort = await findPort()
      app = await nextStart(appDir, appPort, {
        onStderr: (msg) => {
          stderr += msg
        },
      })
      buildId = await fs.readFile(join(appDir, '.next/BUILD_ID'), 'utf8')
      distPagesDir = join(appDir, '.next/server/static', buildId, 'pages')
    })
    afterAll(() => killApp(app))

    it('should of formatted build output correctly', () => {
      expect(buildOutput).toMatch(/○ \/normal/)
      expect(buildOutput).toMatch(/● \/blog\/\[post\]/)
      expect(buildOutput).toMatch(/\+2 more paths/)
    })

    runTests()
  })

  describe('export mode', () => {
    // disable fallback: true since this is an error during `next export`
    const fallbackTruePages = [
      '/blog/[post]/[comment].js',
      '/user/[user]/profile.js',
      '/catchall/[...slug].js',
      '/non-json/[p].js',
      '/blog/[post]/index.js',
      '/fallback-only/[slug].js',
    ]

    const brokenPages = ['/bad-gssp.js', '/bad-ssr.js']

    const fallbackTruePageContents = {}

    beforeAll(async () => {
      exportDir = join(appDir, 'out')
      origConfig = await fs.readFile(nextConfig, 'utf8')
      await fs.writeFile(
        nextConfig,
        `module.exports = {
          experimental: { optionalCatchAll: true },
          exportTrailingSlash: true,
          exportPathMap: function(defaultPathMap) {
            if (defaultPathMap['/blog/[post]']) {
              throw new Error('Found SPR page in the default export path map')
            }
            return defaultPathMap
          },
        }`
      )
      await fs.remove(join(appDir, '.next'))

      for (const page of fallbackTruePages) {
        const pagePath = join(appDir, 'pages', page)
        fallbackTruePageContents[page] = await fs.readFile(pagePath, 'utf8')
        await fs.writeFile(
          pagePath,
          fallbackTruePageContents[page].replace(
            'fallback: true',
            'fallback: false'
          )
        )
      }

      for (const page of brokenPages) {
        const pagePath = join(appDir, 'pages', page)
        await fs.rename(pagePath, `${pagePath}.bak`)
      }

      await nextBuild(appDir)
      await nextExport(appDir, { outdir: exportDir })
      app = await startStaticServer(exportDir)
      appPort = app.address().port
      buildId = await fs.readFile(join(appDir, '.next/BUILD_ID'), 'utf8')
    })
    afterAll(async () => {
      await fs.writeFile(nextConfig, origConfig)
      await stopApp(app)

      for (const page of fallbackTruePages) {
        const pagePath = join(appDir, 'pages', page)

        await fs.writeFile(pagePath, fallbackTruePageContents[page])
      }

      for (const page of brokenPages) {
        const pagePath = join(appDir, 'pages', page)
        await fs.rename(`${pagePath}.bak`, pagePath)
      }
    })

    it('should copy prerender files and honor exportTrailingSlash', async () => {
      const routes = [
        '/another',
        '/something',
        '/blog/post-1',
        '/blog/post-2/comment-2',
      ]

      for (const route of routes) {
        await fs.access(join(exportDir, `${route}/index.html`))
        await fs.access(join(exportDir, '_next/data', buildId, `${route}.json`))
      }
    })

    navigateTest()
  })
})<|MERGE_RESOLUTION|>--- conflicted
+++ resolved
@@ -285,13 +285,11 @@
     await browser.elementByCss('#home').click()
     await browser.waitForElementByCss('#comment-1')
 
-<<<<<<< HEAD
     // go to /index
     await browser.elementByCss('#to-nested-index').click()
     await browser.waitForElementByCss('#home')
     text = await browser.elementByCss('p').text()
     expect(text).toMatch(/hello nested index/)
-=======
     // go to /catchall-optional
     await browser.elementByCss('#catchall-optional-root').click()
     await browser.waitForElementByCss('#home')
@@ -308,7 +306,6 @@
     await browser.waitForElementByCss('#home')
     text = await browser.elementByCss('p').text()
     expect(text).toMatch(/Catch all: \[value\]/)
->>>>>>> 70783185
     expect(await browser.eval('window.didTransition')).toBe(1)
 
     // go to /
