--- conflicted
+++ resolved
@@ -1402,16 +1402,12 @@
     afterAll(async () => {
       await fs.writeFile(nextConfig, origConfig)
       await stopApp(app)
-<<<<<<< HEAD
-=======
-      await fs.remove(nextConfig)
 
       for (const page of fallbackTruePages) {
         const pagePath = join(appDir, 'pages', page)
 
         await fs.writeFile(pagePath, fallbackTruePageContents[page])
       }
->>>>>>> 0199d006
     })
 
     it('should copy prerender files and honor exportTrailingSlash', async () => {
