/* eslint-env jest */

import 'flat-map-polyfill'
import { remove } from 'fs-extra'
import { nextBuild } from 'next-test-utils'
import { join } from 'path'
import { recursiveReadDir } from 'next/dist/lib/recursive-readdir'

jest.setTimeout(1000 * 60 * 2)

const fixturesDir = join(__dirname, '..', 'fixtures')

describe('Build Output', () => {
  describe('Basic Application Output', () => {
    let stdout
    const appDir = join(fixturesDir, 'basic-app')

    beforeAll(async () => {
      await remove(join(appDir, '.next'))
    })

    it('should not include internal pages', async () => {
      ;({ stdout } = await nextBuild(appDir, [], {
        stdout: true,
      }))

      expect(stdout).toMatch(/\/ [ ]* \d{1,} B/)
      expect(stdout).toMatch(/\+ First Load JS shared by all [ 0-9.]* kB/)
      expect(stdout).toMatch(/ chunks\/main\.[0-9a-z]{6}\.js [ 0-9.]* kB/)
      expect(stdout).toMatch(/ chunks\/framework\.[0-9a-z]{6}\.js [ 0-9. ]* kB/)

      expect(stdout).not.toContain(' /_document')
      expect(stdout).not.toContain(' /_app')
      expect(stdout).not.toContain(' /_error')
      expect(stdout).not.toContain('<buildId>')

      expect(stdout).toContain('○ /')
    })

    it('should not deviate from snapshot', async () => {
      console.log(stdout)

      const parsePageSize = (page) =>
        stdout.match(
          new RegExp(` ${page} .*?((?:\\d|\\.){1,} (?:\\w{1,})) `)
        )[1]

      const parsePageFirstLoad = (page) =>
        stdout.match(
          new RegExp(
            ` ${page} .*?(?:(?:\\d|\\.){1,}) .*? ((?:\\d|\\.){1,} (?:\\w{1,}))`
          )
        )[1]

      const parseSharedSize = (sharedPartName) => {
        const matches = stdout.match(
          new RegExp(`${sharedPartName} .*? ((?:\\d|\\.){1,} (?:\\w{1,}))`)
        )

        if (!matches) {
          throw new Error(`Could not match ${sharedPartName}`)
        }

        return matches[1]
      }

      const indexSize = parsePageSize('/')
      const indexFirstLoad = parsePageFirstLoad('/')

      const err404Size = parsePageSize('/404')
      const err404FirstLoad = parsePageFirstLoad('/404')

      const sharedByAll = parseSharedSize('shared by all')
      const _appSize = parseSharedSize('_app\\..*?\\.js')
      const webpackSize = parseSharedSize('webpack\\..*?\\.js')
      const mainSize = parseSharedSize('main\\..*?\\.js')
      const frameworkSize = parseSharedSize('framework\\..*?\\.js')

      for (const size of [
        indexSize,
        indexFirstLoad,
        err404Size,
        err404FirstLoad,
        sharedByAll,
        _appSize,
        webpackSize,
        mainSize,
        frameworkSize,
      ]) {
        expect(parseFloat(size)).toBeGreaterThan(0)
      }

      // should be no bigger than 265 bytes
      expect(parseFloat(indexSize) - 266).toBeLessThanOrEqual(0)
      expect(indexSize.endsWith('B')).toBe(true)

      // should be no bigger than 61.8 kb
      expect(parseFloat(indexFirstLoad) - 62).toBeLessThanOrEqual(0)
      expect(indexFirstLoad.endsWith('kB')).toBe(true)

      expect(parseFloat(err404Size) - 3.7).toBeLessThanOrEqual(0)
      expect(err404Size.endsWith('kB')).toBe(true)

      expect(parseFloat(err404FirstLoad) - 65.2).toBeLessThanOrEqual(0)
      expect(err404FirstLoad.endsWith('kB')).toBe(true)

<<<<<<< HEAD
      expect(parseFloat(sharedByAll) - 61.6).toBeLessThanOrEqual(0)
=======
      expect(parseFloat(sharedByAll) - 61.8).toBeLessThanOrEqual(0)
>>>>>>> 9b3edd3b
      expect(sharedByAll.endsWith('kB')).toBe(true)

      if (_appSize.endsWith('kB')) {
        expect(parseFloat(_appSize)).toBeLessThanOrEqual(1.02)
        expect(_appSize.endsWith('kB')).toBe(true)
      } else {
        expect(parseFloat(_appSize) - 1000).toBeLessThanOrEqual(0)
        expect(_appSize.endsWith(' B')).toBe(true)
      }

      expect(parseFloat(webpackSize) - 753).toBeLessThanOrEqual(0)
      expect(webpackSize.endsWith(' B')).toBe(true)

      expect(parseFloat(mainSize) - 7.3).toBeLessThanOrEqual(0)
      expect(mainSize.endsWith('kB')).toBe(true)

      expect(parseFloat(frameworkSize) - 42).toBeLessThanOrEqual(0)
      expect(frameworkSize.endsWith('kB')).toBe(true)
    })

    it('should not emit extracted comments', async () => {
      const files = await recursiveReadDir(
        join(appDir, '.next'),
        /\.txt|\.LICENSE\./
      )
      expect(files).toEqual([])
    })
  })

  describe('Crypto Application', () => {
    let stdout
    const appDir = join(fixturesDir, 'with-crypto')

    beforeAll(async () => {
      await remove(join(appDir, '.next'))
    })

    it('should not include crypto', async () => {
      ;({ stdout } = await nextBuild(appDir, [], {
        stdout: true,
      }))

      console.log(stdout)

      const parsePageSize = (page) =>
        stdout.match(
          new RegExp(` ${page} .*?((?:\\d|\\.){1,} (?:\\w{1,})) `)
        )[1]

      const parsePageFirstLoad = (page) =>
        stdout.match(
          new RegExp(
            ` ${page} .*?(?:(?:\\d|\\.){1,}) .*? ((?:\\d|\\.){1,} (?:\\w{1,}))`
          )
        )[1]

      const indexSize = parsePageSize('/')
      const indexFirstLoad = parsePageFirstLoad('/')

      expect(parseFloat(indexSize)).toBeLessThanOrEqual(3)
      expect(parseFloat(indexSize)).toBeGreaterThanOrEqual(2)
      expect(indexSize.endsWith('kB')).toBe(true)

      expect(parseFloat(indexFirstLoad)).toBeLessThanOrEqual(65)
      expect(parseFloat(indexFirstLoad)).toBeGreaterThanOrEqual(60)
      expect(indexFirstLoad.endsWith('kB')).toBe(true)
    })
  })

  describe('Custom App Output', () => {
    const appDir = join(fixturesDir, 'with-app')

    beforeAll(async () => {
      await remove(join(appDir, '.next'))
    })

    it('should not include custom error', async () => {
      const { stdout } = await nextBuild(appDir, [], {
        stdout: true,
      })

      expect(stdout).toMatch(/\/ [ ]* \d{1,} B/)
      expect(stdout).toMatch(/\/_app [ ]* \d{1,} B/)
      expect(stdout).toMatch(/\+ First Load JS shared by all [ 0-9.]* kB/)
      expect(stdout).toMatch(/ chunks\/main\.[0-9a-z]{6}\.js [ 0-9.]* kB/)
      expect(stdout).toMatch(/ chunks\/framework\.[0-9a-z]{6}\.js [ 0-9. ]* kB/)

      expect(stdout).not.toContain(' /_document')
      expect(stdout).not.toContain(' /_error')
      expect(stdout).not.toContain('<buildId>')

      expect(stdout).toContain(' /_app')
      expect(stdout).toContain('○ /')
    })
  })

  describe('With AMP Output', () => {
    const appDir = join(fixturesDir, 'with-amp')

    beforeAll(async () => {
      await remove(join(appDir, '.next'))
    })

    it('should not include custom error', async () => {
      const { stdout } = await nextBuild(appDir, [], {
        stdout: true,
      })

      expect(stdout).toMatch(/\/ [ 0-9.]* B [ 0-9.]* kB/)
      expect(stdout).toMatch(/\/amp .* AMP/)
      expect(stdout).toMatch(/\/hybrid [ 0-9.]* B/)
      expect(stdout).toMatch(/\+ First Load JS shared by all [ 0-9.]* kB/)
      expect(stdout).toMatch(/ chunks\/main\.[0-9a-z]{6}\.js [ 0-9.]* kB/)
      expect(stdout).toMatch(/ chunks\/framework\.[0-9a-z]{6}\.js [ 0-9. ]* kB/)

      expect(stdout).not.toContain(' /_document')
      expect(stdout).not.toContain(' /_error')
      expect(stdout).not.toContain('<buildId>')

      expect(stdout).toContain('○ /')
    })
  })

  describe('Custom Error Output', () => {
    const appDir = join(fixturesDir, 'with-error')

    beforeAll(async () => {
      await remove(join(appDir, '.next'))
    })

    it('should not include custom app', async () => {
      const { stdout } = await nextBuild(appDir, [], {
        stdout: true,
      })

      expect(stdout).toMatch(/\/ [ ]* \d{1,} B/)
      expect(stdout).toMatch(/λ \/404 [ ]* \d{1,} B/)
      expect(stdout).toMatch(/\+ First Load JS shared by all [ 0-9.]* kB/)
      expect(stdout).toMatch(/ chunks\/main\.[0-9a-z]{6}\.js [ 0-9.]* kB/)
      expect(stdout).toMatch(/ chunks\/framework\.[0-9a-z]{6}\.js [ 0-9. ]* kB/)

      expect(stdout).not.toContain(' /_document')
      expect(stdout).not.toContain(' /_app')
      expect(stdout).not.toContain('<buildId>')

      expect(stdout).not.toContain(' /_error')
      expect(stdout).toContain('○ /')
    })
  })

  describe('Custom Static Error Output', () => {
    const appDir = join(fixturesDir, 'with-error-static')

    beforeAll(async () => {
      await remove(join(appDir, '.next'))
    })

    it('should not specify /404 as lambda when static', async () => {
      const { stdout } = await nextBuild(appDir, [], {
        stdout: true,
      })
      expect(stdout).toContain('○ /404')
      expect(stdout).not.toContain('λ /_error')
      expect(stdout).not.toContain('<buildId>')
    })
  })
})<|MERGE_RESOLUTION|>--- conflicted
+++ resolved
@@ -104,11 +104,7 @@
       expect(parseFloat(err404FirstLoad) - 65.2).toBeLessThanOrEqual(0)
       expect(err404FirstLoad.endsWith('kB')).toBe(true)
 
-<<<<<<< HEAD
-      expect(parseFloat(sharedByAll) - 61.6).toBeLessThanOrEqual(0)
-=======
       expect(parseFloat(sharedByAll) - 61.8).toBeLessThanOrEqual(0)
->>>>>>> 9b3edd3b
       expect(sharedByAll.endsWith('kB')).toBe(true)
 
       if (_appSize.endsWith('kB')) {
