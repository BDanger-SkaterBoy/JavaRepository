/* eslint-env jest */

import 'flat-map-polyfill'
import { remove } from 'fs-extra'
import { nextBuild, File } from 'next-test-utils'
import { join } from 'path'
import { recursiveReadDir } from 'next/dist/lib/recursive-readdir'

jest.setTimeout(1000 * 60 * 2)

const fixturesDir = join(__dirname, '..', 'fixtures')

const nextConfig = new File(join(fixturesDir, 'basic-app/next.config.js'))

describe('Build Output', () => {
  for (const gzipSize of [true, false, undefined]) {
    describe(
      'Basic Application Output' +
        (gzipSize !== undefined
          ? ` (with experimental.gzipSize: ${gzipSize})`
          : ''),
      () => {
        let stdout
        const appDir = join(fixturesDir, 'basic-app')

        beforeAll(async () => {
          await remove(join(appDir, '.next'))
          if (gzipSize !== undefined) {
            nextConfig.write(
              `module.exports = { experimental: { gzipSize: ${gzipSize} } };`
            )
          }
        })

        if (gzipSize !== undefined) {
          afterAll(async () => {
            nextConfig.delete()
          })
        }

        it('should not include internal pages', async () => {
          ;({ stdout } = await nextBuild(appDir, [], {
            stdout: true,
          }))

          expect(stdout).toMatch(/\/ [ ]* \d{1,} B/)
          expect(stdout).toMatch(/\+ First Load JS shared by all [ 0-9.]* kB/)
          expect(stdout).toMatch(/ chunks\/main\.[0-9a-z]{6}\.js [ 0-9.]* kB/)
          expect(stdout).toMatch(
            / chunks\/framework\.[0-9a-z]{6}\.js [ 0-9. ]* kB/
          )

          expect(stdout).not.toContain(' /_document')
          expect(stdout).not.toContain(' /_app')
          expect(stdout).not.toContain(' /_error')
          expect(stdout).not.toContain('<buildId>')

          expect(stdout).toContain('○ /')
        })

        it('should not deviate from snapshot', async () => {
          console.log(stdout)

          if (process.env.NEXT_PRIVATE_SKIP_SIZE_TESTS) {
            return
          }

          const parsePageSize = (page) =>
            stdout.match(
              new RegExp(` ${page} .*?((?:\\d|\\.){1,} (?:\\w{1,})) `)
            )[1]

          const parsePageFirstLoad = (page) =>
            stdout.match(
              new RegExp(
                ` ${page} .*?(?:(?:\\d|\\.){1,}) .*? ((?:\\d|\\.){1,} (?:\\w{1,}))`
              )
            )[1]

          const parseSharedSize = (sharedPartName) => {
            const matches = stdout.match(
              new RegExp(`${sharedPartName} .*? ((?:\\d|\\.){1,} (?:\\w{1,}))`)
            )

            if (!matches) {
              throw new Error(`Could not match ${sharedPartName}`)
            }

            return matches[1]
          }

          const indexSize = parsePageSize('/')
          const indexFirstLoad = parsePageFirstLoad('/')

          const err404Size = parsePageSize('/404')
          const err404FirstLoad = parsePageFirstLoad('/404')

          const sharedByAll = parseSharedSize('shared by all')
          const _appSize = parseSharedSize('_app\\..*?\\.js')
          const webpackSize = parseSharedSize('webpack\\..*?\\.js')
          const mainSize = parseSharedSize('main\\..*?\\.js')
          const frameworkSize = parseSharedSize('framework\\..*?\\.js')

          for (const size of [
            indexSize,
            indexFirstLoad,
            err404Size,
            err404FirstLoad,
            sharedByAll,
            _appSize,
            webpackSize,
            mainSize,
            frameworkSize,
          ]) {
            expect(parseFloat(size)).toBeGreaterThan(0)
          }

          // const gz = gzipSize !== false

          // expect(parseFloat(indexSize) / 1000).toBeCloseTo(
          //   gz ? 0.251 : 0.394,
          //   2
          // )
          expect(indexSize.endsWith('B')).toBe(true)

<<<<<<< HEAD
          expect(parseFloat(indexFirstLoad)).toBeCloseTo(gz ? 64.7 : 198, 1)
=======
          // expect(parseFloat(indexFirstLoad)).toBeCloseTo(gz ? 64 : 196, 1)
>>>>>>> 72318a7b
          expect(indexFirstLoad.endsWith('kB')).toBe(true)

          // expect(parseFloat(err404Size)).toBeCloseTo(gz ? 3.17 : 8.51, 1)
          expect(err404Size.endsWith('kB')).toBe(true)

<<<<<<< HEAD
          expect(parseFloat(err404FirstLoad)).toBeCloseTo(gz ? 67.6 : 206, 1)
          expect(err404FirstLoad.endsWith('kB')).toBe(true)

          expect(parseFloat(sharedByAll)).toBeCloseTo(gz ? 64.5 : 198, 1)
=======
          // expect(parseFloat(err404FirstLoad)).toBeCloseTo(gz ? 66.9 : 204, 1)
          expect(err404FirstLoad.endsWith('kB')).toBe(true)

          // expect(parseFloat(sharedByAll)).toBeCloseTo(gz ? 63.7 : 196, 1)
>>>>>>> 72318a7b
          expect(sharedByAll.endsWith('kB')).toBe(true)

          // const appSizeValue = _appSize.endsWith('kB')
          //   ? parseFloat(_appSize)
          //   : parseFloat(_appSize) / 1000
          // expect(appSizeValue).toBeCloseTo(gz ? 0.799 : 1.63, 1)
          expect(_appSize.endsWith('kB') || _appSize.endsWith(' B')).toBe(true)

<<<<<<< HEAD
          const webpackSizeValue = webpackSize.endsWith('kB')
            ? parseFloat(webpackSize)
            : parseFloat(webpackSize) / 1000
          expect(webpackSizeValue).toBeCloseTo(gz ? 1.42 : 2.9, 2)
=======
          // const webpackSizeValue = webpackSize.endsWith('kB')
          //   ? parseFloat(webpackSize)
          //   : parseFloat(webpackSize) / 1000
          // expect(webpackSizeValue).toBeCloseTo(gz ? 0.766 : 1.46, 2)
>>>>>>> 72318a7b
          expect(webpackSize.endsWith('kB') || webpackSize.endsWith(' B')).toBe(
            true
          )

<<<<<<< HEAD
          expect(parseFloat(mainSize)).toBeCloseTo(gz ? 20.2 : 63, 1)
=======
          // expect(parseFloat(mainSize)).toBeCloseTo(gz ? 20.1 : 62.7, 1)
>>>>>>> 72318a7b
          expect(mainSize.endsWith('kB')).toBe(true)

          // expect(parseFloat(frameworkSize)).toBeCloseTo(gz ? 42.0 : 130, 1)
          expect(frameworkSize.endsWith('kB')).toBe(true)
        })

        it('should not emit extracted comments', async () => {
          const files = await recursiveReadDir(
            join(appDir, '.next'),
            /\.txt|\.LICENSE\./
          )
          expect(files).toEqual([])
        })
      }
    )
  }

  describe('Custom App Output', () => {
    const appDir = join(fixturesDir, 'with-app')

    beforeAll(async () => {
      await remove(join(appDir, '.next'))
    })

    it('should not include custom error', async () => {
      const { stdout } = await nextBuild(appDir, [], {
        stdout: true,
      })

      expect(stdout).toMatch(/\/ [ ]* \d{1,} B/)
      expect(stdout).toMatch(/\/_app [ ]* \d{1,} B/)
      expect(stdout).toMatch(/\+ First Load JS shared by all [ 0-9.]* kB/)
      expect(stdout).toMatch(/ chunks\/main\.[0-9a-z]{6}\.js [ 0-9.]* kB/)
      expect(stdout).toMatch(/ chunks\/framework\.[0-9a-z]{6}\.js [ 0-9. ]* kB/)

      expect(stdout).not.toContain(' /_document')
      expect(stdout).not.toContain(' /_error')
      expect(stdout).not.toContain('<buildId>')

      expect(stdout).toContain(' /_app')
      expect(stdout).toContain('○ /')
    })
  })

  describe('With AMP Output', () => {
    const appDir = join(fixturesDir, 'with-amp')

    beforeAll(async () => {
      await remove(join(appDir, '.next'))
    })

    it('should not include custom error', async () => {
      const { stdout } = await nextBuild(appDir, [], {
        stdout: true,
      })

      expect(stdout).toMatch(/\/ [ 0-9.]* B [ 0-9.]* kB/)
      expect(stdout).toMatch(/\/amp .* AMP/)
      expect(stdout).toMatch(/\/hybrid [ 0-9.]* B/)
      expect(stdout).toMatch(/\+ First Load JS shared by all [ 0-9.]* kB/)
      expect(stdout).toMatch(/ chunks\/main\.[0-9a-z]{6}\.js [ 0-9.]* kB/)
      expect(stdout).toMatch(/ chunks\/framework\.[0-9a-z]{6}\.js [ 0-9. ]* kB/)

      expect(stdout).not.toContain(' /_document')
      expect(stdout).not.toContain(' /_error')
      expect(stdout).not.toContain('<buildId>')

      expect(stdout).toContain('○ /')
    })
  })

  describe('Custom Error Output', () => {
    const appDir = join(fixturesDir, 'with-error')

    beforeAll(async () => {
      await remove(join(appDir, '.next'))
    })

    it('should not include custom app', async () => {
      const { stdout } = await nextBuild(appDir, [], {
        stdout: true,
      })

      expect(stdout).toMatch(/\/ [ ]* \d{1,} B/)
      expect(stdout).toMatch(/λ \/404 [ ]* \d{1,} B/)
      expect(stdout).toMatch(/\+ First Load JS shared by all [ 0-9.]* kB/)
      expect(stdout).toMatch(/ chunks\/main\.[0-9a-z]{6}\.js [ 0-9.]* kB/)
      expect(stdout).toMatch(/ chunks\/framework\.[0-9a-z]{6}\.js [ 0-9. ]* kB/)

      expect(stdout).not.toContain(' /_document')
      expect(stdout).not.toContain(' /_app')
      expect(stdout).not.toContain('<buildId>')

      expect(stdout).not.toContain(' /_error')
      expect(stdout).toContain('○ /')
    })
  })

  describe('Custom Static Error Output', () => {
    const appDir = join(fixturesDir, 'with-error-static')

    beforeAll(async () => {
      await remove(join(appDir, '.next'))
    })

    it('should not specify /404 as lambda when static', async () => {
      const { stdout } = await nextBuild(appDir, [], {
        stdout: true,
      })
      expect(stdout).toContain('○ /404')
      expect(stdout).not.toContain('λ /_error')
      expect(stdout).not.toContain('<buildId>')
    })
  })
})<|MERGE_RESOLUTION|>--- conflicted
+++ resolved
@@ -123,27 +123,16 @@
           // )
           expect(indexSize.endsWith('B')).toBe(true)
 
-<<<<<<< HEAD
-          expect(parseFloat(indexFirstLoad)).toBeCloseTo(gz ? 64.7 : 198, 1)
-=======
           // expect(parseFloat(indexFirstLoad)).toBeCloseTo(gz ? 64 : 196, 1)
->>>>>>> 72318a7b
           expect(indexFirstLoad.endsWith('kB')).toBe(true)
 
           // expect(parseFloat(err404Size)).toBeCloseTo(gz ? 3.17 : 8.51, 1)
           expect(err404Size.endsWith('kB')).toBe(true)
 
-<<<<<<< HEAD
-          expect(parseFloat(err404FirstLoad)).toBeCloseTo(gz ? 67.6 : 206, 1)
-          expect(err404FirstLoad.endsWith('kB')).toBe(true)
-
-          expect(parseFloat(sharedByAll)).toBeCloseTo(gz ? 64.5 : 198, 1)
-=======
           // expect(parseFloat(err404FirstLoad)).toBeCloseTo(gz ? 66.9 : 204, 1)
           expect(err404FirstLoad.endsWith('kB')).toBe(true)
 
           // expect(parseFloat(sharedByAll)).toBeCloseTo(gz ? 63.7 : 196, 1)
->>>>>>> 72318a7b
           expect(sharedByAll.endsWith('kB')).toBe(true)
 
           // const appSizeValue = _appSize.endsWith('kB')
@@ -152,26 +141,15 @@
           // expect(appSizeValue).toBeCloseTo(gz ? 0.799 : 1.63, 1)
           expect(_appSize.endsWith('kB') || _appSize.endsWith(' B')).toBe(true)
 
-<<<<<<< HEAD
-          const webpackSizeValue = webpackSize.endsWith('kB')
-            ? parseFloat(webpackSize)
-            : parseFloat(webpackSize) / 1000
-          expect(webpackSizeValue).toBeCloseTo(gz ? 1.42 : 2.9, 2)
-=======
           // const webpackSizeValue = webpackSize.endsWith('kB')
           //   ? parseFloat(webpackSize)
           //   : parseFloat(webpackSize) / 1000
           // expect(webpackSizeValue).toBeCloseTo(gz ? 0.766 : 1.46, 2)
->>>>>>> 72318a7b
           expect(webpackSize.endsWith('kB') || webpackSize.endsWith(' B')).toBe(
             true
           )
 
-<<<<<<< HEAD
-          expect(parseFloat(mainSize)).toBeCloseTo(gz ? 20.2 : 63, 1)
-=======
           // expect(parseFloat(mainSize)).toBeCloseTo(gz ? 20.1 : 62.7, 1)
->>>>>>> 72318a7b
           expect(mainSize.endsWith('kB')).toBe(true)
 
           // expect(parseFloat(frameworkSize)).toBeCloseTo(gz ? 42.0 : 130, 1)
