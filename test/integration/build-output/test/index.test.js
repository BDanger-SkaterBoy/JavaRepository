/* eslint-env jest */

import 'flat-map-polyfill'
import { remove } from 'fs-extra'
import { nextBuild } from 'next-test-utils'
import { join } from 'path'
import { recursiveReadDir } from 'next/dist/lib/recursive-readdir'

jest.setTimeout(1000 * 60 * 2)

const fixturesDir = join(__dirname, '..', 'fixtures')

describe('Build Output', () => {
  describe('Basic Application Output', () => {
    let stdout
    const appDir = join(fixturesDir, 'basic-app')

    beforeAll(async () => {
      await remove(join(appDir, '.next'))
    })

    it('should not include internal pages', async () => {
      ;({ stdout } = await nextBuild(appDir, [], {
        stdout: true,
      }))

      expect(stdout).toMatch(/\/ [ ]* \d{1,} B/)
      expect(stdout).toMatch(/\+ First Load JS shared by all [ 0-9.]* kB/)
      expect(stdout).toMatch(/ chunks\/main\.[0-9a-z]{6}\.js [ 0-9.]* kB/)
      expect(stdout).toMatch(/ chunks\/framework\.[0-9a-z]{6}\.js [ 0-9. ]* kB/)

      expect(stdout).not.toContain(' /_document')
      expect(stdout).not.toContain(' /_app')
      expect(stdout).not.toContain(' /_error')
      expect(stdout).not.toContain('<buildId>')

      expect(stdout).toContain('○ /')
    })

    it('should not deviate from snapshot', async () => {
      console.log(stdout)

      const parsePageSize = (page) =>
        stdout.match(
          new RegExp(` ${page} .*?((?:\\d|\\.){1,} (?:\\w{1,})) `)
        )[1]

      const parsePageFirstLoad = (page) =>
        stdout.match(
          new RegExp(
            ` ${page} .*?(?:(?:\\d|\\.){1,}) .*? ((?:\\d|\\.){1,} (?:\\w{1,}))`
          )
        )[1]

      const parseSharedSize = (sharedPartName) => {
        const matches = stdout.match(
          new RegExp(`${sharedPartName} .*? ((?:\\d|\\.){1,} (?:\\w{1,}))`)
        )

        if (!matches) {
          throw new Error(`Could not match ${sharedPartName}`)
        }

        return matches[1]
      }

      const indexSize = parsePageSize('/')
      const indexFirstLoad = parsePageFirstLoad('/')

      const err404Size = parsePageSize('/404')
      const err404FirstLoad = parsePageFirstLoad('/404')

      const sharedByAll = parseSharedSize('shared by all')
      const _appSize = parseSharedSize('_app\\..*?\\.js')
      const webpackSize = parseSharedSize('webpack\\..*?\\.js')
      const mainSize = parseSharedSize('main\\..*?\\.js')
      const frameworkSize = parseSharedSize('framework\\..*?\\.js')

      for (const size of [
        indexSize,
        indexFirstLoad,
        err404Size,
        err404FirstLoad,
        sharedByAll,
        _appSize,
        webpackSize,
        mainSize,
        frameworkSize,
      ]) {
        expect(parseFloat(size)).toBeGreaterThan(0)
      }

      // should be no bigger than 265 bytes
      expect(parseFloat(indexSize) - 265).toBeLessThanOrEqual(0)
      expect(indexSize.endsWith('B')).toBe(true)

<<<<<<< HEAD
      // should be no bigger than 60.6 kb
      expect(parseFloat(indexFirstLoad) - 60.6).toBeLessThanOrEqual(0)
=======
      // should be no bigger than 60.2 kb
      expect(parseFloat(indexFirstLoad) - 60.4).toBeLessThanOrEqual(0)
>>>>>>> b2276919
      expect(indexFirstLoad.endsWith('kB')).toBe(true)

      expect(parseFloat(err404Size) - 3.5).toBeLessThanOrEqual(0)
      expect(err404Size.endsWith('kB')).toBe(true)

<<<<<<< HEAD
      expect(parseFloat(err404FirstLoad) - 63.7).toBeLessThanOrEqual(0)
      expect(err404FirstLoad.endsWith('kB')).toBe(true)

      expect(parseFloat(sharedByAll) - 60.3).toBeLessThanOrEqual(0)
=======
      expect(parseFloat(err404FirstLoad) - 63.6).toBeLessThanOrEqual(0)
      expect(err404FirstLoad.endsWith('kB')).toBe(true)

      expect(parseFloat(sharedByAll) - 60.1).toBeLessThanOrEqual(0)
>>>>>>> b2276919
      expect(sharedByAll.endsWith('kB')).toBe(true)

      if (_appSize.endsWith('kB')) {
        expect(parseFloat(_appSize)).toBe(1)
        expect(_appSize.endsWith('kB')).toBe(true)
      } else {
        expect(parseFloat(_appSize) - 1000).toBeLessThanOrEqual(0)
        expect(_appSize.endsWith(' B')).toBe(true)
      }

      expect(parseFloat(webpackSize) - 752).toBeLessThanOrEqual(0)
      expect(webpackSize.endsWith(' B')).toBe(true)

      expect(parseFloat(mainSize) - 7.44).toBeLessThanOrEqual(0)
      expect(mainSize.endsWith('kB')).toBe(true)

      expect(parseFloat(frameworkSize) - 41).toBeLessThanOrEqual(0)
      expect(frameworkSize.endsWith('kB')).toBe(true)
    })

    it('should not emit extracted comments', async () => {
      const files = await recursiveReadDir(
        join(appDir, '.next'),
        /\.txt|\.LICENSE\./
      )
      expect(files).toEqual([])
    })
  })

  describe('Crypto Application', () => {
    let stdout
    const appDir = join(fixturesDir, 'with-crypto')

    beforeAll(async () => {
      await remove(join(appDir, '.next'))
    })

    it('should not include crypto', async () => {
      ;({ stdout } = await nextBuild(appDir, [], {
        stdout: true,
      }))

      console.log(stdout)

      const parsePageSize = (page) =>
        stdout.match(
          new RegExp(` ${page} .*?((?:\\d|\\.){1,} (?:\\w{1,})) `)
        )[1]

      const parsePageFirstLoad = (page) =>
        stdout.match(
          new RegExp(
            ` ${page} .*?(?:(?:\\d|\\.){1,}) .*? ((?:\\d|\\.){1,} (?:\\w{1,}))`
          )
        )[1]

      const indexSize = parsePageSize('/')
      const indexFirstLoad = parsePageFirstLoad('/')

      expect(parseFloat(indexSize)).toBeLessThanOrEqual(3)
      expect(parseFloat(indexSize)).toBeGreaterThanOrEqual(2)
      expect(indexSize.endsWith('kB')).toBe(true)

      expect(parseFloat(indexFirstLoad)).toBeLessThanOrEqual(65)
      expect(parseFloat(indexFirstLoad)).toBeGreaterThanOrEqual(60)
      expect(indexFirstLoad.endsWith('kB')).toBe(true)
    })
  })

  describe('Custom App Output', () => {
    const appDir = join(fixturesDir, 'with-app')

    beforeAll(async () => {
      await remove(join(appDir, '.next'))
    })

    it('should not include custom error', async () => {
      const { stdout } = await nextBuild(appDir, [], {
        stdout: true,
      })

      expect(stdout).toMatch(/\/ [ ]* \d{1,} B/)
      expect(stdout).toMatch(/\/_app [ ]* \d{1,} B/)
      expect(stdout).toMatch(/\+ First Load JS shared by all [ 0-9.]* kB/)
      expect(stdout).toMatch(/ chunks\/main\.[0-9a-z]{6}\.js [ 0-9.]* kB/)
      expect(stdout).toMatch(/ chunks\/framework\.[0-9a-z]{6}\.js [ 0-9. ]* kB/)

      expect(stdout).not.toContain(' /_document')
      expect(stdout).not.toContain(' /_error')
      expect(stdout).not.toContain('<buildId>')

      expect(stdout).toContain(' /_app')
      expect(stdout).toContain('○ /')
    })
  })

  describe('With AMP Output', () => {
    const appDir = join(fixturesDir, 'with-amp')

    beforeAll(async () => {
      await remove(join(appDir, '.next'))
    })

    it('should not include custom error', async () => {
      const { stdout } = await nextBuild(appDir, [], {
        stdout: true,
      })

      expect(stdout).toMatch(/\/ [ 0-9.]* B [ 0-9.]* kB/)
      expect(stdout).toMatch(/\/amp .* AMP/)
      expect(stdout).toMatch(/\/hybrid [ 0-9.]* B/)
      expect(stdout).toMatch(/\+ First Load JS shared by all [ 0-9.]* kB/)
      expect(stdout).toMatch(/ chunks\/main\.[0-9a-z]{6}\.js [ 0-9.]* kB/)
      expect(stdout).toMatch(/ chunks\/framework\.[0-9a-z]{6}\.js [ 0-9. ]* kB/)

      expect(stdout).not.toContain(' /_document')
      expect(stdout).not.toContain(' /_error')
      expect(stdout).not.toContain('<buildId>')

      expect(stdout).toContain('○ /')
    })
  })

  describe('Custom Error Output', () => {
    const appDir = join(fixturesDir, 'with-error')

    beforeAll(async () => {
      await remove(join(appDir, '.next'))
    })

    it('should not include custom app', async () => {
      const { stdout } = await nextBuild(appDir, [], {
        stdout: true,
      })

      expect(stdout).toMatch(/\/ [ ]* \d{1,} B/)
      expect(stdout).toMatch(/λ \/404 [ ]* \d{1,} B/)
      expect(stdout).toMatch(/\+ First Load JS shared by all [ 0-9.]* kB/)
      expect(stdout).toMatch(/ chunks\/main\.[0-9a-z]{6}\.js [ 0-9.]* kB/)
      expect(stdout).toMatch(/ chunks\/framework\.[0-9a-z]{6}\.js [ 0-9. ]* kB/)

      expect(stdout).not.toContain(' /_document')
      expect(stdout).not.toContain(' /_app')
      expect(stdout).not.toContain('<buildId>')

      expect(stdout).not.toContain(' /_error')
      expect(stdout).toContain('○ /')
    })
  })

  describe('Custom Static Error Output', () => {
    const appDir = join(fixturesDir, 'with-error-static')

    beforeAll(async () => {
      await remove(join(appDir, '.next'))
    })

    it('should not specify /404 as lambda when static', async () => {
      const { stdout } = await nextBuild(appDir, [], {
        stdout: true,
      })
      expect(stdout).toContain('○ /404')
      expect(stdout).not.toContain('λ /_error')
      expect(stdout).not.toContain('<buildId>')
    })
  })
})<|MERGE_RESOLUTION|>--- conflicted
+++ resolved
@@ -94,29 +94,17 @@
       expect(parseFloat(indexSize) - 265).toBeLessThanOrEqual(0)
       expect(indexSize.endsWith('B')).toBe(true)
 
-<<<<<<< HEAD
-      // should be no bigger than 60.6 kb
-      expect(parseFloat(indexFirstLoad) - 60.6).toBeLessThanOrEqual(0)
-=======
       // should be no bigger than 60.2 kb
       expect(parseFloat(indexFirstLoad) - 60.4).toBeLessThanOrEqual(0)
->>>>>>> b2276919
       expect(indexFirstLoad.endsWith('kB')).toBe(true)
 
       expect(parseFloat(err404Size) - 3.5).toBeLessThanOrEqual(0)
       expect(err404Size.endsWith('kB')).toBe(true)
 
-<<<<<<< HEAD
-      expect(parseFloat(err404FirstLoad) - 63.7).toBeLessThanOrEqual(0)
-      expect(err404FirstLoad.endsWith('kB')).toBe(true)
-
-      expect(parseFloat(sharedByAll) - 60.3).toBeLessThanOrEqual(0)
-=======
       expect(parseFloat(err404FirstLoad) - 63.6).toBeLessThanOrEqual(0)
       expect(err404FirstLoad.endsWith('kB')).toBe(true)
 
       expect(parseFloat(sharedByAll) - 60.1).toBeLessThanOrEqual(0)
->>>>>>> b2276919
       expect(sharedByAll.endsWith('kB')).toBe(true)
 
       if (_appSize.endsWith('kB')) {
