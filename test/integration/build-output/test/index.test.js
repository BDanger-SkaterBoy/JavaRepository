--- conflicted
+++ resolved
@@ -94,13 +94,8 @@
       expect(parseFloat(indexSize) - 270).toBeLessThanOrEqual(0)
       expect(indexSize.endsWith('B')).toBe(true)
 
-<<<<<<< HEAD
       // should be no bigger than 64.6 kb
-      expect(parseFloat(indexFirstLoad)).toBeCloseTo(64.6, 1)
-=======
-      // should be no bigger than 63.9 kb
-      expect(parseFloat(indexFirstLoad)).toBeCloseTo(64, 1)
->>>>>>> a78e904f
+      expect(parseFloat(indexFirstLoad)).toBeCloseTo(64.7, 1)
       expect(indexFirstLoad.endsWith('kB')).toBe(true)
 
       expect(parseFloat(err404Size) - 3.7).toBeLessThanOrEqual(0)
@@ -173,11 +168,7 @@
       expect(parseFloat(indexSize)).toBeGreaterThanOrEqual(2)
       expect(indexSize.endsWith('kB')).toBe(true)
 
-<<<<<<< HEAD
-      expect(parseFloat(indexFirstLoad)).toBeLessThanOrEqual(67.2)
-=======
-      expect(parseFloat(indexFirstLoad)).toBeLessThanOrEqual(66.8)
->>>>>>> a78e904f
+      expect(parseFloat(indexFirstLoad)).toBeLessThanOrEqual(67.3)
       expect(parseFloat(indexFirstLoad)).toBeGreaterThanOrEqual(60)
       expect(indexFirstLoad.endsWith('kB')).toBe(true)
     })
