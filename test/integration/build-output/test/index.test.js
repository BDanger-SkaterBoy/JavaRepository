/* eslint-env jest */

import 'flat-map-polyfill'
import { remove } from 'fs-extra'
import { nextBuild } from 'next-test-utils'
import { join } from 'path'
import { recursiveReadDir } from 'next/dist/lib/recursive-readdir'

jest.setTimeout(1000 * 60 * 2)

const fixturesDir = join(__dirname, '..', 'fixtures')

describe('Build Output', () => {
  describe('Basic Application Output', () => {
    let stdout
    const appDir = join(fixturesDir, 'basic-app')

    beforeAll(async () => {
      await remove(join(appDir, '.next'))
    })

    it('should not include internal pages', async () => {
      ;({ stdout } = await nextBuild(appDir, [], {
        stdout: true,
      }))

      expect(stdout).toMatch(/\/ [ ]* \d{1,} B/)
      expect(stdout).toMatch(/\+ First Load JS shared by all [ 0-9.]* kB/)
      expect(stdout).toMatch(/ chunks\/main\.[0-9a-z]{6}\.js [ 0-9.]* kB/)
      expect(stdout).toMatch(/ chunks\/framework\.[0-9a-z]{6}\.js [ 0-9. ]* kB/)

      expect(stdout).not.toContain(' /_document')
      expect(stdout).not.toContain(' /_app')
      expect(stdout).not.toContain(' /_error')
      expect(stdout).not.toContain('<buildId>')

      expect(stdout).toContain('○ /')
    })

    it('should not deviate from snapshot', async () => {
      console.log(stdout)

      const parsePageSize = (page) =>
        stdout.match(
          new RegExp(` ${page} .*?((?:\\d|\\.){1,} (?:\\w{1,})) `)
        )[1]

      const parsePageFirstLoad = (page) =>
        stdout.match(
          new RegExp(
            ` ${page} .*?(?:(?:\\d|\\.){1,}) .*? ((?:\\d|\\.){1,} (?:\\w{1,}))`
          )
        )[1]

      const parseSharedSize = (sharedPartName) => {
        const matches = stdout.match(
          new RegExp(`${sharedPartName} .*? ((?:\\d|\\.){1,} (?:\\w{1,}))`)
        )

        if (!matches) {
          throw new Error(`Could not match ${sharedPartName}`)
        }

        return matches[1]
      }

      const indexSize = parsePageSize('/')
      const indexFirstLoad = parsePageFirstLoad('/')

      const err404Size = parsePageSize('/404')
      const err404FirstLoad = parsePageFirstLoad('/404')

      const sharedByAll = parseSharedSize('shared by all')
      const _appSize = parseSharedSize('_app\\..*?\\.js')
      const webpackSize = parseSharedSize('webpack\\..*?\\.js')
      const mainSize = parseSharedSize('main\\..*?\\.js')
      const frameworkSize = parseSharedSize('framework\\..*?\\.js')

      for (const size of [
        indexSize,
        indexFirstLoad,
        err404Size,
        err404FirstLoad,
        sharedByAll,
        _appSize,
        webpackSize,
        mainSize,
        frameworkSize,
      ]) {
        expect(parseFloat(size)).toBeGreaterThan(0)
      }

      // should be no bigger than 270 bytes
      expect(parseFloat(indexSize) - 270).toBeLessThanOrEqual(0)
      expect(indexSize.endsWith('B')).toBe(true)

<<<<<<< HEAD
      // should be no bigger than 64.6 kb
      expect(parseFloat(indexFirstLoad)).toBeCloseTo(64.7, 1)
=======
      // should be no bigger than 63.9 kb
      expect(parseFloat(indexFirstLoad)).toBeCloseTo(64.1, 1)
>>>>>>> 0088caa1
      expect(indexFirstLoad.endsWith('kB')).toBe(true)

      expect(parseFloat(err404Size) - 3.7).toBeLessThanOrEqual(0)
      expect(err404Size.endsWith('kB')).toBe(true)

      expect(parseFloat(err404FirstLoad)).toBeCloseTo(67.7, 0)
      expect(err404FirstLoad.endsWith('kB')).toBe(true)

<<<<<<< HEAD
      expect(parseFloat(sharedByAll)).toBeCloseTo(64.3, 1)
=======
      expect(parseFloat(sharedByAll)).toBeCloseTo(63.8, 1)
>>>>>>> 0088caa1
      expect(sharedByAll.endsWith('kB')).toBe(true)

      if (_appSize.endsWith('kB')) {
        expect(parseFloat(_appSize)).toBeLessThanOrEqual(1.02)
        expect(_appSize.endsWith('kB')).toBe(true)
      } else {
        expect(parseFloat(_appSize) - 1000).toBeLessThanOrEqual(0)
        expect(_appSize.endsWith(' B')).toBe(true)
      }

      expect(parseFloat(webpackSize) - 912).toBeLessThanOrEqual(0)
      expect(webpackSize.endsWith(' B')).toBe(true)

      expect(parseFloat(mainSize) - 7.3).toBeLessThanOrEqual(0)
      expect(mainSize.endsWith('kB')).toBe(true)

      expect(parseFloat(frameworkSize) - 42.1).toBeLessThanOrEqual(0)
      expect(frameworkSize.endsWith('kB')).toBe(true)
    })

    it('should not emit extracted comments', async () => {
      const files = await recursiveReadDir(
        join(appDir, '.next'),
        /\.txt|\.LICENSE\./
      )
      expect(files).toEqual([])
    })
  })

<<<<<<< HEAD
  describe('Crypto Application', () => {
    let stdout
    const appDir = join(fixturesDir, 'with-crypto')

    beforeAll(async () => {
      await remove(join(appDir, '.next'))
    })

    it('should not include crypto', async () => {
      ;({ stdout } = await nextBuild(appDir, [], {
        stdout: true,
      }))

      console.log(stdout)

      const parsePageSize = (page) =>
        stdout.match(
          new RegExp(` ${page} .*?((?:\\d|\\.){1,} (?:\\w{1,})) `)
        )[1]

      const parsePageFirstLoad = (page) =>
        stdout.match(
          new RegExp(
            ` ${page} .*?(?:(?:\\d|\\.){1,}) .*? ((?:\\d|\\.){1,} (?:\\w{1,}))`
          )
        )[1]

      const indexSize = parsePageSize('/')
      const indexFirstLoad = parsePageFirstLoad('/')

      expect(parseFloat(indexSize)).toBeLessThanOrEqual(3.1)
      expect(parseFloat(indexSize)).toBeGreaterThanOrEqual(2)
      expect(indexSize.endsWith('kB')).toBe(true)

      expect(parseFloat(indexFirstLoad)).toBeLessThanOrEqual(67.3)
      expect(parseFloat(indexFirstLoad)).toBeGreaterThanOrEqual(60)
      expect(indexFirstLoad.endsWith('kB')).toBe(true)
    })
  })

=======
>>>>>>> 0088caa1
  describe('Custom App Output', () => {
    const appDir = join(fixturesDir, 'with-app')

    beforeAll(async () => {
      await remove(join(appDir, '.next'))
    })

    it('should not include custom error', async () => {
      const { stdout } = await nextBuild(appDir, [], {
        stdout: true,
      })

      expect(stdout).toMatch(/\/ [ ]* \d{1,} B/)
      expect(stdout).toMatch(/\/_app [ ]* \d{1,} B/)
      expect(stdout).toMatch(/\+ First Load JS shared by all [ 0-9.]* kB/)
      expect(stdout).toMatch(/ chunks\/main\.[0-9a-z]{6}\.js [ 0-9.]* kB/)
      expect(stdout).toMatch(/ chunks\/framework\.[0-9a-z]{6}\.js [ 0-9. ]* kB/)

      expect(stdout).not.toContain(' /_document')
      expect(stdout).not.toContain(' /_error')
      expect(stdout).not.toContain('<buildId>')

      expect(stdout).toContain(' /_app')
      expect(stdout).toContain('○ /')
    })
  })

  describe('With AMP Output', () => {
    const appDir = join(fixturesDir, 'with-amp')

    beforeAll(async () => {
      await remove(join(appDir, '.next'))
    })

    it('should not include custom error', async () => {
      const { stdout } = await nextBuild(appDir, [], {
        stdout: true,
      })

      expect(stdout).toMatch(/\/ [ 0-9.]* B [ 0-9.]* kB/)
      expect(stdout).toMatch(/\/amp .* AMP/)
      expect(stdout).toMatch(/\/hybrid [ 0-9.]* B/)
      expect(stdout).toMatch(/\+ First Load JS shared by all [ 0-9.]* kB/)
      expect(stdout).toMatch(/ chunks\/main\.[0-9a-z]{6}\.js [ 0-9.]* kB/)
      expect(stdout).toMatch(/ chunks\/framework\.[0-9a-z]{6}\.js [ 0-9. ]* kB/)

      expect(stdout).not.toContain(' /_document')
      expect(stdout).not.toContain(' /_error')
      expect(stdout).not.toContain('<buildId>')

      expect(stdout).toContain('○ /')
    })
  })

  describe('Custom Error Output', () => {
    const appDir = join(fixturesDir, 'with-error')

    beforeAll(async () => {
      await remove(join(appDir, '.next'))
    })

    it('should not include custom app', async () => {
      const { stdout } = await nextBuild(appDir, [], {
        stdout: true,
      })

      expect(stdout).toMatch(/\/ [ ]* \d{1,} B/)
      expect(stdout).toMatch(/λ \/404 [ ]* \d{1,} B/)
      expect(stdout).toMatch(/\+ First Load JS shared by all [ 0-9.]* kB/)
      expect(stdout).toMatch(/ chunks\/main\.[0-9a-z]{6}\.js [ 0-9.]* kB/)
      expect(stdout).toMatch(/ chunks\/framework\.[0-9a-z]{6}\.js [ 0-9. ]* kB/)

      expect(stdout).not.toContain(' /_document')
      expect(stdout).not.toContain(' /_app')
      expect(stdout).not.toContain('<buildId>')

      expect(stdout).not.toContain(' /_error')
      expect(stdout).toContain('○ /')
    })
  })

  describe('Custom Static Error Output', () => {
    const appDir = join(fixturesDir, 'with-error-static')

    beforeAll(async () => {
      await remove(join(appDir, '.next'))
    })

    it('should not specify /404 as lambda when static', async () => {
      const { stdout } = await nextBuild(appDir, [], {
        stdout: true,
      })
      expect(stdout).toContain('○ /404')
      expect(stdout).not.toContain('λ /_error')
      expect(stdout).not.toContain('<buildId>')
    })
  })
})<|MERGE_RESOLUTION|>--- conflicted
+++ resolved
@@ -94,13 +94,8 @@
       expect(parseFloat(indexSize) - 270).toBeLessThanOrEqual(0)
       expect(indexSize.endsWith('B')).toBe(true)
 
-<<<<<<< HEAD
       // should be no bigger than 64.6 kb
       expect(parseFloat(indexFirstLoad)).toBeCloseTo(64.7, 1)
-=======
-      // should be no bigger than 63.9 kb
-      expect(parseFloat(indexFirstLoad)).toBeCloseTo(64.1, 1)
->>>>>>> 0088caa1
       expect(indexFirstLoad.endsWith('kB')).toBe(true)
 
       expect(parseFloat(err404Size) - 3.7).toBeLessThanOrEqual(0)
@@ -109,11 +104,7 @@
       expect(parseFloat(err404FirstLoad)).toBeCloseTo(67.7, 0)
       expect(err404FirstLoad.endsWith('kB')).toBe(true)
 
-<<<<<<< HEAD
       expect(parseFloat(sharedByAll)).toBeCloseTo(64.3, 1)
-=======
-      expect(parseFloat(sharedByAll)).toBeCloseTo(63.8, 1)
->>>>>>> 0088caa1
       expect(sharedByAll.endsWith('kB')).toBe(true)
 
       if (_appSize.endsWith('kB')) {
@@ -143,49 +134,6 @@
     })
   })
 
-<<<<<<< HEAD
-  describe('Crypto Application', () => {
-    let stdout
-    const appDir = join(fixturesDir, 'with-crypto')
-
-    beforeAll(async () => {
-      await remove(join(appDir, '.next'))
-    })
-
-    it('should not include crypto', async () => {
-      ;({ stdout } = await nextBuild(appDir, [], {
-        stdout: true,
-      }))
-
-      console.log(stdout)
-
-      const parsePageSize = (page) =>
-        stdout.match(
-          new RegExp(` ${page} .*?((?:\\d|\\.){1,} (?:\\w{1,})) `)
-        )[1]
-
-      const parsePageFirstLoad = (page) =>
-        stdout.match(
-          new RegExp(
-            ` ${page} .*?(?:(?:\\d|\\.){1,}) .*? ((?:\\d|\\.){1,} (?:\\w{1,}))`
-          )
-        )[1]
-
-      const indexSize = parsePageSize('/')
-      const indexFirstLoad = parsePageFirstLoad('/')
-
-      expect(parseFloat(indexSize)).toBeLessThanOrEqual(3.1)
-      expect(parseFloat(indexSize)).toBeGreaterThanOrEqual(2)
-      expect(indexSize.endsWith('kB')).toBe(true)
-
-      expect(parseFloat(indexFirstLoad)).toBeLessThanOrEqual(67.3)
-      expect(parseFloat(indexFirstLoad)).toBeGreaterThanOrEqual(60)
-      expect(indexFirstLoad.endsWith('kB')).toBe(true)
-    })
-  })
-
-=======
->>>>>>> 0088caa1
   describe('Custom App Output', () => {
     const appDir = join(fixturesDir, 'with-app')
 
