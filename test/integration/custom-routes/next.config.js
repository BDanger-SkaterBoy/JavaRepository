--- conflicted
+++ resolved
@@ -204,7 +204,6 @@
           ],
         },
         {
-<<<<<<< HEAD
           source: '/my-other-header/:path',
           headers: [
             {
@@ -214,13 +213,15 @@
             {
               key: 'some:path',
               value: 'hi',
-=======
+            },
+          ],
+        },
+        {
           source: '/:path*',
           headers: [
             {
               key: 'x-something',
               value: 'applied-everywhere',
->>>>>>> a4ab0887
             },
           ],
         },
