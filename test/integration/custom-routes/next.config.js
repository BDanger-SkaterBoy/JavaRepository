--- conflicted
+++ resolved
@@ -56,10 +56,10 @@
           destination: '/_next/:path*',
         },
         {
-<<<<<<< HEAD
           source: '/proxy-me/:path*',
           destination: 'http://localhost:__EXTERNAL_PORT__/:path*',
-=======
+        },
+        {
           source: '/api-hello',
           destination: '/api/hello',
         },
@@ -70,7 +70,6 @@
         {
           source: '/api-hello-param/:name',
           destination: '/api/hello?name=:name',
->>>>>>> 2ff2e9e1
         },
       ]
     },
