/* eslint-env jest */
/* global jasmine */
import url from 'url'
import stripAnsi from 'strip-ansi'
import fs from 'fs-extra'
import { join } from 'path'
import webdriver from 'next-webdriver'
import {
  launchApp,
  killApp,
  findPort,
  nextBuild,
  nextStart,
  fetchViaHTTP,
  renderViaHTTP,
  getBrowserBodyText,
  waitFor,
  normalizeRegEx,
} from 'next-test-utils'

jasmine.DEFAULT_TIMEOUT_INTERVAL = 1000 * 60 * 2

let appDir = join(__dirname, '..')
const nextConfigPath = join(appDir, 'next.config.js')
let nextConfigContent
let buildId
let stdout = ''
let appPort
let app

const runTests = (isDev = false) => {
  it('should handle one-to-one rewrite successfully', async () => {
    const html = await renderViaHTTP(appPort, '/first')
    expect(html).toMatch(/hello/)
  })

  it('should handle chained rewrites successfully', async () => {
    const html = await renderViaHTTP(appPort, '/')
    expect(html).toMatch(/multi-rewrites/)
  })

  it('should handle chained redirects successfully', async () => {
    const res1 = await fetchViaHTTP(appPort, '/redir-chain1', undefined, {
      redirect: 'manual',
    })
    const res1location = url.parse(res1.headers.get('location')).pathname
    expect(res1.status).toBe(301)
    expect(res1location).toBe('/redir-chain2')

    const res2 = await fetchViaHTTP(appPort, res1location, undefined, {
      redirect: 'manual',
    })
    const res2location = url.parse(res2.headers.get('location')).pathname
    expect(res2.status).toBe(302)
    expect(res2location).toBe('/redir-chain3')

    const res3 = await fetchViaHTTP(appPort, res2location, undefined, {
      redirect: 'manual',
    })
    const res3location = url.parse(res3.headers.get('location')).pathname
    expect(res3.status).toBe(303)
    expect(res3location).toBe('/')
  })

  it('should redirect successfully with default statusCode', async () => {
    const res = await fetchViaHTTP(appPort, '/redirect1', undefined, {
      redirect: 'manual',
    })
    const { pathname } = url.parse(res.headers.get('location'))
    expect(res.status).toBe(307)
    expect(pathname).toBe('/')
  })

  it('should redirect with params successfully', async () => {
    const res = await fetchViaHTTP(appPort, '/hello/123/another', undefined, {
      redirect: 'manual',
    })
    const { pathname } = url.parse(res.headers.get('location'))
    expect(res.status).toBe(307)
    expect(pathname).toBe('/blog/123')
  })

  it('should redirect with hash successfully', async () => {
    const res = await fetchViaHTTP(
      appPort,
      '/docs/router-status/500',
      undefined,
      {
        redirect: 'manual',
      }
    )
    const { pathname, hash } = url.parse(res.headers.get('location'))
    expect(res.status).toBe(301)
    expect(pathname).toBe('/docs/v2/network/status-codes')
    expect(hash).toBe('#500')
  })

  it('should redirect successfully with provided statusCode', async () => {
    const res = await fetchViaHTTP(appPort, '/redirect2', undefined, {
      redirect: 'manual',
    })
    const { pathname } = url.parse(res.headers.get('location'))
    expect(res.status).toBe(301)
    expect(pathname).toBe('/')
  })

  it('should server static files through a rewrite', async () => {
    const text = await renderViaHTTP(appPort, '/hello-world')
    expect(text).toBe('hello world!')
  })

  it('should rewrite with params successfully', async () => {
    const html = await renderViaHTTP(appPort, '/test/hello')
    expect(html).toMatch(/Hello/)
  })

  it('should double redirect successfully', async () => {
    const html = await renderViaHTTP(appPort, '/docs/github')
    expect(html).toMatch(/hi there/)
  })

  it('should overwrite param values correctly', async () => {
    const html = await renderViaHTTP(appPort, '/test-overwrite/first/second')
    expect(html).toMatch(/this-should-be-the-value/)
    expect(html).not.toMatch(/first/)
    expect(html).toMatch(/second/)
  })

  it('should work successfully on the client', async () => {
    const browser = await webdriver(appPort, '/nav')
    await browser.elementByCss('#to-hello').click()
    await browser.waitForElementByCss('#hello')

    expect(await browser.eval('window.location.href')).toMatch(/\/first$/)
    expect(await getBrowserBodyText(browser)).toMatch(/Hello/)

    await browser.eval('window.location.href = window.location.href')
    await waitFor(500)
    expect(await browser.eval('window.location.href')).toMatch(/\/first$/)
    expect(await getBrowserBodyText(browser)).toMatch(/Hello/)

    await browser.elementByCss('#to-nav').click()
    await browser.waitForElementByCss('#to-hello-again')
    await browser.elementByCss('#to-hello-again').click()
    await browser.waitForElementByCss('#hello-again')

    expect(await browser.eval('window.location.href')).toMatch(/\/second$/)
    expect(await getBrowserBodyText(browser)).toMatch(/Hello again/)

    await browser.eval('window.location.href = window.location.href')
    await waitFor(500)
    expect(await browser.eval('window.location.href')).toMatch(/\/second$/)
    expect(await getBrowserBodyText(browser)).toMatch(/Hello again/)
  })

<<<<<<< HEAD
  it('should match a page after a rewrite', async () => {
    const html = await renderViaHTTP(appPort, '/to-hello')
    expect(html).toContain('Hello')
  })

  it('should match dynamic route after rewrite', async () => {
    const html = await renderViaHTTP(appPort, '/blog/post-1')
    expect(html).toMatch(/post:.*?post-2/)
  })

  it('should match public file after rewrite', async () => {
    const data = await renderViaHTTP(appPort, '/blog/data.json')
    expect(JSON.parse(data)).toEqual({ hello: 'world' })
  })

  it('should match /_next file after rewrite', async () => {
    await renderViaHTTP(appPort, '/hello')
    const data = await renderViaHTTP(
      appPort,
      `/hidden/_next/static/${buildId}/pages/hello.js`
    )
    expect(data).toContain('Hello')
    expect(data).toContain('createElement')
=======
  it('should allow redirecting to external resource', async () => {
    const res = await fetchViaHTTP(appPort, '/to-external', undefined, {
      redirect: 'manual',
    })
    const location = res.headers.get('location')
    expect(res.status).toBe(307)
    expect(location).toBe('https://google.com/')
>>>>>>> 8bf8c865
  })

  if (!isDev) {
    it('should output routes-manifest successfully', async () => {
      const manifest = await fs.readJSON(
        join(appDir, '.next/routes-manifest.json')
      )
      expect(manifest).toEqual({
        version: 1,
        redirects: [
          {
            source: '/docs/router-status/:code',
            destination: '/docs/v2/network/status-codes#:code',
            statusCode: 301,
            regex: normalizeRegEx('^\\/docs\\/router-status(?:\\/([^\\/]+?))$'),
            regexKeys: ['code'],
          },
          {
            source: '/docs/github',
            destination: '/docs/v2/advanced/now-for-github',
            statusCode: 301,
            regex: normalizeRegEx('^\\/docs\\/github$'),
            regexKeys: [],
          },
          {
            source: '/docs/v2/advanced/:all(.*)',
            destination: '/docs/v2/more/:all',
            statusCode: 301,
            regex: normalizeRegEx('^\\/docs\\/v2\\/advanced(?:\\/(.*))$'),
            regexKeys: ['all'],
          },
          {
            source: '/hello/:id/another',
            destination: '/blog/:id',
            statusCode: 307,
            regex: normalizeRegEx('^\\/hello(?:\\/([^\\/]+?))\\/another$'),
            regexKeys: ['id'],
          },
          {
            source: '/redirect1',
            destination: '/',
            statusCode: 307,
            regex: normalizeRegEx('^\\/redirect1$'),
            regexKeys: [],
          },
          {
            source: '/redirect2',
            destination: '/',
            statusCode: 301,
            regex: normalizeRegEx('^\\/redirect2$'),
            regexKeys: [],
          },
          {
            source: '/redirect3',
            destination: '/another',
            statusCode: 302,
            regex: normalizeRegEx('^\\/redirect3$'),
            regexKeys: [],
          },
          {
            source: '/redirect4',
            destination: '/',
            statusCode: 308,
            regex: normalizeRegEx('^\\/redirect4$'),
            regexKeys: [],
          },
          {
            source: '/redir-chain1',
            destination: '/redir-chain2',
            statusCode: 301,
            regex: normalizeRegEx('^\\/redir-chain1$'),
            regexKeys: [],
          },
          {
            source: '/redir-chain2',
            destination: '/redir-chain3',
            statusCode: 302,
            regex: normalizeRegEx('^\\/redir-chain2$'),
            regexKeys: [],
          },
          {
            source: '/redir-chain3',
            destination: '/',
            statusCode: 303,
            regex: normalizeRegEx('^\\/redir-chain3$'),
            regexKeys: [],
          },
          {
            destination: 'https://google.com',
            regex: normalizeRegEx('^\\/to-external$'),
            regexKeys: [],
            source: '/to-external',
            statusCode: 307,
          },
        ],
        rewrites: [
          {
            source: '/hello-world',
            destination: '/static/hello.txt',
            regex: normalizeRegEx('^\\/hello-world$'),
            regexKeys: [],
          },
          {
            source: '/',
            destination: '/another',
            regex: normalizeRegEx('^\\/$'),
            regexKeys: [],
          },
          {
            source: '/another',
            destination: '/multi-rewrites',
            regex: normalizeRegEx('^\\/another$'),
            regexKeys: [],
          },
          {
            source: '/first',
            destination: '/hello',
            regex: normalizeRegEx('^\\/first$'),
            regexKeys: [],
          },
          {
            source: '/second',
            destination: '/hello-again',
            regex: normalizeRegEx('^\\/second$'),
            regexKeys: [],
          },
          {
            destination: '/hello',
            regex: normalizeRegEx('^\\/to-hello$'),
            regexKeys: [],
            source: '/to-hello',
          },
          {
            destination: '/blog/post-2',
            regex: normalizeRegEx('^\\/blog\\/post-1$'),
            regexKeys: [],
            source: '/blog/post-1',
          },
          {
            source: '/test/:path',
            destination: '/:path',
            regex: normalizeRegEx('^\\/test(?:\\/([^\\/]+?))$'),
            regexKeys: ['path'],
          },
          {
            source: '/test-overwrite/:something/:another',
            destination: '/params/this-should-be-the-value',
            regex: normalizeRegEx(
              '^\\/test-overwrite(?:\\/([^\\/]+?))(?:\\/([^\\/]+?))$'
            ),
            regexKeys: ['something', 'another'],
          },
          {
            source: '/params/:something',
            destination: '/with-params',
            regex: normalizeRegEx('^\\/params(?:\\/([^\\/]+?))$'),
            regexKeys: ['something'],
          },
          {
            destination: '/_next/:path*',
            regex: normalizeRegEx(
              '^\\/hidden\\/_next(?:\\/((?:[^\\/]+?)(?:\\/(?:[^\\/]+?))*))?$'
            ),
            regexKeys: ['path'],
            source: '/hidden/_next/:path*',
          },
        ],
        dynamicRoutes: [
          {
            page: '/blog/[post]',
            regex: normalizeRegEx('^\\/blog\\/([^/]+?)(?:\\/)?$'),
          },
        ],
      })
    })

    it('should have redirects/rewrites in build output', async () => {
      const manifest = await fs.readJSON(
        join(appDir, '.next/routes-manifest.json')
      )
      const cleanStdout = stripAnsi(stdout)
      expect(cleanStdout).toContain('Redirects')
      expect(cleanStdout).toContain('Rewrites')
      expect(cleanStdout).toMatch(/Source.*?Destination.*?statusCode/i)

      for (const route of [...manifest.redirects, ...manifest.rewrites]) {
        expect(cleanStdout).toMatch(
          new RegExp(`${route}.*?${route.destination}`)
        )
      }
    })
  }
}

describe('Custom routes', () => {
  describe('dev mode', () => {
    beforeAll(async () => {
      appPort = await findPort()
      app = await launchApp(appDir, appPort)
      buildId = 'development'
    })
    afterAll(() => killApp(app))
    runTests(true)
  })

  describe('production mode', () => {
    beforeAll(async () => {
      const { stdout: buildStdout } = await nextBuild(appDir, [], {
        stdout: true,
      })
      stdout = buildStdout
      appPort = await findPort()
      app = await nextStart(appDir, appPort)
      buildId = await fs.readFile(join(appDir, '.next/BUILD_ID'), 'utf8')
    })
    afterAll(() => killApp(app))
    runTests()
  })

  describe('serverless mode', () => {
    beforeAll(async () => {
      nextConfigContent = await fs.readFile(nextConfigPath, 'utf8')
      await fs.writeFile(
        nextConfigPath,
        nextConfigContent.replace(/\/\/ target/, 'target'),
        'utf8'
      )
      const { stdout: buildStdout } = await nextBuild(appDir, [], {
        stdout: true,
      })
      stdout = buildStdout
      appPort = await findPort()
      app = await nextStart(appDir, appPort, {
        onStdout: msg => {
          stdout += msg
        },
      })
      buildId = await fs.readFile(join(appDir, '.next/BUILD_ID'), 'utf8')
    })
    afterAll(async () => {
      await killApp(app)
      await fs.writeFile(nextConfigPath, nextConfigContent, 'utf8')
    })

    runTests()
  })
})<|MERGE_RESOLUTION|>--- conflicted
+++ resolved
@@ -153,7 +153,6 @@
     expect(await getBrowserBodyText(browser)).toMatch(/Hello again/)
   })
 
-<<<<<<< HEAD
   it('should match a page after a rewrite', async () => {
     const html = await renderViaHTTP(appPort, '/to-hello')
     expect(html).toContain('Hello')
@@ -177,7 +176,8 @@
     )
     expect(data).toContain('Hello')
     expect(data).toContain('createElement')
-=======
+  })
+
   it('should allow redirecting to external resource', async () => {
     const res = await fetchViaHTTP(appPort, '/to-external', undefined, {
       redirect: 'manual',
@@ -185,7 +185,6 @@
     const location = res.headers.get('location')
     expect(res.status).toBe(307)
     expect(location).toBe('https://google.com/')
->>>>>>> 8bf8c865
   })
 
   if (!isDev) {
