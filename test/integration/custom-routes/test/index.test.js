/* eslint-env jest */
/* global jasmine */
import url from 'url'
import stripAnsi from 'strip-ansi'
import fs from 'fs-extra'
import { join } from 'path'
import cheerio from 'cheerio'
import webdriver from 'next-webdriver'
import {
  launchApp,
  killApp,
  findPort,
  nextBuild,
  nextStart,
  fetchViaHTTP,
  renderViaHTTP,
  getBrowserBodyText,
  waitFor,
  normalizeRegEx,
} from 'next-test-utils'

jasmine.DEFAULT_TIMEOUT_INTERVAL = 1000 * 60 * 2

let appDir = join(__dirname, '..')
const nextConfigPath = join(appDir, 'next.config.js')
let nextConfigContent
let buildId
let stdout = ''
let appPort
let app

const escapeRegex = str => str.replace(/[|\\{}()[\]^$+*?.-]/g, '\\$&')

const runTests = (isDev = false) => {
  it('should handle one-to-one rewrite successfully', async () => {
    const html = await renderViaHTTP(appPort, '/first')
    expect(html).toMatch(/hello/)
  })

  it('should handle chained rewrites successfully', async () => {
    const html = await renderViaHTTP(appPort, '/')
    expect(html).toMatch(/multi-rewrites/)
  })

  it('should handle chained redirects successfully', async () => {
    const res1 = await fetchViaHTTP(appPort, '/redir-chain1', undefined, {
      redirect: 'manual',
    })
    const res1location = url.parse(res1.headers.get('location')).pathname
    expect(res1.status).toBe(301)
    expect(res1location).toBe('/redir-chain2')

    const res2 = await fetchViaHTTP(appPort, res1location, undefined, {
      redirect: 'manual',
    })
    const res2location = url.parse(res2.headers.get('location')).pathname
    expect(res2.status).toBe(302)
    expect(res2location).toBe('/redir-chain3')

    const res3 = await fetchViaHTTP(appPort, res2location, undefined, {
      redirect: 'manual',
    })
    const res3location = url.parse(res3.headers.get('location')).pathname
    expect(res3.status).toBe(303)
    expect(res3location).toBe('/')
  })

  it('should redirect successfully with default statusCode', async () => {
    const res = await fetchViaHTTP(appPort, '/redirect1', undefined, {
      redirect: 'manual',
    })
    const { pathname } = url.parse(res.headers.get('location'))
    expect(res.status).toBe(307)
    expect(pathname).toBe('/')
  })

  it('should redirect with params successfully', async () => {
    const res = await fetchViaHTTP(appPort, '/hello/123/another', undefined, {
      redirect: 'manual',
    })
    const { pathname } = url.parse(res.headers.get('location'))
    expect(res.status).toBe(307)
    expect(pathname).toBe('/blog/123')
  })

  it('should redirect with hash successfully', async () => {
    const res = await fetchViaHTTP(
      appPort,
      '/docs/router-status/500',
      undefined,
      {
        redirect: 'manual',
      }
    )
    const { pathname, hash } = url.parse(res.headers.get('location'))
    expect(res.status).toBe(301)
    expect(pathname).toBe('/docs/v2/network/status-codes')
    expect(hash).toBe('#500')
  })

  it('should redirect successfully with provided statusCode', async () => {
    const res = await fetchViaHTTP(appPort, '/redirect2', undefined, {
      redirect: 'manual',
    })
    const { pathname } = url.parse(res.headers.get('location'))
    expect(res.status).toBe(301)
    expect(pathname).toBe('/')
  })

  it('should server static files through a rewrite', async () => {
    const text = await renderViaHTTP(appPort, '/hello-world')
    expect(text).toBe('hello world!')
  })

  it('should rewrite with params successfully', async () => {
    const html = await renderViaHTTP(appPort, '/test/hello')
    expect(html).toMatch(/Hello/)
  })

  it('should double redirect successfully', async () => {
    const html = await renderViaHTTP(appPort, '/docs/github')
    expect(html).toMatch(/hi there/)
  })

  it('should allow params in query for rewrite', async () => {
    const html = await renderViaHTTP(appPort, '/query-rewrite/hello/world?a=b')
    const $ = cheerio.load(html)
    expect(JSON.parse($('#__NEXT_DATA__').html()).query).toEqual({
      first: 'hello',
      second: 'world',
      a: 'b',
      section: 'hello',
      name: 'world',
    })
  })

  it('should allow params in query for redirect', async () => {
    const res = await fetchViaHTTP(
      appPort,
      '/query-redirect/hello/world?a=b',
      undefined,
      {
        redirect: 'manual',
      }
    )
    const { pathname, query } = url.parse(res.headers.get('location'), true)
    expect(res.status).toBe(307)
    expect(pathname).toBe('/with-params')
    expect(query).toEqual({ first: 'hello', second: 'world' })
  })

  it('should overwrite param values correctly', async () => {
    const html = await renderViaHTTP(appPort, '/test-overwrite/first/second')
    expect(html).toMatch(/this-should-be-the-value/)
    expect(html).not.toMatch(/first/)
    expect(html).toMatch(/second/)
  })

  it('should work successfully on the client', async () => {
    const browser = await webdriver(appPort, '/nav')
    await browser.elementByCss('#to-hello').click()
    await browser.waitForElementByCss('#hello')

    expect(await browser.eval('window.location.href')).toMatch(/\/first$/)
    expect(await getBrowserBodyText(browser)).toMatch(/Hello/)

    await browser.eval('window.location.href = window.location.href')
    await waitFor(500)
    expect(await browser.eval('window.location.href')).toMatch(/\/first$/)
    expect(await getBrowserBodyText(browser)).toMatch(/Hello/)

    await browser.elementByCss('#to-nav').click()
    await browser.waitForElementByCss('#to-hello-again')
    await browser.elementByCss('#to-hello-again').click()
    await browser.waitForElementByCss('#hello-again')

    expect(await browser.eval('window.location.href')).toMatch(/\/second$/)
    expect(await getBrowserBodyText(browser)).toMatch(/Hello again/)

    await browser.eval('window.location.href = window.location.href')
    await waitFor(500)
    expect(await browser.eval('window.location.href')).toMatch(/\/second$/)
    expect(await getBrowserBodyText(browser)).toMatch(/Hello again/)
  })

  it('should match a page after a rewrite', async () => {
    const html = await renderViaHTTP(appPort, '/to-hello')
    expect(html).toContain('Hello')
  })

  it('should match dynamic route after rewrite', async () => {
    const html = await renderViaHTTP(appPort, '/blog/post-1')
    expect(html).toMatch(/post:.*?post-2/)
  })

  it('should match public file after rewrite', async () => {
    const data = await renderViaHTTP(appPort, '/blog/data.json')
    expect(JSON.parse(data)).toEqual({ hello: 'world' })
  })

  it('should match /_next file after rewrite', async () => {
    await renderViaHTTP(appPort, '/hello')
    const data = await renderViaHTTP(
      appPort,
      `/hidden/_next/static/${buildId}/pages/hello.js`
    )
    expect(data).toContain('Hello')
    expect(data).toContain('createElement')
  })

  it('should allow redirecting to external resource', async () => {
    const res = await fetchViaHTTP(appPort, '/to-external', undefined, {
      redirect: 'manual',
    })
    const location = res.headers.get('location')
    expect(res.status).toBe(307)
    expect(location).toBe('https://google.com/')
  })

  it('should apply headers for exact match', async () => {
    const res = await fetchViaHTTP(appPort, '/add-header')
    expect(res.headers.get('x-custom-header')).toBe('hello world')
    expect(res.headers.get('x-another-header')).toBe('hello again')
  })

  it('should apply headers for multi match', async () => {
    const res = await fetchViaHTTP(appPort, '/my-headers/first')
    expect(res.headers.get('x-first-header')).toBe('first')
    expect(res.headers.get('x-second-header')).toBe('second')
  })

<<<<<<< HEAD
  it('should support proxying to external site', async () => {
    const res = await fetchViaHTTP(appPort, '/proxy-me')
    expect(res.status).toBe(200)
    expect(await res.text()).toContain('ZEIT, Inc')
=======
  it('should add refresh header for 308 redirect', async () => {
    const res = await fetchViaHTTP(appPort, '/redirect4', undefined, {
      redirect: 'manual',
    })
    expect(res.status).toBe(308)
    expect(res.headers.get('refresh')).toBe(`0;url=/`)
>>>>>>> 3dc4a687
  })

  if (!isDev) {
    it('should output routes-manifest successfully', async () => {
      const manifest = await fs.readJSON(
        join(appDir, '.next/routes-manifest.json')
      )

      for (const route of [...manifest.dynamicRoutes, ...manifest.rewrites]) {
        route.regex = normalizeRegEx(route.regex)
      }

      expect(manifest).toEqual({
        version: 1,
        basePath: '',
        redirects: [
          {
            source: '/docs/router-status/:code',
            destination: '/docs/v2/network/status-codes#:code',
            statusCode: 301,
            regex: normalizeRegEx('^\\/docs\\/router-status(?:\\/([^\\/]+?))$'),
            regexKeys: ['code'],
          },
          {
            source: '/docs/github',
            destination: '/docs/v2/advanced/now-for-github',
            statusCode: 301,
            regex: normalizeRegEx('^\\/docs\\/github$'),
            regexKeys: [],
          },
          {
            source: '/docs/v2/advanced/:all(.*)',
            destination: '/docs/v2/more/:all',
            statusCode: 301,
            regex: normalizeRegEx('^\\/docs\\/v2\\/advanced(?:\\/(.*))$'),
            regexKeys: ['all'],
          },
          {
            source: '/hello/:id/another',
            destination: '/blog/:id',
            statusCode: 307,
            regex: normalizeRegEx('^\\/hello(?:\\/([^\\/]+?))\\/another$'),
            regexKeys: ['id'],
          },
          {
            source: '/redirect1',
            destination: '/',
            statusCode: 307,
            regex: normalizeRegEx('^\\/redirect1$'),
            regexKeys: [],
          },
          {
            source: '/redirect2',
            destination: '/',
            statusCode: 301,
            regex: normalizeRegEx('^\\/redirect2$'),
            regexKeys: [],
          },
          {
            source: '/redirect3',
            destination: '/another',
            statusCode: 302,
            regex: normalizeRegEx('^\\/redirect3$'),
            regexKeys: [],
          },
          {
            source: '/redirect4',
            destination: '/',
            statusCode: 308,
            regex: normalizeRegEx('^\\/redirect4$'),
            regexKeys: [],
          },
          {
            source: '/redir-chain1',
            destination: '/redir-chain2',
            statusCode: 301,
            regex: normalizeRegEx('^\\/redir-chain1$'),
            regexKeys: [],
          },
          {
            source: '/redir-chain2',
            destination: '/redir-chain3',
            statusCode: 302,
            regex: normalizeRegEx('^\\/redir-chain2$'),
            regexKeys: [],
          },
          {
            source: '/redir-chain3',
            destination: '/',
            statusCode: 303,
            regex: normalizeRegEx('^\\/redir-chain3$'),
            regexKeys: [],
          },
          {
            destination: 'https://google.com',
            regex: normalizeRegEx('^\\/to-external$'),
            regexKeys: [],
            source: '/to-external',
            statusCode: 307,
          },
          {
            destination: '/with-params?first=:section&second=:name',
            regex: normalizeRegEx(
              '^\\/query-redirect(?:\\/([^\\/]+?))(?:\\/([^\\/]+?))$'
            ),
            regexKeys: ['section', 'name'],
            source: '/query-redirect/:section/:name',
            statusCode: 307,
          },
        ],
        headers: [
          {
            headers: [
              {
                key: 'x-custom-header',
                value: 'hello world',
              },
              {
                key: 'x-another-header',
                value: 'hello again',
              },
            ],
            regex: normalizeRegEx('^\\/add-header$'),
            regexKeys: [],
            source: '/add-header',
          },
          {
            headers: [
              {
                key: 'x-first-header',
                value: 'first',
              },
              {
                key: 'x-second-header',
                value: 'second',
              },
            ],
            regex: normalizeRegEx('^\\/my-headers(?:\\/(.*))$'),
            regexKeys: [0],
            source: '/my-headers/(.*)',
          },
        ],
        rewrites: [
          {
            destination: '/another/one',
            regex: normalizeRegEx('^\\/to-another$'),
            regexKeys: [],
            source: '/to-another',
          },
          {
            source: '/hello-world',
            destination: '/static/hello.txt',
            regex: normalizeRegEx('^\\/hello-world$'),
            regexKeys: [],
          },
          {
            source: '/',
            destination: '/another',
            regex: normalizeRegEx('^\\/$'),
            regexKeys: [],
          },
          {
            source: '/another',
            destination: '/multi-rewrites',
            regex: normalizeRegEx('^\\/another$'),
            regexKeys: [],
          },
          {
            source: '/first',
            destination: '/hello',
            regex: normalizeRegEx('^\\/first$'),
            regexKeys: [],
          },
          {
            source: '/second',
            destination: '/hello-again',
            regex: normalizeRegEx('^\\/second$'),
            regexKeys: [],
          },
          {
            destination: '/hello',
            regex: normalizeRegEx('^\\/to-hello$'),
            regexKeys: [],
            source: '/to-hello',
          },
          {
            destination: '/blog/post-2',
            regex: normalizeRegEx('^\\/blog\\/post-1$'),
            regexKeys: [],
            source: '/blog/post-1',
          },
          {
            source: '/test/:path',
            destination: '/:path',
            regex: normalizeRegEx('^\\/test(?:\\/([^\\/]+?))$'),
            regexKeys: ['path'],
          },
          {
            source: '/test-overwrite/:something/:another',
            destination: '/params/this-should-be-the-value',
            regex: normalizeRegEx(
              '^\\/test-overwrite(?:\\/([^\\/]+?))(?:\\/([^\\/]+?))$'
            ),
            regexKeys: ['something', 'another'],
          },
          {
            source: '/params/:something',
            destination: '/with-params',
            regex: normalizeRegEx('^\\/params(?:\\/([^\\/]+?))$'),
            regexKeys: ['something'],
          },
          {
            destination: '/with-params?first=:section&second=:name',
            regex: normalizeRegEx(
              '^\\/query-rewrite(?:\\/([^\\/]+?))(?:\\/([^\\/]+?))$'
            ),
            regexKeys: ['section', 'name'],
            source: '/query-rewrite/:section/:name',
          },
          {
            destination: '/_next/:path*',
            regex: normalizeRegEx(
              '^\\/hidden\\/_next(?:\\/((?:[^\\/]+?)(?:\\/(?:[^\\/]+?))*))?$'
            ),
            regexKeys: ['path'],
            source: '/hidden/_next/:path*',
          },
          {
            destination: 'https://zeit.co',
            regex: normalizeRegEx('^\\/proxy-me$'),
            regexKeys: [],
            source: '/proxy-me',
          },
        ],
        dynamicRoutes: [
          {
            page: '/another/[id]',
            regex: normalizeRegEx('^\\/another\\/([^\\/]+?)(?:\\/)?$'),
          },
          {
            page: '/blog/[post]',
            regex: normalizeRegEx('^\\/blog\\/([^\\/]+?)(?:\\/)?$'),
          },
        ],
      })
    })

    it('should have redirects/rewrites in build output', async () => {
      const manifest = await fs.readJSON(
        join(appDir, '.next/routes-manifest.json')
      )
      const cleanStdout = stripAnsi(stdout)
      expect(cleanStdout).toContain('Redirects')
      expect(cleanStdout).toContain('Rewrites')
      expect(cleanStdout).toMatch(/Source.*?Destination.*?statusCode/i)

      for (const route of [...manifest.redirects, ...manifest.rewrites]) {
        expect(cleanStdout).toMatch(
          new RegExp(
            `${escapeRegex(route.source)}.*?${escapeRegex(route.destination)}`
          )
        )
      }
    })
  } else {
    it('should show error for dynamic auto export rewrite', async () => {
      const html = await renderViaHTTP(appPort, '/to-another')
      expect(html).toContain(
        `Rewrites don't support auto-exported dynamic pages yet`
      )
    })
  }
}

describe('Custom routes', () => {
  describe('dev mode', () => {
    beforeAll(async () => {
      appPort = await findPort()
      app = await launchApp(appDir, appPort)
      buildId = 'development'
    })
    afterAll(() => killApp(app))
    runTests(true)
  })

  describe('server mode', () => {
    beforeAll(async () => {
      const { stdout: buildStdout } = await nextBuild(appDir, [], {
        stdout: true,
      })
      stdout = buildStdout
      appPort = await findPort()
      app = await nextStart(appDir, appPort)
      buildId = await fs.readFile(join(appDir, '.next/BUILD_ID'), 'utf8')
    })
    afterAll(() => killApp(app))
    runTests()
  })

  describe('serverless mode', () => {
    beforeAll(async () => {
      nextConfigContent = await fs.readFile(nextConfigPath, 'utf8')
      await fs.writeFile(
        nextConfigPath,
        nextConfigContent.replace(/\/\/ target/, 'target'),
        'utf8'
      )
      const { stdout: buildStdout } = await nextBuild(appDir, [], {
        stdout: true,
      })
      stdout = buildStdout
      appPort = await findPort()
      app = await nextStart(appDir, appPort, {
        onStdout: msg => {
          stdout += msg
        },
      })
      buildId = await fs.readFile(join(appDir, '.next/BUILD_ID'), 'utf8')
    })
    afterAll(async () => {
      await killApp(app)
      await fs.writeFile(nextConfigPath, nextConfigContent, 'utf8')
    })

    runTests()
  })
})<|MERGE_RESOLUTION|>--- conflicted
+++ resolved
@@ -229,19 +229,18 @@
     expect(res.headers.get('x-second-header')).toBe('second')
   })
 
-<<<<<<< HEAD
   it('should support proxying to external site', async () => {
     const res = await fetchViaHTTP(appPort, '/proxy-me')
     expect(res.status).toBe(200)
     expect(await res.text()).toContain('ZEIT, Inc')
-=======
+  })
+
   it('should add refresh header for 308 redirect', async () => {
     const res = await fetchViaHTTP(appPort, '/redirect4', undefined, {
       redirect: 'manual',
     })
     expect(res.status).toBe(308)
     expect(res.headers.get('refresh')).toBe(`0;url=/`)
->>>>>>> 3dc4a687
   })
 
   if (!isDev) {
