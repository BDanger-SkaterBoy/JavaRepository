/* eslint-env jest */

import http from 'http'
import url from 'url'
import stripAnsi from 'strip-ansi'
import fs from 'fs-extra'
import { join } from 'path'
import cheerio from 'cheerio'
import webdriver from 'next-webdriver'
import {
  launchApp,
  killApp,
  findPort,
  nextBuild,
  nextStart,
  fetchViaHTTP,
  renderViaHTTP,
  getBrowserBodyText,
  waitFor,
  normalizeRegEx,
  initNextServerScript,
  nextExport,
  hasRedbox,
} from 'next-test-utils'

jest.setTimeout(1000 * 60 * 2)

let appDir = join(__dirname, '..')
const nextConfigPath = join(appDir, 'next.config.js')
let externalServerHits = new Set()
let nextConfigRestoreContent
let nextConfigContent
let externalServerPort
let externalServer
let stdout = ''
let stderr = ''
let buildId
let appPort
let app

const runTests = (isDev = false) => {
<<<<<<< HEAD
  it('should handle has query encoding correctly', async () => {
    for (const expected of [
      {
        post: 'first',
      },
      {
        post: 'hello%20world',
      },
      {
        post: 'hello/world',
      },
      {
        post: 'hello%2fworld',
      },
    ]) {
      const { status = 200, post } = expected
      const res = await fetchViaHTTP(
        appPort,
        '/has-rewrite-8',
        `?post=${post}`,
        {
          redirect: 'manual',
        }
      )

      expect(res.status).toBe(status)

      if (status === 200) {
        const $ = cheerio.load(await res.text())
        expect(JSON.parse($('#query').text())).toEqual({
          post: decodeURIComponent(post),
        })
      }
    }
  })

  it('should resolve href correctly navigating through history', async () => {
=======
  it('should support long URLs for rewrites', async () => {
    const res = await fetchViaHTTP(
      appPort,
      '/catchall-rewrite/a9btBxtHQALZ6cxfuj18X6OLGNSkJVzrOXz41HG4QwciZfn7ggRZzPx21dWqGiTBAqFRiWvVNm5ko2lpyso5jtVaXg88dC1jKfqI2qmIcdeyJat8xamrIh2LWnrYRrsBcoKfQU65KHod8DPANuzPS3fkVYWlmov05GQbc82HwR1exOvPVKUKb5gBRWiN0WOh7hN4QyezIuq3dJINAptFQ6m2bNGjYACBRk4MOSHdcQG58oq5Ch7luuqrl9EcbWSa'
    )

    const html = await res.text()
    expect(res.status).toBe(200)
    expect(html).toContain('/with-params')
  })

  it('should resolveHref correctly navigating through history', async () => {
>>>>>>> b3fad232
    const browser = await webdriver(appPort, '/')
    await browser.eval('window.beforeNav = 1')

    expect(await browser.eval('document.documentElement.innerHTML')).toContain(
      'multi-rewrites'
    )

    await browser.eval('next.router.push("/rewriting-to-auto-export")')
    await browser.waitForElementByCss('#auto-export')

    expect(JSON.parse(await browser.elementByCss('#query').text())).toEqual({
      slug: 'hello',
      rewrite: '1',
    })
    expect(await browser.eval('window.beforeNav')).toBe(1)

    await browser.eval('next.router.push("/nav")')
    await browser.waitForElementByCss('#nav')

    expect(await browser.elementByCss('#nav').text()).toBe('Nav')

    await browser.back()
    await browser.waitForElementByCss('#auto-export')

    expect(JSON.parse(await browser.elementByCss('#query').text())).toEqual({
      slug: 'hello',
      rewrite: '1',
    })
    expect(await browser.eval('window.beforeNav')).toBe(1)

    if (isDev) {
      expect(await hasRedbox(browser, false)).toBe(false)
    }
  })

  it('should continue in beforeFiles rewrites', async () => {
    const res = await fetchViaHTTP(appPort, '/old-blog/about')
    expect(res.status).toBe(200)

    const html = await res.text()
    const $ = cheerio.load(html)

    expect($('#hello').text()).toContain('Hello')

    const browser = await webdriver(appPort, '/nav')

    await browser.eval('window.beforeNav = 1')
    await browser
      .elementByCss('#to-old-blog')
      .click()
      .waitForElementByCss('#hello')
    expect(await browser.elementByCss('#hello').text()).toContain('Hello')
  })

  it('should not hang when proxy rewrite fails', async () => {
    const res = await fetchViaHTTP(appPort, '/to-nowhere', undefined, {
      timeout: 5000,
    })

    expect(res.status).toBe(500)
  })

  it('should parse params correctly for rewrite to auto-export dynamic page', async () => {
    const browser = await webdriver(appPort, '/rewriting-to-auto-export')
    const text = await browser.eval(() => document.documentElement.innerHTML)
    expect(text).toContain('auto-export hello')
    expect(JSON.parse(await browser.elementByCss('#query').text())).toEqual({
      rewrite: '1',
      slug: 'hello',
    })
  })

  it('should provide params correctly for rewrite to auto-export non-dynamic page', async () => {
    const browser = await webdriver(
      appPort,
      '/rewriting-to-another-auto-export/first'
    )

    expect(await browser.elementByCss('#auto-export-another').text()).toBe(
      'auto-export another'
    )
    expect(JSON.parse(await browser.elementByCss('#query').text())).toEqual({
      rewrite: '1',
      path: ['first'],
    })
  })

  it('should handle one-to-one rewrite successfully', async () => {
    const html = await renderViaHTTP(appPort, '/first')
    expect(html).toMatch(/hello/)
  })

  it('should handle chained rewrites successfully', async () => {
    const html = await renderViaHTTP(appPort, '/')
    expect(html).toMatch(/multi-rewrites/)
  })

  it('should handle param like headers properly', async () => {
    const res = await fetchViaHTTP(appPort, '/my-other-header/my-path')
    expect(res.headers.get('x-path')).toBe('my-path')
    expect(res.headers.get('somemy-path')).toBe('hi')
    expect(res.headers.get('x-test')).toBe('some:value*')
    expect(res.headers.get('x-test-2')).toBe('value*')
    expect(res.headers.get('x-test-3')).toBe(':value?')
    expect(res.headers.get('x-test-4')).toBe(':value+')
    expect(res.headers.get('x-test-5')).toBe('something https:')
    expect(res.headers.get('x-test-6')).toBe(':hello(world)')
    expect(res.headers.get('x-test-7')).toBe('hello(world)')
    expect(res.headers.get('x-test-8')).toBe('hello{1,}')
    expect(res.headers.get('x-test-9')).toBe(':hello{1,2}')
    expect(res.headers.get('content-security-policy')).toBe(
      "default-src 'self'; img-src *; media-src media1.com media2.com; script-src userscripts.example.com/my-path"
    )
  })

  it('should not match dynamic route immediately after applying header', async () => {
    const res = await fetchViaHTTP(appPort, '/blog/post-321')
    expect(res.headers.get('x-something')).toBe('applied-everywhere')

    const $ = cheerio.load(await res.text())
    expect(JSON.parse($('p').text()).path).toBe('blog')
  })

  it('should handle chained redirects successfully', async () => {
    const res1 = await fetchViaHTTP(appPort, '/redir-chain1', undefined, {
      redirect: 'manual',
    })
    const res1location = url.parse(res1.headers.get('location')).pathname
    expect(res1.status).toBe(301)
    expect(res1location).toBe('/redir-chain2')

    const res2 = await fetchViaHTTP(appPort, res1location, undefined, {
      redirect: 'manual',
    })
    const res2location = url.parse(res2.headers.get('location')).pathname
    expect(res2.status).toBe(302)
    expect(res2location).toBe('/redir-chain3')

    const res3 = await fetchViaHTTP(appPort, res2location, undefined, {
      redirect: 'manual',
    })
    const res3location = url.parse(res3.headers.get('location')).pathname
    expect(res3.status).toBe(303)
    expect(res3location).toBe('/')
  })

  it('should redirect successfully with permanent: false', async () => {
    const res = await fetchViaHTTP(appPort, '/redirect1', undefined, {
      redirect: 'manual',
    })
    const { pathname } = url.parse(res.headers.get('location'))
    expect(res.status).toBe(307)
    expect(pathname).toBe('/')
  })

  it('should redirect with params successfully', async () => {
    const res = await fetchViaHTTP(appPort, '/hello/123/another', undefined, {
      redirect: 'manual',
    })
    const { pathname } = url.parse(res.headers.get('location'))
    expect(res.status).toBe(307)
    expect(pathname).toBe('/blog/123')
  })

  it('should redirect with hash successfully', async () => {
    const res = await fetchViaHTTP(
      appPort,
      '/docs/router-status/500',
      undefined,
      {
        redirect: 'manual',
      }
    )
    const { pathname, hash, query } = url.parse(
      res.headers.get('location'),
      true
    )
    expect(res.status).toBe(301)
    expect(pathname).toBe('/docs/v2/network/status-codes')
    expect(hash).toBe('#500')
    expect(query).toEqual({})
  })

  it('should redirect successfully with provided statusCode', async () => {
    const res = await fetchViaHTTP(appPort, '/redirect2', undefined, {
      redirect: 'manual',
    })
    const { pathname, query } = url.parse(res.headers.get('location'), true)
    expect(res.status).toBe(301)
    expect(pathname).toBe('/')
    expect(query).toEqual({})
  })

  it('should redirect successfully with catchall', async () => {
    const res = await fetchViaHTTP(
      appPort,
      '/catchall-redirect/hello/world',
      undefined,
      {
        redirect: 'manual',
      }
    )
    const { pathname, query } = url.parse(res.headers.get('location'), true)
    expect(res.status).toBe(307)
    expect(pathname).toBe('/somewhere')
    expect(query).toEqual({})
  })

  it('should server static files through a rewrite', async () => {
    const text = await renderViaHTTP(appPort, '/hello-world')
    expect(text).toBe('hello world!')
  })

  it('should rewrite with params successfully', async () => {
    const html = await renderViaHTTP(appPort, '/test/hello')
    expect(html).toMatch(/Hello/)
  })

  it('should not append params when one is used in destination path', async () => {
    const html = await renderViaHTTP(appPort, '/test/with-params?a=b')
    const $ = cheerio.load(html)
    expect(JSON.parse($('p').text())).toEqual({ a: 'b' })
  })

  it('should double redirect successfully', async () => {
    const html = await renderViaHTTP(appPort, '/docs/github')
    expect(html).toMatch(/hi there/)
  })

  it('should allow params in query for rewrite', async () => {
    const html = await renderViaHTTP(appPort, '/query-rewrite/hello/world?a=b')
    const $ = cheerio.load(html)
    expect(JSON.parse($('#__NEXT_DATA__').html()).query).toEqual({
      first: 'hello',
      second: 'world',
      a: 'b',
      section: 'hello',
      name: 'world',
    })
  })

  it('should have correct params for catchall rewrite', async () => {
    const html = await renderViaHTTP(
      appPort,
      '/catchall-rewrite/hello/world?a=b'
    )
    const $ = cheerio.load(html)
    expect(JSON.parse($('#__NEXT_DATA__').html()).query).toEqual({
      a: 'b',
      path: ['hello', 'world'],
    })
  })

  it('should have correct encoding for params with catchall rewrite', async () => {
    const html = await renderViaHTTP(
      appPort,
      '/catchall-rewrite/hello%20world%3Fw%3D24%26focalpoint%3Dcenter?a=b'
    )
    const $ = cheerio.load(html)
    expect(JSON.parse($('#__NEXT_DATA__').html()).query).toEqual({
      a: 'b',
      path: ['hello%20world%3Fw%3D24%26focalpoint%3Dcenter'],
    })
  })

  it('should have correct query for catchall rewrite', async () => {
    const html = await renderViaHTTP(appPort, '/catchall-query/hello/world?a=b')
    const $ = cheerio.load(html)
    expect(JSON.parse($('#__NEXT_DATA__').html()).query).toEqual({
      a: 'b',
      another: 'hello/world',
      path: ['hello', 'world'],
    })
  })

  it('should have correct header for catchall rewrite', async () => {
    const res = await fetchViaHTTP(appPort, '/catchall-header/hello/world?a=b')
    const headerValue = res.headers.get('x-value')
    expect(headerValue).toBe('hello/world')
  })

  it('should allow params in query for redirect', async () => {
    const res = await fetchViaHTTP(
      appPort,
      '/query-redirect/hello/world?a=b',
      undefined,
      {
        redirect: 'manual',
      }
    )
    const { pathname, query } = url.parse(res.headers.get('location'), true)
    expect(res.status).toBe(307)
    expect(pathname).toBe('/with-params')
    expect(query).toEqual({
      first: 'hello',
      second: 'world',
      a: 'b',
    })
  })

  it('should have correctly encoded params in query for redirect', async () => {
    const res = await fetchViaHTTP(
      appPort,
      '/query-redirect/hello%20world%3Fw%3D24%26focalpoint%3Dcenter/world?a=b',
      undefined,
      {
        redirect: 'manual',
      }
    )
    const { pathname, query } = url.parse(res.headers.get('location'), true)
    expect(res.status).toBe(307)
    expect(pathname).toBe('/with-params')
    expect(query).toEqual({
      // this should be decoded since url.parse decodes query values
      first: 'hello world?w=24&focalpoint=center',
      second: 'world',
      a: 'b',
    })
  })

  it('should overwrite param values correctly', async () => {
    const html = await renderViaHTTP(appPort, '/test-overwrite/first/second')
    expect(html).toMatch(/this-should-be-the-value/)
    expect(html).not.toMatch(/first/)
    expect(html).toMatch(/second/)
  })

  it('should handle query for rewrite correctly', async () => {
    // query merge order lowest priority to highest
    // 1. initial URL query values
    // 2. path segment values
    // 3. destination specified query values

    const html = await renderViaHTTP(
      appPort,
      '/query-rewrite/first/second?section=overridden&name=overridden&first=overridden&second=overridden&keep=me'
    )

    const data = JSON.parse(cheerio.load(html)('p').text())
    expect(data).toEqual({
      first: 'first',
      second: 'second',
      section: 'first',
      name: 'second',
      keep: 'me',
    })
  })

  // current routes order do not allow rewrites to override page
  // but allow redirects to
  it('should not allow rewrite to override page file', async () => {
    const html = await renderViaHTTP(appPort, '/nav')
    expect(html).toContain('to-hello')
  })

  it('show allow redirect to override the page', async () => {
    const res = await fetchViaHTTP(appPort, '/redirect-override', undefined, {
      redirect: 'manual',
    })
    const { pathname } = url.parse(res.headers.get('location') || '')
    expect(res.status).toBe(307)
    expect(pathname).toBe('/thank-you-next')
  })

  it('should work successfully on the client', async () => {
    const browser = await webdriver(appPort, '/nav')
    await browser.elementByCss('#to-hello').click()
    await browser.waitForElementByCss('#hello')

    expect(await browser.eval('window.location.href')).toMatch(/\/first$/)
    expect(await getBrowserBodyText(browser)).toMatch(/Hello/)

    await browser.eval('window.location.href = window.location.href')
    await waitFor(500)
    expect(await browser.eval('window.location.href')).toMatch(/\/first$/)
    expect(await getBrowserBodyText(browser)).toMatch(/Hello/)

    await browser.elementByCss('#to-nav').click()
    await browser.waitForElementByCss('#to-hello-again')
    await browser.elementByCss('#to-hello-again').click()
    await browser.waitForElementByCss('#hello-again')

    expect(await browser.eval('window.location.href')).toMatch(/\/second$/)
    expect(await getBrowserBodyText(browser)).toMatch(/Hello again/)

    await browser.eval('window.location.href = window.location.href')
    await waitFor(500)
    expect(await browser.eval('window.location.href')).toMatch(/\/second$/)
    expect(await getBrowserBodyText(browser)).toMatch(/Hello again/)
  })

  it('should work with rewrite when manually specifying href/as', async () => {
    const browser = await webdriver(appPort, '/nav')
    await browser.eval('window.beforeNav = 1')
    await browser
      .elementByCss('#to-params-manual')
      .click()
      .waitForElementByCss('#query')

    expect(await browser.eval('window.beforeNav')).toBe(1)
    const query = JSON.parse(await browser.elementByCss('#query').text())
    expect(query).toEqual({
      something: '1',
      another: 'value',
    })
  })

  it('should work with rewrite when only specifying href', async () => {
    const browser = await webdriver(appPort, '/nav')
    await browser.eval('window.beforeNav = 1')
    await browser
      .elementByCss('#to-params')
      .click()
      .waitForElementByCss('#query')

    expect(await browser.eval('window.beforeNav')).toBe(1)
    const query = JSON.parse(await browser.elementByCss('#query').text())
    expect(query).toEqual({
      something: '1',
      another: 'value',
    })
  })

  it('should work with rewrite when only specifying href and ends in dynamic route', async () => {
    const browser = await webdriver(appPort, '/nav')
    await browser.eval('window.beforeNav = 1')
    await browser
      .elementByCss('#to-rewritten-dynamic')
      .click()
      .waitForElementByCss('#auto-export')

    expect(await browser.eval('window.beforeNav')).toBe(1)

    const text = await browser.eval(() => document.documentElement.innerHTML)
    expect(text).toContain('auto-export hello')
  })

  it('should match a page after a rewrite', async () => {
    const html = await renderViaHTTP(appPort, '/to-hello')
    expect(html).toContain('Hello')
  })

  it('should match dynamic route after rewrite', async () => {
    const html = await renderViaHTTP(appPort, '/blog/post-1')
    expect(html).toMatch(/post:.*?post-2/)
  })

  it('should match public file after rewrite', async () => {
    const data = await renderViaHTTP(appPort, '/blog/data.json')
    expect(JSON.parse(data)).toEqual({ hello: 'world' })
  })

  it('should match /_next file after rewrite', async () => {
    await renderViaHTTP(appPort, '/hello')
    const data = await renderViaHTTP(
      appPort,
      `/hidden/_next/static/${buildId}/_buildManifest.js`
    )
    expect(data).toContain('/hello')
  })

  it('should allow redirecting to external resource', async () => {
    const res = await fetchViaHTTP(appPort, '/to-external', undefined, {
      redirect: 'manual',
    })
    const location = res.headers.get('location')
    expect(res.status).toBe(307)
    expect(location).toBe('https://google.com/')
  })

  it('should apply headers for exact match', async () => {
    const res = await fetchViaHTTP(appPort, '/add-header')
    expect(res.headers.get('x-custom-header')).toBe('hello world')
    expect(res.headers.get('x-another-header')).toBe('hello again')
  })

  it('should apply headers for multi match', async () => {
    const res = await fetchViaHTTP(appPort, '/my-headers/first')
    expect(res.headers.get('x-first-header')).toBe('first')
    expect(res.headers.get('x-second-header')).toBe('second')
  })

  it('should apply params for header key/values', async () => {
    const res = await fetchViaHTTP(appPort, '/my-other-header/first')
    expect(res.headers.get('x-path')).toBe('first')
    expect(res.headers.get('somefirst')).toBe('hi')
  })

  it('should support URL for header key/values', async () => {
    const res = await fetchViaHTTP(appPort, '/without-params/url')
    expect(res.headers.get('x-origin')).toBe('https://example.com')
  })

  it('should apply params header key/values with URL', async () => {
    const res = await fetchViaHTTP(appPort, '/with-params/url/first')
    expect(res.headers.get('x-url')).toBe('https://example.com/first')
  })

  it('should apply params header key/values with URL that has port', async () => {
    const res = await fetchViaHTTP(appPort, '/with-params/url2/first')
    expect(res.headers.get('x-url')).toBe(
      'https://example.com:8080?hello=first'
    )
  })

  it('should support named pattern for header key/values', async () => {
    const res = await fetchViaHTTP(appPort, '/named-pattern/hello')
    expect(res.headers.get('x-something')).toBe('value=hello')
    expect(res.headers.get('path-hello')).toBe('end')
  })

  it('should support proxying to external resource', async () => {
    const res = await fetchViaHTTP(appPort, '/proxy-me/first?keep=me&and=me')
    expect(res.status).toBe(200)
    expect(
      [...externalServerHits].map((u) => {
        const { pathname, query } = url.parse(u, true)
        return {
          pathname,
          query,
        }
      })
    ).toEqual([
      {
        pathname: '/first',
        query: {
          keep: 'me',
          and: 'me',
        },
      },
    ])
    expect(await res.text()).toContain('hi from external')
  })

  it('should support unnamed parameters correctly', async () => {
    const res = await fetchViaHTTP(appPort, '/unnamed/first/final', undefined, {
      redirect: 'manual',
    })
    const { pathname } = url.parse(res.headers.get('location') || '')
    expect(res.status).toBe(307)
    expect(pathname).toBe('/got-unnamed')
  })

  it('should support named like unnamed parameters correctly', async () => {
    const res = await fetchViaHTTP(
      appPort,
      '/named-like-unnamed/first',
      undefined,
      {
        redirect: 'manual',
      }
    )
    const { pathname } = url.parse(res.headers.get('location') || '')
    expect(res.status).toBe(307)
    expect(pathname).toBe('/first')
  })

  it('should add refresh header for 308 redirect', async () => {
    const res = await fetchViaHTTP(appPort, '/redirect4', undefined, {
      redirect: 'manual',
    })
    expect(res.status).toBe(308)
    expect(res.headers.get('refresh')).toBe(`0;url=/`)
  })

  it('should handle basic api rewrite successfully', async () => {
    const data = await renderViaHTTP(appPort, '/api-hello')
    expect(JSON.parse(data)).toEqual({ query: {} })
  })

  it('should handle api rewrite with un-named param successfully', async () => {
    const data = await renderViaHTTP(appPort, '/api-hello-regex/hello/world')
    expect(JSON.parse(data)).toEqual({
      query: { name: 'hello/world', first: 'hello/world' },
    })
  })

  it('should handle api rewrite with param successfully', async () => {
    const data = await renderViaHTTP(appPort, '/api-hello-param/hello')
    expect(JSON.parse(data)).toEqual({
      query: { name: 'hello', hello: 'hello' },
    })
  })

  it('should handle encoded value in the pathname correctly', async () => {
    const res = await fetchViaHTTP(
      appPort,
      '/redirect/me/to-about/' + encodeURI('\\google.com'),
      undefined,
      {
        redirect: 'manual',
      }
    )

    const { pathname, hostname, query } = url.parse(
      res.headers.get('location') || '',
      true
    )
    expect(res.status).toBe(307)
    expect(pathname).toBe(encodeURI('/\\google.com/about'))
    expect(hostname).not.toBe('google.com')
    expect(query).toEqual({})
  })

  it('should handle unnamed parameters with multi-match successfully', async () => {
    const html = await renderViaHTTP(
      appPort,
      '/unnamed-params/nested/first/second/hello/world'
    )
    const params = JSON.parse(cheerio.load(html)('p').text())
    expect(params).toEqual({ test: 'hello' })
  })

  it('should handle named regex parameters with multi-match successfully', async () => {
    const res = await fetchViaHTTP(
      appPort,
      '/docs/integrations/v2-some/thing',
      undefined,
      {
        redirect: 'manual',
      }
    )
    const { pathname } = url.parse(res.headers.get('location') || '')
    expect(res.status).toBe(307)
    expect(pathname).toBe('/integrations/-some/thing')
  })

  it('should redirect with URL in query correctly', async () => {
    const res = await fetchViaHTTP(
      appPort,
      '/to-external-with-query',
      undefined,
      {
        redirect: 'manual',
      }
    )

    expect(res.status).toBe(307)
    expect(res.headers.get('location')).toBe(
      'https://authserver.example.com/set-password?returnUrl=https://www.example.com/login'
    )
  })

  it('should redirect with URL in query correctly non-encoded', async () => {
    const res = await fetchViaHTTP(
      appPort,
      '/to-external-with-query',
      undefined,
      {
        redirect: 'manual',
      }
    )

    expect(res.status).toBe(307)
    expect(res.headers.get('location')).toBe(
      'https://authserver.example.com/set-password?returnUrl=https://www.example.com/login'
    )
  })

  it('should match has header rewrite correctly', async () => {
    const res = await fetchViaHTTP(appPort, '/has-rewrite-1', undefined, {
      headers: {
        'x-my-header': 'hello world!!',
      },
    })

    expect(res.status).toBe(200)
    const $ = cheerio.load(await res.text())

    expect(JSON.parse($('#query').text())).toEqual({
      myHeader: 'hello world!!',
    })

    const res2 = await fetchViaHTTP(appPort, '/has-rewrite-1')
    expect(res2.status).toBe(404)
  })

  it('should match has query rewrite correctly', async () => {
    const res = await fetchViaHTTP(appPort, '/has-rewrite-2', {
      'my-query': 'hellooo',
    })

    expect(res.status).toBe(200)
    const $ = cheerio.load(await res.text())

    expect(JSON.parse($('#query').text())).toEqual({
      'my-query': 'hellooo',
      myquery: 'hellooo',
      value: 'hellooo',
    })

    const res2 = await fetchViaHTTP(appPort, '/has-rewrite-2')
    expect(res2.status).toBe(404)
  })

  it('should match has cookie rewrite correctly', async () => {
    const res = await fetchViaHTTP(appPort, '/has-rewrite-3', undefined, {
      headers: {
        cookie: 'loggedIn=true',
      },
    })

    expect(res.status).toBe(200)
    const $ = cheerio.load(await res.text())

    expect(JSON.parse($('#query').text())).toEqual({
      loggedIn: 'true',
      authorized: '1',
    })

    const res2 = await fetchViaHTTP(appPort, '/has-rewrite-3')
    expect(res2.status).toBe(404)
  })

  it('should match has host rewrite correctly', async () => {
    const res1 = await fetchViaHTTP(appPort, '/has-rewrite-4')
    expect(res1.status).toBe(404)

    const res = await fetchViaHTTP(appPort, '/has-rewrite-4', undefined, {
      headers: {
        host: 'example.com',
      },
    })

    expect(res.status).toBe(200)
    const $ = cheerio.load(await res.text())

    expect(JSON.parse($('#query').text())).toEqual({
      host: '1',
    })

    const res2 = await fetchViaHTTP(appPort, '/has-rewrite-3')
    expect(res2.status).toBe(404)
  })

  it('should pass has segment for rewrite correctly', async () => {
    const res1 = await fetchViaHTTP(appPort, '/has-rewrite-5')
    expect(res1.status).toBe(404)

    const res = await fetchViaHTTP(appPort, '/has-rewrite-5', {
      hasParam: 'with-params',
    })

    expect(res.status).toBe(200)
    const $ = cheerio.load(await res.text())

    expect(JSON.parse($('#query').text())).toEqual({
      hasParam: 'with-params',
    })
  })

  it('should not pass non captured has value for rewrite correctly', async () => {
    const res1 = await fetchViaHTTP(appPort, '/has-rewrite-6')
    expect(res1.status).toBe(404)

    const res = await fetchViaHTTP(appPort, '/has-rewrite-6', undefined, {
      headers: {
        hasParam: 'with-params',
      },
    })
    expect(res.status).toBe(200)

    const $ = cheerio.load(await res.text())
    expect(JSON.parse($('#query').text())).toEqual({})
  })

  it('should pass captured has value for rewrite correctly', async () => {
    const res1 = await fetchViaHTTP(appPort, '/has-rewrite-7')
    expect(res1.status).toBe(404)

    const res = await fetchViaHTTP(appPort, '/has-rewrite-7', {
      hasParam: 'with-params',
    })
    expect(res.status).toBe(200)

    const $ = cheerio.load(await res.text())
    expect(JSON.parse($('#query').text())).toEqual({
      hasParam: 'with-params',
      idk: 'with-params',
    })
  })

  it('should match has rewrite correctly before files', async () => {
    const res1 = await fetchViaHTTP(appPort, '/hello')
    expect(res1.status).toBe(200)
    const $1 = cheerio.load(await res1.text())
    expect($1('#hello').text()).toBe('Hello')

    const res = await fetchViaHTTP(appPort, '/hello', { overrideMe: '1' })

    expect(res.status).toBe(200)
    const $ = cheerio.load(await res.text())

    expect(JSON.parse($('#query').text())).toEqual({
      overrideMe: '1',
      overridden: '1',
    })

    const browser = await webdriver(appPort, '/nav')
    await browser.eval('window.beforeNav = 1')
    await browser.elementByCss('#to-overridden').click()
    await browser.waitForElementByCss('#query')

    expect(await browser.eval('window.next.router.pathname')).toBe(
      '/with-params'
    )
    expect(JSON.parse(await browser.elementByCss('#query').text())).toEqual({
      overridden: '1',
      overrideMe: '1',
    })
    expect(await browser.eval('window.beforeNav')).toBe(1)
  })

  it('should match has header redirect correctly', async () => {
    const res = await fetchViaHTTP(appPort, '/has-redirect-1', undefined, {
      headers: {
        'x-my-header': 'hello world!!',
      },
      redirect: 'manual',
    })

    expect(res.status).toBe(307)
    const parsed = url.parse(res.headers.get('location'), true)

    expect(parsed.pathname).toBe('/another')
    expect(parsed.query).toEqual({
      myHeader: 'hello world!!',
    })

    const res2 = await fetchViaHTTP(appPort, '/has-redirect-1', undefined, {
      redirect: 'manual',
    })
    expect(res2.status).toBe(404)
  })

  it('should match has query redirect correctly', async () => {
    const res = await fetchViaHTTP(
      appPort,
      '/has-redirect-2',
      {
        'my-query': 'hellooo',
      },
      {
        redirect: 'manual',
      }
    )

    expect(res.status).toBe(307)
    const parsed = url.parse(res.headers.get('location'), true)

    expect(parsed.pathname).toBe('/another')
    expect(parsed.query).toEqual({
      value: 'hellooo',
      'my-query': 'hellooo',
    })

    const res2 = await fetchViaHTTP(appPort, '/has-redirect-2', undefined, {
      redirect: 'manual',
    })
    expect(res2.status).toBe(404)
  })

  it('should match has cookie redirect correctly', async () => {
    const res = await fetchViaHTTP(appPort, '/has-redirect-3', undefined, {
      headers: {
        cookie: 'loggedIn=true',
      },
      redirect: 'manual',
    })

    expect(res.status).toBe(307)
    const parsed = url.parse(res.headers.get('location'), true)

    expect(parsed.pathname).toBe('/another')
    expect(parsed.query).toEqual({
      authorized: '1',
    })

    const res2 = await fetchViaHTTP(appPort, '/has-redirect-3', undefined, {
      redirect: 'manual',
    })
    expect(res2.status).toBe(404)
  })

  it('should match has host redirect correctly', async () => {
    const res1 = await fetchViaHTTP(appPort, '/has-redirect-4', undefined, {
      redirect: 'manual',
    })
    expect(res1.status).toBe(404)

    const res = await fetchViaHTTP(appPort, '/has-redirect-4', undefined, {
      headers: {
        host: 'example.com',
      },
      redirect: 'manual',
    })

    expect(res.status).toBe(307)
    const parsed = url.parse(res.headers.get('location'), true)

    expect(parsed.pathname).toBe('/another')
    expect(parsed.query).toEqual({
      host: '1',
    })
  })

  it('should match has header for header correctly', async () => {
    const res = await fetchViaHTTP(appPort, '/has-header-1', undefined, {
      headers: {
        'x-my-header': 'hello world!!',
      },
      redirect: 'manual',
    })

    expect(res.headers.get('x-another')).toBe('header')

    const res2 = await fetchViaHTTP(appPort, '/has-header-1', undefined, {
      redirect: 'manual',
    })
    expect(res2.headers.get('x-another')).toBe(null)
  })

  it('should match has query for header correctly', async () => {
    const res = await fetchViaHTTP(
      appPort,
      '/has-header-2',
      {
        'my-query': 'hellooo',
      },
      {
        redirect: 'manual',
      }
    )

    expect(res.headers.get('x-added')).toBe('value')

    const res2 = await fetchViaHTTP(appPort, '/has-header-2', undefined, {
      redirect: 'manual',
    })
    expect(res2.headers.get('x-another')).toBe(null)
  })

  it('should match has cookie for header correctly', async () => {
    const res = await fetchViaHTTP(appPort, '/has-header-3', undefined, {
      headers: {
        cookie: 'loggedIn=true',
      },
      redirect: 'manual',
    })

    expect(res.headers.get('x-is-user')).toBe('yuuuup')

    const res2 = await fetchViaHTTP(appPort, '/has-header-3', undefined, {
      redirect: 'manual',
    })
    expect(res2.headers.get('x-is-user')).toBe(null)
  })

  it('should match has host for header correctly', async () => {
    const res = await fetchViaHTTP(appPort, '/has-header-4', undefined, {
      headers: {
        host: 'example.com',
      },
      redirect: 'manual',
    })

    expect(res.headers.get('x-is-host')).toBe('yuuuup')

    const res2 = await fetchViaHTTP(appPort, '/has-header-4', undefined, {
      redirect: 'manual',
    })
    expect(res2.headers.get('x-is-host')).toBe(null)
  })

  if (!isDev) {
    it('should output routes-manifest successfully', async () => {
      const manifest = await fs.readJSON(
        join(appDir, '.next/routes-manifest.json')
      )

      for (const route of [
        ...manifest.dynamicRoutes,
        ...manifest.rewrites.beforeFiles,
        ...manifest.rewrites.afterFiles,
        ...manifest.rewrites.fallback,
        ...manifest.redirects,
        ...manifest.headers,
      ]) {
        route.regex = normalizeRegEx(route.regex)
      }

      expect(manifest).toEqual({
        version: 3,
        pages404: true,
        basePath: '',
        dataRoutes: [],
        redirects: [
          {
            destination: '/:path+',
            regex: normalizeRegEx(
              '^(?:\\/((?:[^\\/]+?)(?:\\/(?:[^\\/]+?))*))\\/$'
            ),
            source: '/:path+/',
            statusCode: 308,
            internal: true,
          },
          {
            destination: '/:lang/about',
            regex: normalizeRegEx(
              '^\\/redirect\\/me\\/to-about(?:\\/([^\\/]+?))$'
            ),
            source: '/redirect/me/to-about/:lang',
            statusCode: 307,
          },
          {
            source: '/docs/router-status/:code',
            destination: '/docs/v2/network/status-codes#:code',
            statusCode: 301,
            regex: normalizeRegEx('^\\/docs\\/router-status(?:\\/([^\\/]+?))$'),
          },
          {
            source: '/docs/github',
            destination: '/docs/v2/advanced/now-for-github',
            statusCode: 301,
            regex: normalizeRegEx('^\\/docs\\/github$'),
          },
          {
            source: '/docs/v2/advanced/:all(.*)',
            destination: '/docs/v2/more/:all',
            statusCode: 301,
            regex: normalizeRegEx('^\\/docs\\/v2\\/advanced(?:\\/(.*))$'),
          },
          {
            source: '/hello/:id/another',
            destination: '/blog/:id',
            statusCode: 307,
            regex: normalizeRegEx('^\\/hello(?:\\/([^\\/]+?))\\/another$'),
          },
          {
            source: '/redirect1',
            destination: '/',
            statusCode: 307,
            regex: normalizeRegEx('^\\/redirect1$'),
          },
          {
            source: '/redirect2',
            destination: '/',
            statusCode: 301,
            regex: normalizeRegEx('^\\/redirect2$'),
          },
          {
            source: '/redirect3',
            destination: '/another',
            statusCode: 302,
            regex: normalizeRegEx('^\\/redirect3$'),
          },
          {
            source: '/redirect4',
            destination: '/',
            statusCode: 308,
            regex: normalizeRegEx('^\\/redirect4$'),
          },
          {
            source: '/redir-chain1',
            destination: '/redir-chain2',
            statusCode: 301,
            regex: normalizeRegEx('^\\/redir-chain1$'),
          },
          {
            source: '/redir-chain2',
            destination: '/redir-chain3',
            statusCode: 302,
            regex: normalizeRegEx('^\\/redir-chain2$'),
          },
          {
            source: '/redir-chain3',
            destination: '/',
            statusCode: 303,
            regex: normalizeRegEx('^\\/redir-chain3$'),
          },
          {
            destination: 'https://google.com',
            regex: normalizeRegEx('^\\/to-external$'),
            source: '/to-external',
            statusCode: 307,
          },
          {
            destination: '/with-params?first=:section&second=:name',
            regex: normalizeRegEx(
              '^\\/query-redirect(?:\\/([^\\/]+?))(?:\\/([^\\/]+?))$'
            ),
            source: '/query-redirect/:section/:name',
            statusCode: 307,
          },
          {
            destination: '/got-unnamed',
            regex: normalizeRegEx(
              '^\\/unnamed(?:\\/(first|second))(?:\\/(.*))$'
            ),
            source: '/unnamed/(first|second)/(.*)',
            statusCode: 307,
          },
          {
            destination: '/:0',
            regex: normalizeRegEx('^\\/named-like-unnamed(?:\\/([^\\/]+?))$'),
            source: '/named-like-unnamed/:0',
            statusCode: 307,
          },
          {
            destination: '/thank-you-next',
            regex: normalizeRegEx('^\\/redirect-override$'),
            source: '/redirect-override',
            statusCode: 307,
          },
          {
            destination: '/:first/:second',
            regex: normalizeRegEx(
              '^\\/docs(?:\\/(integrations|now-cli))\\/v2(.*)$'
            ),
            source: '/docs/:first(integrations|now-cli)/v2:second(.*)',
            statusCode: 307,
          },
          {
            destination: '/somewhere',
            regex: normalizeRegEx(
              '^\\/catchall-redirect(?:\\/((?:[^\\/]+?)(?:\\/(?:[^\\/]+?))*))?$'
            ),
            source: '/catchall-redirect/:path*',
            statusCode: 307,
          },
          {
            destination:
              'https://authserver.example.com/set-password?returnUrl=https%3A%2F%2Fwww.example.com/login',
            regex: normalizeRegEx('^\\/to-external-with-query$'),
            source: '/to-external-with-query',
            statusCode: 307,
          },
          {
            destination:
              'https://authserver.example.com/set-password?returnUrl=https://www.example.com/login',
            regex: normalizeRegEx('^\\/to-external-with-query-2$'),
            source: '/to-external-with-query-2',
            statusCode: 307,
          },
          {
            destination: '/another?myHeader=:myHeader',
            has: [
              {
                key: 'x-my-header',
                type: 'header',
                value: '(?<myHeader>.*)',
              },
            ],
            regex: normalizeRegEx('^\\/has-redirect-1$'),
            source: '/has-redirect-1',
            statusCode: 307,
          },
          {
            destination: '/another?value=:myquery',
            has: [
              {
                key: 'my-query',
                type: 'query',
              },
            ],
            regex: normalizeRegEx('^\\/has-redirect-2$'),
            source: '/has-redirect-2',
            statusCode: 307,
          },
          {
            destination: '/another?authorized=1',
            has: [
              {
                key: 'loggedIn',
                type: 'cookie',
                value: 'true',
              },
            ],
            regex: normalizeRegEx('^\\/has-redirect-3$'),
            source: '/has-redirect-3',
            statusCode: 307,
          },
          {
            destination: '/another?host=1',
            has: [
              {
                type: 'host',
                value: 'example.com',
              },
            ],
            regex: normalizeRegEx('^\\/has-redirect-4$'),
            source: '/has-redirect-4',
            statusCode: 307,
          },
        ],
        headers: [
          {
            headers: [
              {
                key: 'x-custom-header',
                value: 'hello world',
              },
              {
                key: 'x-another-header',
                value: 'hello again',
              },
            ],
            regex: normalizeRegEx('^\\/add-header$'),
            source: '/add-header',
          },
          {
            headers: [
              {
                key: 'x-first-header',
                value: 'first',
              },
              {
                key: 'x-second-header',
                value: 'second',
              },
            ],
            regex: normalizeRegEx('^\\/my-headers(?:\\/(.*))$'),
            source: '/my-headers/(.*)',
          },
          {
            headers: [
              {
                key: 'x-path',
                value: ':path',
              },
              {
                key: 'some:path',
                value: 'hi',
              },
              {
                key: 'x-test',
                value: 'some:value*',
              },
              {
                key: 'x-test-2',
                value: 'value*',
              },
              {
                key: 'x-test-3',
                value: ':value?',
              },
              {
                key: 'x-test-4',
                value: ':value+',
              },
              {
                key: 'x-test-5',
                value: 'something https:',
              },
              {
                key: 'x-test-6',
                value: ':hello(world)',
              },
              {
                key: 'x-test-7',
                value: 'hello(world)',
              },
              {
                key: 'x-test-8',
                value: 'hello{1,}',
              },
              {
                key: 'x-test-9',
                value: ':hello{1,2}',
              },
              {
                key: 'content-security-policy',
                value:
                  "default-src 'self'; img-src *; media-src media1.com media2.com; script-src userscripts.example.com/:path",
              },
            ],
            regex: normalizeRegEx('^\\/my-other-header(?:\\/([^\\/]+?))$'),
            source: '/my-other-header/:path',
          },
          {
            headers: [
              {
                key: 'x-origin',
                value: 'https://example.com',
              },
            ],
            regex: normalizeRegEx('^\\/without-params\\/url$'),
            source: '/without-params/url',
          },
          {
            headers: [
              {
                key: 'x-url',
                value: 'https://example.com/:path*',
              },
            ],
            regex: normalizeRegEx(
              '^\\/with-params\\/url(?:\\/((?:[^\\/]+?)(?:\\/(?:[^\\/]+?))*))?$'
            ),
            source: '/with-params/url/:path*',
          },
          {
            headers: [
              {
                key: 'x-url',
                value: 'https://example.com:8080?hello=:path*',
              },
            ],
            regex: normalizeRegEx(
              '^\\/with-params\\/url2(?:\\/((?:[^\\/]+?)(?:\\/(?:[^\\/]+?))*))?$'
            ),
            source: '/with-params/url2/:path*',
          },
          {
            headers: [
              {
                key: 'x-something',
                value: 'applied-everywhere',
              },
            ],
            regex: normalizeRegEx(
              '^(?:\\/((?:[^\\/]+?)(?:\\/(?:[^\\/]+?))*))?$'
            ),
            source: '/:path*',
          },
          {
            headers: [
              {
                key: 'x-something',
                value: 'value=:path',
              },
              {
                key: 'path-:path',
                value: 'end',
              },
            ],
            regex: normalizeRegEx('^\\/named-pattern(?:\\/(.*))$'),
            source: '/named-pattern/:path(.*)',
          },
          {
            headers: [
              {
                key: 'x-value',
                value: ':path*',
              },
            ],
            regex: normalizeRegEx(
              '^\\/catchall-header(?:\\/((?:[^\\/]+?)(?:\\/(?:[^\\/]+?))*))?$'
            ),
            source: '/catchall-header/:path*',
          },
          {
            has: [
              {
                key: 'x-my-header',
                type: 'header',
                value: '(?<myHeader>.*)',
              },
            ],
            headers: [
              {
                key: 'x-another',
                value: 'header',
              },
            ],
            regex: normalizeRegEx('^\\/has-header-1$'),
            source: '/has-header-1',
          },
          {
            has: [
              {
                key: 'my-query',
                type: 'query',
              },
            ],
            headers: [
              {
                key: 'x-added',
                value: 'value',
              },
            ],
            regex: normalizeRegEx('^\\/has-header-2$'),
            source: '/has-header-2',
          },
          {
            has: [
              {
                key: 'loggedIn',
                type: 'cookie',
                value: 'true',
              },
            ],
            headers: [
              {
                key: 'x-is-user',
                value: 'yuuuup',
              },
            ],
            regex: normalizeRegEx('^\\/has-header-3$'),
            source: '/has-header-3',
          },
          {
            has: [
              {
                type: 'host',
                value: 'example.com',
              },
            ],
            headers: [
              {
                key: 'x-is-host',
                value: 'yuuuup',
              },
            ],
            regex: normalizeRegEx('^\\/has-header-4$'),
            source: '/has-header-4',
          },
        ],
        rewrites: {
          beforeFiles: [
            {
              destination: '/with-params?overridden=1',
              has: [
                {
                  key: 'overrideMe',
                  type: 'query',
                },
              ],
              regex: normalizeRegEx('^\\/hello$'),
              source: '/hello',
            },
            {
              destination: '/blog/:path*',
              regex: normalizeRegEx(
                '^\\/old-blog(?:\\/((?:[^\\/]+?)(?:\\/(?:[^\\/]+?))*))?$'
              ),
              source: '/old-blog/:path*',
            },
          ],
          afterFiles: [
            {
              destination: 'http://localhost:12233',
              regex: normalizeRegEx('^\\/to-nowhere$'),
              source: '/to-nowhere',
            },
            {
              destination: '/auto-export/hello?rewrite=1',
              regex: normalizeRegEx('^\\/rewriting-to-auto-export$'),
              source: '/rewriting-to-auto-export',
            },
            {
              destination: '/auto-export/another?rewrite=1',
              regex: normalizeRegEx(
                '^\\/rewriting-to-another-auto-export(?:\\/((?:[^\\/]+?)(?:\\/(?:[^\\/]+?))*))?$'
              ),
              source: '/rewriting-to-another-auto-export/:path*',
            },
            {
              destination: '/another/one',
              regex: normalizeRegEx('^\\/to-another$'),
              source: '/to-another',
            },
            {
              destination: '/404',
              regex: '^\\/nav$',
              source: '/nav',
            },
            {
              source: '/hello-world',
              destination: '/static/hello.txt',
              regex: normalizeRegEx('^\\/hello-world$'),
            },
            {
              source: '/',
              destination: '/another',
              regex: normalizeRegEx('^\\/$'),
            },
            {
              source: '/another',
              destination: '/multi-rewrites',
              regex: normalizeRegEx('^\\/another$'),
            },
            {
              source: '/first',
              destination: '/hello',
              regex: normalizeRegEx('^\\/first$'),
            },
            {
              source: '/second',
              destination: '/hello-again',
              regex: normalizeRegEx('^\\/second$'),
            },
            {
              destination: '/hello',
              regex: normalizeRegEx('^\\/to-hello$'),
              source: '/to-hello',
            },
            {
              destination: '/blog/post-2',
              regex: normalizeRegEx('^\\/blog\\/post-1$'),
              source: '/blog/post-1',
            },
            {
              source: '/test/:path',
              destination: '/:path',
              regex: normalizeRegEx('^\\/test(?:\\/([^\\/]+?))$'),
            },
            {
              source: '/test-overwrite/:something/:another',
              destination: '/params/this-should-be-the-value',
              regex: normalizeRegEx(
                '^\\/test-overwrite(?:\\/([^\\/]+?))(?:\\/([^\\/]+?))$'
              ),
            },
            {
              source: '/params/:something',
              destination: '/with-params',
              regex: normalizeRegEx('^\\/params(?:\\/([^\\/]+?))$'),
            },
            {
              destination: '/with-params?first=:section&second=:name',
              regex: normalizeRegEx(
                '^\\/query-rewrite(?:\\/([^\\/]+?))(?:\\/([^\\/]+?))$'
              ),
              source: '/query-rewrite/:section/:name',
            },
            {
              destination: '/_next/:path*',
              regex: normalizeRegEx(
                '^\\/hidden\\/_next(?:\\/((?:[^\\/]+?)(?:\\/(?:[^\\/]+?))*))?$'
              ),
              source: '/hidden/_next/:path*',
            },
            {
              destination: `http://localhost:${externalServerPort}/:path*`,
              regex: normalizeRegEx(
                '^\\/proxy-me(?:\\/((?:[^\\/]+?)(?:\\/(?:[^\\/]+?))*))?$'
              ),
              source: '/proxy-me/:path*',
            },
            {
              destination: '/api/hello',
              regex: normalizeRegEx('^\\/api-hello$'),
              source: '/api-hello',
            },
            {
              destination: '/api/hello?name=:first*',
              regex: normalizeRegEx('^\\/api-hello-regex(?:\\/(.*))$'),
              source: '/api-hello-regex/:first(.*)',
            },
            {
              destination: '/api/hello?hello=:name',
              regex: normalizeRegEx('^\\/api-hello-param(?:\\/([^\\/]+?))$'),
              source: '/api-hello-param/:name',
            },
            {
              destination: '/api/dynamic/:name?hello=:name',
              regex: normalizeRegEx('^\\/api-dynamic-param(?:\\/([^\\/]+?))$'),
              source: '/api-dynamic-param/:name',
            },
            {
              destination: '/with-params',
              regex: normalizeRegEx('^(?:\\/([^\\/]+?))\\/post-321$'),
              source: '/:path/post-321',
            },
            {
              destination: '/with-params',
              regex: normalizeRegEx(
                '^\\/unnamed-params\\/nested(?:\\/(.*))(?:\\/([^\\/]+?))(?:\\/(.*))$'
              ),
              source: '/unnamed-params/nested/(.*)/:test/(.*)',
            },
            {
              destination: '/with-params',
              regex: normalizeRegEx(
                '^\\/catchall-rewrite(?:\\/((?:[^\\/]+?)(?:\\/(?:[^\\/]+?))*))?$'
              ),
              source: '/catchall-rewrite/:path*',
            },
            {
              destination: '/with-params?another=:path*',
              regex: normalizeRegEx(
                '^\\/catchall-query(?:\\/((?:[^\\/]+?)(?:\\/(?:[^\\/]+?))*))?$'
              ),
              source: '/catchall-query/:path*',
            },
            {
              destination: '/with-params?myHeader=:myHeader',
              has: [
                {
                  key: 'x-my-header',
                  type: 'header',
                  value: '(?<myHeader>.*)',
                },
              ],
              regex: normalizeRegEx('^\\/has-rewrite-1$'),
              source: '/has-rewrite-1',
            },
            {
              destination: '/with-params?value=:myquery',
              has: [
                {
                  key: 'my-query',
                  type: 'query',
                },
              ],
              regex: normalizeRegEx('^\\/has-rewrite-2$'),
              source: '/has-rewrite-2',
            },
            {
              destination: '/with-params?authorized=1',
              has: [
                {
                  key: 'loggedIn',
                  type: 'cookie',
                  value: '(?<loggedIn>true)',
                },
              ],
              regex: normalizeRegEx('^\\/has-rewrite-3$'),
              source: '/has-rewrite-3',
            },
            {
              destination: '/with-params?host=1',
              has: [
                {
                  type: 'host',
                  value: 'example.com',
                },
              ],
              regex: '^\\/has-rewrite-4$',
              source: '/has-rewrite-4',
            },
            {
              destination: '/:hasParam',
              has: [
                {
                  key: 'hasParam',
                  type: 'query',
                },
              ],
              regex: normalizeRegEx('^\\/has-rewrite-5$'),
              source: '/has-rewrite-5',
            },
            {
              destination: '/with-params',
              has: [
                {
                  key: 'hasParam',
                  type: 'header',
                  value: 'with-params',
                },
              ],
              regex: normalizeRegEx('^\\/has-rewrite-6$'),
              source: '/has-rewrite-6',
            },
            {
              destination: '/with-params?idk=:idk',
              has: [
                {
                  key: 'hasParam',
                  type: 'query',
                  value: '(?<idk>with-params|hello)',
                },
              ],
              regex: normalizeRegEx('^\\/has-rewrite-7$'),
              source: '/has-rewrite-7',
            },
            {
              destination: '/blog/:post',
              has: [
                {
                  key: 'post',
                  type: 'query',
                },
              ],
              regex: normalizeRegEx('^\\/has-rewrite-8$'),
              source: '/has-rewrite-8',
            },
            {
              destination: '/hello',
              regex: normalizeRegEx('^\\/blog\\/about$'),
              source: '/blog/about',
            },
          ],
          fallback: [],
        },
        dynamicRoutes: [
          {
            namedRegex: '^/another/(?<id>[^/]+?)(?:/)?$',
            page: '/another/[id]',
            regex: normalizeRegEx('^\\/another\\/([^\\/]+?)(?:\\/)?$'),
            routeKeys: {
              id: 'id',
            },
          },
          {
            namedRegex: '^/api/dynamic/(?<slug>[^/]+?)(?:/)?$',
            page: '/api/dynamic/[slug]',
            regex: normalizeRegEx('^\\/api\\/dynamic\\/([^\\/]+?)(?:\\/)?$'),
            routeKeys: {
              slug: 'slug',
            },
          },
          {
            namedRegex: '^/auto\\-export/(?<slug>[^/]+?)(?:/)?$',
            page: '/auto-export/[slug]',
            regex: normalizeRegEx('^\\/auto\\-export\\/([^\\/]+?)(?:\\/)?$'),
            routeKeys: {
              slug: 'slug',
            },
          },
          {
            namedRegex: '^/blog/(?<post>[^/]+?)(?:/)?$',
            page: '/blog/[post]',
            regex: normalizeRegEx('^\\/blog\\/([^\\/]+?)(?:\\/)?$'),
            routeKeys: {
              post: 'post',
            },
          },
        ],
      })
    })

    it('should have redirects/rewrites in build output with debug flag', async () => {
      const manifest = await fs.readJSON(
        join(appDir, '.next/routes-manifest.json')
      )
      const cleanStdout = stripAnsi(stdout)
      expect(cleanStdout).toContain('Redirects')
      expect(cleanStdout).toContain('Rewrites')
      expect(cleanStdout).toContain('Headers')
      expect(cleanStdout).toMatch(/source.*?/i)
      expect(cleanStdout).toMatch(/destination.*?/i)

      for (const route of [
        ...manifest.redirects,
        ...manifest.rewrites.beforeFiles,
        ...manifest.rewrites.afterFiles,
        ...manifest.rewrites.fallback,
      ]) {
        expect(cleanStdout).toContain(route.source)
        expect(cleanStdout).toContain(route.destination)
      }

      for (const route of manifest.headers) {
        expect(cleanStdout).toContain(route.source)

        for (const header of route.headers) {
          expect(cleanStdout).toContain(header.key)
          expect(cleanStdout).toContain(header.value)
        }
      }
    })
  }
}

describe('Custom routes', () => {
  beforeEach(() => {
    externalServerHits = new Set()
  })
  beforeAll(async () => {
    externalServerPort = await findPort()
    externalServer = http.createServer((req, res) => {
      externalServerHits.add(req.url)
      res.end('hi from external')
    })
    await new Promise((resolve, reject) => {
      externalServer.listen(externalServerPort, (error) => {
        if (error) return reject(error)
        resolve()
      })
    })
    nextConfigRestoreContent = await fs.readFile(nextConfigPath, 'utf8')
    await fs.writeFile(
      nextConfigPath,
      nextConfigRestoreContent.replace(/__EXTERNAL_PORT__/, externalServerPort)
    )
  })
  afterAll(async () => {
    externalServer.close()
    await fs.writeFile(nextConfigPath, nextConfigRestoreContent)
  })

  describe('dev mode', () => {
    let nextConfigContent

    beforeAll(async () => {
      // ensure cache with rewrites disabled doesn't persist
      // after enabling rewrites
      await fs.remove(join(appDir, '.next'))
      nextConfigContent = await fs.readFile(nextConfigPath, 'utf8')
      await fs.writeFile(
        nextConfigPath,
        nextConfigContent.replace('// no-rewrites comment', 'return []')
      )

      const tempPort = await findPort()
      const tempApp = await launchApp(appDir, tempPort)
      await renderViaHTTP(tempPort, '/')

      await killApp(tempApp)
      await fs.writeFile(nextConfigPath, nextConfigContent)

      appPort = await findPort()
      app = await launchApp(appDir, appPort)
      buildId = 'development'
    })
    afterAll(async () => {
      await fs.writeFile(nextConfigPath, nextConfigContent)
      await killApp(app)
    })
    runTests(true)
  })

  describe('no-op rewrite', () => {
    beforeAll(async () => {
      appPort = await findPort()
      app = await launchApp(appDir, appPort, {
        env: {
          ADD_NOOP_REWRITE: 'true',
        },
      })
    })
    afterAll(() => killApp(app))

    it('should not error for no-op rewrite and auto export dynamic route', async () => {
      const browser = await webdriver(appPort, '/auto-export/my-slug')
      const html = await browser.eval(() => document.documentElement.innerHTML)
      expect(html).toContain(`auto-export my-slug`)
    })
  })

  describe('server mode', () => {
    beforeAll(async () => {
      const { stdout: buildStdout, stderr: buildStderr } = await nextBuild(
        appDir,
        ['-d'],
        {
          stdout: true,
          stderr: true,
        }
      )
      stdout = buildStdout
      stderr = buildStderr
      appPort = await findPort()
      app = await nextStart(appDir, appPort)
      buildId = await fs.readFile(join(appDir, '.next/BUILD_ID'), 'utf8')
    })
    afterAll(() => killApp(app))
    runTests()

    it('should not show warning for custom routes when not next export', async () => {
      expect(stderr).not.toContain(
        `rewrites, redirects, and headers are not applied when exporting your application detected`
      )
    })

    it('should not show warning for experimental has usage', async () => {
      expect(stderr).not.toContain(
        "'has' route field support is still experimental and not covered by semver, use at your own risk."
      )
    })
  })

  describe('export', () => {
    let exportStderr = ''
    let exportVercelStderr = ''

    beforeAll(async () => {
      const { stdout: buildStdout, stderr: buildStderr } = await nextBuild(
        appDir,
        ['-d'],
        {
          stdout: true,
          stderr: true,
        }
      )
      const exportResult = await nextExport(
        appDir,
        { outdir: join(appDir, 'out') },
        { stderr: true }
      )
      const exportVercelResult = await nextExport(
        appDir,
        { outdir: join(appDir, 'out') },
        {
          stderr: true,
          env: {
            NOW_BUILDER: '1',
          },
        }
      )

      stdout = buildStdout
      stderr = buildStderr
      exportStderr = exportResult.stderr
      exportVercelStderr = exportVercelResult.stderr
    })

    it('should not show warning for custom routes when not next export', async () => {
      expect(stderr).not.toContain(
        `rewrites, redirects, and headers are not applied when exporting your application detected`
      )
    })

    it('should not show warning for custom routes when next export on Vercel', async () => {
      expect(exportVercelStderr).not.toContain(
        `rewrites, redirects, and headers are not applied when exporting your application detected`
      )
    })

    it('should show warning for custom routes with next export', async () => {
      expect(exportStderr).toContain(
        `rewrites, redirects, and headers are not applied when exporting your application, detected (rewrites, redirects, headers)`
      )
    })
  })

  describe('serverless mode', () => {
    beforeAll(async () => {
      nextConfigContent = await fs.readFile(nextConfigPath, 'utf8')
      await fs.writeFile(
        nextConfigPath,
        nextConfigContent.replace(/\/\/ target/, 'target'),
        'utf8'
      )
      const { stdout: buildStdout } = await nextBuild(appDir, ['-d'], {
        stdout: true,
      })
      stdout = buildStdout
      appPort = await findPort()
      app = await nextStart(appDir, appPort, {
        onStdout: (msg) => {
          stdout += msg
        },
      })
      buildId = await fs.readFile(join(appDir, '.next/BUILD_ID'), 'utf8')
    })
    afterAll(async () => {
      await fs.writeFile(nextConfigPath, nextConfigContent, 'utf8')
      await killApp(app)
    })

    runTests()
  })

  describe('raw serverless mode', () => {
    beforeAll(async () => {
      nextConfigContent = await fs.readFile(nextConfigPath, 'utf8')
      await fs.writeFile(
        nextConfigPath,
        nextConfigContent.replace(/\/\/ target/, 'target'),
        'utf8'
      )
      await nextBuild(appDir)

      appPort = await findPort()
      app = await initNextServerScript(join(appDir, 'server.js'), /ready on/, {
        ...process.env,
        PORT: appPort,
      })
    })
    afterAll(async () => {
      await fs.writeFile(nextConfigPath, nextConfigContent, 'utf8')
      await killApp(app)
    })

    it('should apply rewrites in lambda correctly for page route', async () => {
      const html = await renderViaHTTP(appPort, '/query-rewrite/first/second')
      const data = JSON.parse(cheerio.load(html)('p').text())
      expect(data).toEqual({
        first: 'first',
        second: 'second',
        section: 'first',
        name: 'second',
      })
    })

    it('should apply rewrites in lambda correctly for dynamic route', async () => {
      const html = await renderViaHTTP(appPort, '/blog/post-1')
      expect(html).toContain('post-2')
    })

    it('should apply rewrites in lambda correctly for API route', async () => {
      const data = JSON.parse(
        await renderViaHTTP(appPort, '/api-hello-param/first')
      )
      expect(data).toEqual({
        query: {
          name: 'first',
          hello: 'first',
        },
      })
    })

    it('should apply rewrites in lambda correctly for dynamic API route', async () => {
      const data = JSON.parse(
        await renderViaHTTP(appPort, '/api-dynamic-param/first')
      )
      expect(data).toEqual({
        query: {
          slug: 'first',
          hello: 'first',
        },
      })
    })
  })

  describe('should load custom routes when only one type is used', () => {
    const runSoloTests = (isDev) => {
      const buildAndStart = async () => {
        if (isDev) {
          appPort = await findPort()
          app = await launchApp(appDir, appPort)
        } else {
          const { code } = await nextBuild(appDir)
          if (code !== 0) throw new Error(`failed to build, got code ${code}`)
          appPort = await findPort()
          app = await nextStart(appDir, appPort)
        }
      }

      it('should work with just headers', async () => {
        nextConfigContent = await fs.readFile(nextConfigPath, 'utf8')
        await fs.writeFile(
          nextConfigPath,
          nextConfigContent.replace(/(async (?:redirects|rewrites))/g, '$1s')
        )
        await buildAndStart()

        const res = await fetchViaHTTP(appPort, '/add-header')

        const res2 = await fetchViaHTTP(appPort, '/docs/github', undefined, {
          redirect: 'manual',
        })
        const res3 = await fetchViaHTTP(appPort, '/hello-world')

        await fs.writeFile(nextConfigPath, nextConfigContent)
        await killApp(app)

        expect(res.headers.get('x-custom-header')).toBe('hello world')
        expect(res.headers.get('x-another-header')).toBe('hello again')

        expect(res2.status).toBe(404)
        expect(res3.status).toBe(404)
      })

      it('should work with just rewrites', async () => {
        nextConfigContent = await fs.readFile(nextConfigPath, 'utf8')
        await fs.writeFile(
          nextConfigPath,
          nextConfigContent.replace(/(async (?:redirects|headers))/g, '$1s')
        )
        await buildAndStart()

        const res = await fetchViaHTTP(appPort, '/add-header')

        const res2 = await fetchViaHTTP(appPort, '/docs/github', undefined, {
          redirect: 'manual',
        })
        const res3 = await fetchViaHTTP(appPort, '/hello-world')

        await fs.writeFile(nextConfigPath, nextConfigContent)
        await killApp(app)

        expect(res.headers.get('x-custom-header')).toBeFalsy()
        expect(res.headers.get('x-another-header')).toBeFalsy()

        expect(res2.status).toBe(404)

        expect(res3.status).toBe(200)
        expect(await res3.text()).toContain('hello world!')
      })

      it('should work with just redirects', async () => {
        nextConfigContent = await fs.readFile(nextConfigPath, 'utf8')
        await fs.writeFile(
          nextConfigPath,
          nextConfigContent.replace(/(async (?:rewrites|headers))/g, '$1s')
        )
        await buildAndStart()

        const res = await fetchViaHTTP(appPort, '/add-header')

        const res2 = await fetchViaHTTP(appPort, '/docs/github', undefined, {
          redirect: 'manual',
        })
        const res3 = await fetchViaHTTP(appPort, '/hello world')

        await fs.writeFile(nextConfigPath, nextConfigContent)
        await killApp(app)

        expect(res.headers.get('x-custom-header')).toBeFalsy()
        expect(res.headers.get('x-another-header')).toBeFalsy()

        const { pathname } = url.parse(res2.headers.get('location'))
        expect(res2.status).toBe(301)
        expect(pathname).toBe('/docs/v2/advanced/now-for-github')

        expect(res3.status).toBe(404)
      })
    }

    describe('dev mode', () => {
      runSoloTests(true)
    })

    describe('production mode', () => {
      runSoloTests()
    })
  })
})<|MERGE_RESOLUTION|>--- conflicted
+++ resolved
@@ -39,7 +39,6 @@
 let app
 
 const runTests = (isDev = false) => {
-<<<<<<< HEAD
   it('should handle has query encoding correctly', async () => {
     for (const expected of [
       {
@@ -76,8 +75,6 @@
     }
   })
 
-  it('should resolve href correctly navigating through history', async () => {
-=======
   it('should support long URLs for rewrites', async () => {
     const res = await fetchViaHTTP(
       appPort,
@@ -90,7 +87,6 @@
   })
 
   it('should resolveHref correctly navigating through history', async () => {
->>>>>>> b3fad232
     const browser = await webdriver(appPort, '/')
     await browser.eval('window.beforeNav = 1')
 
