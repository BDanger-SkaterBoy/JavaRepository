/* eslint-env jest */
/* global jasmine */
import url from 'url'
import stripAnsi from 'strip-ansi'
import fs from 'fs-extra'
import { join } from 'path'
import cheerio from 'cheerio'
import webdriver from 'next-webdriver'
import {
  launchApp,
  killApp,
  findPort,
  nextBuild,
  nextStart,
  fetchViaHTTP,
  renderViaHTTP,
  getBrowserBodyText,
  waitFor,
  normalizeRegEx,
} from 'next-test-utils'

jasmine.DEFAULT_TIMEOUT_INTERVAL = 1000 * 60 * 2

let appDir = join(__dirname, '..')
const nextConfigPath = join(appDir, 'next.config.js')
let nextConfigContent
let buildId
let stdout = ''
let appPort
let app

const escapeRegex = str => str.replace(/[|\\{}()[\]^$+*?.-]/g, '\\$&')

const runTests = (isDev = false) => {
  it('should handle one-to-one rewrite successfully', async () => {
    const html = await renderViaHTTP(appPort, '/first')
    expect(html).toMatch(/hello/)
  })

  it('should handle chained rewrites successfully', async () => {
    const html = await renderViaHTTP(appPort, '/')
    expect(html).toMatch(/multi-rewrites/)
  })

  it('should handle chained redirects successfully', async () => {
    const res1 = await fetchViaHTTP(appPort, '/redir-chain1', undefined, {
      redirect: 'manual',
    })
    const res1location = url.parse(res1.headers.get('location')).pathname
    expect(res1.status).toBe(301)
    expect(res1location).toBe('/redir-chain2')

    const res2 = await fetchViaHTTP(appPort, res1location, undefined, {
      redirect: 'manual',
    })
    const res2location = url.parse(res2.headers.get('location')).pathname
    expect(res2.status).toBe(302)
    expect(res2location).toBe('/redir-chain3')

    const res3 = await fetchViaHTTP(appPort, res2location, undefined, {
      redirect: 'manual',
    })
    const res3location = url.parse(res3.headers.get('location')).pathname
    expect(res3.status).toBe(303)
    expect(res3location).toBe('/')
  })

  it('should redirect successfully with default statusCode', async () => {
    const res = await fetchViaHTTP(appPort, '/redirect1', undefined, {
      redirect: 'manual',
    })
    const { pathname } = url.parse(res.headers.get('location'))
    expect(res.status).toBe(307)
    expect(pathname).toBe('/')
  })

  it('should redirect with params successfully', async () => {
    const res = await fetchViaHTTP(appPort, '/hello/123/another', undefined, {
      redirect: 'manual',
    })
    const { pathname } = url.parse(res.headers.get('location'))
    expect(res.status).toBe(307)
    expect(pathname).toBe('/blog/123')
  })

  it('should redirect with hash successfully', async () => {
    const res = await fetchViaHTTP(
      appPort,
      '/docs/router-status/500',
      undefined,
      {
        redirect: 'manual',
      }
    )
    const { pathname, hash } = url.parse(res.headers.get('location'))
    expect(res.status).toBe(301)
    expect(pathname).toBe('/docs/v2/network/status-codes')
    expect(hash).toBe('#500')
  })

  it('should redirect successfully with provided statusCode', async () => {
    const res = await fetchViaHTTP(appPort, '/redirect2', undefined, {
      redirect: 'manual',
    })
    const { pathname } = url.parse(res.headers.get('location'))
    expect(res.status).toBe(301)
    expect(pathname).toBe('/')
  })

  it('should server static files through a rewrite', async () => {
    const text = await renderViaHTTP(appPort, '/hello-world')
    expect(text).toBe('hello world!')
  })

  it('should rewrite with params successfully', async () => {
    const html = await renderViaHTTP(appPort, '/test/hello')
    expect(html).toMatch(/Hello/)
  })

  it('should double redirect successfully', async () => {
    const html = await renderViaHTTP(appPort, '/docs/github')
    expect(html).toMatch(/hi there/)
  })

  it('should allow params in query for rewrite', async () => {
    const html = await renderViaHTTP(appPort, '/query-rewrite/hello/world?a=b')
    const $ = cheerio.load(html)
    expect(JSON.parse($('#__NEXT_DATA__').html()).query).toEqual({
      first: 'hello',
      second: 'world',
      a: 'b',
      section: 'hello',
      name: 'world',
    })
  })

  it('should allow params in query for redirect', async () => {
    const res = await fetchViaHTTP(
      appPort,
      '/query-redirect/hello/world?a=b',
      undefined,
      {
        redirect: 'manual',
      }
    )
    const { pathname, query } = url.parse(res.headers.get('location'), true)
    expect(res.status).toBe(307)
    expect(pathname).toBe('/with-params')
    expect(query).toEqual({ first: 'hello', second: 'world' })
  })

  it('should overwrite param values correctly', async () => {
    const html = await renderViaHTTP(appPort, '/test-overwrite/first/second')
    expect(html).toMatch(/this-should-be-the-value/)
    expect(html).not.toMatch(/first/)
    expect(html).toMatch(/second/)
  })

  it('should work successfully on the client', async () => {
    const browser = await webdriver(appPort, '/nav')
    await browser.elementByCss('#to-hello').click()
    await browser.waitForElementByCss('#hello')

    expect(await browser.eval('window.location.href')).toMatch(/\/first$/)
    expect(await getBrowserBodyText(browser)).toMatch(/Hello/)

    await browser.eval('window.location.href = window.location.href')
    await waitFor(500)
    expect(await browser.eval('window.location.href')).toMatch(/\/first$/)
    expect(await getBrowserBodyText(browser)).toMatch(/Hello/)

    await browser.elementByCss('#to-nav').click()
    await browser.waitForElementByCss('#to-hello-again')
    await browser.elementByCss('#to-hello-again').click()
    await browser.waitForElementByCss('#hello-again')

    expect(await browser.eval('window.location.href')).toMatch(/\/second$/)
    expect(await getBrowserBodyText(browser)).toMatch(/Hello again/)

    await browser.eval('window.location.href = window.location.href')
    await waitFor(500)
    expect(await browser.eval('window.location.href')).toMatch(/\/second$/)
    expect(await getBrowserBodyText(browser)).toMatch(/Hello again/)
  })

  it('should match a page after a rewrite', async () => {
    const html = await renderViaHTTP(appPort, '/to-hello')
    expect(html).toContain('Hello')
  })

  it('should match dynamic route after rewrite', async () => {
    const html = await renderViaHTTP(appPort, '/blog/post-1')
    expect(html).toMatch(/post:.*?post-2/)
  })

  it('should match public file after rewrite', async () => {
    const data = await renderViaHTTP(appPort, '/blog/data.json')
    expect(JSON.parse(data)).toEqual({ hello: 'world' })
  })

  it('should match /_next file after rewrite', async () => {
    await renderViaHTTP(appPort, '/hello')
    const data = await renderViaHTTP(
      appPort,
      `/hidden/_next/static/${buildId}/pages/hello.js`
    )
    expect(data).toContain('Hello')
    expect(data).toContain('createElement')
  })

  it('should allow redirecting to external resource', async () => {
    const res = await fetchViaHTTP(appPort, '/to-external', undefined, {
      redirect: 'manual',
    })
    const location = res.headers.get('location')
    expect(res.status).toBe(307)
    expect(location).toBe('https://google.com/')
  })

  it('should apply headers for exact match', async () => {
    const res = await fetchViaHTTP(appPort, '/add-header')
    expect(res.headers.get('x-custom-header')).toBe('hello world')
    expect(res.headers.get('x-another-header')).toBe('hello again')
  })

  it('should apply headers for multi match', async () => {
    const res = await fetchViaHTTP(appPort, '/my-headers/first')
    expect(res.headers.get('x-first-header')).toBe('first')
    expect(res.headers.get('x-second-header')).toBe('second')
  })

<<<<<<< HEAD
  it('should support unnamed parameters correctly', async () => {
    const res = await fetchViaHTTP(appPort, '/unnamed/first/final', undefined, {
      redirect: 'manual',
    })
    const { pathname } = url.parse(res.headers.get('location') || '')
    expect(res.status).toBe(307)
    expect(pathname).toBe('/first/final')
  })

  it('should support named like unnamed parameters correctly', async () => {
    const res = await fetchViaHTTP(
      appPort,
      '/named-like-unnamed/first',
      undefined,
      {
        redirect: 'manual',
      }
    )
    const { pathname } = url.parse(res.headers.get('location') || '')
    expect(res.status).toBe(307)
    expect(pathname).toBe('/first')
=======
  it('should add refresh header for 308 redirect', async () => {
    const res = await fetchViaHTTP(appPort, '/redirect4', undefined, {
      redirect: 'manual',
    })
    expect(res.status).toBe(308)
    expect(res.headers.get('refresh')).toBe(`0;url=/`)
>>>>>>> 3096a772
  })

  if (!isDev) {
    it('should output routes-manifest successfully', async () => {
      const manifest = await fs.readJSON(
        join(appDir, '.next/routes-manifest.json')
      )

      for (const route of [
        ...manifest.dynamicRoutes,
        ...manifest.rewrites,
        ...manifest.redirects,
        ...manifest.headers,
      ]) {
        route.regex = normalizeRegEx(route.regex)
      }

      expect(manifest).toEqual({
        version: 1,
        basePath: '',
        redirects: [
          {
            source: '/docs/router-status/:code',
            destination: '/docs/v2/network/status-codes#:code',
            statusCode: 301,
            regex: normalizeRegEx('^\\/docs\\/router-status(?:\\/([^\\/]+?))$'),
          },
          {
            source: '/docs/github',
            destination: '/docs/v2/advanced/now-for-github',
            statusCode: 301,
            regex: normalizeRegEx('^\\/docs\\/github$'),
          },
          {
            source: '/docs/v2/advanced/:all(.*)',
            destination: '/docs/v2/more/:all',
            statusCode: 301,
            regex: normalizeRegEx('^\\/docs\\/v2\\/advanced(?:\\/(.*))$'),
          },
          {
            source: '/hello/:id/another',
            destination: '/blog/:id',
            statusCode: 307,
            regex: normalizeRegEx('^\\/hello(?:\\/([^\\/]+?))\\/another$'),
          },
          {
            source: '/redirect1',
            destination: '/',
            statusCode: 307,
            regex: normalizeRegEx('^\\/redirect1$'),
          },
          {
            source: '/redirect2',
            destination: '/',
            statusCode: 301,
            regex: normalizeRegEx('^\\/redirect2$'),
          },
          {
            source: '/redirect3',
            destination: '/another',
            statusCode: 302,
            regex: normalizeRegEx('^\\/redirect3$'),
          },
          {
            source: '/redirect4',
            destination: '/',
            statusCode: 308,
            regex: normalizeRegEx('^\\/redirect4$'),
          },
          {
            source: '/redir-chain1',
            destination: '/redir-chain2',
            statusCode: 301,
            regex: normalizeRegEx('^\\/redir-chain1$'),
          },
          {
            source: '/redir-chain2',
            destination: '/redir-chain3',
            statusCode: 302,
            regex: normalizeRegEx('^\\/redir-chain2$'),
          },
          {
            source: '/redir-chain3',
            destination: '/',
            statusCode: 303,
            regex: normalizeRegEx('^\\/redir-chain3$'),
          },
          {
            destination: 'https://google.com',
            regex: normalizeRegEx('^\\/to-external$'),
            source: '/to-external',
            statusCode: 307,
          },
          {
            destination: '/with-params?first=:section&second=:name',
            regex: normalizeRegEx(
              '^\\/query-redirect(?:\\/([^\\/]+?))(?:\\/([^\\/]+?))$'
            ),
            source: '/query-redirect/:section/:name',
            statusCode: 307,
          },
          {
            destination: '/:1/:2',
            regex: normalizeRegEx(
              '^\\/unnamed(?:\\/(first|second))(?:\\/(.*))$'
            ),
            source: '/unnamed/(first|second)/(.*)',
            statusCode: 307,
          },
          {
            destination: '/:0',
            regex: normalizeRegEx('^\\/named-like-unnamed(?:\\/([^\\/]+?))$'),
            source: '/named-like-unnamed/:0',
            statusCode: 307,
          },
        ],
        headers: [
          {
            headers: [
              {
                key: 'x-custom-header',
                value: 'hello world',
              },
              {
                key: 'x-another-header',
                value: 'hello again',
              },
            ],
            regex: normalizeRegEx('^\\/add-header$'),
            source: '/add-header',
          },
          {
            headers: [
              {
                key: 'x-first-header',
                value: 'first',
              },
              {
                key: 'x-second-header',
                value: 'second',
              },
            ],
            regex: normalizeRegEx('^\\/my-headers(?:\\/(.*))$'),
            source: '/my-headers/(.*)',
          },
        ],
        rewrites: [
          {
            destination: '/another/one',
            regex: normalizeRegEx('^\\/to-another$'),
            source: '/to-another',
          },
          {
            source: '/hello-world',
            destination: '/static/hello.txt',
            regex: normalizeRegEx('^\\/hello-world$'),
          },
          {
            source: '/',
            destination: '/another',
            regex: normalizeRegEx('^\\/$'),
          },
          {
            source: '/another',
            destination: '/multi-rewrites',
            regex: normalizeRegEx('^\\/another$'),
          },
          {
            source: '/first',
            destination: '/hello',
            regex: normalizeRegEx('^\\/first$'),
          },
          {
            source: '/second',
            destination: '/hello-again',
            regex: normalizeRegEx('^\\/second$'),
          },
          {
            destination: '/hello',
            regex: normalizeRegEx('^\\/to-hello$'),
            source: '/to-hello',
          },
          {
            destination: '/blog/post-2',
            regex: normalizeRegEx('^\\/blog\\/post-1$'),
            source: '/blog/post-1',
          },
          {
            source: '/test/:path',
            destination: '/:path',
            regex: normalizeRegEx('^\\/test(?:\\/([^\\/]+?))$'),
          },
          {
            source: '/test-overwrite/:something/:another',
            destination: '/params/this-should-be-the-value',
            regex: normalizeRegEx(
              '^\\/test-overwrite(?:\\/([^\\/]+?))(?:\\/([^\\/]+?))$'
            ),
          },
          {
            source: '/params/:something',
            destination: '/with-params',
            regex: normalizeRegEx('^\\/params(?:\\/([^\\/]+?))$'),
          },
          {
            destination: '/with-params?first=:section&second=:name',
            regex: normalizeRegEx(
              '^\\/query-rewrite(?:\\/([^\\/]+?))(?:\\/([^\\/]+?))$'
            ),
            source: '/query-rewrite/:section/:name',
          },
          {
            destination: '/_next/:path*',
            regex: normalizeRegEx(
              '^\\/hidden\\/_next(?:\\/((?:[^\\/]+?)(?:\\/(?:[^\\/]+?))*))?$'
            ),
            source: '/hidden/_next/:path*',
          },
        ],
        dynamicRoutes: [
          {
            page: '/another/[id]',
            regex: normalizeRegEx('^\\/another\\/([^\\/]+?)(?:\\/)?$'),
          },
          {
            page: '/blog/[post]',
            regex: normalizeRegEx('^\\/blog\\/([^\\/]+?)(?:\\/)?$'),
          },
        ],
      })
    })

    it('should have redirects/rewrites in build output', async () => {
      const manifest = await fs.readJSON(
        join(appDir, '.next/routes-manifest.json')
      )
      const cleanStdout = stripAnsi(stdout)
      expect(cleanStdout).toContain('Redirects')
      expect(cleanStdout).toContain('Rewrites')
      expect(cleanStdout).toMatch(/Source.*?Destination.*?statusCode/i)

      for (const route of [...manifest.redirects, ...manifest.rewrites]) {
        expect(cleanStdout).toMatch(
          new RegExp(
            `${escapeRegex(route.source)}.*?${escapeRegex(route.destination)}`
          )
        )
      }
    })
  } else {
    it('should show error for dynamic auto export rewrite', async () => {
      const html = await renderViaHTTP(appPort, '/to-another')
      expect(html).toContain(
        `Rewrites don't support auto-exported dynamic pages yet`
      )
    })
  }
}

describe('Custom routes', () => {
  describe('dev mode', () => {
    beforeAll(async () => {
      appPort = await findPort()
      app = await launchApp(appDir, appPort)
      buildId = 'development'
    })
    afterAll(() => killApp(app))
    runTests(true)
  })

  describe('server mode', () => {
    beforeAll(async () => {
      const { stdout: buildStdout } = await nextBuild(appDir, [], {
        stdout: true,
      })
      stdout = buildStdout
      appPort = await findPort()
      app = await nextStart(appDir, appPort)
      buildId = await fs.readFile(join(appDir, '.next/BUILD_ID'), 'utf8')
    })
    afterAll(() => killApp(app))
    runTests()
  })

  describe('serverless mode', () => {
    beforeAll(async () => {
      nextConfigContent = await fs.readFile(nextConfigPath, 'utf8')
      await fs.writeFile(
        nextConfigPath,
        nextConfigContent.replace(/\/\/ target/, 'target'),
        'utf8'
      )
      const { stdout: buildStdout } = await nextBuild(appDir, [], {
        stdout: true,
      })
      stdout = buildStdout
      appPort = await findPort()
      app = await nextStart(appDir, appPort, {
        onStdout: msg => {
          stdout += msg
        },
      })
      buildId = await fs.readFile(join(appDir, '.next/BUILD_ID'), 'utf8')
    })
    afterAll(async () => {
      await killApp(app)
      await fs.writeFile(nextConfigPath, nextConfigContent, 'utf8')
    })

    runTests()
  })
})<|MERGE_RESOLUTION|>--- conflicted
+++ resolved
@@ -229,7 +229,6 @@
     expect(res.headers.get('x-second-header')).toBe('second')
   })
 
-<<<<<<< HEAD
   it('should support unnamed parameters correctly', async () => {
     const res = await fetchViaHTTP(appPort, '/unnamed/first/final', undefined, {
       redirect: 'manual',
@@ -251,14 +250,14 @@
     const { pathname } = url.parse(res.headers.get('location') || '')
     expect(res.status).toBe(307)
     expect(pathname).toBe('/first')
-=======
+  })
+
   it('should add refresh header for 308 redirect', async () => {
     const res = await fetchViaHTTP(appPort, '/redirect4', undefined, {
       redirect: 'manual',
     })
     expect(res.status).toBe(308)
     expect(res.headers.get('refresh')).toBe(`0;url=/`)
->>>>>>> 3096a772
   })
 
   if (!isDev) {
