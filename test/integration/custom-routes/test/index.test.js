--- conflicted
+++ resolved
@@ -190,122 +190,77 @@
             source: '/docs/router-status/:code',
             destination: '/docs/v2/network/status-codes#:code',
             statusCode: 301,
-<<<<<<< HEAD
-            regex: new RegExp('^\\/docs\\/router-status(?:\\/([^\\/]+?))$')
-              .source,
-=======
             regex: normalizeRegEx('^\\/docs\\/router-status(?:\\/([^\\/]+?))$'),
->>>>>>> 8267c8a6
             regexKeys: ['code'],
           },
           {
             source: '/docs/github',
             destination: '/docs/v2/advanced/now-for-github',
             statusCode: 301,
-<<<<<<< HEAD
-            regex: new RegExp('^\\/docs\\/github$').source,
-=======
             regex: normalizeRegEx('^\\/docs\\/github$'),
->>>>>>> 8267c8a6
             regexKeys: [],
           },
           {
             source: '/docs/v2/advanced/:all(.*)',
             destination: '/docs/v2/more/:all',
             statusCode: 301,
-<<<<<<< HEAD
-            regex: new RegExp('^\\/docs\\/v2\\/advanced(?:\\/(.*))$').source,
-=======
             regex: normalizeRegEx('^\\/docs\\/v2\\/advanced(?:\\/(.*))$'),
->>>>>>> 8267c8a6
             regexKeys: ['all'],
           },
           {
             source: '/hello/:id/another',
             destination: '/blog/:id',
             statusCode: 307,
-<<<<<<< HEAD
-            regex: new RegExp('^\\/hello(?:\\/([^\\/]+?))\\/another$').source,
-=======
             regex: normalizeRegEx('^\\/hello(?:\\/([^\\/]+?))\\/another$'),
->>>>>>> 8267c8a6
             regexKeys: ['id'],
           },
           {
             source: '/redirect1',
             destination: '/',
             statusCode: 307,
-<<<<<<< HEAD
-            regex: new RegExp('^\\/redirect1$').source,
-=======
             regex: normalizeRegEx('^\\/redirect1$'),
->>>>>>> 8267c8a6
             regexKeys: [],
           },
           {
             source: '/redirect2',
             destination: '/',
             statusCode: 301,
-<<<<<<< HEAD
-            regex: new RegExp('^\\/redirect2$').source,
-=======
             regex: normalizeRegEx('^\\/redirect2$'),
->>>>>>> 8267c8a6
             regexKeys: [],
           },
           {
             source: '/redirect3',
             destination: '/another',
             statusCode: 302,
-<<<<<<< HEAD
-            regex: new RegExp('^\\/redirect3$').source,
-=======
             regex: normalizeRegEx('^\\/redirect3$'),
->>>>>>> 8267c8a6
             regexKeys: [],
           },
           {
             source: '/redirect4',
             destination: '/',
             statusCode: 308,
-<<<<<<< HEAD
-            regex: new RegExp('^\\/redirect4$').source,
-=======
             regex: normalizeRegEx('^\\/redirect4$'),
->>>>>>> 8267c8a6
             regexKeys: [],
           },
           {
             source: '/redir-chain1',
             destination: '/redir-chain2',
             statusCode: 301,
-<<<<<<< HEAD
-            regex: new RegExp('^\\/redir-chain1$').source,
-=======
             regex: normalizeRegEx('^\\/redir-chain1$'),
->>>>>>> 8267c8a6
             regexKeys: [],
           },
           {
             source: '/redir-chain2',
             destination: '/redir-chain3',
             statusCode: 302,
-<<<<<<< HEAD
-            regex: new RegExp('^\\/redir-chain2$').source,
-=======
             regex: normalizeRegEx('^\\/redir-chain2$'),
->>>>>>> 8267c8a6
             regexKeys: [],
           },
           {
             source: '/redir-chain3',
             destination: '/',
             statusCode: 303,
-<<<<<<< HEAD
-            regex: new RegExp('^\\/redir-chain3$').source,
-=======
             regex: normalizeRegEx('^\\/redir-chain3$'),
->>>>>>> 8267c8a6
             regexKeys: [],
           },
         ],
@@ -313,104 +268,70 @@
           {
             source: '/hello-world',
             destination: '/static/hello.txt',
-<<<<<<< HEAD
-            regex: new RegExp('^\\/hello-world$').source,
-=======
             regex: normalizeRegEx('^\\/hello-world$'),
->>>>>>> 8267c8a6
             regexKeys: [],
           },
           {
             source: '/',
             destination: '/another',
-<<<<<<< HEAD
-            regex: new RegExp('^\\/$').source,
-=======
             regex: normalizeRegEx('^\\/$'),
->>>>>>> 8267c8a6
             regexKeys: [],
           },
           {
             source: '/another',
             destination: '/multi-rewrites',
-<<<<<<< HEAD
-            regex: new RegExp('^\\/another$').source,
-=======
             regex: normalizeRegEx('^\\/another$'),
->>>>>>> 8267c8a6
             regexKeys: [],
           },
           {
             source: '/first',
             destination: '/hello',
-<<<<<<< HEAD
-            regex: new RegExp('^\\/first$').source,
-=======
             regex: normalizeRegEx('^\\/first$'),
->>>>>>> 8267c8a6
             regexKeys: [],
           },
           {
             source: '/second',
             destination: '/hello-again',
-<<<<<<< HEAD
-            regex: new RegExp('^\\/second$').source,
-=======
             regex: normalizeRegEx('^\\/second$'),
->>>>>>> 8267c8a6
             regexKeys: [],
           },
           {
             destination: '/hello',
-            regex: new RegExp('^\\/to-hello$').source,
+            regex: normalizeRegEx('^\\/to-hello$'),
             regexKeys: [],
             source: '/to-hello',
           },
           {
             destination: '/blog/post-2',
-            regex: new RegExp('^\\/blog\\/post-1$').source,
+            regex: normalizeRegEx('^\\/blog\\/post-1$'),
             regexKeys: [],
             source: '/blog/post-1',
           },
           {
             source: '/test/:path',
             destination: '/:path',
-<<<<<<< HEAD
-            regex: new RegExp('^\\/test(?:\\/([^\\/]+?))$').source,
-=======
             regex: normalizeRegEx('^\\/test(?:\\/([^\\/]+?))$'),
->>>>>>> 8267c8a6
             regexKeys: ['path'],
           },
           {
             source: '/test-overwrite/:something/:another',
             destination: '/params/this-should-be-the-value',
-<<<<<<< HEAD
-            regex: new RegExp(
-              '^\\/test-overwrite(?:\\/([^\\/]+?))(?:\\/([^\\/]+?))$'
-            ).source,
-=======
             regex: normalizeRegEx(
               '^\\/test-overwrite(?:\\/([^\\/]+?))(?:\\/([^\\/]+?))$'
             ),
->>>>>>> 8267c8a6
             regexKeys: ['something', 'another'],
           },
           {
             source: '/params/:something',
             destination: '/with-params',
-<<<<<<< HEAD
-            regex: new RegExp('^\\/params(?:\\/([^\\/]+?))$').source,
-=======
             regex: normalizeRegEx('^\\/params(?:\\/([^\\/]+?))$'),
->>>>>>> 8267c8a6
             regexKeys: ['something'],
           },
           {
             destination: '/_next/:path*',
-            regex: new RegExp(
+            regex: normalizeRegEx(
               '^\\/hidden\\/_next(?:\\/((?:[^\\/]+?)(?:\\/(?:[^\\/]+?))*))?$'
-            ).source,
+            ),
             regexKeys: ['path'],
             source: '/hidden/_next/:path*',
           },
@@ -418,7 +339,7 @@
         dynamicRoutes: [
           {
             page: '/blog/[post]',
-            regex: new RegExp('^\\/blog\\/([^/]+?)(?:\\/)?$').source,
+            regex: normalizeRegEx('^\\/blog\\/([^/]+?)(?:\\/)?$'),
           },
         ],
       })
@@ -435,7 +356,7 @@
 
       for (const route of [...manifest.redirects, ...manifest.rewrites]) {
         expect(cleanStdout).toMatch(
-          new RegExp(`${route.source}.*?${route.destination}`)
+          new RegExp(`${route}.*?${route.destination}`)
         )
       }
     })
