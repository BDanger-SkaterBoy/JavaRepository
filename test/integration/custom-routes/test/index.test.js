/* eslint-env jest */

import http from 'http'
import url from 'url'
import stripAnsi from 'strip-ansi'
import fs from 'fs-extra'
import { join } from 'path'
import cheerio from 'cheerio'
import webdriver from 'next-webdriver'
import {
  launchApp,
  killApp,
  findPort,
  nextBuild,
  nextStart,
  fetchViaHTTP,
  renderViaHTTP,
  getBrowserBodyText,
  waitFor,
  normalizeRegEx,
  initNextServerScript,
} from 'next-test-utils'

jest.setTimeout(1000 * 60 * 2)

let appDir = join(__dirname, '..')
const nextConfigPath = join(appDir, 'next.config.js')
let externalServerHits = new Set()
let nextConfigRestoreContent
let nextConfigContent
let externalServerPort
let externalServer
let stdout = ''
let buildId
let appPort
let app

const runTests = (isDev = false) => {
  it('should handle one-to-one rewrite successfully', async () => {
    const html = await renderViaHTTP(appPort, '/first')
    expect(html).toMatch(/hello/)
  })

  it('should handle chained rewrites successfully', async () => {
    const html = await renderViaHTTP(appPort, '/')
    expect(html).toMatch(/multi-rewrites/)
  })

  it('should not match dynamic route immediately after applying header', async () => {
    const res = await fetchViaHTTP(appPort, '/blog/post-321')
    expect(res.headers.get('x-something')).toBe('applied-everywhere')

    const $ = cheerio.load(await res.text())
    expect(JSON.parse($('p').text()).path).toBe('blog')
  })

  it('should handle chained redirects successfully', async () => {
    const res1 = await fetchViaHTTP(appPort, '/redir-chain1', undefined, {
      redirect: 'manual',
    })
    const res1location = url.parse(res1.headers.get('location')).pathname
    expect(res1.status).toBe(301)
    expect(res1location).toBe('/redir-chain2')

    const res2 = await fetchViaHTTP(appPort, res1location, undefined, {
      redirect: 'manual',
    })
    const res2location = url.parse(res2.headers.get('location')).pathname
    expect(res2.status).toBe(302)
    expect(res2location).toBe('/redir-chain3')

    const res3 = await fetchViaHTTP(appPort, res2location, undefined, {
      redirect: 'manual',
    })
    const res3location = url.parse(res3.headers.get('location')).pathname
    expect(res3.status).toBe(303)
    expect(res3location).toBe('/')
  })

  it('should redirect successfully with permanent: false', async () => {
    const res = await fetchViaHTTP(appPort, '/redirect1', undefined, {
      redirect: 'manual',
    })
    const { pathname } = url.parse(res.headers.get('location'))
    expect(res.status).toBe(307)
    expect(pathname).toBe('/')
  })

  it('should redirect with params successfully', async () => {
    const res = await fetchViaHTTP(appPort, '/hello/123/another', undefined, {
      redirect: 'manual',
    })
    const { pathname } = url.parse(res.headers.get('location'))
    expect(res.status).toBe(307)
    expect(pathname).toBe('/blog/123')
  })

  it('should redirect with hash successfully', async () => {
    const res = await fetchViaHTTP(
      appPort,
      '/docs/router-status/500',
      undefined,
      {
        redirect: 'manual',
      }
    )
    const { pathname, hash, query } = url.parse(
      res.headers.get('location'),
      true
    )
    expect(res.status).toBe(301)
    expect(pathname).toBe('/docs/v2/network/status-codes')
    expect(hash).toBe('#500')
    expect(query).toEqual({})
  })

  it('should redirect successfully with provided statusCode', async () => {
    const res = await fetchViaHTTP(appPort, '/redirect2', undefined, {
      redirect: 'manual',
    })
    const { pathname, query } = url.parse(res.headers.get('location'), true)
    expect(res.status).toBe(301)
    expect(pathname).toBe('/')
    expect(query).toEqual({})
  })

  it('should redirect successfully with catchall', async () => {
    const res = await fetchViaHTTP(
      appPort,
      '/catchall-redirect/hello/world',
      undefined,
      {
        redirect: 'manual',
      }
    )
    const { pathname, query } = url.parse(res.headers.get('location'), true)
    expect(res.status).toBe(307)
    expect(pathname).toBe('/somewhere')
    expect(query).toEqual({})
  })

  it('should server static files through a rewrite', async () => {
    const text = await renderViaHTTP(appPort, '/hello-world')
    expect(text).toBe('hello world!')
  })

  it('should rewrite with params successfully', async () => {
    const html = await renderViaHTTP(appPort, '/test/hello')
    expect(html).toMatch(/Hello/)
  })

  it('should double redirect successfully', async () => {
    const html = await renderViaHTTP(appPort, '/docs/github')
    expect(html).toMatch(/hi there/)
  })

  it('should allow params in query for rewrite', async () => {
    const html = await renderViaHTTP(appPort, '/query-rewrite/hello/world?a=b')
    const $ = cheerio.load(html)
    expect(JSON.parse($('#__NEXT_DATA__').html()).query).toEqual({
      first: 'hello',
      second: 'world',
      a: 'b',
      section: 'hello',
      name: 'world',
    })
  })

  it('should have correct params for catchall rewrite', async () => {
    const html = await renderViaHTTP(
      appPort,
      '/catchall-rewrite/hello/world?a=b'
    )
    const $ = cheerio.load(html)
    expect(JSON.parse($('#__NEXT_DATA__').html()).query).toEqual({
      a: 'b',
      path: ['hello', 'world'],
    })
  })

  it('should have correct query for catchall rewrite', async () => {
    const html = await renderViaHTTP(appPort, '/catchall-query/hello/world?a=b')
    const $ = cheerio.load(html)
    expect(JSON.parse($('#__NEXT_DATA__').html()).query).toEqual({
      a: 'b',
      another: 'hello/world',
      path: ['hello', 'world'],
    })
  })

  it('should have correct header for catchall rewrite', async () => {
    const res = await fetchViaHTTP(appPort, '/catchall-header/hello/world?a=b')
    const headerValue = res.headers.get('x-value')
    expect(headerValue).toBe('hello/world')
  })

  it('should allow params in query for redirect', async () => {
    const res = await fetchViaHTTP(
      appPort,
      '/query-redirect/hello/world?a=b',
      undefined,
      {
        redirect: 'manual',
      }
    )
    const { pathname, query } = url.parse(res.headers.get('location'), true)
    expect(res.status).toBe(307)
    expect(pathname).toBe('/with-params')
    expect(query).toEqual({
      first: 'hello',
      second: 'world',
      a: 'b',
    })
  })

  it('should overwrite param values correctly', async () => {
    const html = await renderViaHTTP(appPort, '/test-overwrite/first/second')
    expect(html).toMatch(/this-should-be-the-value/)
    expect(html).not.toMatch(/first/)
    expect(html).toMatch(/second/)
  })

  it('should handle query for rewrite correctly', async () => {
    // query merge order lowest priority to highest
    // 1. initial URL query values
    // 2. path segment values
    // 3. destination specified query values

    const html = await renderViaHTTP(
      appPort,
      '/query-rewrite/first/second?section=overridden&name=overridden&first=overridden&second=overridden&keep=me'
    )

    const data = JSON.parse(cheerio.load(html)('p').text())
    expect(data).toEqual({
      first: 'first',
      second: 'second',
      section: 'first',
      name: 'second',
      keep: 'me',
    })
  })

  // current routes order do not allow rewrites to override page
  // but allow redirects to
  it('should not allow rewrite to override page file', async () => {
    const html = await renderViaHTTP(appPort, '/nav')
    expect(html).toContain('to-hello')
  })

  it('show allow redirect to override the page', async () => {
    const res = await fetchViaHTTP(appPort, '/redirect-override', undefined, {
      redirect: 'manual',
    })
    const { pathname } = url.parse(res.headers.get('location') || '')
    expect(res.status).toBe(307)
    expect(pathname).toBe('/thank-you-next')
  })

  it('should work successfully on the client', async () => {
    const browser = await webdriver(appPort, '/nav')
    await browser.elementByCss('#to-hello').click()
    await browser.waitForElementByCss('#hello')

    expect(await browser.eval('window.location.href')).toMatch(/\/first$/)
    expect(await getBrowserBodyText(browser)).toMatch(/Hello/)

    await browser.eval('window.location.href = window.location.href')
    await waitFor(500)
    expect(await browser.eval('window.location.href')).toMatch(/\/first$/)
    expect(await getBrowserBodyText(browser)).toMatch(/Hello/)

    await browser.elementByCss('#to-nav').click()
    await browser.waitForElementByCss('#to-hello-again')
    await browser.elementByCss('#to-hello-again').click()
    await browser.waitForElementByCss('#hello-again')

    expect(await browser.eval('window.location.href')).toMatch(/\/second$/)
    expect(await getBrowserBodyText(browser)).toMatch(/Hello again/)

    await browser.eval('window.location.href = window.location.href')
    await waitFor(500)
    expect(await browser.eval('window.location.href')).toMatch(/\/second$/)
    expect(await getBrowserBodyText(browser)).toMatch(/Hello again/)
  })

  it('should match a page after a rewrite', async () => {
    const html = await renderViaHTTP(appPort, '/to-hello')
    expect(html).toContain('Hello')
  })

  it('should match dynamic route after rewrite', async () => {
    const html = await renderViaHTTP(appPort, '/blog/post-1')
    expect(html).toMatch(/post:.*?post-2/)
  })

  it('should match public file after rewrite', async () => {
    const data = await renderViaHTTP(appPort, '/blog/data.json')
    expect(JSON.parse(data)).toEqual({ hello: 'world' })
  })

  it('should match /_next file after rewrite', async () => {
    await renderViaHTTP(appPort, '/hello')
    const data = await renderViaHTTP(
      appPort,
      `/hidden/_next/static/${buildId}/pages/hello.js`
    )
    expect(data).toContain('Hello')
    expect(data).toContain('createElement')
  })

  it('should allow redirecting to external resource', async () => {
    const res = await fetchViaHTTP(appPort, '/to-external', undefined, {
      redirect: 'manual',
    })
    const location = res.headers.get('location')
    expect(res.status).toBe(307)
    expect(location).toBe('https://google.com/')
  })

  it('should apply headers for exact match', async () => {
    const res = await fetchViaHTTP(appPort, '/add-header')
    expect(res.headers.get('x-custom-header')).toBe('hello world')
    expect(res.headers.get('x-another-header')).toBe('hello again')
  })

  it('should apply headers for multi match', async () => {
    const res = await fetchViaHTTP(appPort, '/my-headers/first')
    expect(res.headers.get('x-first-header')).toBe('first')
    expect(res.headers.get('x-second-header')).toBe('second')
  })

  it('should apply params for header key/values', async () => {
    const res = await fetchViaHTTP(appPort, '/my-other-header/first')
    expect(res.headers.get('x-path')).toBe('first')
    expect(res.headers.get('somefirst')).toBe('hi')
  })

  it('should support URL for header key/values', async () => {
    const res = await fetchViaHTTP(appPort, '/without-params/url')
    expect(res.headers.get('x-origin')).toBe('https://example.com')
  })

  it('should apply params header key/values with URL', async () => {
    const res = await fetchViaHTTP(appPort, '/with-params/url/first')
    expect(res.headers.get('x-url')).toBe('https://example.com/first')
  })

  it('should apply params header key/values with URL that has port', async () => {
    const res = await fetchViaHTTP(appPort, '/with-params/url2/first')
    expect(res.headers.get('x-url')).toBe(
      'https://example.com:8080/?hello=first'
    )
  })

  it('should support named pattern for header key/values', async () => {
    const res = await fetchViaHTTP(appPort, '/named-pattern/hello')
    expect(res.headers.get('x-something')).toBe('value=hello')
    expect(res.headers.get('path-hello')).toBe('end')
  })

  it('should support proxying to external resource', async () => {
    const res = await fetchViaHTTP(appPort, '/proxy-me/first?keep=me&and=me')
    expect(res.status).toBe(200)
    expect(
      [...externalServerHits].map((u) => {
        const { pathname, query } = url.parse(u, true)
        return {
          pathname,
          query,
        }
      })
    ).toEqual([
      {
        pathname: '/first',
        query: {
          path: 'first',
          keep: 'me',
          and: 'me',
        },
      },
    ])
    expect(await res.text()).toContain('hi from external')
  })

  it('should support unnamed parameters correctly', async () => {
    const res = await fetchViaHTTP(appPort, '/unnamed/first/final', undefined, {
      redirect: 'manual',
    })
    const { pathname } = url.parse(res.headers.get('location') || '')
    expect(res.status).toBe(307)
    expect(pathname).toBe('/got-unnamed')
  })

  it('should support named like unnamed parameters correctly', async () => {
    const res = await fetchViaHTTP(
      appPort,
      '/named-like-unnamed/first',
      undefined,
      {
        redirect: 'manual',
      }
    )
    const { pathname } = url.parse(res.headers.get('location') || '')
    expect(res.status).toBe(307)
    expect(pathname).toBe('/first')
  })

  it('should add refresh header for 308 redirect', async () => {
    const res = await fetchViaHTTP(appPort, '/redirect4', undefined, {
      redirect: 'manual',
    })
    expect(res.status).toBe(308)
    expect(res.headers.get('refresh')).toBe(`0;url=/`)
  })

  it('should handle basic api rewrite successfully', async () => {
    const data = await renderViaHTTP(appPort, '/api-hello')
    expect(JSON.parse(data)).toEqual({ query: {} })
  })

  it('should handle api rewrite with un-named param successfully', async () => {
    const data = await renderViaHTTP(appPort, '/api-hello-regex/hello/world')
    expect(JSON.parse(data)).toEqual({
      query: { name: 'hello/world', first: 'hello/world' },
    })
  })

  it('should handle api rewrite with param successfully', async () => {
    const data = await renderViaHTTP(appPort, '/api-hello-param/hello')
    expect(JSON.parse(data)).toEqual({
      query: { name: 'hello', hello: 'hello' },
    })
  })

  it('should handle encoded value in the pathname correctly', async () => {
    const res = await fetchViaHTTP(
      appPort,
      '/redirect/me/to-about/' + encodeURI('\\google.com'),
      undefined,
      {
        redirect: 'manual',
      }
    )

    const { pathname, hostname, query } = url.parse(
      res.headers.get('location') || '',
      true
    )
    expect(res.status).toBe(307)
    expect(pathname).toBe(encodeURI('/\\google.com/about'))
    expect(hostname).not.toBe('google.com')
    expect(query).toEqual({})
  })

  it('should handle unnamed parameters with multi-match successfully', async () => {
    const html = await renderViaHTTP(
      appPort,
      '/unnamed-params/nested/first/second/hello/world'
    )
    const params = JSON.parse(cheerio.load(html)('p').text())
    expect(params).toEqual({ test: 'hello' })
  })

  it('should handle named regex parameters with multi-match successfully', async () => {
    const res = await fetchViaHTTP(
      appPort,
      '/docs/integrations/v2-some/thing',
      undefined,
      {
        redirect: 'manual',
      }
    )
    const { pathname } = url.parse(res.headers.get('location') || '')
    expect(res.status).toBe(307)
    expect(pathname).toBe('/integrations/-some/thing')
  })

  if (!isDev) {
    it('should output routes-manifest successfully', async () => {
      const manifest = await fs.readJSON(
        join(appDir, '.next/routes-manifest.json')
      )

      for (const route of [
        ...manifest.dynamicRoutes,
        ...manifest.rewrites,
        ...manifest.redirects,
        ...manifest.headers,
      ]) {
        route.regex = normalizeRegEx(route.regex)
      }

      expect(manifest).toEqual({
        version: 1,
        pages404: true,
        basePath: '',
        redirects: [
          {
            destination: '/:lang/about',
            regex: normalizeRegEx(
              '^\\/redirect\\/me\\/to-about(?:\\/([^\\/]+?))$'
            ),
            source: '/redirect/me/to-about/:lang',
            statusCode: 307,
          },
          {
            source: '/docs/router-status/:code',
            destination: '/docs/v2/network/status-codes#:code',
            statusCode: 301,
            regex: normalizeRegEx('^\\/docs\\/router-status(?:\\/([^\\/]+?))$'),
          },
          {
            source: '/docs/github',
            destination: '/docs/v2/advanced/now-for-github',
            statusCode: 301,
            regex: normalizeRegEx('^\\/docs\\/github$'),
          },
          {
            source: '/docs/v2/advanced/:all(.*)',
            destination: '/docs/v2/more/:all',
            statusCode: 301,
            regex: normalizeRegEx('^\\/docs\\/v2\\/advanced(?:\\/(.*))$'),
          },
          {
            source: '/hello/:id/another',
            destination: '/blog/:id',
            statusCode: 307,
            regex: normalizeRegEx('^\\/hello(?:\\/([^\\/]+?))\\/another$'),
          },
          {
            source: '/redirect1',
            destination: '/',
            statusCode: 307,
            regex: normalizeRegEx('^\\/redirect1$'),
          },
          {
            source: '/redirect2',
            destination: '/',
            statusCode: 301,
            regex: normalizeRegEx('^\\/redirect2$'),
          },
          {
            source: '/redirect3',
            destination: '/another',
            statusCode: 302,
            regex: normalizeRegEx('^\\/redirect3$'),
          },
          {
            source: '/redirect4',
            destination: '/',
            statusCode: 308,
            regex: normalizeRegEx('^\\/redirect4$'),
          },
          {
            source: '/redir-chain1',
            destination: '/redir-chain2',
            statusCode: 301,
            regex: normalizeRegEx('^\\/redir-chain1$'),
          },
          {
            source: '/redir-chain2',
            destination: '/redir-chain3',
            statusCode: 302,
            regex: normalizeRegEx('^\\/redir-chain2$'),
          },
          {
            source: '/redir-chain3',
            destination: '/',
            statusCode: 303,
            regex: normalizeRegEx('^\\/redir-chain3$'),
          },
          {
            destination: 'https://google.com',
            regex: normalizeRegEx('^\\/to-external$'),
            source: '/to-external',
            statusCode: 307,
          },
          {
            destination: '/with-params?first=:section&second=:name',
            regex: normalizeRegEx(
              '^\\/query-redirect(?:\\/([^\\/]+?))(?:\\/([^\\/]+?))$'
            ),
            source: '/query-redirect/:section/:name',
            statusCode: 307,
          },
          {
            destination: '/got-unnamed',
            regex: normalizeRegEx(
              '^\\/unnamed(?:\\/(first|second))(?:\\/(.*))$'
            ),
            source: '/unnamed/(first|second)/(.*)',
            statusCode: 307,
          },
          {
            destination: '/:0',
            regex: normalizeRegEx('^\\/named-like-unnamed(?:\\/([^\\/]+?))$'),
            source: '/named-like-unnamed/:0',
            statusCode: 307,
          },
          {
            destination: '/thank-you-next',
            regex: normalizeRegEx('^\\/redirect-override$'),
            source: '/redirect-override',
            statusCode: 307,
          },
          {
            destination: '/:first/:second',
            regex: normalizeRegEx(
              '^\\/docs(?:\\/(integrations|now-cli))\\/v2(.*)$'
            ),
            source: '/docs/:first(integrations|now-cli)/v2:second(.*)',
            statusCode: 307,
          },
          {
            destination: '/somewhere',
            regex: normalizeRegEx(
              '^\\/catchall-redirect(?:\\/((?:[^\\/]+?)(?:\\/(?:[^\\/]+?))*))?$'
            ),
            source: '/catchall-redirect/:path*',
            statusCode: 307,
          },
        ],
        headers: [
          {
            headers: [
              {
                key: 'x-custom-header',
                value: 'hello world',
              },
              {
                key: 'x-another-header',
                value: 'hello again',
              },
            ],
            regex: normalizeRegEx('^\\/add-header$'),
            source: '/add-header',
          },
          {
            headers: [
              {
                key: 'x-first-header',
                value: 'first',
              },
              {
                key: 'x-second-header',
                value: 'second',
              },
            ],
            regex: normalizeRegEx('^\\/my-headers(?:\\/(.*))$'),
            source: '/my-headers/(.*)',
          },
          {
            headers: [
              {
                key: 'x-path',
                value: ':path',
              },
              {
                key: 'some:path',
                value: 'hi',
              },
            ],
            regex: normalizeRegEx('^\\/my-other-header(?:\\/([^\\/]+?))$'),
            source: '/my-other-header/:path',
          },
          {
            headers: [
              {
                key: 'x-origin',
                value: 'https://example.com',
              },
            ],
            regex: normalizeRegEx('^\\/without-params\\/url$'),
            source: '/without-params/url',
          },
          {
            headers: [
              {
                key: 'x-url',
                value: 'https://example.com/:path*',
              },
            ],
            regex: normalizeRegEx(
              '^\\/with-params\\/url(?:\\/((?:[^\\/]+?)(?:\\/(?:[^\\/]+?))*))?$'
            ),
            source: '/with-params/url/:path*',
          },
          {
            headers: [
              {
                key: 'x-url',
                value: 'https://example.com:8080?hello=:path*',
              },
            ],
            regex: normalizeRegEx(
              '^\\/with-params\\/url2(?:\\/((?:[^\\/]+?)(?:\\/(?:[^\\/]+?))*))?$'
            ),
            source: '/with-params/url2/:path*',
          },
          {
            headers: [
              {
                key: 'x-something',
                value: 'applied-everywhere',
              },
            ],
            regex: normalizeRegEx(
              '^(?:\\/((?:[^\\/]+?)(?:\\/(?:[^\\/]+?))*))?$'
            ),
            source: '/:path*',
          },
          {
            headers: [
              {
                key: 'x-something',
                value: 'value=:path',
              },
              {
                key: 'path-:path',
                value: 'end',
              },
            ],
            regex: normalizeRegEx('^\\/named-pattern(?:\\/(.*))$'),
            source: '/named-pattern/:path(.*)',
          },
          {
            headers: [
              {
                key: 'x-value',
                value: ':path*',
              },
            ],
            regex: normalizeRegEx(
              '^\\/catchall-header(?:\\/((?:[^\\/]+?)(?:\\/(?:[^\\/]+?))*))?$'
            ),
            source: '/catchall-header/:path*',
          },
        ],
        rewrites: [
          {
            destination: '/another/one',
            regex: normalizeRegEx('^\\/to-another$'),
            source: '/to-another',
          },
          {
            destination: '/404',
            regex: '^\\/nav$',
            source: '/nav',
          },
          {
            source: '/hello-world',
            destination: '/static/hello.txt',
            regex: normalizeRegEx('^\\/hello-world$'),
          },
          {
            source: '/',
            destination: '/another',
            regex: normalizeRegEx('^\\/$'),
          },
          {
            source: '/another',
            destination: '/multi-rewrites',
            regex: normalizeRegEx('^\\/another$'),
          },
          {
            source: '/first',
            destination: '/hello',
            regex: normalizeRegEx('^\\/first$'),
          },
          {
            source: '/second',
            destination: '/hello-again',
            regex: normalizeRegEx('^\\/second$'),
          },
          {
            destination: '/hello',
            regex: normalizeRegEx('^\\/to-hello$'),
            source: '/to-hello',
          },
          {
            destination: '/blog/post-2',
            regex: normalizeRegEx('^\\/blog\\/post-1$'),
            source: '/blog/post-1',
          },
          {
            source: '/test/:path',
            destination: '/:path',
            regex: normalizeRegEx('^\\/test(?:\\/([^\\/]+?))$'),
          },
          {
            source: '/test-overwrite/:something/:another',
            destination: '/params/this-should-be-the-value',
            regex: normalizeRegEx(
              '^\\/test-overwrite(?:\\/([^\\/]+?))(?:\\/([^\\/]+?))$'
            ),
          },
          {
            source: '/params/:something',
            destination: '/with-params',
            regex: normalizeRegEx('^\\/params(?:\\/([^\\/]+?))$'),
          },
          {
            destination: '/with-params?first=:section&second=:name',
            regex: normalizeRegEx(
              '^\\/query-rewrite(?:\\/([^\\/]+?))(?:\\/([^\\/]+?))$'
            ),
            source: '/query-rewrite/:section/:name',
          },
          {
            destination: '/_next/:path*',
            regex: normalizeRegEx(
              '^\\/hidden\\/_next(?:\\/((?:[^\\/]+?)(?:\\/(?:[^\\/]+?))*))?$'
            ),
            source: '/hidden/_next/:path*',
          },
          {
            destination: `http://localhost:${externalServerPort}/:path*`,
            regex: normalizeRegEx(
              '^\\/proxy-me(?:\\/((?:[^\\/]+?)(?:\\/(?:[^\\/]+?))*))?$'
            ),
            source: '/proxy-me/:path*',
          },
          {
            destination: '/api/hello',
            regex: normalizeRegEx('^\\/api-hello$'),
            source: '/api-hello',
          },
          {
            destination: '/api/hello?name=:first*',
            regex: normalizeRegEx('^\\/api-hello-regex(?:\\/(.*))$'),
            source: '/api-hello-regex/:first(.*)',
          },
          {
            destination: '/api/hello?hello=:name',
            regex: normalizeRegEx('^\\/api-hello-param(?:\\/([^\\/]+?))$'),
            source: '/api-hello-param/:name',
          },
          {
            destination: '/api/dynamic/:name?hello=:name',
            regex: normalizeRegEx('^\\/api-dynamic-param(?:\\/([^\\/]+?))$'),
            source: '/api-dynamic-param/:name',
          },
          {
            destination: '/with-params',
            regex: normalizeRegEx('^(?:\\/([^\\/]+?))\\/post-321$'),
            source: '/:path/post-321',
          },
          {
            destination: '/with-params',
            regex: normalizeRegEx(
              '^\\/unnamed-params\\/nested(?:\\/(.*))(?:\\/([^\\/]+?))(?:\\/(.*))$'
            ),
            source: '/unnamed-params/nested/(.*)/:test/(.*)',
          },
          {
            destination: '/with-params',
            regex: normalizeRegEx(
              '^\\/catchall-rewrite(?:\\/((?:[^\\/]+?)(?:\\/(?:[^\\/]+?))*))?$'
            ),
            source: '/catchall-rewrite/:path*',
          },
          {
            destination: '/with-params?another=:path*',
            regex: normalizeRegEx(
              '^\\/catchall-query(?:\\/((?:[^\\/]+?)(?:\\/(?:[^\\/]+?))*))?$'
            ),
            source: '/catchall-query/:path*',
          },
        ],
        dynamicRoutes: [
          {
            namedRegex: '^/another/(?<id>[^/]+?)(?:/)?$',
            page: '/another/[id]',
<<<<<<< HEAD
            regex: normalizeRegEx('^\\/another\\/([^\\/]+?)$'),
=======
            regex: normalizeRegEx('^\\/another\\/([^\\/]+?)(?:\\/)?$'),
            routeKeys: ['id'],
>>>>>>> d94e8db5
          },
          {
            namedRegex: '^/api/dynamic/(?<slug>[^/]+?)(?:/)?$',
            page: '/api/dynamic/[slug]',
<<<<<<< HEAD
            regex: normalizeRegEx('^\\/api\\/dynamic\\/([^\\/]+?)$'),
=======
            regex: normalizeRegEx('^\\/api\\/dynamic\\/([^\\/]+?)(?:\\/)?$'),
            routeKeys: ['slug'],
>>>>>>> d94e8db5
          },
          {
            namedRegex: '^/blog/(?<post>[^/]+?)(?:/)?$',
            page: '/blog/[post]',
<<<<<<< HEAD
            regex: normalizeRegEx('^\\/blog\\/([^\\/]+?)$'),
=======
            regex: normalizeRegEx('^\\/blog\\/([^\\/]+?)(?:\\/)?$'),
            routeKeys: ['post'],
>>>>>>> d94e8db5
          },
        ],
      })
    })

    it('should have redirects/rewrites in build output', async () => {
      const manifest = await fs.readJSON(
        join(appDir, '.next/routes-manifest.json')
      )
      const cleanStdout = stripAnsi(stdout)
      expect(cleanStdout).toContain('Redirects')
      expect(cleanStdout).toContain('Rewrites')
      expect(cleanStdout).toContain('Headers')
      expect(cleanStdout).toMatch(/source.*?/i)
      expect(cleanStdout).toMatch(/destination.*?/i)

      for (const route of [...manifest.redirects, ...manifest.rewrites]) {
        expect(cleanStdout).toContain(route.source)
        expect(cleanStdout).toContain(route.destination)
      }

      for (const route of manifest.headers) {
        expect(cleanStdout).toContain(route.source)

        for (const header of route.headers) {
          expect(cleanStdout).toContain(header.key)
          expect(cleanStdout).toContain(header.value)
        }
      }
    })
  } else {
    it('should show error for dynamic auto export rewrite', async () => {
      const html = await renderViaHTTP(appPort, '/to-another')
      expect(html).toContain(
        `Rewrites don't support auto-exported dynamic pages yet`
      )
    })
  }
}

describe('Custom routes', () => {
  beforeEach(() => {
    externalServerHits = new Set()
  })
  beforeAll(async () => {
    externalServerPort = await findPort()
    externalServer = http.createServer((req, res) => {
      externalServerHits.add(req.url)
      res.end('hi from external')
    })
    await new Promise((resolve, reject) => {
      externalServer.listen(externalServerPort, (error) => {
        if (error) return reject(error)
        resolve()
      })
    })
    nextConfigRestoreContent = await fs.readFile(nextConfigPath, 'utf8')
    await fs.writeFile(
      nextConfigPath,
      nextConfigRestoreContent.replace(/__EXTERNAL_PORT__/, externalServerPort)
    )
  })
  afterAll(async () => {
    externalServer.close()
    await fs.writeFile(nextConfigPath, nextConfigRestoreContent)
  })

  describe('dev mode', () => {
    beforeAll(async () => {
      appPort = await findPort()
      app = await launchApp(appDir, appPort)
      buildId = 'development'
    })
    afterAll(() => killApp(app))
    runTests(true)
  })

  describe('server mode', () => {
    beforeAll(async () => {
      const { stdout: buildStdout } = await nextBuild(appDir, [], {
        stdout: true,
      })
      stdout = buildStdout
      appPort = await findPort()
      app = await nextStart(appDir, appPort)
      buildId = await fs.readFile(join(appDir, '.next/BUILD_ID'), 'utf8')
    })
    afterAll(() => killApp(app))
    runTests()
  })

  describe('serverless mode', () => {
    beforeAll(async () => {
      nextConfigContent = await fs.readFile(nextConfigPath, 'utf8')
      await fs.writeFile(
        nextConfigPath,
        nextConfigContent.replace(/\/\/ target/, 'target'),
        'utf8'
      )
      const { stdout: buildStdout } = await nextBuild(appDir, [], {
        stdout: true,
      })
      stdout = buildStdout
      appPort = await findPort()
      app = await nextStart(appDir, appPort, {
        onStdout: (msg) => {
          stdout += msg
        },
      })
      buildId = await fs.readFile(join(appDir, '.next/BUILD_ID'), 'utf8')
    })
    afterAll(async () => {
      await fs.writeFile(nextConfigPath, nextConfigContent, 'utf8')
      await killApp(app)
    })

    runTests()
  })

  describe('raw serverless mode', () => {
    beforeAll(async () => {
      nextConfigContent = await fs.readFile(nextConfigPath, 'utf8')
      await fs.writeFile(
        nextConfigPath,
        nextConfigContent.replace(/\/\/ target/, 'target'),
        'utf8'
      )
      await nextBuild(appDir)

      appPort = await findPort()
      app = await initNextServerScript(join(appDir, 'server.js'), /ready on/, {
        ...process.env,
        PORT: appPort,
      })
    })
    afterAll(async () => {
      await fs.writeFile(nextConfigPath, nextConfigContent, 'utf8')
      await killApp(app)
    })

    it('should apply rewrites in lambda correctly for page route', async () => {
      const html = await renderViaHTTP(appPort, '/query-rewrite/first/second')
      const data = JSON.parse(cheerio.load(html)('p').text())
      expect(data).toEqual({
        first: 'first',
        second: 'second',
        section: 'first',
        name: 'second',
      })
    })

    it('should apply rewrites in lambda correctly for dynamic route', async () => {
      const html = await renderViaHTTP(appPort, '/blog/post-1')
      expect(html).toContain('post-2')
    })

    it('should apply rewrites in lambda correctly for API route', async () => {
      const data = JSON.parse(
        await renderViaHTTP(appPort, '/api-hello-param/first')
      )
      expect(data).toEqual({
        query: {
          name: 'first',
          hello: 'first',
        },
      })
    })

    it('should apply rewrites in lambda correctly for dynamic API route', async () => {
      const data = JSON.parse(
        await renderViaHTTP(appPort, '/api-dynamic-param/first')
      )
      expect(data).toEqual({
        query: {
          slug: 'first',
          name: 'first',
          hello: 'first',
        },
      })
    })
  })

  describe('should load custom routes when only one type is used', () => {
    const runSoloTests = (isDev) => {
      const buildAndStart = async () => {
        if (isDev) {
          appPort = await findPort()
          app = await launchApp(appDir, appPort)
        } else {
          const { code } = await nextBuild(appDir)
          if (code !== 0) throw new Error(`failed to build, got code ${code}`)
          appPort = await findPort()
          app = await nextStart(appDir, appPort)
        }
      }

      it('should work with just headers', async () => {
        nextConfigContent = await fs.readFile(nextConfigPath, 'utf8')
        await fs.writeFile(
          nextConfigPath,
          nextConfigContent.replace(/(async (?:redirects|rewrites))/g, '$1s')
        )
        await buildAndStart()

        const res = await fetchViaHTTP(appPort, '/add-header')

        const res2 = await fetchViaHTTP(appPort, '/docs/github', undefined, {
          redirect: 'manual',
        })
        const res3 = await fetchViaHTTP(appPort, '/hello-world')

        await fs.writeFile(nextConfigPath, nextConfigContent)
        await killApp(app)

        expect(res.headers.get('x-custom-header')).toBe('hello world')
        expect(res.headers.get('x-another-header')).toBe('hello again')

        expect(res2.status).toBe(404)
        expect(res3.status).toBe(404)
      })

      it('should work with just rewrites', async () => {
        nextConfigContent = await fs.readFile(nextConfigPath, 'utf8')
        await fs.writeFile(
          nextConfigPath,
          nextConfigContent.replace(/(async (?:redirects|headers))/g, '$1s')
        )
        await buildAndStart()

        const res = await fetchViaHTTP(appPort, '/add-header')

        const res2 = await fetchViaHTTP(appPort, '/docs/github', undefined, {
          redirect: 'manual',
        })
        const res3 = await fetchViaHTTP(appPort, '/hello-world')

        await fs.writeFile(nextConfigPath, nextConfigContent)
        await killApp(app)

        expect(res.headers.get('x-custom-header')).toBeFalsy()
        expect(res.headers.get('x-another-header')).toBeFalsy()

        expect(res2.status).toBe(404)

        expect(res3.status).toBe(200)
        expect(await res3.text()).toContain('hello world!')
      })

      it('should work with just redirects', async () => {
        nextConfigContent = await fs.readFile(nextConfigPath, 'utf8')
        await fs.writeFile(
          nextConfigPath,
          nextConfigContent.replace(/(async (?:rewrites|headers))/g, '$1s')
        )
        await buildAndStart()

        const res = await fetchViaHTTP(appPort, '/add-header')

        const res2 = await fetchViaHTTP(appPort, '/docs/github', undefined, {
          redirect: 'manual',
        })
        const res3 = await fetchViaHTTP(appPort, '/hello world')

        await fs.writeFile(nextConfigPath, nextConfigContent)
        await killApp(app)

        expect(res.headers.get('x-custom-header')).toBeFalsy()
        expect(res.headers.get('x-another-header')).toBeFalsy()

        const { pathname } = url.parse(res2.headers.get('location'))
        expect(res2.status).toBe(301)
        expect(pathname).toBe('/docs/v2/advanced/now-for-github')

        expect(res3.status).toBe(404)
      })
    }

    describe('dev mode', () => {
      runSoloTests(true)
    })

    describe('production mode', () => {
      runSoloTests()
    })
  })
})<|MERGE_RESOLUTION|>--- conflicted
+++ resolved
@@ -872,32 +872,20 @@
           {
             namedRegex: '^/another/(?<id>[^/]+?)(?:/)?$',
             page: '/another/[id]',
-<<<<<<< HEAD
             regex: normalizeRegEx('^\\/another\\/([^\\/]+?)$'),
-=======
-            regex: normalizeRegEx('^\\/another\\/([^\\/]+?)(?:\\/)?$'),
             routeKeys: ['id'],
->>>>>>> d94e8db5
           },
           {
             namedRegex: '^/api/dynamic/(?<slug>[^/]+?)(?:/)?$',
             page: '/api/dynamic/[slug]',
-<<<<<<< HEAD
             regex: normalizeRegEx('^\\/api\\/dynamic\\/([^\\/]+?)$'),
-=======
-            regex: normalizeRegEx('^\\/api\\/dynamic\\/([^\\/]+?)(?:\\/)?$'),
             routeKeys: ['slug'],
->>>>>>> d94e8db5
           },
           {
             namedRegex: '^/blog/(?<post>[^/]+?)(?:/)?$',
             page: '/blog/[post]',
-<<<<<<< HEAD
             regex: normalizeRegEx('^\\/blog\\/([^\\/]+?)$'),
-=======
-            regex: normalizeRegEx('^\\/blog\\/([^\\/]+?)(?:\\/)?$'),
             routeKeys: ['post'],
->>>>>>> d94e8db5
           },
         ],
       })
