--- conflicted
+++ resolved
@@ -152,16 +152,15 @@
     expect(text).toMatch(/onmpost:.*post-1/)
   })
 
-<<<<<<< HEAD
   it('should be able to handle hash in URL', async () => {
     const browser = await webdriver(appPort, '/on-mount/post-1#something')
     const content = await browser.eval(`document.documentElement.innerHTML`)
     expect(content).toMatch(/post:.*?post-1/)
-=======
+  })
+
   it('should not have placeholder query values for SSS', async () => {
     const html = await renderViaHTTP(appPort, '/on-mount/post-1')
     expect(html).not.toMatch(/post:.*?\[post\].*?<\/p>/)
->>>>>>> 45f80409
   })
 }
 
