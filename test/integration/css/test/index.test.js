/* global fixture, test */
import 'testcafe'

import { join } from 'path'
import { readdir, readFile, remove } from 'fs-extra'
import {
  findPort,
  nextBuild,
  launchApp,
  killApp,
  nextServer,
  startApp,
  stopApp,
  File,
  waitFor,
  renderViaHTTP
} from 'next-test-utils'
import webdriver from 'next-webdriver'
import cheerio from 'cheerio'

const fixturesDir = join(__dirname, '..', 'fixtures')

fixture('CSS Support')

fixture('Basic Global Support').before(async ctx => {
  ctx.appDir = join(fixturesDir, 'single-global')
  await remove(join(ctx.appDir, '.next'))
})

test('should build successfully', async t => {
  await nextBuild(t.fixtureCtx.appDir)
})

test(`should've emitted a single CSS file`, async t => {
  const cssFolder = join(t.fixtureCtx.appDir, '.next/static/css')

  const files = await readdir(cssFolder)
  const cssFiles = files.filter(f => /\.css$/.test(f))

  await t.expect(cssFiles.length).eql(1)
  await t
    .expect(await readFile(join(cssFolder, cssFiles[0]), 'utf8'))
    .contains('color:red')
})

fixture('Basic Global Support with src/ dir').before(async ctx => {
  ctx.appDir = join(fixturesDir, 'single-global-src')
  await remove(join(ctx.appDir, '.next'))
})

test('should build successfully', async t => {
  await nextBuild(t.fixtureCtx.appDir)
})

test(`should've emitted a single CSS file`, async t => {
  const cssFolder = join(t.fixtureCtx.appDir, '.next/static/css')

  const files = await readdir(cssFolder)
  const cssFiles = files.filter(f => /\.css$/.test(f))

  await t.expect(cssFiles.length).eql(1)
  await t
    .expect(await readFile(join(cssFolder, cssFiles[0]), 'utf8'))
    .contains('color:red')
})

fixture('Multi Global Support').before(async ctx => {
  ctx.appDir = join(fixturesDir, 'multi-global')
  await remove(join(ctx.appDir, '.next'))
})

test('should build successfully', async t => {
  await nextBuild(t.fixtureCtx.appDir)
})

test(`should've emitted a single CSS file`, async t => {
  const cssFolder = join(t.fixtureCtx.appDir, '.next/static/css')

  const files = await readdir(cssFolder)
  const cssFiles = files.filter(f => /\.css$/.test(f))

  await t.expect(cssFiles.length).eql(1)
  const cssContent = await readFile(join(cssFolder, cssFiles[0]), 'utf8')
  await t
    .expect(cssContent.replace(/\/\*.*?\*\//g, '').trim())
    .contains(`.red-text{color:red}.blue-text{color:#00f}`)
})

fixture('Nested @import() Global Support').before(async ctx => {
  ctx.appDir = join(fixturesDir, 'nested-global')
  await remove(join(ctx.appDir, '.next'))
})

test('should build successfully', async t => {
  await nextBuild(t.fixtureCtx.appDir)
})

test(`should've emitted a single CSS file`, async t => {
  const cssFolder = join(t.fixtureCtx.appDir, '.next/static/css')

  const files = await readdir(cssFolder)
  const cssFiles = files.filter(f => /\.css$/.test(f))

  await t.expect(cssFiles.length).eql(1)
  const cssContent = await readFile(join(cssFolder, cssFiles[0]), 'utf8')
  await t
    .expect(cssContent.replace(/\/\*.*?\*\//g, '').trim())
    .contains(
      `.red-text{color:purple;font-weight:bolder;color:red}.blue-text{color:orange;font-weight:bolder;color:#00f}`
    )
})

fixture('CSS Compilation and Prefixing').before(async ctx => {
  ctx.appDir = join(fixturesDir, 'compilation-and-prefixing')
  await remove(join(ctx.appDir, '.next'))
})

test('should build successfully', async t => {
  await nextBuild(t.fixtureCtx.appDir)
})

test(`should've compiled and prefixed`, async t => {
  const cssFolder = join(t.fixtureCtx.appDir, '.next/static/css')

  const files = await readdir(cssFolder)
  const cssFiles = files.filter(f => /\.css$/.test(f))

  await t.expect(cssFiles.length).eql(1)
  const cssContent = await readFile(join(cssFolder, cssFiles[0]), 'utf8')
  await t
    .expect(cssContent.replace(/\/\*.*?\*\//g, '').trim())
    .contains(
      `@media (min-width:480px) and (max-width:767px){::-webkit-input-placeholder{color:green}::-moz-placeholder{color:green}:-ms-input-placeholder{color:green}::-ms-input-placeholder{color:green}::placeholder{color:green}}`
    )

  // Contains a source map
  await t.expect(cssContent).match(/\/\*#\s*sourceMappingURL=(.+\.map)\s*\*\//)
})

test(`should've emitted a source map`, async t => {
  const cssFolder = join(t.fixtureCtx.appDir, '.next/static/css')

  const files = await readdir(cssFolder)
  const cssMapFiles = files.filter(f => /\.css\.map$/.test(f))

  await t.expect(cssMapFiles.length).eql(1)
  const cssMapContent = (await readFile(
    join(cssFolder, cssMapFiles[0]),
    'utf8'
  )).trim()

  const { version, mappings, sourcesContent } = JSON.parse(cssMapContent)
  await t.expect({ version, mappings, sourcesContent }).eql({
    mappings:
      'AAAA,+CACE,4BACE,WACF,CAFA,mBACE,WACF,CAFA,uBACE,WACF,CAFA,wBACE,WACF,CAFA,cACE,WACF,CACF',
    sourcesContent: [
      '@media (480px <= width < 768px) {\n  ::placeholder {\n    color: green;\n  }\n}\n'
    ],
    version: 3
  })
})

// Tests css ordering
fixture('Multi Global Support (reversed)').before(async ctx => {
  ctx.appDir = join(fixturesDir, 'multi-global-reversed')
  await remove(join(ctx.appDir, '.next'))
})

test('should build successfully', async t => {
  await nextBuild(t.fixtureCtx.appDir)
})

test(`should've emitted a single CSS file`, async t => {
  const cssFolder = join(t.fixtureCtx.appDir, '.next/static/css')

  const files = await readdir(cssFolder)
  const cssFiles = files.filter(f => /\.css$/.test(f))

  await t.expect(cssFiles.length).eql(1)
  const cssContent = await readFile(join(cssFolder, cssFiles[0]), 'utf8')
  await t
    .expect(cssContent.replace(/\/\*.*?\*\//g, '').trim())
    .contains(`.blue-text{color:#00f}.red-text{color:red}`)
})

fixture('Invalid Global CSS').before(async ctx => {
  ctx.appDir = join(fixturesDir, 'invalid-global')
  await remove(join(ctx.appDir, '.next'))
})

test('should fail to build', async t => {
  const { stderr } = await nextBuild(t.fixtureCtx.appDir, [], {
    stderr: true
  })
  await t.expect(stderr).contains('Failed to compile')
  await t.expect(stderr).contains('styles/global.css')
  await t
    .expect(stderr)
    .match(/Please move all global CSS imports.*?pages(\/|\\)_app/)
})

fixture('Invalid Global CSS with Custom App').before(async ctx => {
  ctx.appDir = join(fixturesDir, 'invalid-global-with-app')
  await remove(join(ctx.appDir, '.next'))
})

test('should fail to build', async t => {
  const { stderr } = await nextBuild(t.fixtureCtx.appDir, [], {
    stderr: true
  })
  await t.expect(stderr).contains('Failed to compile')
  await t.expect(stderr).contains('styles/global.css')
  await t
    .expect(stderr)
    .match(/Please move all global CSS imports.*?pages(\/|\\)_app/)
})

fixture('Valid and Invalid Global CSS with Custom App').before(async ctx => {
  ctx.appDir = join(fixturesDir, 'valid-and-invalid-global')
  await remove(join(ctx.appDir, '.next'))
})

test('should fail to build', async t => {
  const { stderr } = await nextBuild(t.fixtureCtx.appDir, [], {
    stderr: true
  })
  await t.expect(stderr).contains('Failed to compile')
  await t.expect(stderr).contains('styles/global.css')
  await t.expect(stderr).contains('Please move all global CSS imports')
})

fixture('Can hot reload CSS without losing state')
  .before(async ctx => {
    ctx.appDir = join(fixturesDir, 'multi-page')
    await remove(join(ctx.appDir, '.next'))
    ctx.appPort = await findPort()
    ctx.app = await launchApp(ctx.appDir, ctx.appPort)
  })
  .after(async ctx => {
    await killApp(ctx.app)
  })

test('should update CSS color without remounting <input>', async t => {
  let browser
  try {
    browser = await webdriver(t.fixtureCtx.appPort, '/page1')
    await waitFor(2000) // ensure application hydrates

    const desiredText = 'hello world'
    await browser.elementByCss('#text-input').type(desiredText)
    await t
      .expect(await browser.elementByCss('#text-input').getValue())
      .eql(desiredText)

    const currentColor = await browser.eval(
      `window.getComputedStyle(document.querySelector('.red-text')).color`
    )
    await t.expect(currentColor).contains(`rgb(255, 0, 0)`)

    const cssFile = new File(join(t.fixtureCtx.appDir, 'styles/global1.css'))
    try {
      cssFile.replace('color: red', 'color: purple')
      await waitFor(2000) // wait for HMR

      const refreshedColor = await browser.eval(
        `window.getComputedStyle(document.querySelector('.red-text')).color`
      )
      await t.expect(refreshedColor).contains(`rgb(128, 0, 128)`)

      // ensure text remained
      await t
        .expect(await browser.elementByCss('#text-input').getValue())
        .eql(desiredText)
    } finally {
      cssFile.restore()
    }
  } finally {
    if (browser) {
      await browser.close()
    }
  }
})

fixture('Has CSS in computed styles in Development')
  .before(async ctx => {
    const appDir = join(fixturesDir, 'multi-page')
    await remove(join(appDir, '.next'))
    ctx.appPort = await findPort()
    ctx.app = await launchApp(appDir, ctx.appPort)
  })
  .after(async ctx => {
    await killApp(ctx.app)
  })

test('should have CSS for page', async t => {
  let browser
  try {
    browser = await webdriver(t.fixtureCtx.appPort, '/page2')

    const currentColor = await browser.eval(
      `window.getComputedStyle(document.querySelector('.blue-text')).color`
    )
    await t.expect(currentColor).contains(`rgb(0, 0, 255)`)
  } finally {
    if (browser) {
      await browser.close()
    }
  }
})

fixture('Body is not hidden when unused in Development')
  .before(async ctx => {
    const appDir = join(fixturesDir, 'unused')
    await remove(join(appDir, '.next'))
    ctx.appPort = await findPort()
    ctx.app = await launchApp(appDir, ctx.appPort)
  })
  .after(async ctx => {
    await killApp(ctx.app)
  })

test('should have body visible', async t => {
  let browser
  try {
    browser = await webdriver(t.fixtureCtx.appPort, '/')
    const currentDisplay = await browser.eval(
      `window.getComputedStyle(document.querySelector('body')).display`
    )
    await t.expect(currentDisplay).eql('block')
  } finally {
    if (browser) {
      await browser.close()
    }
  }
})

fixture('Body is not hidden when broken in Development')
  .before(async ctx => {
    ctx.appDir = join(fixturesDir, 'unused')
    await remove(join(ctx.appDir, '.next'))
    ctx.appPort = await findPort()
    ctx.app = await launchApp(ctx.appDir, ctx.appPort)
  })
  .after(async ctx => {
    await killApp(ctx.app)
  })

test('should have body visible', async t => {
  const pageFile = new File(join(t.fixtureCtx.appDir, 'pages/index.js'))
  let browser
  try {
    pageFile.replace('<div />', '<div>')
    await waitFor(2000) // wait for recompile

    browser = await webdriver(t.fixtureCtx.appPort, '/')
    const currentDisplay = await browser.eval(
      `window.getComputedStyle(document.querySelector('body')).display`
    )
    await t.expect(currentDisplay).eql('block')
  } finally {
    pageFile.restore()
    if (browser) {
      await browser.close()
    }
  }
})

fixture('Has CSS in computed styles in Production')
  .before(async ctx => {
    const appDir = join(fixturesDir, 'multi-page')
    await remove(join(appDir, '.next'))
    await nextBuild(appDir)

    ctx.server = nextServer({
      dir: appDir,
      dev: false,
      quiet: true
    })

    ctx.app = await startApp(ctx.server)
    ctx.appPort = ctx.app.address().port
  })
  .after(async ctx => {
    await stopApp(ctx.app)
  })

test('should have CSS for page', async t => {
  let browser
  try {
    browser = await webdriver(t.fixtureCtx.appPort, '/page2')

    const currentColor = await browser.eval(
      `window.getComputedStyle(document.querySelector('.blue-text')).color`
    )
    await t.expect(currentColor).contains(`rgb(0, 0, 255)`)
  } finally {
    if (browser) {
      await browser.close()
    }
  }
})

fixture('CSS URL via `file-loader').before(async ctx => {
  ctx.appDir = join(fixturesDir, 'url-global')
  await remove(join(ctx.appDir, '.next'))
})

test('should build successfully', async t => {
  await nextBuild(t.fixtureCtx.appDir)
})

test(`should've emitted expected files`, async t => {
  const cssFolder = join(t.fixtureCtx.appDir, '.next/static/css')
  const mediaFolder = join(t.fixtureCtx.appDir, '.next/static/media')

  const files = await readdir(cssFolder)
  const cssFiles = files.filter(f => /\.css$/.test(f))

  await t.expect(cssFiles.length).eql(1)
  const cssContent = await readFile(join(cssFolder, cssFiles[0]), 'utf8')
  await t
    .expect(cssContent.replace(/\/\*.*?\*\//g, '').trim())
    .match(
      /^\.red-text\{color:red;background-image:url\(static\/media\/dark\.[a-z0-9]{32}\.svg\) url\(static\/media\/dark2\.[a-z0-9]{32}\.svg\)\}\.blue-text\{color:orange;font-weight:bolder;background-image:url\(static\/media\/light\.[a-z0-9]{32}\.svg\);color:#00f\}$/
    )

  const mediaFiles = await readdir(mediaFolder)
  await t.expect(mediaFiles.length).eql(3)
  await t
    .expect(
      mediaFiles
        .map(fileName =>
          /^(.+?)\..{32}\.(.+?)$/
            .exec(fileName)
            .slice(1)
            .join('.')
        )
        .sort()
    )
    .eql(['dark.svg', 'dark2.svg', 'light.svg'])
})

<<<<<<< HEAD
fixture('Ordering with styled-jsx (dev)')
  .before(async ctx => {
    const appDir = join(fixturesDir, 'with-styled-jsx')
    await remove(join(appDir, '.next'))
    ctx.appPort = await findPort()
    ctx.app = await launchApp(appDir, ctx.appPort)
=======
  describe('Has CSS in computed styles in Production', () => {
    const appDir = join(fixturesDir, 'multi-page')

    beforeAll(async () => {
      await remove(join(appDir, '.next'))
    })

    let appPort
    let app
    beforeAll(async () => {
      await nextBuild(appDir)
      const server = nextServer({
        dir: appDir,
        dev: false,
        quiet: true
      })

      app = await startApp(server)
      appPort = app.address().port
    })
    afterAll(async () => {
      await stopApp(app)
    })

    it('should have CSS for page', async () => {
      let browser
      try {
        browser = await webdriver(appPort, '/page2')

        const currentColor = await browser.eval(
          `window.getComputedStyle(document.querySelector('.blue-text')).color`
        )
        expect(currentColor).toMatchInlineSnapshot(`"rgb(0, 0, 255)"`)
      } finally {
        if (browser) {
          await browser.close()
        }
      }
    })

    it(`should've preloaded the CSS file and injected it in <head>`, async () => {
      const content = await renderViaHTTP(appPort, '/page2')
      const $ = cheerio.load(content)

      const cssPreload = $('link[rel="preload"][as="style"]')
      expect(cssPreload.length).toBe(1)
      expect(cssPreload.attr('href')).toMatch(/^\/_next\/static\/css\/.*\.css$/)

      const cssSheet = $('link[rel="stylesheet"]')
      expect(cssSheet.length).toBe(1)
      expect(cssSheet.attr('href')).toMatch(/^\/_next\/static\/css\/.*\.css$/)
    })
>>>>>>> ff5d5c50
  })
  .after(async ctx => {
    await killApp(ctx.app)
  })

test('should have the correct color (css ordering)', async t => {
  let browser
  try {
    browser = await webdriver(t.fixtureCtx.appPort, '/')
    await waitFor(2000) // ensure application hydrates

    const currentColor = await browser.eval(
      `window.getComputedStyle(document.querySelector('.my-text')).color`
    )
    await t.expect(currentColor).contains(`rgb(0, 128, 0)`)
  } finally {
    if (browser) {
      await browser.close()
    }
  }
})

fixture('Ordering with styled-jsx (prod)')
  .before(async ctx => {
    const appDir = join(fixturesDir, 'with-styled-jsx')
    await remove(join(appDir, '.next'))

    await nextBuild(appDir)
    ctx.server = nextServer({
      dir: appDir,
      dev: false,
      quiet: true
    })

    ctx.app = await startApp(ctx.server)
    ctx.appPort = ctx.app.address().port
  })
  .after(async ctx => {
    await stopApp(ctx.app)
  })

test('should have the correct color (css ordering)', async t => {
  let browser
  try {
    browser = await webdriver(t.fixtureCtx.appPort, '/')
    await waitFor(2000) // ensure application hydrates

    const currentColor = await browser.eval(
      `window.getComputedStyle(document.querySelector('.my-text')).color`
    )
    await t.expect(currentColor).contains(`rgb(0, 128, 0)`)
  } finally {
    if (browser) {
      await browser.close()
    }
  }
})<|MERGE_RESOLUTION|>--- conflicted
+++ resolved
@@ -400,6 +400,21 @@
   }
 })
 
+test(`should've preloaded the CSS file and injected it in <head>`, async t => {
+  const content = await renderViaHTTP(t.fixtureCtx.appPort, '/page2')
+  const $ = cheerio.load(content)
+
+  const cssPreload = $('link[rel="preload"][as="style"]')
+  await t.expect(cssPreload.length).eql(1)
+  await t
+    .expect(cssPreload.attr('href'))
+    .match(/^\/_next\/static\/css\/.*\.css$/)
+
+  const cssSheet = $('link[rel="stylesheet"]')
+  await t.expect(cssSheet.length).eql(1)
+  await t.expect(cssSheet.attr('href')).match(/^\/_next\/static\/css\/.*\.css$/)
+})
+
 fixture('CSS URL via `file-loader').before(async ctx => {
   ctx.appDir = join(fixturesDir, 'url-global')
   await remove(join(ctx.appDir, '.next'))
@@ -440,67 +455,12 @@
     .eql(['dark.svg', 'dark2.svg', 'light.svg'])
 })
 
-<<<<<<< HEAD
 fixture('Ordering with styled-jsx (dev)')
   .before(async ctx => {
     const appDir = join(fixturesDir, 'with-styled-jsx')
     await remove(join(appDir, '.next'))
     ctx.appPort = await findPort()
     ctx.app = await launchApp(appDir, ctx.appPort)
-=======
-  describe('Has CSS in computed styles in Production', () => {
-    const appDir = join(fixturesDir, 'multi-page')
-
-    beforeAll(async () => {
-      await remove(join(appDir, '.next'))
-    })
-
-    let appPort
-    let app
-    beforeAll(async () => {
-      await nextBuild(appDir)
-      const server = nextServer({
-        dir: appDir,
-        dev: false,
-        quiet: true
-      })
-
-      app = await startApp(server)
-      appPort = app.address().port
-    })
-    afterAll(async () => {
-      await stopApp(app)
-    })
-
-    it('should have CSS for page', async () => {
-      let browser
-      try {
-        browser = await webdriver(appPort, '/page2')
-
-        const currentColor = await browser.eval(
-          `window.getComputedStyle(document.querySelector('.blue-text')).color`
-        )
-        expect(currentColor).toMatchInlineSnapshot(`"rgb(0, 0, 255)"`)
-      } finally {
-        if (browser) {
-          await browser.close()
-        }
-      }
-    })
-
-    it(`should've preloaded the CSS file and injected it in <head>`, async () => {
-      const content = await renderViaHTTP(appPort, '/page2')
-      const $ = cheerio.load(content)
-
-      const cssPreload = $('link[rel="preload"][as="style"]')
-      expect(cssPreload.length).toBe(1)
-      expect(cssPreload.attr('href')).toMatch(/^\/_next\/static\/css\/.*\.css$/)
-
-      const cssSheet = $('link[rel="stylesheet"]')
-      expect(cssSheet.length).toBe(1)
-      expect(cssSheet.attr('href')).toMatch(/^\/_next\/static\/css\/.*\.css$/)
-    })
->>>>>>> ff5d5c50
   })
   .after(async ctx => {
     await killApp(ctx.app)
