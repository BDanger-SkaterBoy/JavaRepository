--- conflicted
+++ resolved
@@ -18,11 +18,7 @@
           !item.includes('node_modules') &&
           !item.includes('.DS_Store') &&
           // Exclude Rust compilation files
-<<<<<<< HEAD
-          !item.includes('next/build/swc/target')
-=======
           !/next[\\/]build[\\/]swc[\\/]target/.test(item)
->>>>>>> 2a0dda09
         )
       },
     })
