--- conflicted
+++ resolved
@@ -1,10 +1,5 @@
-<<<<<<< HEAD
-import { spawn } from 'child_process'
+import { spawn } from 'cross-spawn'
 import { Span } from 'next/src/trace'
-=======
-import { spawn } from 'cross-spawn'
-import { Span } from 'next/trace'
->>>>>>> b2e9431b
 import { NextInstance } from './base'
 
 export class NextDevInstance extends NextInstance {
