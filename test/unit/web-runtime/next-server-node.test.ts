<<<<<<< HEAD
import 'next/src/server/node-polyfill-fetch'

=======
>>>>>>> 354705d1
it('should be able to require next/server outside edge', () => {
  require('next/server')
})<|MERGE_RESOLUTION|>--- conflicted
+++ resolved
@@ -1,8 +1,3 @@
-<<<<<<< HEAD
-import 'next/src/server/node-polyfill-fetch'
-
-=======
->>>>>>> 354705d1
 it('should be able to require next/server outside edge', () => {
   require('next/server')
 })