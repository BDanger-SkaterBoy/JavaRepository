import { RuleTester } from 'eslint'
import path from 'path'
import rule from '@next/eslint-plugin-next/lib/rules/no-server-import-in-page'
;(RuleTester as any).setDefaultConfig({
  parserOptions: {
    ecmaVersion: 2018,
    sourceType: 'module',
    ecmaFeatures: {
      modules: true,
      jsx: true,
    },
  },
})
const ruleTester = new RuleTester()

ruleTester.run('no-server-import-in-page', rule, {
  valid: [
    {
      code: `import { NextFetchEvent, NextRequest } from "next/server"

      export function middleware(req, ev) {
        return new Response('Hello, world!')
      }
    `,
      filename: 'middleware.js',
    },
    {
      code: `import { NextFetchEvent, NextRequest } from "next/server"

      export function middleware(req, ev) {
        return new Response('Hello, world!')
      }
    `,
      filename: `${path.sep}middleware.js`,
    },
    {
      code: `import NextDocument from "next/document"

      export function middleware(req, ev) {
        return new Response('Hello, world!')
      }
    `,
      filename: `${path.posix.sep}middleware.tsx`,
    },
    {
      code: `import { NextFetchEvent, NextRequest } from "next/server"

      export function middleware(req, ev) {
        return new Response('Hello, world!')
      }
    `,
      filename: 'middleware.page.tsx',
    },
  ],
  invalid: [
    {
      code: `import { NextFetchEvent, NextRequest } from "next/server"

      export const Test = () => <p>Test</p>
      `,
      filename: 'components/test.js',
      errors: [
        {
          message:
<<<<<<< HEAD
            '`next/server` should not be used outside of `pages/_middleware.js`. See: https://nextjs.org/docs/messages/no-server-import-in-page',
=======
            'next/server should not be imported outside of middleware.js. See: https://nextjs.org/docs/messages/no-server-import-in-page',
>>>>>>> 5b21f091
          type: 'ImportDeclaration',
        },
      ],
    },
    {
      code: `import { NextFetchEvent, NextRequest } from "next/server"

      export const Test = () => <p>Test</p>
      `,
      filename: 'pages/test.js',
      errors: [
        {
          message:
<<<<<<< HEAD
            '`next/server` should not be used outside of `pages/_middleware.js`. See: https://nextjs.org/docs/messages/no-server-import-in-page',
=======
            'next/server should not be imported outside of middleware.js. See: https://nextjs.org/docs/messages/no-server-import-in-page',
>>>>>>> 5b21f091
          type: 'ImportDeclaration',
        },
      ],
    },
    {
      code: `import { NextFetchEvent, NextRequest } from "next/server"

      export const Test = () => <p>Test</p>
      `,
      filename: `pages${path.sep}test.js`,
      errors: [
        {
          message:
<<<<<<< HEAD
            '`next/server` should not be used outside of `pages/_middleware.js`. See: https://nextjs.org/docs/messages/no-server-import-in-page',
=======
            'next/server should not be imported outside of middleware.js. See: https://nextjs.org/docs/messages/no-server-import-in-page',
>>>>>>> 5b21f091
          type: 'ImportDeclaration',
        },
      ],
    },
  ],
})<|MERGE_RESOLUTION|>--- conflicted
+++ resolved
@@ -62,11 +62,7 @@
       errors: [
         {
           message:
-<<<<<<< HEAD
-            '`next/server` should not be used outside of `pages/_middleware.js`. See: https://nextjs.org/docs/messages/no-server-import-in-page',
-=======
-            'next/server should not be imported outside of middleware.js. See: https://nextjs.org/docs/messages/no-server-import-in-page',
->>>>>>> 5b21f091
+            '`next/server` should not be used outside of `middleware.js`. See: https://nextjs.org/docs/messages/no-server-import-in-page',
           type: 'ImportDeclaration',
         },
       ],
@@ -80,11 +76,7 @@
       errors: [
         {
           message:
-<<<<<<< HEAD
-            '`next/server` should not be used outside of `pages/_middleware.js`. See: https://nextjs.org/docs/messages/no-server-import-in-page',
-=======
-            'next/server should not be imported outside of middleware.js. See: https://nextjs.org/docs/messages/no-server-import-in-page',
->>>>>>> 5b21f091
+            '`next/server` should not be used outside of `middleware.js`. See: https://nextjs.org/docs/messages/no-server-import-in-page',
           type: 'ImportDeclaration',
         },
       ],
@@ -98,11 +90,7 @@
       errors: [
         {
           message:
-<<<<<<< HEAD
-            '`next/server` should not be used outside of `pages/_middleware.js`. See: https://nextjs.org/docs/messages/no-server-import-in-page',
-=======
-            'next/server should not be imported outside of middleware.js. See: https://nextjs.org/docs/messages/no-server-import-in-page',
->>>>>>> 5b21f091
+            '`next/server` should not be used outside of `middleware.js`. See: https://nextjs.org/docs/messages/no-server-import-in-page',
           type: 'ImportDeclaration',
         },
       ],
