import cheerio from 'cheerio'
import { createNext, FileRef } from 'e2e-utils'
import { NextInstance } from 'test/lib/next-modes/base'
import { renderViaHTTP } from 'next-test-utils'
import { join } from 'path'
import webdriver from 'next-webdriver'

const mockedGoogleFontResponses = require.resolve(
  './google-font-mocked-responses.js'
)

describe('@next/font/google', () => {
  let next: NextInstance

  if ((global as any).isNextDeploy) {
    it('should skip next deploy for now', () => {})
    return
  }

  beforeAll(async () => {
    next = await createNext({
      files: {
        pages: new FileRef(join(__dirname, 'app/pages')),
        components: new FileRef(join(__dirname, 'app/components')),
        fonts: new FileRef(join(__dirname, 'app/fonts')),
        'next.config.js': new FileRef(join(__dirname, 'app/next.config.js')),
      },
      dependencies: {
        '@next/font': 'canary',
      },
      env: {
        NEXT_FONT_GOOGLE_MOCKED_RESPONSES: mockedGoogleFontResponses,
      },
    })
  })
  afterAll(() => next.destroy())

  describe('import values', () => {
    test('page with font', async () => {
      const html = await renderViaHTTP(next.url, '/with-fonts')
      const $ = cheerio.load(html)

      // _app.js
      expect(JSON.parse($('#app-open-sans').text())).toEqual({
        className: expect.stringMatching(/^__className_.{6}$/),
        variable: expect.stringMatching(/^__variable_.{6}$/),
        style: {
          fontFamily: expect.stringMatching(
            /^'__Open_Sans_.{6}', '__Open_Sans_Fallback_.{6}'$/
          ),
        },
      })

      // with-fonts.js
      expect(JSON.parse($('#with-fonts-open-sans').text())).toEqual({
        className: expect.stringMatching(/^__className_.{6}$/),
        variable: expect.stringMatching(/^__variable_.{6}$/),
        style: {
          fontFamily: expect.stringMatching(
            /^'__Open_Sans_.{6}', '__Open_Sans_Fallback_.{6}'$/
          ),
        },
      })

      // CompWithFonts.js
      expect(JSON.parse($('#comp-with-fonts-inter').text())).toEqual({
        className: expect.stringMatching(/^__className_.{6}$/),
        variable: expect.stringMatching(/^__variable_.{6}$/),
        style: {
          fontFamily: expect.stringMatching(
            /^'__Inter_.{6}', '__Inter_Fallback_.{6}'$/
          ),
          fontWeight: 900,
        },
      })
      expect(JSON.parse($('#comp-with-fonts-roboto').text())).toEqual({
        className: expect.stringMatching(/^__className_.{6}$/),
        variable: expect.stringMatching(/^__variable_.{6}$/),
        style: {
          fontFamily: expect.stringMatching(
            /^'__Roboto_.{6}', '__Roboto_Fallback_.{6}'$/
          ),
          fontStyle: 'italic',
          fontWeight: 100,
        },
      })
    })

    test('page with local fonts', async () => {
      const html = await renderViaHTTP(next.url, '/with-local-fonts')
      const $ = cheerio.load(html)

      // _app.js
      expect(JSON.parse($('#app-open-sans').text())).toEqual({
<<<<<<< HEAD
        className: expect.stringMatching(/^__className_.{6}$/),
        variable: expect.stringMatching(/^__variable_.{6}$/),
=======
        className: expect.stringMatching(/__className_.{6}/),
        variable: expect.stringMatching(/__variable_.{6}/),
>>>>>>> 299f392d
        style: {
          fontFamily: expect.stringMatching(
            /^'__Open_Sans_.{6}', '__Open_Sans_Fallback_.{6}'$/
          ),
        },
      })

      // with-local-fonts.js
      expect(JSON.parse($('#first-local-font').text())).toEqual({
<<<<<<< HEAD
        className: expect.stringMatching(/^__className_.{6}$/),
        variable: expect.stringMatching(/^__variable_.{6}$/),
=======
        className: expect.stringMatching(/__className_.{6}/),
>>>>>>> 299f392d
        style: {
          fontFamily: expect.stringMatching(/^'__my-font_.{6}', system-ui$/),
          fontStyle: 'italic',
          fontWeight: 100,
        },
      })
      expect(JSON.parse($('#second-local-font').text())).toEqual({
        className: expect.stringMatching(/^__className_.{6}$/),
        variable: expect.stringMatching(/^__variable_.{6}$/),
        style: {
          fontFamily: expect.stringMatching(
            /^'__my-other-font_.{6}', '__my-other-font_Fallback_.{6}'$/
          ),
        },
      })
    })
  })

  describe('computed styles', () => {
    test('page with fonts', async () => {
      const browser = await webdriver(next.url, '/with-fonts')

      // _app.js
      expect(
        await browser.eval(
          'getComputedStyle(document.querySelector("#app-open-sans")).fontFamily'
        )
      ).toMatch(/^__Open_Sans_.{6}, __Open_Sans_Fallback_.{6}$/)
      expect(
        await browser.eval(
          'getComputedStyle(document.querySelector("#app-open-sans")).fontWeight'
        )
      ).toBe('400')
      expect(
        await browser.eval(
          'getComputedStyle(document.querySelector("#app-open-sans")).fontStyle'
        )
      ).toBe('normal')

      // with-fonts.js
      expect(
        await browser.eval(
          'getComputedStyle(document.querySelector("#with-fonts-open-sans")).fontFamily'
        )
      ).toMatch(/^__Open_Sans_.{6}, __Open_Sans_Fallback_.{6}$/)
      expect(
        await browser.eval(
          'getComputedStyle(document.querySelector("#with-fonts-open-sans")).fontWeight'
        )
      ).toBe('400')
      expect(
        await browser.eval(
          'getComputedStyle(document.querySelector("#with-fonts-open-sans")).fontStyle'
        )
      ).toBe('normal')
      expect(
        await browser.eval(
          'getComputedStyle(document.querySelector("#with-fonts-open-sans-style")).fontWeight'
        )
      ).toBe('400')
      expect(
        await browser.eval(
          'getComputedStyle(document.querySelector("#with-fonts-open-sans-style")).fontStyle'
        )
      ).toBe('normal')

      // CompWithFonts.js
      expect(
        await browser.eval(
          'getComputedStyle(document.querySelector("#comp-with-fonts-inter")).fontFamily'
        )
      ).toMatch(/^__Inter_.{6}, __Inter_Fallback_.{6}$/)
      expect(
        await browser.eval(
          'getComputedStyle(document.querySelector("#comp-with-fonts-inter")).fontWeight'
        )
      ).toBe('900')
      expect(
        await browser.eval(
          'getComputedStyle(document.querySelector("#comp-with-fonts-inter")).fontStyle'
        )
      ).toBe('normal')

      expect(
        await browser.eval(
          'getComputedStyle(document.querySelector("#comp-with-fonts-roboto")).fontFamily'
        )
      ).toMatch(/^__Roboto_.{6}, __Roboto_Fallback_.{6}$/)
      expect(
        await browser.eval(
          'getComputedStyle(document.querySelector("#comp-with-fonts-roboto")).fontWeight'
        )
      ).toBe('100')
      expect(
        await browser.eval(
          'getComputedStyle(document.querySelector("#comp-with-fonts-roboto")).fontStyle'
        )
      ).toBe('italic')
    })

    test('page using variables', async () => {
      const browser = await webdriver(next.url, '/variables')

      // Fira Code Variable
      const firaCodeRegex = /^__Fira_Code_.{6}, __Fira_Code_Fallback_.{6}$/
      expect(
        await browser.eval(
          'getComputedStyle(document.querySelector("#variables-fira-code")).fontFamily'
        )
      ).toMatch(firaCodeRegex)
      expect(
        await browser.eval(
          'getComputedStyle(document.querySelector("#without-variables-fira-code")).fontFamily'
        )
      ).not.toMatch(firaCodeRegex)

      // Albert Sant Variable Italic
      const albertSansItalicRegex = /^__Albert_Sans_.{6}$/
      expect(
        await browser.eval(
          'getComputedStyle(document.querySelector("#variables-albert-sans-italic")).fontFamily'
        )
      ).toMatch(albertSansItalicRegex)
      expect(
        await browser.eval(
          'getComputedStyle(document.querySelector("#without-variables-albert-sans-italic")).fontFamily'
        )
      ).not.toMatch(albertSansItalicRegex)

      // Inter 900
      const inter900Regex = /^__Inter_.{6}, __Inter_Fallback_.{6}$/
      expect(
        await browser.eval(
          'getComputedStyle(document.querySelector("#variables-inter-900")).fontFamily'
        )
      ).toMatch(inter900Regex)
      expect(
        await browser.eval(
          'getComputedStyle(document.querySelector("#without-variables-inter-900")).fontFamily'
        )
      ).not.toMatch(inter900Regex)

      // Roboto 100 Italic
      const roboto100ItalicRegex = /^__Roboto_.{6}, __Roboto_Fallback_.{6}$/
      expect(
        await browser.eval(
          'getComputedStyle(document.querySelector("#variables-roboto-100-italic")).fontFamily'
        )
      ).toMatch(roboto100ItalicRegex)
      expect(
        await browser.eval(
          'getComputedStyle(document.querySelector("#without-variables-roboto-100-italic")).fontFamily'
        )
      ).not.toMatch(roboto100ItalicRegex)

      // Local font
      const localFontRegex = /^__my-font_.{6}$/
      expect(
        await browser.eval(
          'getComputedStyle(document.querySelector("#variables-local-font")).fontFamily'
        )
      ).toMatch(localFontRegex)
      expect(
        await browser.eval(
          'getComputedStyle(document.querySelector("#without-variables-local-font")).fontFamily'
        )
      ).not.toMatch(localFontRegex)
    })

    test('page using fallback fonts', async () => {
      const browser = await webdriver(next.url, '/with-fallback')

      // .className
      expect(
        await browser.eval(
          'getComputedStyle(document.querySelector("#with-fallback-fonts-classname")).fontFamily'
        )
      ).toMatch(
        /^__Open_Sans_.{6}, system-ui, Arial, __Open_Sans_Fallback_.{6}$/
      )

      // .style
      expect(
        await browser.eval(
          'getComputedStyle(document.querySelector("#with-fallback-fonts-style")).fontFamily'
        )
      ).toMatch(
        /^__Open_Sans_.{6}, system-ui, Arial, __Open_Sans_Fallback_.{6}$/
      )

      // .variable
      expect(
        await browser.eval(
          'getComputedStyle(document.querySelector("#with-fallback-fonts-variable")).fontFamily'
        )
      ).toMatch(
        /^__Open_Sans_.{6}, system-ui, Arial, __Open_Sans_Fallback_.{6}$/
      )
    })
  })

  describe('preload', () => {
    test('page with fonts', async () => {
      const html = await renderViaHTTP(next.url, '/with-fonts')
      const $ = cheerio.load(html)

      // Preconnect
      expect($('link[rel="preconnect"]').length).toBe(0)

      expect($('link[as="font"]').length).toBe(2)
      // From /_app
      expect($('link[as="font"]').get(0).attribs).toEqual({
        as: 'font',
        crossorigin: 'anonymous',
        href: '/_next/static/media/0812efcfaefec5ea.p.woff2',
        rel: 'preload',
        type: 'font/woff2',
      })
      expect($('link[as="font"]').get(1).attribs).toEqual({
        as: 'font',
        crossorigin: 'anonymous',
        href: '/_next/static/media/4f3dcdf40b3ca86d.p.woff2',
        rel: 'preload',
        type: 'font/woff2',
      })
    })

    test('page without fonts', async () => {
      const html = await renderViaHTTP(next.url, '/without-fonts')
      const $ = cheerio.load(html)

      // Preconnect
      expect($('link[rel="preconnect"]').length).toBe(0)

      // From _app
      expect($('link[as="font"]').length).toBe(1)
      expect($('link[as="font"]').get(0).attribs).toEqual({
        as: 'font',
        crossorigin: 'anonymous',
        href: '/_next/static/media/0812efcfaefec5ea.p.woff2',
        rel: 'preload',
        type: 'font/woff2',
      })
    })

    test('page with local fonts', async () => {
      const html = await renderViaHTTP(next.url, '/with-local-fonts')
      const $ = cheerio.load(html)

      // Preconnect
      expect($('link[rel="preconnect"]').length).toBe(0)

      // Preload
      expect($('link[as="font"]').length).toBe(2)
      // _app
      expect($('link[as="font"]').get(0).attribs).toEqual({
        as: 'font',
        crossorigin: 'anonymous',
        href: '/_next/static/media/0812efcfaefec5ea.p.woff2',
        rel: 'preload',
        type: 'font/woff2',
      })
      // with-local-fonts
      expect($('link[as="font"]').get(1).attribs).toEqual({
        as: 'font',
        crossorigin: 'anonymous',
        href: '/_next/static/media/7be88d77534e80fd.p.woff2',
        rel: 'preload',
        type: 'font/woff2',
      })
    })
  })
})<|MERGE_RESOLUTION|>--- conflicted
+++ resolved
@@ -92,13 +92,8 @@
 
       // _app.js
       expect(JSON.parse($('#app-open-sans').text())).toEqual({
-<<<<<<< HEAD
-        className: expect.stringMatching(/^__className_.{6}$/),
-        variable: expect.stringMatching(/^__variable_.{6}$/),
-=======
         className: expect.stringMatching(/__className_.{6}/),
         variable: expect.stringMatching(/__variable_.{6}/),
->>>>>>> 299f392d
         style: {
           fontFamily: expect.stringMatching(
             /^'__Open_Sans_.{6}', '__Open_Sans_Fallback_.{6}'$/
@@ -108,12 +103,7 @@
 
       // with-local-fonts.js
       expect(JSON.parse($('#first-local-font').text())).toEqual({
-<<<<<<< HEAD
-        className: expect.stringMatching(/^__className_.{6}$/),
-        variable: expect.stringMatching(/^__variable_.{6}$/),
-=======
         className: expect.stringMatching(/__className_.{6}/),
->>>>>>> 299f392d
         style: {
           fontFamily: expect.stringMatching(/^'__my-font_.{6}', system-ui$/),
           fontStyle: 'italic',
