--- conflicted
+++ resolved
@@ -119,7 +119,7 @@
 
     it('should support hoc auth wrappers', async () => {
       const browser = await next.browser('/header')
-      await await browser.eval(`document.cookie = 'auth=0'`)
+      await browser.eval(`document.cookie = 'auth=0'`)
 
       await browser.elementByCss('#authed').click()
 
@@ -130,7 +130,7 @@
         isNextDev ? 'Error: Unauthorized request' : GENERIC_RSC_ERROR
       )
 
-      await await browser.eval(`document.cookie = 'auth=1'`)
+      await browser.eval(`document.cookie = 'auth=1'`)
 
       await browser.elementByCss('#authed').click()
 
@@ -209,27 +209,22 @@
 
       it('should return error response for hoc auth wrappers in edge runtime', async () => {
         const browser = await next.browser('/header/edge')
-        await await browser.eval(`document.cookie = 'auth=0'`)
+        await await browser.eval(`document.cookie = 'edge-auth=0'`)
 
         await browser.elementByCss('#authed').click()
 
-<<<<<<< HEAD
+        await check(
+          () => browser.elementByCss('h1').text(),
+          isNextDev ? 'Error: Unauthorized request' : GENERIC_RSC_ERROR
+        )
+
+        await browser.eval(`document.cookie = 'edge-auth=1'`)
+
+        await browser.elementByCss('#authed').click()
+
         await check(() => {
           return browser.elementByCss('h1').text()
-        }, 'Error: Unauthorized request')
-
-        await await browser.eval(`document.cookie = 'auth=1'`)
-
-        await browser.elementByCss('#authed').click()
-=======
-        await check(
-          async () => {
-            const text = await browser.elementByCss('h1').text()
-            console.log('text', text)
-            return text && text.length > 0 ? text : 'failed'
-          },
-          isNextDev ? /Multipart form data is not supported/ : GENERIC_RSC_ERROR
-        )
+        }, 'Prefix: HELLO, WORLD')
       })
     })
 
@@ -336,7 +331,6 @@
             ? 'success'
             : 'failure'
         }, 'success')
->>>>>>> 2dc0ba4b
       })
     })
   }
