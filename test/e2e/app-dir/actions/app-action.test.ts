--- conflicted
+++ resolved
@@ -448,37 +448,8 @@
         }, 'success')
       })
 
-<<<<<<< HEAD
-      it('should handle concurrent revalidations', async () => {
-        const browser = await next.browser('/revalidate-multiple')
-        const randomNumber = await browser.elementByCss('#random-number').text()
-        const justPutIt = await browser.elementByCss('#justputit').text()
-        const thankYouNext = await browser.elementByCss('#thankyounext').text()
-
-        await browser.elementByCss('#revalidate').click()
-
-        await check(async () => {
-          const newRandomNumber = await browser
-            .elementByCss('#random-number')
-            .text()
-          const newJustPutIt = await browser.elementByCss('#justputit').text()
-          const newThankYouNext = await browser
-            .elementByCss('#thankyounext')
-            .text()
-
-          return newRandomNumber !== randomNumber &&
-            justPutIt !== newJustPutIt &&
-            thankYouNext !== newThankYouNext
-            ? 'success'
-            : 'failure'
-        }, 'success')
-      })
-
-      skipDeploy('should handle revalidateTag', async () => {
-=======
       // TODO: investigate flakey behavior with revalidate
       it.skip('should handle revalidateTag', async () => {
->>>>>>> d6809755
         const browser = await next.browser('/revalidate')
         const randomNumber = await browser.elementByCss('#random-number').text()
         const justPutIt = await browser.elementByCss('#justputit').text()
