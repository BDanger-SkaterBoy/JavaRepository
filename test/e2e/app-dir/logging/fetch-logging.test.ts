import path from 'path'
import fs from 'fs'
import stripAnsi from 'strip-ansi'
import { retry } from 'next-test-utils'
import { nextTestSetup } from 'e2e-utils'

const cahceReasonRe = /Cache (missed|skipped) reason: /

interface ParsedLog {
  method: string
  url: string
  statusCode: number
  responseTime: number
  cache: string
}

function parseLogsFromCli(cliOutput: string) {
  const logs = stripAnsi(cliOutput)
    .split('\n')
    .filter((log) => cahceReasonRe.test(log) || log.includes('GET'))

  return logs.reduce<ParsedLog[]>((parsedLogs, log) => {
    if (cahceReasonRe.test(log)) {
      // cache miss/skip reason
      // Example of `log`: "│ │ Cache skipped reason: (cache: no-cache)"
      const reasonSegment = log.split(cahceReasonRe, 3)[2].trim()
      const reason = reasonSegment.slice(1, -1)
      parsedLogs[parsedLogs.length - 1].cache = reason
    } else {
      // request info
      const trimmedLog = log.replace(/^[^a-zA-Z]+/, '')
      const [method, url, statusCode, responseTime] = trimmedLog.split(' ', 5)

      parsedLogs.push({
        method,
        url,
        statusCode: parseInt(statusCode, 10),
        responseTime: parseInt(responseTime, 10),
        cache: undefined,
      })
    }
    return parsedLogs
  }, [])
}

describe('app-dir - logging', () => {
  const { next, isNextDev } = nextTestSetup({
    skipDeployment: true,
    files: __dirname,
<<<<<<< HEAD
  })
  function runTests({
    withFetchesLogging,
    withFullUrlFetches = false,
  }: {
    withFetchesLogging: boolean
    withFullUrlFetches?: boolean
  }) {
    if (withFetchesLogging) {
      it('should only log requests in dev mode', async () => {
        const outputIndex = next.cliOutput.length
        await next.fetch('/default-cache')

        await retry(() => {
          const logs = stripAnsi(next.cliOutput.slice(outputIndex))
          if (isNextDev) {
            expect(logs).toContain('GET /default-cache 200')
          } else {
            expect(logs).not.toContain('GET /default-cache 200')
          }
        })
      })

      if (isNextDev) {
        it("should log 'skip' cache status with a reason when cache: 'no-cache' is used", async () => {
=======
  },
  ({ next, isNextDev }) => {
    function runTests({
      withFetchesLogging,
      withFullUrlFetches = false,
    }: {
      withFetchesLogging: boolean
      withFullUrlFetches?: boolean
    }) {
      if (withFetchesLogging) {
        it('should only log requests in development mode', async () => {
>>>>>>> 459e8fe9
          const outputIndex = next.cliOutput.length
          await next.fetch('/default-cache')

          await retry(() => {
            const logs = parseLogsFromCli(next.cliOutput.slice(outputIndex))

            const logEntry = logs.find((log) =>
              log.url.includes('api/random?no-cache')
            )

            expect(logs.some((log) => log.url.includes('..'))).toBe(
              !withFullUrlFetches
            )

            expect(logEntry?.cache).toBe('cache: no-cache')
          })
        })

        it("should log 'skip' cache status with a reason when revalidate: 0 is used", async () => {
          const outputIndex = next.cliOutput.length
          await next.fetch('/default-cache')
          await retry(() => {
            const logs = parseLogsFromCli(next.cliOutput.slice(outputIndex))

            const logEntry = logs.find((log) =>
              log.url.includes('api/random?revalidate-0')
            )

            expect(logEntry?.cache).toBe('revalidate: 0')
          })
        })

        it("should log 'skip' cache status with a reason when the browser indicates caching should be ignored", async () => {
          const outputIndex = next.cliOutput.length
          await next.fetch('/default-cache', {
            headers: { 'Cache-Control': 'no-cache' },
          })
          await retry(() => {
            const logs = parseLogsFromCli(next.cliOutput.slice(outputIndex))

            const logEntry = logs.find((log) =>
              log.url.includes('api/random?auto-cache')
            )

            expect(logEntry?.cache).toBe(
              'cache-control: no-cache (hard refresh)'
            )
          })
        })

        it('should log requests with correct indentation', async () => {
          const outputIndex = next.cliOutput.length
          await next.fetch('/default-cache')

          await retry(() => {
            const logs = stripAnsi(next.cliOutput.slice(outputIndex))
            expect(logs).toContain(' GET /default-cache')
            expect(logs).toContain(' │ GET ')
            expect(logs).toContain(' │ │ Cache skipped reason')
            expect(logs).toContain(' │ │ GET ')
          })
        })

        it('should show cache reason of noStore when use with fetch', async () => {
          const logLength = next.cliOutput.length
          await next.fetch('/no-store')

          await retry(() => {
            const output = stripAnsi(next.cliOutput.slice(logLength))
            expect(output).toContain('Cache skipped reason: (noStore call)')
          })
        })

        it('should respect request.init.cache when use with fetch input is instance', async () => {
          const logLength = next.cliOutput.length
          await next.fetch('/fetch-no-store')

          await retry(() => {
            const output = stripAnsi(next.cliOutput.slice(logLength))
            expect(output).toContain('Cache skipped reason: (cache: no-store)')
          })
        })
      }
    } else {
      // No fetches logging enabled
      it('should not log fetch requests at all', async () => {
        const outputIndex = next.cliOutput.length
        await next.fetch('/default-cache')

        await retry(() => {
          const logs = stripAnsi(next.cliOutput.slice(outputIndex))
          expect(logs).not.toContain('GET /default-cache 200')
        })
      })
    }

    if (isNextDev) {
      it('should not contain trailing word page for app router routes', async () => {
        const logLength = next.cliOutput.length
        await next.fetch('/')

        await retry(() => {
          const output = stripAnsi(next.cliOutput.slice(logLength))
          expect(output).toContain('/')
          expect(output).not.toContain('/page')
        })
      })

      it('should not contain metadata internal segments for dynamic metadata routes', async () => {
        const logLength = next.cliOutput.length
        await next.fetch('/dynamic/big/icon')

        await retry(() => {
          const output = stripAnsi(next.cliOutput.slice(logLength))
          expect(output).toContain('/dynamic/[slug]/icon')
          expect(output).not.toContain('/(group)')
          expect(output).not.toContain('[[...__metadata_id__]]')
          expect(output).not.toContain('/route')
        })
      })
    }
  }

  describe('with fetches verbose logging', () => {
    runTests({ withFetchesLogging: true, withFullUrlFetches: true })
  })

  describe('with fetches default logging', () => {
    const curNextConfig = fs.readFileSync(
      path.join(__dirname, 'next.config.js'),
      { encoding: 'utf-8' }
    )
    beforeAll(async () => {
      await next.stop()
      await next.patchFile(
        'next.config.js',
        curNextConfig.replace('fullUrl: true', 'fullUrl: false')
      )
      await next.start()
    })
    afterAll(async () => {
      await next.patchFile('next.config.js', curNextConfig)
    })

    runTests({ withFetchesLogging: true, withFullUrlFetches: false })
  })

  describe('with verbose logging for edge runtime', () => {
    beforeAll(async () => {
      await next.stop()
      const layoutContent = await next.readFile('app/layout.js')
      await next.patchFile(
        'app/layout.js',
        layoutContent + `\nexport const runtime = 'edge'`
      )
      await next.start()
    })

    runTests({ withFetchesLogging: false })
  })

  describe('with default logging', () => {
    const curNextConfig = fs.readFileSync(
      path.join(__dirname, 'next.config.js'),
      { encoding: 'utf-8' }
    )
    beforeAll(async () => {
      await next.stop()
      await next.deleteFile('next.config.js')
      await next.start()
    })
    afterAll(async () => {
      await next.patchFile('next.config.js', curNextConfig)
    })

    runTests({ withFetchesLogging: false })
  })
})<|MERGE_RESOLUTION|>--- conflicted
+++ resolved
@@ -47,7 +47,6 @@
   const { next, isNextDev } = nextTestSetup({
     skipDeployment: true,
     files: __dirname,
-<<<<<<< HEAD
   })
   function runTests({
     withFetchesLogging,
@@ -57,7 +56,7 @@
     withFullUrlFetches?: boolean
   }) {
     if (withFetchesLogging) {
-      it('should only log requests in dev mode', async () => {
+      it('should only log requests in development mode', async () => {
         const outputIndex = next.cliOutput.length
         await next.fetch('/default-cache')
 
@@ -73,19 +72,6 @@
 
       if (isNextDev) {
         it("should log 'skip' cache status with a reason when cache: 'no-cache' is used", async () => {
-=======
-  },
-  ({ next, isNextDev }) => {
-    function runTests({
-      withFetchesLogging,
-      withFullUrlFetches = false,
-    }: {
-      withFetchesLogging: boolean
-      withFullUrlFetches?: boolean
-    }) {
-      if (withFetchesLogging) {
-        it('should only log requests in development mode', async () => {
->>>>>>> 459e8fe9
           const outputIndex = next.cliOutput.length
           await next.fetch('/default-cache')
 
