import globOrig from 'glob'
import cheerio from 'cheerio'
import { promisify } from 'util'
import { join } from 'path'
import { createNextDescribe } from 'e2e-utils'
import { check, fetchViaHTTP, normalizeRegEx, waitFor } from 'next-test-utils'
import stripAnsi from 'strip-ansi'

const glob = promisify(globOrig)

createNextDescribe(
  'app-dir static/dynamic handling',
  {
    files: __dirname,
    env: {
      NEXT_DEBUG_BUILD: '1',
      ...(process.env.CUSTOM_CACHE_HANDLER
        ? {
            CUSTOM_CACHE_HANDLER: process.env.CUSTOM_CACHE_HANDLER,
          }
        : {}),
    },
  },
  ({ next, isNextDev: isDev, isNextStart, isNextDeploy }) => {
    let prerenderManifest
    let buildCliOutputIndex = 0

    beforeAll(async () => {
      if (isNextStart) {
        prerenderManifest = JSON.parse(
          await next.readFile('.next/prerender-manifest.json')
        )
        buildCliOutputIndex = next.cliOutput.length
      }
    })

    if (isNextStart) {
      it('should propagate unstable_cache tags correctly', async () => {
        const meta = JSON.parse(
          await next.readFile(
            '.next/server/app/variable-revalidate/revalidate-360-isr.meta'
          )
        )
        expect(meta.headers['x-next-cache-tags']).toContain(
          'unstable_cache_tag1'
        )
      })
    }

    it('should correctly include headers instance in cache key', async () => {
      const res = await next.fetch('/variable-revalidate/headers-instance')
      expect(res.status).toBe(200)

      const html = await res.text()
      const $ = cheerio.load(html)

      const data1 = $('#page-data').text()
      const data2 = $('#page-data2').text()
      expect(data1).not.toBe(data2)

      expect(data1).toBeTruthy()
      expect(data2).toBeTruthy()
    })

    it.skip.each([
      {
        path: '/react-fetch-deduping-node',
      },
      {
        path: '/react-fetch-deduping-edge',
      },
    ])(
      'should correctly de-dupe fetch without next cache $path',
      async ({ path }) => {
        for (let i = 0; i < 5; i++) {
          const res = await next.fetch(path, {
            redirect: 'manual',
          })

          expect(res.status).toBe(200)
          const html = await res.text()
          const $ = cheerio.load(html)

          const data1 = $('#data-1').text()
          const data2 = $('#data-2').text()

          expect(data1).toBeTruthy()
          expect(data1).toBe(data2)

          await waitFor(250)
        }
      }
    )

    it.each([
      { pathname: '/unstable-cache-node' },
      { pathname: '/unstable-cache-edge' },
      { pathname: '/api/unstable-cache-node' },
      { pathname: '/api/unstable-cache-edge' },
    ])('unstable-cache should work in pages$pathname', async ({ pathname }) => {
      let res = await next.fetch(pathname)
      expect(res.status).toBe(200)
      const isApi = pathname.startsWith('/api')
      let prevData

      if (isApi) {
        prevData = await res.json()
      } else {
        const initialHtml = await res.text()
        const initial$ = isApi ? undefined : cheerio.load(initialHtml)
        prevData = JSON.parse(initial$('#props').text())
      }

      expect(prevData.data.random).toBeTruthy()

      await check(async () => {
        res = await next.fetch(pathname)
        expect(res.status).toBe(200)
        let curData

        if (isApi) {
          curData = await res.json()
        } else {
          const curHtml = await res.text()
          const cur$ = cheerio.load(curHtml)
          curData = JSON.parse(cur$('#props').text())
        }

        try {
          expect(curData.data.random).toBeTruthy()
          expect(curData.data.random).toBe(prevData.data.random)
        } finally {
          prevData = curData
        }
        return 'success'
      }, 'success')
    })

    it('should not have cache tags header for non-minimal mode', async () => {
      for (const path of [
        '/ssr-forced',
        '/ssr-forced',
        '/variable-revalidate/revalidate-3',
        '/variable-revalidate/revalidate-360',
        '/variable-revalidate/revalidate-360-isr',
      ]) {
        const res = await fetchViaHTTP(next.url, path, undefined, {
          redirect: 'manual',
        })
        expect(res.status).toBe(200)
        expect(res.headers.get('x-next-cache-tags')).toBeFalsy()
      }
    })

    if (isDev) {
      it('should error correctly for invalid params from generateStaticParams', async () => {
        await next.patchFile(
          'app/invalid/[slug]/page.js',
          `
            export function generateStaticParams() {
              return [{slug: { invalid: true }}]
            }
          `
        )

        // The page may take a moment to compile, so try it a few times.
        await check(async () => {
          return next.render('/invalid/first')
        }, /A required parameter \(slug\) was not provided as a string received object/)

        await next.deleteFile('app/invalid/[slug]/page.js')
      })

      it('should correctly handle multi-level generateStaticParams when some levels are missing', async () => {
        const browser = await next.browser('/flight/foo/bar')
        const v = ~~(Math.random() * 1000)
        await browser.eval(`document.cookie = "test-cookie=${v}"`)
        await browser.elementByCss('button').click()
        await check(async () => {
          return await browser.elementByCss('h1').text()
        }, v.toString())
      })
    }

    it('should correctly skip caching POST fetch for POST handler', async () => {
      const res = await next.fetch('/route-handler/post', {
        method: 'POST',
      })
      expect(res.status).toBe(200)

      const data = await res.json()
      expect(data).toBeTruthy()

      for (let i = 0; i < 5; i++) {
        const res2 = await next.fetch('/route-handler/post', {
          method: 'POST',
        })
        expect(res2.status).toBe(200)
        const newData = await res2.json()
        expect(newData).toBeTruthy()
        expect(newData).not.toEqual(data)
      }
    })

    if (!process.env.CUSTOM_CACHE_HANDLER) {
      it.each([
        {
          type: 'edge route handler',
          revalidateApi: '/api/revalidate-tag-edge',
        },
        {
          type: 'node route handler',
          revalidateApi: '/api/revalidate-tag-node',
        },
      ])(
        'it should revalidate tag correctly with $type',
        async ({ revalidateApi }) => {
          const initRes = await next.fetch(
            '/variable-revalidate/revalidate-360'
          )
          const html = await initRes.text()
          const $ = cheerio.load(html)
          const initLayoutData = $('#layout-data').text()
          const initPageData = $('#page-data').text()
          const initNestedCacheData = $('#nested-cache').text()

          const routeHandlerRes = await next.fetch(
            '/route-handler/revalidate-360'
          )
          const initRouteHandlerData = await routeHandlerRes.json()

          const edgeRouteHandlerRes = await next.fetch(
            '/route-handler-edge/revalidate-360'
          )
          const initEdgeRouteHandlerRes = await edgeRouteHandlerRes.json()

          expect(initLayoutData).toBeTruthy()
          expect(initPageData).toBeTruthy()

          await check(async () => {
            const revalidateRes = await next.fetch(
              `${revalidateApi}?tag=thankyounext`
            )
            expect((await revalidateRes.json()).revalidated).toBe(true)

            const newRes = await next.fetch(
              '/variable-revalidate/revalidate-360'
            )
            const cacheHeader = newRes.headers.get('x-nextjs-cache')

            if ((global as any).isNextStart && cacheHeader) {
              expect(cacheHeader).toBe('MISS')
            }
            const newHtml = await newRes.text()
            const new$ = cheerio.load(newHtml)
            const newLayoutData = new$('#layout-data').text()
            const newPageData = new$('#page-data').text()
            const newNestedCacheData = new$('#nested-cache').text()

            const newRouteHandlerRes = await next.fetch(
              '/route-handler/revalidate-360'
            )
            const newRouteHandlerData = await newRouteHandlerRes.json()

            const newEdgeRouteHandlerRes = await next.fetch(
              '/route-handler-edge/revalidate-360'
            )
            const newEdgeRouteHandlerData = await newEdgeRouteHandlerRes.json()

            expect(newLayoutData).toBeTruthy()
            expect(newPageData).toBeTruthy()
            expect(newRouteHandlerData).toBeTruthy()
            expect(newEdgeRouteHandlerData).toBeTruthy()
            expect(newLayoutData).not.toBe(initLayoutData)
            expect(newPageData).not.toBe(initPageData)
            expect(newNestedCacheData).not.toBe(initNestedCacheData)
            expect(newRouteHandlerData).not.toEqual(initRouteHandlerData)
            expect(newEdgeRouteHandlerData).not.toEqual(initEdgeRouteHandlerRes)
            return 'success'
          }, 'success')
        }
      )
    }

    // On-Demand Revalidate has not effect in dev since app routes
    // aren't considered static until prerendering
    if (!(global as any).isNextDev && !process.env.CUSTOM_CACHE_HANDLER) {
      it('should not revalidate / when revalidate is not used', async () => {
        let prevData

        for (let i = 0; i < 5; i++) {
          const res = await next.fetch('/')
          const html = await res.text()
          const $ = cheerio.load(html)
          const data = $('#page-data').text()

          expect(res.status).toBe(200)

          if (prevData) {
            expect(prevData).toBe(data)
            prevData = data
          }
          await waitFor(500)
        }

        if (isNextStart) {
          expect(next.cliOutput.substring(buildCliOutputIndex)).not.toContain(
            'rendering index'
          )
        }
      })

      it.each([
        {
          type: 'edge route handler',
          revalidateApi: '/api/revalidate-path-edge',
        },
        {
          type: 'node route handler',
          revalidateApi: '/api/revalidate-path-node',
        },
      ])(
        'it should revalidate correctly with $type',
        async ({ revalidateApi }) => {
          const initRes = await next.fetch(
            '/variable-revalidate/revalidate-360-isr'
          )
          const html = await initRes.text()
          const $ = cheerio.load(html)
          const initLayoutData = $('#layout-data').text()
          const initPageData = $('#page-data').text()

          expect(initLayoutData).toBeTruthy()
          expect(initPageData).toBeTruthy()

          await check(async () => {
            const revalidateRes = await next.fetch(
              `${revalidateApi}?path=/variable-revalidate/revalidate-360-isr`
            )
            expect((await revalidateRes.json()).revalidated).toBe(true)

            const newRes = await next.fetch(
              '/variable-revalidate/revalidate-360-isr'
            )
            const newHtml = await newRes.text()
            const new$ = cheerio.load(newHtml)
            const newLayoutData = new$('#layout-data').text()
            const newPageData = new$('#page-data').text()

            expect(newLayoutData).toBeTruthy()
            expect(newPageData).toBeTruthy()
            expect(newLayoutData).not.toBe(initLayoutData)
            expect(newPageData).not.toBe(initPageData)
            return 'success'
          }, 'success')
        }
      )
    }

    // On-Demand Revalidate has not effect in dev
    if (!(global as any).isNextDev && !process.env.CUSTOM_CACHE_HANDLER) {
      it('should revalidate all fetches during on-demand revalidate', async () => {
        const initRes = await next.fetch(
          '/variable-revalidate/revalidate-360-isr'
        )
        const html = await initRes.text()
        const $ = cheerio.load(html)
        const initLayoutData = $('#layout-data').text()
        const initPageData = $('#page-data').text()

        expect(initLayoutData).toBeTruthy()
        expect(initPageData).toBeTruthy()

        await check(async () => {
          const revalidateRes = await next.fetch(
            '/api/revalidate-path-node?path=/variable-revalidate/revalidate-360-isr'
          )
          expect((await revalidateRes.json()).revalidated).toBe(true)

          const newRes = await next.fetch(
            '/variable-revalidate/revalidate-360-isr'
          )
          const newHtml = await newRes.text()
          const new$ = cheerio.load(newHtml)
          const newLayoutData = new$('#layout-data').text()
          const newPageData = new$('#page-data').text()

          expect(newLayoutData).toBeTruthy()
          expect(newPageData).toBeTruthy()
          expect(newLayoutData).not.toBe(initLayoutData)
          expect(newPageData).not.toBe(initPageData)
          return 'success'
        }, 'success')
      })
    }

    it('should correctly handle fetchCache = "force-no-store"', async () => {
      const initRes = await next.fetch('/force-no-store')
      const html = await initRes.text()
      const $ = cheerio.load(html)
      const initPageData = $('#page-data').text()
      expect(initPageData).toBeTruthy()

      const newRes = await next.fetch('/force-no-store')
      const newHtml = await newRes.text()
      const new$ = cheerio.load(newHtml)
      const newPageData = new$('#page-data').text()

      expect(newPageData).toBeTruthy()
      expect(newPageData).not.toBe(initPageData)
    })

    if (!process.env.CUSTOM_CACHE_HANDLER) {
      it('should revalidate correctly with config and fetch revalidate', async () => {
        const initial$ = await next.render$(
          '/variable-config-revalidate/revalidate-3'
        )
        const initialDate = initial$('#date').text()
        const initialRandomData = initial$('#random-data').text()

        expect(initialDate).toBeTruthy()
        expect(initialRandomData).toBeTruthy()

        let prevInitialDate
        let prevInitialRandomData

        // wait for a fresh revalidation
        await check(async () => {
          const $ = await next.render$(
            '/variable-config-revalidate/revalidate-3'
          )
          prevInitialDate = $('#date').text()
          prevInitialRandomData = $('#random-data').text()

          expect(prevInitialDate).not.toBe(initialDate)
          expect(prevInitialRandomData).not.toBe(initialRandomData)
          return 'success'
        }, 'success')

        // the date should revalidate first after 3 seconds
        // while the fetch data stays in place for 9 seconds
        await check(async () => {
          const $ = await next.render$(
            '/variable-config-revalidate/revalidate-3'
          )
          const curDate = $('#date').text()
          const curRandomData = $('#random-data').text()

          expect(curDate).not.toBe(prevInitialDate)
          expect(curRandomData).not.toBe(prevInitialRandomData)

          prevInitialDate = curDate
          prevInitialRandomData = curRandomData
          return 'success'
        }, 'success')
      })
    }

    it('should not cache non-ok statusCode', async () => {
      await check(async () => {
        const $ = await next.render$('/variable-revalidate/status-code')
        const origData = JSON.parse($('#page-data').text())

        expect(origData.status).toBe(404)

        const new$ = await next.render$('/variable-revalidate/status-code')
        const newData = JSON.parse(new$('#page-data').text())
        expect(newData.status).toBe(origData.status)
        expect(newData.text).not.toBe(origData.text)
        return 'success'
      }, 'success')
    })

    if (isNextStart) {
      it('should output HTML/RSC files for static paths', async () => {
        const files = (
          await glob('**/*', {
            cwd: join(next.testDir, '.next/server/app'),
          })
        )
          .filter((file) => file.match(/.*\.(js|html|rsc)$/))
          .map((file) => {
            return file.replace(
              /partial-gen-params-no-additional-([\w]{1,})\/([\w]{1,})\/([\d]{1,})/,
              'partial-gen-params-no-additional-$1/$2/RAND'
            )
          })

        expect(files.sort()).toEqual(
          [
            'page.js',
            'index.rsc',
            'index.html',
            'blog/seb.rsc',
            'blog/tim.rsc',
            '_not-found.js',
            'blog/seb.html',
            'blog/tim.html',
            'isr-error-handling.rsc',
            '_not-found.rsc',
            '_not-found.html',
            'blog/styfle.rsc',
            'force-cache.rsc',
            'blog/styfle.html',
            'force-cache.html',
            'isr-error-handling/page.js',
            'ssg-draft-mode.rsc',
            'ssr-forced/page.js',
            'articles/works.rsc',
            // 'custom.prefetch.rsc',
            'force-cache/page.js',
            'ssg-draft-mode.html',
            'articles/works.html',
            'no-store/static.rsc',
            '(new)/custom/page.js',
            'force-static/page.js',
            'response-url/page.js',
            'no-store/static.html',
            'blog/[author]/page.js',
            'default-cache/page.js',
            'fetch-no-cache/page.js',
            'force-no-store/page.js',
            'force-static/first.rsc',
            'api/draft-mode/route.js',
            'blog/tim/first-post.rsc',
            'force-static/first.html',
            'force-static/second.rsc',
            'ssg-draft-mode/test.rsc',
            // 'ssr-forced.prefetch.rsc',
            'isr-error-handling.html',
            'articles/[slug]/page.js',
            'no-store/static/page.js',
            'blog/seb/second-post.rsc',
            'blog/tim/first-post.html',
            'force-static/second.html',
            'ssg-draft-mode/test.html',
            'no-store/dynamic/page.js',
            'blog/seb/second-post.html',
            'ssg-draft-mode/test-2.rsc',
            // 'response-url.prefetch.rsc',
            'blog/styfle/first-post.rsc',
            // 'default-cache.prefetch.rsc',
            'dynamic-error/[id]/page.js',
            'ssg-draft-mode/test-2.html',
            'blog/styfle/first-post.html',
            'blog/styfle/second-post.rsc',
            // 'fetch-no-cache.prefetch.rsc',
            // 'force-no-store.prefetch.rsc',
            'force-static/[slug]/page.js',
            'hooks/use-pathname/slug.rsc',
            'hooks/use-search-params.rsc',
            'route-handler/post/route.js',
            'blog/[author]/[slug]/page.js',
            'blog/styfle/second-post.html',
            'hooks/use-pathname/slug.html',
            'hooks/use-search-params.html',
            'flight/[slug]/[slug2]/page.js',
            'variable-revalidate/cookie.rsc',
            'hooks/use-search-params/page.js',
            'ssr-auto/cache-no-store/page.js',
            'variable-revalidate/cookie.html',
            'api/revalidate-tag-edge/route.js',
            'api/revalidate-tag-node/route.js',
            'variable-revalidate/encoding.rsc',
            'api/revalidate-path-edge/route.js',
            'api/revalidate-path-node/route.js',
            'gen-params-dynamic/[slug]/page.js',
            'hooks/use-pathname/[slug]/page.js',
            'page_client-reference-manifest.js',
            'react-fetch-deduping-edge/page.js',
            'react-fetch-deduping-node/page.js',
            'variable-revalidate/encoding.html',
            'variable-revalidate/cookie/page.js',
            // 'gen-params-dynamic/one.prefetch.rsc',
            'ssg-draft-mode/[[...route]]/page.js',
            'variable-revalidate/post-method.rsc',
            'stale-cache-serving/app-page/page.js',
            'dynamic-no-gen-params/[slug]/page.js',
            // 'ssr-auto/cache-no-store.prefetch.rsc',
            'static-to-dynamic-error/[id]/page.js',
            'variable-revalidate/encoding/page.js',
            'variable-revalidate/no-store/page.js',
            'variable-revalidate/post-method.html',
            'variable-revalidate/revalidate-3.rsc',
            'gen-params-dynamic-revalidate/one.rsc',
            'route-handler/revalidate-360/route.js',
            'route-handler/static-cookies/route.js',
            'variable-revalidate-edge/body/page.js',
            'variable-revalidate/authorization.rsc',
            'variable-revalidate/revalidate-3.html',
            'force-dynamic-prerender/[slug]/page.js',
            'gen-params-dynamic-revalidate/one.html',
            // 'react-fetch-deduping-node.prefetch.rsc',
            'ssr-auto/fetch-revalidate-zero/page.js',
            'variable-revalidate/authorization.html',
            '_not-found_client-reference-manifest.js',
            'force-dynamic-no-prerender/[id]/page.js',
            'variable-revalidate/post-method/page.js',
            'variable-revalidate/status-code/page.js',
            'dynamic-no-gen-params-ssr/[slug]/page.js',
            'hooks/use-search-params/force-static.rsc',
            'partial-gen-params/[lang]/[slug]/page.js',
            'variable-revalidate/headers-instance.rsc',
            'variable-revalidate/revalidate-3/page.js',
            'stale-cache-serving-edge/app-page/page.js',
            // 'stale-cache-serving/app-page.prefetch.rsc',
            // 'force-dynamic-catch-all/slug.prefetch.rsc',
            'hooks/use-search-params/force-static.html',
            'hooks/use-search-params/with-suspense.rsc',
            'route-handler/revalidate-360-isr/route.js',
            'variable-revalidate-edge/encoding/page.js',
            'variable-revalidate-edge/no-store/page.js',
            'variable-revalidate/authorization/page.js',
            'variable-revalidate/headers-instance.html',
            // 'variable-revalidate/no-store.prefetch.rsc',
            'stale-cache-serving/route-handler/route.js',
            'hooks/use-search-params/with-suspense.html',
            'route-handler-edge/revalidate-360/route.js',
            'variable-revalidate/revalidate-360-isr.rsc',
            'variable-revalidate/revalidate-360/page.js',
            // 'ssr-auto/fetch-revalidate-zero.prefetch.rsc',
            'static-to-dynamic-error-forced/[id]/page.js',
            'variable-config-revalidate/revalidate-3.rsc',
            'variable-revalidate/revalidate-360-isr.html',
            'isr-error-handling/page_client-reference-manifest.js',
            'gen-params-dynamic-revalidate/[slug]/page.js',
            'hooks/use-search-params/force-static/page.js',
            'ssr-forced/page_client-reference-manifest.js',
            'variable-config-revalidate/revalidate-3.html',
            'variable-revalidate-edge/post-method/page.js',
            'variable-revalidate/headers-instance/page.js',
            // 'variable-revalidate/status-code.prefetch.rsc',
            'force-cache/page_client-reference-manifest.js',
<<<<<<< HEAD
=======
            // 'force-dynamic-no-with-revalidate.prefetch.rsc',
>>>>>>> 8f9e494c
            'hooks/use-search-params/with-suspense/page.js',
            'variable-revalidate-edge/revalidate-3/page.js',
            '(new)/custom/page_client-reference-manifest.js',
            'force-static/page_client-reference-manifest.js',
            'response-url/page_client-reference-manifest.js',
            'variable-revalidate/revalidate-360-isr/page.js',
            'stale-cache-serving-edge/route-handler/route.js',
            'blog/[author]/page_client-reference-manifest.js',
            'default-cache/page_client-reference-manifest.js',
            // 'force-dynamic-prerender/frameworks.prefetch.rsc',
            'variable-config-revalidate/revalidate-3/page.js',
            'variable-revalidate/post-method-request/page.js',
            // 'variable-revalidate/revalidate-360.prefetch.rsc',
            'fetch-no-cache/page_client-reference-manifest.js',
            'force-dynamic-catch-all/[slug]/[[...id]]/page.js',
            'force-no-store/page_client-reference-manifest.js',
            'partial-gen-params-no-additional-lang/en/RAND.rsc',
            'partial-gen-params-no-additional-lang/fr/RAND.rsc',
            'partial-gen-params-no-additional-slug/en/RAND.rsc',
            'partial-gen-params-no-additional-slug/fr/RAND.rsc',
            'articles/[slug]/page_client-reference-manifest.js',
            'no-store/static/page_client-reference-manifest.js',
            'partial-gen-params-no-additional-lang/en/RAND.html',
            'partial-gen-params-no-additional-lang/en/first.rsc',
            'partial-gen-params-no-additional-lang/fr/RAND.html',
            'partial-gen-params-no-additional-lang/fr/first.rsc',
            'partial-gen-params-no-additional-slug/en/RAND.html',
            'partial-gen-params-no-additional-slug/en/first.rsc',
            'partial-gen-params-no-additional-slug/fr/RAND.html',
            'partial-gen-params-no-additional-slug/fr/first.rsc',
            'no-store/dynamic/page_client-reference-manifest.js',
            'partial-gen-params-no-additional-lang/en/first.html',
            'partial-gen-params-no-additional-lang/en/second.rsc',
            'partial-gen-params-no-additional-lang/fr/first.html',
            'partial-gen-params-no-additional-lang/fr/second.rsc',
            'partial-gen-params-no-additional-slug/en/first.html',
            'partial-gen-params-no-additional-slug/en/second.rsc',
            'partial-gen-params-no-additional-slug/fr/first.html',
            'partial-gen-params-no-additional-slug/fr/second.rsc',
            'dynamic-error/[id]/page_client-reference-manifest.js',
            'partial-gen-params-no-additional-lang/en/second.html',
            'partial-gen-params-no-additional-lang/fr/second.html',
            'partial-gen-params-no-additional-slug/en/second.html',
            'partial-gen-params-no-additional-slug/fr/second.html',
            // 'variable-revalidate/post-method-request.prefetch.rsc',
            'variable-revalidate-edge/post-method-request/page.js',
            'force-static/[slug]/page_client-reference-manifest.js',
            'blog/[author]/[slug]/page_client-reference-manifest.js',
            'flight/[slug]/[slug2]/page_client-reference-manifest.js',
            'hooks/use-search-params/page_client-reference-manifest.js',
            'ssr-auto/cache-no-store/page_client-reference-manifest.js',
            'gen-params-dynamic/[slug]/page_client-reference-manifest.js',
            'hooks/use-pathname/[slug]/page_client-reference-manifest.js',
            'partial-gen-params-no-additional-lang/[lang]/[slug]/page.js',
            'partial-gen-params-no-additional-slug/[lang]/[slug]/page.js',
            'react-fetch-deduping-edge/page_client-reference-manifest.js',
            'react-fetch-deduping-node/page_client-reference-manifest.js',
            'variable-revalidate/cookie/page_client-reference-manifest.js',
            'ssg-draft-mode/[[...route]]/page_client-reference-manifest.js',
            'stale-cache-serving/app-page/page_client-reference-manifest.js',
            'dynamic-no-gen-params/[slug]/page_client-reference-manifest.js',
            'static-to-dynamic-error/[id]/page_client-reference-manifest.js',
            'variable-revalidate/encoding/page_client-reference-manifest.js',
            'variable-revalidate/no-store/page_client-reference-manifest.js',
            'variable-revalidate-edge/body/page_client-reference-manifest.js',
            'force-dynamic-prerender/[slug]/page_client-reference-manifest.js',
            'ssr-auto/fetch-revalidate-zero/page_client-reference-manifest.js',
            'force-dynamic-no-prerender/[id]/page_client-reference-manifest.js',
            'variable-revalidate/post-method/page_client-reference-manifest.js',
            'variable-revalidate/status-code/page_client-reference-manifest.js',
            'dynamic-no-gen-params-ssr/[slug]/page_client-reference-manifest.js',
            'partial-gen-params/[lang]/[slug]/page_client-reference-manifest.js',
            'variable-revalidate/revalidate-3/page_client-reference-manifest.js',
            'stale-cache-serving-edge/app-page/page_client-reference-manifest.js',
            'variable-revalidate-edge/encoding/page_client-reference-manifest.js',
            'variable-revalidate-edge/no-store/page_client-reference-manifest.js',
            'variable-revalidate/authorization/page_client-reference-manifest.js',
            'variable-revalidate/revalidate-360/page_client-reference-manifest.js',
            'static-to-dynamic-error-forced/[id]/page_client-reference-manifest.js',
            'gen-params-dynamic-revalidate/[slug]/page_client-reference-manifest.js',
            'hooks/use-search-params/force-static/page_client-reference-manifest.js',
            'variable-revalidate-edge/post-method/page_client-reference-manifest.js',
            'variable-revalidate/headers-instance/page_client-reference-manifest.js',
            'hooks/use-search-params/with-suspense/page_client-reference-manifest.js',
            'variable-revalidate-edge/revalidate-3/page_client-reference-manifest.js',
            'variable-revalidate/revalidate-360-isr/page_client-reference-manifest.js',
            'variable-config-revalidate/revalidate-3/page_client-reference-manifest.js',
            'variable-revalidate/post-method-request/page_client-reference-manifest.js',
            'force-dynamic-catch-all/[slug]/[[...id]]/page_client-reference-manifest.js',
            'variable-revalidate-edge/post-method-request/page_client-reference-manifest.js',
            'partial-gen-params-no-additional-lang/[lang]/[slug]/page_client-reference-manifest.js',
            'partial-gen-params-no-additional-slug/[lang]/[slug]/page_client-reference-manifest.js',
          ].sort()
        )
      })

      it('should have correct prerender-manifest entries', async () => {
        const curManifest = JSON.parse(JSON.stringify(prerenderManifest))

        for (const key of Object.keys(curManifest.dynamicRoutes)) {
          const item = curManifest.dynamicRoutes[key]

          if (item.dataRouteRegex) {
            item.dataRouteRegex = normalizeRegEx(item.dataRouteRegex)
          }
          if (item.routeRegex) {
            item.routeRegex = normalizeRegEx(item.routeRegex)
          }
        }

        for (const key of Object.keys(curManifest.routes)) {
          const newKey = key.replace(
            /partial-gen-params-no-additional-([\w]{1,})\/([\w]{1,})\/([\d]{1,})/,
            'partial-gen-params-no-additional-$1/$2/RAND'
          )
          if (newKey !== key) {
            const route = curManifest.routes[key]
            delete curManifest.routes[key]
            curManifest.routes[newKey] = {
              ...route,
              dataRoute: `${newKey}.rsc`,
            }
          }
        }

        expect(curManifest.version).toBe(4)
        expect(curManifest.routes).toMatchInlineSnapshot(`
          {
            "/": {
              "dataRoute": "/index.rsc",
              "experimentalBypassFor": [
                {
                  "key": "Next-Action",
                  "type": "header",
                },
                {
                  "key": "content-type",
                  "type": "header",
                  "value": "multipart/form-data",
                },
              ],
              "initialRevalidateSeconds": false,
              "srcRoute": "/",
            },
            "/articles/works": {
              "dataRoute": "/articles/works.rsc",
              "experimentalBypassFor": [
                {
                  "key": "Next-Action",
                  "type": "header",
                },
                {
                  "key": "content-type",
                  "type": "header",
                  "value": "multipart/form-data",
                },
              ],
              "initialRevalidateSeconds": 1,
              "srcRoute": "/articles/[slug]",
            },
            "/blog/seb": {
              "dataRoute": "/blog/seb.rsc",
              "experimentalBypassFor": [
                {
                  "key": "Next-Action",
                  "type": "header",
                },
                {
                  "key": "content-type",
                  "type": "header",
                  "value": "multipart/form-data",
                },
              ],
              "initialRevalidateSeconds": 10,
              "srcRoute": "/blog/[author]",
            },
            "/blog/seb/second-post": {
              "dataRoute": "/blog/seb/second-post.rsc",
              "experimentalBypassFor": [
                {
                  "key": "Next-Action",
                  "type": "header",
                },
                {
                  "key": "content-type",
                  "type": "header",
                  "value": "multipart/form-data",
                },
              ],
              "initialRevalidateSeconds": false,
              "srcRoute": "/blog/[author]/[slug]",
            },
            "/blog/styfle": {
              "dataRoute": "/blog/styfle.rsc",
              "experimentalBypassFor": [
                {
                  "key": "Next-Action",
                  "type": "header",
                },
                {
                  "key": "content-type",
                  "type": "header",
                  "value": "multipart/form-data",
                },
              ],
              "initialRevalidateSeconds": 10,
              "srcRoute": "/blog/[author]",
            },
            "/blog/styfle/first-post": {
              "dataRoute": "/blog/styfle/first-post.rsc",
              "experimentalBypassFor": [
                {
                  "key": "Next-Action",
                  "type": "header",
                },
                {
                  "key": "content-type",
                  "type": "header",
                  "value": "multipart/form-data",
                },
              ],
              "initialRevalidateSeconds": false,
              "srcRoute": "/blog/[author]/[slug]",
            },
            "/blog/styfle/second-post": {
              "dataRoute": "/blog/styfle/second-post.rsc",
              "experimentalBypassFor": [
                {
                  "key": "Next-Action",
                  "type": "header",
                },
                {
                  "key": "content-type",
                  "type": "header",
                  "value": "multipart/form-data",
                },
              ],
              "initialRevalidateSeconds": false,
              "srcRoute": "/blog/[author]/[slug]",
            },
            "/blog/tim": {
              "dataRoute": "/blog/tim.rsc",
              "experimentalBypassFor": [
                {
                  "key": "Next-Action",
                  "type": "header",
                },
                {
                  "key": "content-type",
                  "type": "header",
                  "value": "multipart/form-data",
                },
              ],
              "initialRevalidateSeconds": 10,
              "srcRoute": "/blog/[author]",
            },
            "/blog/tim/first-post": {
              "dataRoute": "/blog/tim/first-post.rsc",
              "experimentalBypassFor": [
                {
                  "key": "Next-Action",
                  "type": "header",
                },
                {
                  "key": "content-type",
                  "type": "header",
                  "value": "multipart/form-data",
                },
              ],
              "initialRevalidateSeconds": false,
              "srcRoute": "/blog/[author]/[slug]",
            },
            "/force-cache": {
              "dataRoute": "/force-cache.rsc",
              "experimentalBypassFor": [
                {
                  "key": "Next-Action",
                  "type": "header",
                },
                {
                  "key": "content-type",
                  "type": "header",
                  "value": "multipart/form-data",
                },
              ],
              "initialRevalidateSeconds": 3,
              "srcRoute": "/force-cache",
            },
            "/force-static/first": {
              "dataRoute": "/force-static/first.rsc",
              "experimentalBypassFor": [
                {
                  "key": "Next-Action",
                  "type": "header",
                },
                {
                  "key": "content-type",
                  "type": "header",
                  "value": "multipart/form-data",
                },
              ],
              "initialRevalidateSeconds": false,
              "srcRoute": "/force-static/[slug]",
            },
            "/force-static/second": {
              "dataRoute": "/force-static/second.rsc",
              "experimentalBypassFor": [
                {
                  "key": "Next-Action",
                  "type": "header",
                },
                {
                  "key": "content-type",
                  "type": "header",
                  "value": "multipart/form-data",
                },
              ],
              "initialRevalidateSeconds": false,
              "srcRoute": "/force-static/[slug]",
            },
            "/gen-params-dynamic-revalidate/one": {
              "dataRoute": "/gen-params-dynamic-revalidate/one.rsc",
              "experimentalBypassFor": [
                {
                  "key": "Next-Action",
                  "type": "header",
                },
                {
                  "key": "content-type",
                  "type": "header",
                  "value": "multipart/form-data",
                },
              ],
              "initialRevalidateSeconds": 3,
              "srcRoute": "/gen-params-dynamic-revalidate/[slug]",
            },
            "/hooks/use-pathname/slug": {
              "dataRoute": "/hooks/use-pathname/slug.rsc",
              "experimentalBypassFor": [
                {
                  "key": "Next-Action",
                  "type": "header",
                },
                {
                  "key": "content-type",
                  "type": "header",
                  "value": "multipart/form-data",
                },
              ],
              "initialRevalidateSeconds": false,
              "srcRoute": "/hooks/use-pathname/[slug]",
            },
            "/hooks/use-search-params": {
              "dataRoute": "/hooks/use-search-params.rsc",
              "experimentalBypassFor": [
                {
                  "key": "Next-Action",
                  "type": "header",
                },
                {
                  "key": "content-type",
                  "type": "header",
                  "value": "multipart/form-data",
                },
              ],
              "initialRevalidateSeconds": false,
              "srcRoute": "/hooks/use-search-params",
            },
            "/hooks/use-search-params/force-static": {
              "dataRoute": "/hooks/use-search-params/force-static.rsc",
              "experimentalBypassFor": [
                {
                  "key": "Next-Action",
                  "type": "header",
                },
                {
                  "key": "content-type",
                  "type": "header",
                  "value": "multipart/form-data",
                },
              ],
              "initialRevalidateSeconds": false,
              "srcRoute": "/hooks/use-search-params/force-static",
            },
            "/hooks/use-search-params/with-suspense": {
              "dataRoute": "/hooks/use-search-params/with-suspense.rsc",
              "experimentalBypassFor": [
                {
                  "key": "Next-Action",
                  "type": "header",
                },
                {
                  "key": "content-type",
                  "type": "header",
                  "value": "multipart/form-data",
                },
              ],
              "initialRevalidateSeconds": false,
              "srcRoute": "/hooks/use-search-params/with-suspense",
            },
            "/isr-error-handling": {
              "dataRoute": "/isr-error-handling.rsc",
              "experimentalBypassFor": [
                {
                  "key": "Next-Action",
                  "type": "header",
                },
                {
                  "key": "content-type",
                  "type": "header",
                  "value": "multipart/form-data",
                },
              ],
              "initialRevalidateSeconds": 3,
              "srcRoute": "/isr-error-handling",
            },
            "/no-store/static": {
              "dataRoute": "/no-store/static.rsc",
              "experimentalBypassFor": [
                {
                  "key": "Next-Action",
                  "type": "header",
                },
                {
                  "key": "content-type",
                  "type": "header",
                  "value": "multipart/form-data",
                },
              ],
              "initialRevalidateSeconds": false,
              "srcRoute": "/no-store/static",
            },
            "/partial-gen-params-no-additional-lang/en/RAND": {
              "dataRoute": "/partial-gen-params-no-additional-lang/en/RAND.rsc",
              "experimentalBypassFor": [
                {
                  "key": "Next-Action",
                  "type": "header",
                },
                {
                  "key": "content-type",
                  "type": "header",
                  "value": "multipart/form-data",
                },
              ],
              "initialRevalidateSeconds": false,
              "srcRoute": "/partial-gen-params-no-additional-lang/[lang]/[slug]",
            },
            "/partial-gen-params-no-additional-lang/en/first": {
              "dataRoute": "/partial-gen-params-no-additional-lang/en/first.rsc",
              "experimentalBypassFor": [
                {
                  "key": "Next-Action",
                  "type": "header",
                },
                {
                  "key": "content-type",
                  "type": "header",
                  "value": "multipart/form-data",
                },
              ],
              "initialRevalidateSeconds": false,
              "srcRoute": "/partial-gen-params-no-additional-lang/[lang]/[slug]",
            },
            "/partial-gen-params-no-additional-lang/en/second": {
              "dataRoute": "/partial-gen-params-no-additional-lang/en/second.rsc",
              "experimentalBypassFor": [
                {
                  "key": "Next-Action",
                  "type": "header",
                },
                {
                  "key": "content-type",
                  "type": "header",
                  "value": "multipart/form-data",
                },
              ],
              "initialRevalidateSeconds": false,
              "srcRoute": "/partial-gen-params-no-additional-lang/[lang]/[slug]",
            },
            "/partial-gen-params-no-additional-lang/fr/RAND": {
              "dataRoute": "/partial-gen-params-no-additional-lang/fr/RAND.rsc",
              "experimentalBypassFor": [
                {
                  "key": "Next-Action",
                  "type": "header",
                },
                {
                  "key": "content-type",
                  "type": "header",
                  "value": "multipart/form-data",
                },
              ],
              "initialRevalidateSeconds": false,
              "srcRoute": "/partial-gen-params-no-additional-lang/[lang]/[slug]",
            },
            "/partial-gen-params-no-additional-lang/fr/first": {
              "dataRoute": "/partial-gen-params-no-additional-lang/fr/first.rsc",
              "experimentalBypassFor": [
                {
                  "key": "Next-Action",
                  "type": "header",
                },
                {
                  "key": "content-type",
                  "type": "header",
                  "value": "multipart/form-data",
                },
              ],
              "initialRevalidateSeconds": false,
              "srcRoute": "/partial-gen-params-no-additional-lang/[lang]/[slug]",
            },
            "/partial-gen-params-no-additional-lang/fr/second": {
              "dataRoute": "/partial-gen-params-no-additional-lang/fr/second.rsc",
              "experimentalBypassFor": [
                {
                  "key": "Next-Action",
                  "type": "header",
                },
                {
                  "key": "content-type",
                  "type": "header",
                  "value": "multipart/form-data",
                },
              ],
              "initialRevalidateSeconds": false,
              "srcRoute": "/partial-gen-params-no-additional-lang/[lang]/[slug]",
            },
            "/partial-gen-params-no-additional-slug/en/RAND": {
              "dataRoute": "/partial-gen-params-no-additional-slug/en/RAND.rsc",
              "experimentalBypassFor": [
                {
                  "key": "Next-Action",
                  "type": "header",
                },
                {
                  "key": "content-type",
                  "type": "header",
                  "value": "multipart/form-data",
                },
              ],
              "initialRevalidateSeconds": false,
              "srcRoute": "/partial-gen-params-no-additional-slug/[lang]/[slug]",
            },
            "/partial-gen-params-no-additional-slug/en/first": {
              "dataRoute": "/partial-gen-params-no-additional-slug/en/first.rsc",
              "experimentalBypassFor": [
                {
                  "key": "Next-Action",
                  "type": "header",
                },
                {
                  "key": "content-type",
                  "type": "header",
                  "value": "multipart/form-data",
                },
              ],
              "initialRevalidateSeconds": false,
              "srcRoute": "/partial-gen-params-no-additional-slug/[lang]/[slug]",
            },
            "/partial-gen-params-no-additional-slug/en/second": {
              "dataRoute": "/partial-gen-params-no-additional-slug/en/second.rsc",
              "experimentalBypassFor": [
                {
                  "key": "Next-Action",
                  "type": "header",
                },
                {
                  "key": "content-type",
                  "type": "header",
                  "value": "multipart/form-data",
                },
              ],
              "initialRevalidateSeconds": false,
              "srcRoute": "/partial-gen-params-no-additional-slug/[lang]/[slug]",
            },
            "/partial-gen-params-no-additional-slug/fr/RAND": {
              "dataRoute": "/partial-gen-params-no-additional-slug/fr/RAND.rsc",
              "experimentalBypassFor": [
                {
                  "key": "Next-Action",
                  "type": "header",
                },
                {
                  "key": "content-type",
                  "type": "header",
                  "value": "multipart/form-data",
                },
              ],
              "initialRevalidateSeconds": false,
              "srcRoute": "/partial-gen-params-no-additional-slug/[lang]/[slug]",
            },
            "/partial-gen-params-no-additional-slug/fr/first": {
              "dataRoute": "/partial-gen-params-no-additional-slug/fr/first.rsc",
              "experimentalBypassFor": [
                {
                  "key": "Next-Action",
                  "type": "header",
                },
                {
                  "key": "content-type",
                  "type": "header",
                  "value": "multipart/form-data",
                },
              ],
              "initialRevalidateSeconds": false,
              "srcRoute": "/partial-gen-params-no-additional-slug/[lang]/[slug]",
            },
            "/partial-gen-params-no-additional-slug/fr/second": {
              "dataRoute": "/partial-gen-params-no-additional-slug/fr/second.rsc",
              "experimentalBypassFor": [
                {
                  "key": "Next-Action",
                  "type": "header",
                },
                {
                  "key": "content-type",
                  "type": "header",
                  "value": "multipart/form-data",
                },
              ],
              "initialRevalidateSeconds": false,
              "srcRoute": "/partial-gen-params-no-additional-slug/[lang]/[slug]",
            },
            "/route-handler/revalidate-360-isr": {
              "dataRoute": null,
              "experimentalBypassFor": [
                {
                  "key": "Next-Action",
                  "type": "header",
                },
                {
                  "key": "content-type",
                  "type": "header",
                  "value": "multipart/form-data",
                },
              ],
              "initialHeaders": {
                "content-type": "application/json",
                "x-next-cache-tags": "thankyounext,_N_T_/layout,_N_T_/route-handler/layout,_N_T_/route-handler/revalidate-360-isr/layout,_N_T_/route-handler/revalidate-360-isr/route,_N_T_/route-handler/revalidate-360-isr",
              },
              "initialRevalidateSeconds": 10,
              "srcRoute": "/route-handler/revalidate-360-isr",
            },
            "/route-handler/static-cookies": {
              "dataRoute": null,
              "experimentalBypassFor": [
                {
                  "key": "Next-Action",
                  "type": "header",
                },
                {
                  "key": "content-type",
                  "type": "header",
                  "value": "multipart/form-data",
                },
              ],
              "initialHeaders": {
                "set-cookie": "theme=light; Path=/,my_company=ACME; Path=/",
                "x-next-cache-tags": "_N_T_/layout,_N_T_/route-handler/layout,_N_T_/route-handler/static-cookies/layout,_N_T_/route-handler/static-cookies/route,_N_T_/route-handler/static-cookies",
              },
              "initialRevalidateSeconds": false,
              "srcRoute": "/route-handler/static-cookies",
            },
            "/ssg-draft-mode": {
              "dataRoute": "/ssg-draft-mode.rsc",
              "experimentalBypassFor": [
                {
                  "key": "Next-Action",
                  "type": "header",
                },
                {
                  "key": "content-type",
                  "type": "header",
                  "value": "multipart/form-data",
                },
              ],
              "initialRevalidateSeconds": false,
              "srcRoute": "/ssg-draft-mode/[[...route]]",
            },
            "/ssg-draft-mode/test": {
              "dataRoute": "/ssg-draft-mode/test.rsc",
              "experimentalBypassFor": [
                {
                  "key": "Next-Action",
                  "type": "header",
                },
                {
                  "key": "content-type",
                  "type": "header",
                  "value": "multipart/form-data",
                },
              ],
              "initialRevalidateSeconds": false,
              "srcRoute": "/ssg-draft-mode/[[...route]]",
            },
            "/ssg-draft-mode/test-2": {
              "dataRoute": "/ssg-draft-mode/test-2.rsc",
              "experimentalBypassFor": [
                {
                  "key": "Next-Action",
                  "type": "header",
                },
                {
                  "key": "content-type",
                  "type": "header",
                  "value": "multipart/form-data",
                },
              ],
              "initialRevalidateSeconds": false,
              "srcRoute": "/ssg-draft-mode/[[...route]]",
            },
            "/variable-config-revalidate/revalidate-3": {
              "dataRoute": "/variable-config-revalidate/revalidate-3.rsc",
              "experimentalBypassFor": [
                {
                  "key": "Next-Action",
                  "type": "header",
                },
                {
                  "key": "content-type",
                  "type": "header",
                  "value": "multipart/form-data",
                },
              ],
              "initialRevalidateSeconds": 3,
              "srcRoute": "/variable-config-revalidate/revalidate-3",
            },
            "/variable-revalidate/authorization": {
              "dataRoute": "/variable-revalidate/authorization.rsc",
              "experimentalBypassFor": [
                {
                  "key": "Next-Action",
                  "type": "header",
                },
                {
                  "key": "content-type",
                  "type": "header",
                  "value": "multipart/form-data",
                },
              ],
              "initialRevalidateSeconds": 10,
              "srcRoute": "/variable-revalidate/authorization",
            },
            "/variable-revalidate/cookie": {
              "dataRoute": "/variable-revalidate/cookie.rsc",
              "experimentalBypassFor": [
                {
                  "key": "Next-Action",
                  "type": "header",
                },
                {
                  "key": "content-type",
                  "type": "header",
                  "value": "multipart/form-data",
                },
              ],
              "initialRevalidateSeconds": 3,
              "srcRoute": "/variable-revalidate/cookie",
            },
            "/variable-revalidate/encoding": {
              "dataRoute": "/variable-revalidate/encoding.rsc",
              "experimentalBypassFor": [
                {
                  "key": "Next-Action",
                  "type": "header",
                },
                {
                  "key": "content-type",
                  "type": "header",
                  "value": "multipart/form-data",
                },
              ],
              "initialRevalidateSeconds": 3,
              "srcRoute": "/variable-revalidate/encoding",
            },
            "/variable-revalidate/headers-instance": {
              "dataRoute": "/variable-revalidate/headers-instance.rsc",
              "experimentalBypassFor": [
                {
                  "key": "Next-Action",
                  "type": "header",
                },
                {
                  "key": "content-type",
                  "type": "header",
                  "value": "multipart/form-data",
                },
              ],
              "initialRevalidateSeconds": 10,
              "srcRoute": "/variable-revalidate/headers-instance",
            },
            "/variable-revalidate/post-method": {
              "dataRoute": "/variable-revalidate/post-method.rsc",
              "experimentalBypassFor": [
                {
                  "key": "Next-Action",
                  "type": "header",
                },
                {
                  "key": "content-type",
                  "type": "header",
                  "value": "multipart/form-data",
                },
              ],
              "initialRevalidateSeconds": 10,
              "srcRoute": "/variable-revalidate/post-method",
            },
            "/variable-revalidate/revalidate-3": {
              "dataRoute": "/variable-revalidate/revalidate-3.rsc",
              "experimentalBypassFor": [
                {
                  "key": "Next-Action",
                  "type": "header",
                },
                {
                  "key": "content-type",
                  "type": "header",
                  "value": "multipart/form-data",
                },
              ],
              "initialRevalidateSeconds": 3,
              "srcRoute": "/variable-revalidate/revalidate-3",
            },
            "/variable-revalidate/revalidate-360-isr": {
              "dataRoute": "/variable-revalidate/revalidate-360-isr.rsc",
              "experimentalBypassFor": [
                {
                  "key": "Next-Action",
                  "type": "header",
                },
                {
                  "key": "content-type",
                  "type": "header",
                  "value": "multipart/form-data",
                },
              ],
              "initialRevalidateSeconds": 10,
              "srcRoute": "/variable-revalidate/revalidate-360-isr",
            },
          }
        `)
        expect(curManifest.dynamicRoutes).toMatchInlineSnapshot(`
          {
            "/articles/[slug]": {
              "dataRoute": "/articles/[slug].rsc",
              "dataRouteRegex": "^\\/articles\\/([^\\/]+?)\\.rsc$",
              "experimentalBypassFor": [
                {
                  "key": "Next-Action",
                  "type": "header",
                },
                {
                  "key": "content-type",
                  "type": "header",
                  "value": "multipart/form-data",
                },
              ],
              "fallback": null,
              "routeRegex": "^\\/articles\\/([^\\/]+?)(?:\\/)?$",
            },
            "/blog/[author]": {
              "dataRoute": "/blog/[author].rsc",
              "dataRouteRegex": "^\\/blog\\/([^\\/]+?)\\.rsc$",
              "experimentalBypassFor": [
                {
                  "key": "Next-Action",
                  "type": "header",
                },
                {
                  "key": "content-type",
                  "type": "header",
                  "value": "multipart/form-data",
                },
              ],
              "fallback": false,
              "routeRegex": "^\\/blog\\/([^\\/]+?)(?:\\/)?$",
            },
            "/blog/[author]/[slug]": {
              "dataRoute": "/blog/[author]/[slug].rsc",
              "dataRouteRegex": "^\\/blog\\/([^\\/]+?)\\/([^\\/]+?)\\.rsc$",
              "experimentalBypassFor": [
                {
                  "key": "Next-Action",
                  "type": "header",
                },
                {
                  "key": "content-type",
                  "type": "header",
                  "value": "multipart/form-data",
                },
              ],
              "fallback": null,
              "routeRegex": "^\\/blog\\/([^\\/]+?)\\/([^\\/]+?)(?:\\/)?$",
            },
            "/dynamic-error/[id]": {
              "dataRoute": "/dynamic-error/[id].rsc",
              "dataRouteRegex": "^\\/dynamic\\-error\\/([^\\/]+?)\\.rsc$",
              "experimentalBypassFor": [
                {
                  "key": "Next-Action",
                  "type": "header",
                },
                {
                  "key": "content-type",
                  "type": "header",
                  "value": "multipart/form-data",
                },
              ],
              "fallback": null,
              "routeRegex": "^\\/dynamic\\-error\\/([^\\/]+?)(?:\\/)?$",
            },
            "/force-static/[slug]": {
              "dataRoute": "/force-static/[slug].rsc",
              "dataRouteRegex": "^\\/force\\-static\\/([^\\/]+?)\\.rsc$",
              "experimentalBypassFor": [
                {
                  "key": "Next-Action",
                  "type": "header",
                },
                {
                  "key": "content-type",
                  "type": "header",
                  "value": "multipart/form-data",
                },
              ],
              "fallback": null,
              "routeRegex": "^\\/force\\-static\\/([^\\/]+?)(?:\\/)?$",
            },
            "/gen-params-dynamic-revalidate/[slug]": {
              "dataRoute": "/gen-params-dynamic-revalidate/[slug].rsc",
              "dataRouteRegex": "^\\/gen\\-params\\-dynamic\\-revalidate\\/([^\\/]+?)\\.rsc$",
              "experimentalBypassFor": [
                {
                  "key": "Next-Action",
                  "type": "header",
                },
                {
                  "key": "content-type",
                  "type": "header",
                  "value": "multipart/form-data",
                },
              ],
              "fallback": null,
              "routeRegex": "^\\/gen\\-params\\-dynamic\\-revalidate\\/([^\\/]+?)(?:\\/)?$",
            },
            "/hooks/use-pathname/[slug]": {
              "dataRoute": "/hooks/use-pathname/[slug].rsc",
              "dataRouteRegex": "^\\/hooks\\/use\\-pathname\\/([^\\/]+?)\\.rsc$",
              "experimentalBypassFor": [
                {
                  "key": "Next-Action",
                  "type": "header",
                },
                {
                  "key": "content-type",
                  "type": "header",
                  "value": "multipart/form-data",
                },
              ],
              "fallback": null,
              "routeRegex": "^\\/hooks\\/use\\-pathname\\/([^\\/]+?)(?:\\/)?$",
            },
            "/partial-gen-params-no-additional-lang/[lang]/[slug]": {
              "dataRoute": "/partial-gen-params-no-additional-lang/[lang]/[slug].rsc",
              "dataRouteRegex": "^\\/partial\\-gen\\-params\\-no\\-additional\\-lang\\/([^\\/]+?)\\/([^\\/]+?)\\.rsc$",
              "experimentalBypassFor": [
                {
                  "key": "Next-Action",
                  "type": "header",
                },
                {
                  "key": "content-type",
                  "type": "header",
                  "value": "multipart/form-data",
                },
              ],
              "fallback": false,
              "routeRegex": "^\\/partial\\-gen\\-params\\-no\\-additional\\-lang\\/([^\\/]+?)\\/([^\\/]+?)(?:\\/)?$",
            },
            "/partial-gen-params-no-additional-slug/[lang]/[slug]": {
              "dataRoute": "/partial-gen-params-no-additional-slug/[lang]/[slug].rsc",
              "dataRouteRegex": "^\\/partial\\-gen\\-params\\-no\\-additional\\-slug\\/([^\\/]+?)\\/([^\\/]+?)\\.rsc$",
              "experimentalBypassFor": [
                {
                  "key": "Next-Action",
                  "type": "header",
                },
                {
                  "key": "content-type",
                  "type": "header",
                  "value": "multipart/form-data",
                },
              ],
              "fallback": false,
              "routeRegex": "^\\/partial\\-gen\\-params\\-no\\-additional\\-slug\\/([^\\/]+?)\\/([^\\/]+?)(?:\\/)?$",
            },
            "/ssg-draft-mode/[[...route]]": {
              "dataRoute": "/ssg-draft-mode/[[...route]].rsc",
              "dataRouteRegex": "^\\/ssg\\-draft\\-mode(?:\\/(.+?))?\\.rsc$",
              "experimentalBypassFor": [
                {
                  "key": "Next-Action",
                  "type": "header",
                },
                {
                  "key": "content-type",
                  "type": "header",
                  "value": "multipart/form-data",
                },
              ],
              "fallback": null,
              "routeRegex": "^\\/ssg\\-draft\\-mode(?:\\/(.+?))?(?:\\/)?$",
            },
            "/static-to-dynamic-error-forced/[id]": {
              "dataRoute": "/static-to-dynamic-error-forced/[id].rsc",
              "dataRouteRegex": "^\\/static\\-to\\-dynamic\\-error\\-forced\\/([^\\/]+?)\\.rsc$",
              "experimentalBypassFor": [
                {
                  "key": "Next-Action",
                  "type": "header",
                },
                {
                  "key": "content-type",
                  "type": "header",
                  "value": "multipart/form-data",
                },
              ],
              "fallback": null,
              "routeRegex": "^\\/static\\-to\\-dynamic\\-error\\-forced\\/([^\\/]+?)(?:\\/)?$",
            },
          }
        `)
      })

      it('should output debug info for static bailouts', async () => {
        const cleanedOutput = stripAnsi(next.cliOutput)

        expect(cleanedOutput).toContain(
          'Static generation failed due to dynamic usage on /force-static, reason: headers'
        )
        expect(cleanedOutput).toContain(
          'Static generation failed due to dynamic usage on /ssr-auto/cache-no-store, reason: no-store fetch'
        )
      })

      // build cache not leveraged for custom cache handler so not seeded
      if (!process.env.CUSTOM_CACHE_HANDLER) {
        it('should correctly error and not update cache for ISR', async () => {
          await next.patchFile('app/isr-error-handling/error.txt', 'yes')

          for (let i = 0; i < 3; i++) {
            const res = await next.fetch('/isr-error-handling')
            const html = await res.text()
            const $ = cheerio.load(html)
            const now = $('#now').text()

            expect(res.status).toBe(200)
            expect(now).toBeTruthy()

            // wait revalidate period
            await waitFor(3000)
          }
          expect(next.cliOutput).toContain('intentional error')
        })
      }
    }

    it.each([
      { path: '/stale-cache-serving/app-page' },
      { path: '/stale-cache-serving/route-handler' },
      { path: '/stale-cache-serving-edge/app-page' },
      { path: '/stale-cache-serving-edge/route-handler' },
    ])('should stream properly for $path', async ({ path }) => {
      // prime cache initially
      await next.fetch(path)

      for (let i = 0; i < 6; i++) {
        await waitFor(1000)
        const start = Date.now()
        let streamStart = 0
        const res = await next.fetch(path)
        const chunks: any[] = []

        await new Promise<void>((bodyResolve) => {
          res.body.on('data', (chunk) => {
            if (!streamStart) {
              streamStart = Date.now()
            }
            chunks.push(chunk)
          })

          res.body.on('end', () => {
            bodyResolve()
          })
        })
        require('console').log({
          start,
          duration: Date.now() - start,
          streamStart,
          startDuration: streamStart - start,
        })
        expect(streamStart - start).toBeLessThan(3000)
      }
    })

    it('should correctly handle statusCode with notFound + ISR', async () => {
      for (let i = 0; i < 5; i++) {
        const res = await next.fetch('/articles/non-existent')
        expect(res.status).toBe(404)
        expect(await res.text()).toContain('This page could not be found')
        await waitFor(500)
      }
    })

    it('should cache correctly for fetchCache = default-cache', async () => {
      const res = await next.fetch('/default-cache')
      expect(res.status).toBe(200)

      let prevHtml = await res.text()
      let prev$ = cheerio.load(prevHtml)

      await check(async () => {
        const curRes = await next.fetch('/default-cache')
        expect(curRes.status).toBe(200)

        const curHtml = await curRes.text()
        const cur$ = cheerio.load(curHtml)

        try {
          expect(cur$('#data-no-cache').text()).not.toBe(
            prev$('#data-no-cache').text()
          )
          expect(cur$('#data-force-cache').text()).toBe(
            prev$('#data-force-cache').text()
          )
          expect(cur$('#data-revalidate-cache').text()).toBe(
            prev$('#data-revalidate-cache').text()
          )
          expect(cur$('#data-revalidate-and-fetch-cache').text()).toBe(
            prev$('#data-revalidate-and-fetch-cache').text()
          )
          expect(cur$('#data-revalidate-and-fetch-cache').text()).toBe(
            prev$('#data-revalidate-and-fetch-cache').text()
          )
        } finally {
          prevHtml = curHtml
          prev$ = cur$
        }
        return 'success'
      }, 'success')
    })

    it('should cache correctly for fetchCache = force-cache', async () => {
      const res = await next.fetch('/force-cache')
      expect(res.status).toBe(200)

      let prevHtml = await res.text()
      let prev$ = cheerio.load(prevHtml)

      await check(async () => {
        const curRes = await next.fetch('/force-cache')
        expect(curRes.status).toBe(200)

        const curHtml = await curRes.text()
        const cur$ = cheerio.load(curHtml)

        expect(cur$('#data-no-cache').text()).toBe(
          prev$('#data-no-cache').text()
        )
        expect(cur$('#data-force-cache').text()).toBe(
          prev$('#data-force-cache').text()
        )
        expect(cur$('#data-revalidate-cache').text()).toBe(
          prev$('#data-revalidate-cache').text()
        )
        expect(cur$('#data-revalidate-and-fetch-cache').text()).toBe(
          prev$('#data-revalidate-and-fetch-cache').text()
        )
        expect(cur$('#data-auto-cache').text()).toBe(
          prev$('#data-auto-cache').text()
        )

        return 'success'
      }, 'success')

      if (!isNextDeploy) {
        expect(next.cliOutput).toContain(
          'fetch for https://next-data-api-endpoint.vercel.app/api/random?d4 on /force-cache specified "cache: force-cache" and "revalidate: 3", only one should be specified.'
        )
      }
    })

    it('should cache correctly for cache: no-store', async () => {
      const res = await next.fetch('/fetch-no-cache')
      expect(res.status).toBe(200)

      let prevHtml = await res.text()
      let prev$ = cheerio.load(prevHtml)

      await check(async () => {
        const curRes = await next.fetch('/fetch-no-cache')
        expect(curRes.status).toBe(200)

        const curHtml = await curRes.text()
        const cur$ = cheerio.load(curHtml)

        try {
          expect(cur$('#data-no-cache').text()).not.toBe(
            prev$('#data-no-cache').text()
          )
          expect(cur$('#data-force-cache').text()).toBe(
            prev$('#data-force-cache').text()
          )
          expect(cur$('#data-revalidate-cache').text()).toBe(
            prev$('#data-revalidate-cache').text()
          )
          expect(cur$('#data-revalidate-and-fetch-cache').text()).toBe(
            prev$('#data-revalidate-and-fetch-cache').text()
          )
          expect(cur$('#data-auto-cache').text()).not.toBe(
            prev$('#data-auto-cache').text()
          )
        } finally {
          prevHtml = curHtml
          prev$ = cur$
        }
        return 'success'
      }, 'success')
    })

    if (isDev) {
      it('should bypass fetch cache with cache-control: no-cache', async () => {
        const res = await fetchViaHTTP(
          next.url,
          '/variable-revalidate/revalidate-3'
        )

        expect(res.status).toBe(200)
        const html = await res.text()
        const $ = cheerio.load(html)

        const layoutData = $('#layout-data').text()
        const pageData = $('#page-data').text()

        const res2 = await fetchViaHTTP(
          next.url,
          '/variable-revalidate/revalidate-3',
          undefined,
          {
            headers: {
              'cache-control': 'no-cache',
            },
          }
        )

        expect(res2.status).toBe(200)
        const html2 = await res2.text()
        const $2 = cheerio.load(html2)
        expect($2('#layout-data').text()).not.toBe(layoutData)
        expect($2('#page-data').text()).not.toBe(pageData)
      })
    } else {
      it('should not error with dynamic server usage with force-static', async () => {
        const res = await next.fetch(
          '/static-to-dynamic-error-forced/static-bailout-1'
        )
        const outputIndex = next.cliOutput.length
        const html = await res.text()

        expect(res.status).toBe(200)
        expect(html).toContain('/static-to-dynamic-error-forced')
        expect(html).toMatch(/id:.*?static-bailout-1/)

        if (isNextStart) {
          expect(stripAnsi(next.cliOutput).substring(outputIndex)).not.toMatch(
            /Page changed from static to dynamic at runtime \/static-to-dynamic-error-forced\/static-bailout-1, reason: cookies/
          )
        }
      })

      it('should produce response with url from fetch', async () => {
        const res = await next.fetch('/response-url')
        expect(res.status).toBe(200)

        const html = await res.text()
        const $ = cheerio.load(html)

        expect($('#data-url-default-cache').text()).toBe(
          'https://next-data-api-endpoint.vercel.app/api/random?a1'
        )
        expect($('#data-url-no-cache').text()).toBe(
          'https://next-data-api-endpoint.vercel.app/api/random?b2'
        )
        expect($('#data-url-cached').text()).toBe(
          'https://next-data-api-endpoint.vercel.app/api/random?a1'
        )
        expect($('#data-value-default-cache').text()).toBe(
          $('#data-value-cached').text()
        )
      })

      it('should properly error when dynamic = "error" page uses dynamic', async () => {
        const res = await next.fetch('/dynamic-error/static-bailout-1')
        const outputIndex = next.cliOutput.length

        expect(res.status).toBe(500)

        if (isNextStart) {
          expect(stripAnsi(next.cliOutput).substring(outputIndex)).not.toMatch(
            /Page with dynamic = "error" encountered dynamic data method on \/dynamic-error\/static-bailout-1/
          )
        }
      })
    }

    it('should skip cache in draft mode', async () => {
      const draftRes = await next.fetch('/api/draft-mode?status=enable')
      const setCookie = draftRes.headers.get('set-cookie')
      const cookieHeader = { Cookie: setCookie?.split(';', 1)[0] }

      expect(cookieHeader.Cookie).toBeTruthy()

      const res = await next.fetch('/ssg-draft-mode/test-1', {
        headers: cookieHeader,
      })

      const html = await res.text()
      const $ = cheerio.load(html)
      const data1 = $('#data').text()

      expect(data1).toBeTruthy()
      expect(JSON.parse($('#draft-mode').text())).toEqual({ isEnabled: true })

      const res2 = await next.fetch('/ssg-draft-mode/test-1', {
        headers: cookieHeader,
      })

      const html2 = await res2.text()
      const $2 = cheerio.load(html2)
      const data2 = $2('#data').text()

      expect(data2).toBeTruthy()
      expect(data1).not.toBe(data2)
      expect(JSON.parse($2('#draft-mode').text())).toEqual({ isEnabled: true })
    })

    it('should handle partial-gen-params with default dynamicParams correctly', async () => {
      const res = await next.fetch('/partial-gen-params/en/first')
      expect(res.status).toBe(200)

      const html = await res.text()
      const $ = cheerio.load(html)
      const params = JSON.parse($('#params').text())

      expect(params).toEqual({ lang: 'en', slug: 'first' })
    })

    it('should handle partial-gen-params with layout dynamicParams = false correctly', async () => {
      for (const { path, status, params } of [
        // these checks don't work with custom memory only
        // cache handler
        ...(process.env.CUSTOM_CACHE_HANDLER
          ? []
          : [
              {
                path: '/partial-gen-params-no-additional-lang/en/first',
                status: 200,
                params: { lang: 'en', slug: 'first' },
              },
            ]),
        {
          path: '/partial-gen-params-no-additional-lang/de/first',
          status: 404,
          params: {},
        },
        {
          path: '/partial-gen-params-no-additional-lang/en/non-existent',
          status: 404,
          params: {},
        },
      ]) {
        const res = await next.fetch(path)
        expect(res.status).toBe(status)

        const html = await res.text()
        const $ = cheerio.load(html)
        const curParams = JSON.parse($('#params').text() || '{}')

        expect(curParams).toEqual(params)
      }
    })

    it('should handle partial-gen-params with page dynamicParams = false correctly', async () => {
      for (const { path, status, params } of [
        // these checks don't work with custom memory only
        // cache handler
        ...(process.env.CUSTOM_CACHE_HANDLER
          ? []
          : [
              {
                path: '/partial-gen-params-no-additional-slug/en/first',
                status: 200,
                params: { lang: 'en', slug: 'first' },
              },
            ]),
        {
          path: '/partial-gen-params-no-additional-slug/de/first',
          status: 404,
          params: {},
        },
        {
          path: '/partial-gen-params-no-additional-slug/en/non-existent',
          status: 404,
          params: {},
        },
      ]) {
        const res = await next.fetch(path)
        expect(res.status).toBe(status)

        const html = await res.text()
        const $ = cheerio.load(html)
        const curParams = JSON.parse($('#params').text() || '{}')

        expect(curParams).toEqual(params)
      }
    })

    // fetch cache in generateStaticParams needs fs for persistence
    // so doesn't behave as expected with custom in memory only
    // cache handler
    if (!process.env.CUSTOM_CACHE_HANDLER) {
      it('should honor fetch cache in generateStaticParams', async () => {
        const initialRes = await next.fetch(
          `/partial-gen-params-no-additional-lang/en/first`
        )

        expect(initialRes.status).toBe(200)

        // we can't read prerender-manifest from deployment
        if (isNextDeploy) return

        let langFetchSlug
        let slugFetchSlug

        if (isDev) {
          await check(() => {
            const matches = stripAnsi(next.cliOutput).match(
              /partial-gen-params fetch ([\d]{1,})/
            )

            if (matches[1]) {
              langFetchSlug = matches[1]
              slugFetchSlug = langFetchSlug
            }
            return langFetchSlug ? 'success' : next.cliOutput
          }, 'success')
        } else {
          // the fetch cache can potentially be a miss since
          // the generateStaticParams are executed parallel
          // in separate workers so parse value from
          // prerender-manifest
          const routes = Object.keys(prerenderManifest.routes)

          for (const route of routes) {
            const langSlug = route.match(
              /partial-gen-params-no-additional-lang\/en\/([\d]{1,})/
            )?.[1]

            if (langSlug) {
              langFetchSlug = langSlug
            }

            const slugSlug = route.match(
              /partial-gen-params-no-additional-slug\/en\/([\d]{1,})/
            )?.[1]

            if (slugSlug) {
              slugFetchSlug = slugSlug
            }
          }
        }
        require('console').log({ langFetchSlug, slugFetchSlug })

        for (const { pathname, slug } of [
          {
            pathname: '/partial-gen-params-no-additional-lang/en',
            slug: langFetchSlug,
          },
          {
            pathname: '/partial-gen-params-no-additional-slug/en',
            slug: slugFetchSlug,
          },
        ]) {
          const res = await next.fetch(`${pathname}/${slug}`)
          expect(res.status).toBe(200)
          expect(
            JSON.parse(
              cheerio
                .load(await res.text())('#params')
                .text()
            )
          ).toEqual({ lang: 'en', slug })
        }
      })
    }

    it('should honor fetch cache correctly', async () => {
      await check(async () => {
        const res = await fetchViaHTTP(
          next.url,
          '/variable-revalidate/revalidate-3'
        )
        expect(res.status).toBe(200)
        const html = await res.text()
        const $ = cheerio.load(html)

        const layoutData = $('#layout-data').text()
        const pageData = $('#page-data').text()

        const res2 = await fetchViaHTTP(
          next.url,
          '/variable-revalidate/revalidate-3'
        )
        expect(res2.status).toBe(200)
        const html2 = await res2.text()
        const $2 = cheerio.load(html2)

        expect($2('#layout-data').text()).toBe(layoutData)
        expect($2('#page-data').text()).toBe(pageData)
        return 'success'
      }, 'success')

      if (isNextStart) {
        expect(next.cliOutput).toContain(
          `Page "/variable-revalidate-edge/revalidate-3" is using runtime = 'edge' which is currently incompatible with dynamic = 'force-static'. Please remove either "runtime" or "force-static" for correct behavior`
        )
      }
    })

    it('should honor fetch cache correctly (edge)', async () => {
      await check(async () => {
        const res = await fetchViaHTTP(
          next.url,
          '/variable-revalidate-edge/revalidate-3'
        )
        expect(res.status).toBe(200)
        const html = await res.text()
        const $ = cheerio.load(html)

        // the test cache handler is simple and doesn't share
        // state across workers so not guaranteed to have cache hit
        if (!(isNextDeploy && process.env.CUSTOM_CACHE_HANDLER)) {
          const layoutData = $('#layout-data').text()
          const pageData = $('#page-data').text()

          const res2 = await fetchViaHTTP(
            next.url,
            '/variable-revalidate-edge/revalidate-3'
          )
          expect(res2.status).toBe(200)
          const html2 = await res2.text()
          const $2 = cheerio.load(html2)

          expect($2('#layout-data').text()).toBe(layoutData)
          expect($2('#page-data').text()).toBe(pageData)
        }
        return 'success'
      }, 'success')
    })

    it('should cache correctly with authorization header and revalidate', async () => {
      await check(async () => {
        const res = await fetchViaHTTP(
          next.url,
          '/variable-revalidate/authorization'
        )
        expect(res.status).toBe(200)
        const html = await res.text()
        const $ = cheerio.load(html)

        const layoutData = $('#layout-data').text()
        const pageData = $('#page-data').text()

        const res2 = await fetchViaHTTP(
          next.url,
          '/variable-revalidate/authorization'
        )
        expect(res2.status).toBe(200)
        const html2 = await res2.text()
        const $2 = cheerio.load(html2)

        expect($2('#layout-data').text()).toBe(layoutData)
        expect($2('#page-data').text()).toBe(pageData)
        return 'success'
      }, 'success')
    })

    it('should not cache correctly with POST method request init', async () => {
      const res = await fetchViaHTTP(
        next.url,
        '/variable-revalidate-edge/post-method-request'
      )
      expect(res.status).toBe(200)
      const html = await res.text()
      const $ = cheerio.load(html)

      const pageData2 = $('#page-data2').text()

      for (let i = 0; i < 3; i++) {
        const res2 = await fetchViaHTTP(
          next.url,
          '/variable-revalidate-edge/post-method-request'
        )
        expect(res2.status).toBe(200)
        const html2 = await res2.text()
        const $2 = cheerio.load(html2)

        expect($2('#page-data2').text()).not.toBe(pageData2)
      }
    })

    it('should cache correctly with post method and revalidate', async () => {
      await check(async () => {
        const res = await fetchViaHTTP(
          next.url,
          '/variable-revalidate/post-method'
        )
        expect(res.status).toBe(200)
        const html = await res.text()
        const $ = cheerio.load(html)

        const layoutData = $('#layout-data').text()
        const pageData = $('#page-data').text()
        const dataBody1 = $('#data-body1').text()
        const dataBody2 = $('#data-body2').text()
        const dataBody3 = $('#data-body3').text()
        const dataBody4 = $('#data-body4').text()

        expect(dataBody1).not.toBe(dataBody2)
        expect(dataBody2).not.toBe(dataBody3)
        expect(dataBody3).not.toBe(dataBody4)

        const res2 = await fetchViaHTTP(
          next.url,
          '/variable-revalidate/post-method'
        )
        expect(res2.status).toBe(200)
        const html2 = await res2.text()
        const $2 = cheerio.load(html2)

        expect($2('#layout-data').text()).toBe(layoutData)
        expect($2('#page-data').text()).toBe(pageData)
        expect($2('#data-body1').text()).toBe(dataBody1)
        expect($2('#data-body2').text()).toBe(dataBody2)
        expect($2('#data-body3').text()).toBe(dataBody3)
        return 'success'
      }, 'success')
    })

    it('should cache correctly with post method and revalidate edge', async () => {
      await check(async () => {
        const res = await fetchViaHTTP(
          next.url,
          '/variable-revalidate-edge/post-method'
        )
        expect(res.status).toBe(200)
        const html = await res.text()
        const $ = cheerio.load(html)

        const layoutData = $('#layout-data').text()
        const pageData = $('#page-data').text()
        const dataBody1 = $('#data-body1').text()
        const dataBody2 = $('#data-body2').text()
        const dataBody3 = $('#data-body3').text()
        const dataBody4 = $('#data-body4').text()

        const res2 = await fetchViaHTTP(
          next.url,
          '/variable-revalidate-edge/post-method'
        )
        expect(res2.status).toBe(200)
        const html2 = await res2.text()
        const $2 = cheerio.load(html2)

        expect($2('#layout-data').text()).toBe(layoutData)
        expect($2('#page-data').text()).toBe(pageData)
        expect($2('#data-body1').text()).toBe(dataBody1)
        expect($2('#data-body2').text()).toBe(dataBody2)
        expect($2('#data-body3').text()).toBe(dataBody3)
        expect($2('#data-body4').text()).toBe(dataBody4)
        return 'success'
      }, 'success')
    })

    it('should cache correctly with POST method and revalidate', async () => {
      await check(async () => {
        const res = await fetchViaHTTP(
          next.url,
          '/variable-revalidate/post-method'
        )
        expect(res.status).toBe(200)
        const html = await res.text()
        const $ = cheerio.load(html)

        const layoutData = $('#layout-data').text()
        const pageData = $('#page-data').text()

        const res2 = await fetchViaHTTP(
          next.url,
          '/variable-revalidate/post-method'
        )
        expect(res2.status).toBe(200)
        const html2 = await res2.text()
        const $2 = cheerio.load(html2)

        expect($2('#layout-data').text()).toBe(layoutData)
        expect($2('#page-data').text()).toBe(pageData)
        return 'success'
      }, 'success')
    })

    it('should cache correctly with cookie header and revalidate', async () => {
      await check(async () => {
        const res = await fetchViaHTTP(next.url, '/variable-revalidate/cookie')
        expect(res.status).toBe(200)
        const html = await res.text()
        const $ = cheerio.load(html)

        const layoutData = $('#layout-data').text()
        const pageData = $('#page-data').text()

        const res2 = await fetchViaHTTP(next.url, '/variable-revalidate/cookie')
        expect(res2.status).toBe(200)
        const html2 = await res2.text()
        const $2 = cheerio.load(html2)

        expect($2('#layout-data').text()).toBe(layoutData)
        expect($2('#page-data').text()).toBe(pageData)
        return 'success'
      }, 'success')
    })

    it('should cache correctly with utf8 encoding', async () => {
      await check(async () => {
        const res = await fetchViaHTTP(
          next.url,
          '/variable-revalidate/encoding'
        )
        expect(res.status).toBe(200)
        const html = await res.text()
        const $ = cheerio.load(html)

        const layoutData = $('#layout-data').text()
        const pageData = $('#page-data').text()

        expect(JSON.parse(pageData).jp).toBe(
          '超鬼畜！激辛ボム兵スピンジャンプ　Bomb Spin Jump'
        )

        const res2 = await fetchViaHTTP(
          next.url,
          '/variable-revalidate/encoding'
        )
        expect(res2.status).toBe(200)
        const html2 = await res2.text()
        const $2 = cheerio.load(html2)

        expect($2('#layout-data').text()).toBe(layoutData)
        expect($2('#page-data').text()).toBe(pageData)
        return 'success'
      }, 'success')
    })

    it('should cache correctly with utf8 encoding edge', async () => {
      await check(async () => {
        const res = await fetchViaHTTP(
          next.url,
          '/variable-revalidate-edge/encoding'
        )
        expect(res.status).toBe(200)
        const html = await res.text()
        const $ = cheerio.load(html)

        const layoutData = $('#layout-data').text()
        const pageData = $('#page-data').text()

        expect(JSON.parse(pageData).jp).toBe(
          '超鬼畜！激辛ボム兵スピンジャンプ　Bomb Spin Jump'
        )

        const res2 = await fetchViaHTTP(
          next.url,
          '/variable-revalidate-edge/encoding'
        )
        expect(res2.status).toBe(200)
        const html2 = await res2.text()
        const $2 = cheerio.load(html2)

        expect($2('#layout-data').text()).toBe(layoutData)
        expect($2('#page-data').text()).toBe(pageData)
        return 'success'
      }, 'success')
    })

    it('should cache correctly handle JSON body', async () => {
      await check(async () => {
        const res = await fetchViaHTTP(
          next.url,
          '/variable-revalidate-edge/body'
        )
        expect(res.status).toBe(200)
        const html = await res.text()
        const $ = cheerio.load(html)

        const layoutData = $('#layout-data').text()
        const pageData = $('#page-data').text()

        expect(pageData).toBe('{"hello":"world"}')

        const res2 = await fetchViaHTTP(
          next.url,
          '/variable-revalidate-edge/body'
        )
        expect(res2.status).toBe(200)
        const html2 = await res2.text()
        const $2 = cheerio.load(html2)

        expect($2('#layout-data').text()).toBe(layoutData)
        expect($2('#page-data').text()).toBe(pageData)
        return 'success'
      }, 'success')
    })

    it('should not throw Dynamic Server Usage error when using generateStaticParams with draftMode', async () => {
      const browserOnIndexPage = await next.browser('/ssg-draft-mode')

      const content = await browserOnIndexPage
        .elementByCss('#draft-mode')
        .text()

      expect(content).toBe('{"isEnabled":false}')
    })

    it('should force SSR correctly for headers usage', async () => {
      const res = await next.fetch('/force-static', {
        headers: {
          Cookie: 'myCookie=cookieValue',
          another: 'header',
        },
      })
      expect(res.status).toBe(200)

      const html = await res.text()
      const $ = cheerio.load(html)

      expect(JSON.parse($('#headers').text())).toIncludeAllMembers([
        'cookie',
        'another',
      ])
      expect(JSON.parse($('#cookies').text())).toEqual([
        {
          name: 'myCookie',
          value: 'cookieValue',
        },
      ])

      const firstTime = $('#now').text()

      if (!(global as any).isNextDev) {
        const res2 = await next.fetch('/force-static')
        expect(res2.status).toBe(200)

        const $2 = cheerio.load(await res2.text())
        expect(firstTime).not.toBe($2('#now').text())
      }
    })

    it('should allow dynamic routes to access cookies', async () => {
      for (const slug of ['books', 'frameworks']) {
        for (let i = 0; i < 2; i++) {
          let $ = await next.render$(
            `/force-dynamic-prerender/${slug}`,
            {},
            { headers: { cookie: 'session=value' } }
          )

          expect($('#slug').text()).toBe(slug)
          expect($('#cookie-result').text()).toBe('has cookie')

          $ = await next.render$(`/force-dynamic-prerender/${slug}`)

          expect($('#slug').text()).toBe(slug)
          expect($('#cookie-result').text()).toBe('no cookie')
        }
      }
    })

    it('should not error with generateStaticParams and dynamic data', async () => {
      const res = await next.fetch('/gen-params-dynamic/one')
      const html = await res.text()
      expect(res.status).toBe(200)
      expect(html).toContain('gen-params-dynamic/[slug]')
      expect(html).toContain('one')

      const data = cheerio.load(html)('#data').text()

      for (let i = 0; i < 5; i++) {
        const res2 = await next.fetch('/gen-params-dynamic/one')
        expect(res2.status).toBe(200)
        expect(
          cheerio
            .load(await res2.text())('#data')
            .text()
        ).not.toBe(data)
      }
    })

    it('should not error with force-dynamic and catch-all routes', async () => {
      // Regression test for https://github.com/vercel/next.js/issues/45603
      const res = await next.fetch('/force-dynamic-catch-all/slug/a')
      const html = await res.text()
      expect(res.status).toBe(200)
      expect(html).toContain('Dynamic catch-all route')
    })

    it('should not error with generateStaticParams and authed data on revalidate', async () => {
      const res = await next.fetch('/gen-params-dynamic-revalidate/one')
      const html = await res.text()
      expect(res.status).toBe(200)
      expect(html).toContain('gen-params-dynamic/[slug]')
      expect(html).toContain('one')
      const initData = cheerio.load(html)('#data').text()

      await check(async () => {
        const res2 = await next.fetch('/gen-params-dynamic-revalidate/one')

        expect(res2.status).toBe(200)

        const $ = cheerio.load(await res2.text())
        expect($('#data').text()).toBeTruthy()
        expect($('#data').text()).not.toBe(initData)
        return 'success'
      }, 'success')
    })

    if (!process.env.CUSTOM_CACHE_HANDLER) {
      it('should honor dynamic = "force-static" correctly', async () => {
        const res = await next.fetch('/force-static/first')
        expect(res.status).toBe(200)

        const html = await res.text()
        const $ = cheerio.load(html)

        expect(JSON.parse($('#params').text())).toEqual({ slug: 'first' })
        expect(JSON.parse($('#headers').text())).toEqual([])
        expect(JSON.parse($('#cookies').text())).toEqual([])

        const firstTime = $('#now').text()

        if (!(global as any).isNextDev) {
          const res2 = await next.fetch('/force-static/first')
          expect(res2.status).toBe(200)

          const $2 = cheerio.load(await res2.text())
          expect(firstTime).toBe($2('#now').text())
        }
      })

      it('should honor dynamic = "force-static" correctly (lazy)', async () => {
        const res = await next.fetch('/force-static/random')
        expect(res.status).toBe(200)

        const html = await res.text()
        const $ = cheerio.load(html)

        expect(JSON.parse($('#params').text())).toEqual({ slug: 'random' })
        expect(JSON.parse($('#headers').text())).toEqual([])
        expect(JSON.parse($('#cookies').text())).toEqual([])

        const firstTime = $('#now').text()

        if (!(global as any).isNextDev) {
          const res2 = await next.fetch('/force-static/random')
          expect(res2.status).toBe(200)

          const $2 = cheerio.load(await res2.text())
          expect(firstTime).toBe($2('#now').text())
        }
      })
    }

    // since we aren't leveraging fs cache with custom handler
    // then these will 404 as they are cache misses
    if (!(isNextStart && process.env.CUSTOM_CACHE_HANDLER)) {
      it('should handle dynamicParams: false correctly', async () => {
        const validParams = ['tim', 'seb', 'styfle']

        for (const param of validParams) {
          const res = await next.fetch(`/blog/${param}`, {
            redirect: 'manual',
          })
          expect(res.status).toBe(200)
          const html = await res.text()
          const $ = cheerio.load(html)

          expect(JSON.parse($('#params').text())).toEqual({
            author: param,
          })
          expect($('#page').text()).toBe('/blog/[author]')
        }
        const invalidParams = ['timm', 'non-existent']

        for (const param of invalidParams) {
          const invalidRes = await next.fetch(`/blog/${param}`, {
            redirect: 'manual',
          })
          expect(invalidRes.status).toBe(404)
          expect(await invalidRes.text()).toContain('page could not be found')
        }
      })
    }

    it('should work with forced dynamic path', async () => {
      for (const slug of ['first', 'second']) {
        const res = await next.fetch(`/dynamic-no-gen-params-ssr/${slug}`, {
          redirect: 'manual',
        })
        expect(res.status).toBe(200)
        expect(await res.text()).toContain(`${slug}`)
      }
    })

    it('should work with dynamic path no generateStaticParams', async () => {
      for (const slug of ['first', 'second']) {
        const res = await next.fetch(`/dynamic-no-gen-params/${slug}`, {
          redirect: 'manual',
        })
        expect(res.status).toBe(200)
        expect(await res.text()).toContain(`${slug}`)
      }
    })

    it('should handle dynamicParams: true correctly', async () => {
      const paramsToCheck = [
        {
          author: 'tim',
          slug: 'first-post',
        },
        {
          author: 'seb',
          slug: 'second-post',
        },
        {
          author: 'styfle',
          slug: 'first-post',
        },
        {
          author: 'new-author',
          slug: 'first-post',
        },
      ]

      for (const params of paramsToCheck) {
        const res = await next.fetch(`/blog/${params.author}/${params.slug}`, {
          redirect: 'manual',
        })
        expect(res.status).toBe(200)
        const html = await res.text()
        const $ = cheerio.load(html)

        expect(JSON.parse($('#params').text())).toEqual(params)
        expect($('#page').text()).toBe('/blog/[author]/[slug]')
      }
    })

    // since we aren't leveraging fs cache with custom handler
    // then these will 404 as they are cache misses
    if (!(isNextStart && process.env.CUSTOM_CACHE_HANDLER)) {
      it('should navigate to static path correctly', async () => {
        const browser = await next.browser('/blog/tim')
        await browser.eval('window.beforeNav = 1')

        expect(
          await browser.eval('document.documentElement.innerHTML')
        ).toContain('/blog/[author]')
        await browser.elementByCss('#author-2').click()

        await check(async () => {
          const params = JSON.parse(
            await browser.elementByCss('#params').text()
          )
          return params.author === 'seb' ? 'found' : params
        }, 'found')

        expect(await browser.eval('window.beforeNav')).toBe(1)
        await browser.elementByCss('#author-1-post-1').click()

        await check(async () => {
          const params = JSON.parse(
            await browser.elementByCss('#params').text()
          )
          return params.author === 'tim' && params.slug === 'first-post'
            ? 'found'
            : params
        }, 'found')

        expect(await browser.eval('window.beforeNav')).toBe(1)
        await browser.back()

        await check(async () => {
          const params = JSON.parse(
            await browser.elementByCss('#params').text()
          )
          return params.author === 'seb' ? 'found' : params
        }, 'found')

        expect(await browser.eval('window.beforeNav')).toBe(1)
      })
    }

    it('should ssr dynamically when detected automatically with fetch cache option', async () => {
      const pathname = '/ssr-auto/cache-no-store'
      const initialRes = await next.fetch(pathname, {
        redirect: 'manual',
      })
      expect(initialRes.status).toBe(200)

      const initialHtml = await initialRes.text()
      const initial$ = cheerio.load(initialHtml)

      expect(initial$('#page').text()).toBe(pathname)
      const initialDate = initial$('#date').text()

      expect(initialHtml).toContain('Example Domain')

      const secondRes = await next.fetch(pathname, {
        redirect: 'manual',
      })
      expect(secondRes.status).toBe(200)

      const secondHtml = await secondRes.text()
      const second$ = cheerio.load(secondHtml)

      expect(second$('#page').text()).toBe(pathname)
      const secondDate = second$('#date').text()

      expect(secondHtml).toContain('Example Domain')
      expect(secondDate).not.toBe(initialDate)
    })

    it('should render not found pages correctly and fallback to the default one', async () => {
      const res = await next.fetch(`/blog/shu/hi`, {
        redirect: 'manual',
      })
      expect(res.status).toBe(404)
      const html = await res.text()
      expect(html).toInclude('"noindex"')
      expect(html).toInclude('This page could not be found.')
    })

    // TODO-APP: support fetch revalidate case for dynamic rendering
    it.skip('should ssr dynamically when detected automatically with fetch revalidate option', async () => {
      const pathname = '/ssr-auto/fetch-revalidate-zero'
      const initialRes = await next.fetch(pathname, {
        redirect: 'manual',
      })
      expect(initialRes.status).toBe(200)

      const initialHtml = await initialRes.text()
      const initial$ = cheerio.load(initialHtml)

      expect(initial$('#page').text()).toBe(pathname)
      const initialDate = initial$('#date').text()

      expect(initialHtml).toContain('Example Domain')

      const secondRes = await next.fetch(pathname, {
        redirect: 'manual',
      })
      expect(secondRes.status).toBe(200)

      const secondHtml = await secondRes.text()
      const second$ = cheerio.load(secondHtml)

      expect(second$('#page').text()).toBe(pathname)
      const secondDate = second$('#date').text()

      expect(secondHtml).toContain('Example Domain')
      expect(secondDate).not.toBe(initialDate)
    })

    it('should ssr dynamically when forced via config', async () => {
      const initialRes = await next.fetch('/ssr-forced', {
        redirect: 'manual',
      })
      expect(initialRes.status).toBe(200)

      const initialHtml = await initialRes.text()
      const initial$ = cheerio.load(initialHtml)

      expect(initial$('#page').text()).toBe('/ssr-forced')
      const initialDate = initial$('#date').text()

      const secondRes = await next.fetch('/ssr-forced', {
        redirect: 'manual',
      })
      expect(secondRes.status).toBe(200)

      const secondHtml = await secondRes.text()
      const second$ = cheerio.load(secondHtml)

      expect(second$('#page').text()).toBe('/ssr-forced')
      const secondDate = second$('#date').text()

      expect(secondDate).not.toBe(initialDate)
    })

    describe('useSearchParams', () => {
      describe('client', () => {
        it('should bailout to client rendering - without suspense boundary', async () => {
          const browser = await next.browser(
            '/hooks/use-search-params?first=value&second=other&third'
          )

          expect(await browser.elementByCss('#params-first').text()).toBe(
            'value'
          )
          expect(await browser.elementByCss('#params-second').text()).toBe(
            'other'
          )
          expect(await browser.elementByCss('#params-third').text()).toBe('')
          expect(await browser.elementByCss('#params-not-real').text()).toBe(
            'N/A'
          )
        })

        it('should bailout to client rendering - with suspense boundary', async () => {
          const browser = await next.browser(
            '/hooks/use-search-params/with-suspense?first=value&second=other&third'
          )

          expect(await browser.elementByCss('#params-first').text()).toBe(
            'value'
          )
          expect(await browser.elementByCss('#params-second').text()).toBe(
            'other'
          )
          expect(await browser.elementByCss('#params-third').text()).toBe('')
          expect(await browser.elementByCss('#params-not-real').text()).toBe(
            'N/A'
          )
        })

        it.skip('should have empty search params on force-static', async () => {
          const browser = await next.browser(
            '/hooks/use-search-params/force-static?first=value&second=other&third'
          )

          expect(await browser.elementByCss('#params-first').text()).toBe('N/A')
          expect(await browser.elementByCss('#params-second').text()).toBe(
            'N/A'
          )
          expect(await browser.elementByCss('#params-third').text()).toBe('N/A')
          expect(await browser.elementByCss('#params-not-real').text()).toBe(
            'N/A'
          )

          await browser.elementById('to-use-search-params').click()
          await browser.waitForElementByCss('#hooks-use-search-params')

          // Should not be empty after navigating to another page with useSearchParams
          expect(await browser.elementByCss('#params-first').text()).toBe('1')
          expect(await browser.elementByCss('#params-second').text()).toBe('2')
          expect(await browser.elementByCss('#params-third').text()).toBe('3')
          expect(await browser.elementByCss('#params-not-real').text()).toBe(
            'N/A'
          )
        })

        // TODO-APP: re-enable after investigating rewrite params
        if (!(global as any).isNextDeploy) {
          it('should have values from canonical url on rewrite', async () => {
            const browser = await next.browser(
              '/rewritten-use-search-params?first=a&second=b&third=c'
            )

            expect(await browser.elementByCss('#params-first').text()).toBe('a')
            expect(await browser.elementByCss('#params-second').text()).toBe(
              'b'
            )
            expect(await browser.elementByCss('#params-third').text()).toBe('c')
            expect(await browser.elementByCss('#params-not-real').text()).toBe(
              'N/A'
            )
          })
        }
      })
      // Don't run these tests in dev mode since they won't be statically generated
      if (!isDev) {
        describe('server response', () => {
          it('should bailout to client rendering - without suspense boundary', async () => {
            const res = await next.fetch('/hooks/use-search-params')
            const html = await res.text()
            expect(html).toInclude('<html id="__next_error__">')
          })

          it('should bailout to client rendering - with suspense boundary', async () => {
            const res = await next.fetch(
              '/hooks/use-search-params/with-suspense'
            )
            const html = await res.text()
            expect(html).toInclude('<p>search params suspense</p>')
          })

          it.skip('should have empty search params on force-static', async () => {
            const res = await next.fetch(
              '/hooks/use-search-params/force-static?first=value&second=other&third'
            )
            const html = await res.text()

            // Should not bail out to client rendering
            expect(html).not.toInclude('<p>search params suspense</p>')

            // Use empty search params instead
            const $ = cheerio.load(html)
            expect($('#params-first').text()).toBe('N/A')
            expect($('#params-second').text()).toBe('N/A')
            expect($('#params-third').text()).toBe('N/A')
            expect($('#params-not-real').text()).toBe('N/A')
          })
        })
      }
    })

    describe('usePathname', () => {
      it('should have the correct values', async () => {
        const $ = await next.render$('/hooks/use-pathname/slug')
        expect($('#pathname').text()).toContain('/hooks/use-pathname/slug')

        const browser = await next.browser('/hooks/use-pathname/slug')

        expect(await browser.elementByCss('#pathname').text()).toBe(
          '/hooks/use-pathname/slug'
        )
      })

      it('should have values from canonical url on rewrite', async () => {
        const browser = await next.browser('/rewritten-use-pathname')

        expect(await browser.elementByCss('#pathname').text()).toBe(
          '/rewritten-use-pathname'
        )
      })
    })

    describe('unstable_noStore', () => {
      it('should opt-out of static optimization', async () => {
        const res = await next.fetch('/no-store/dynamic')
        const html = await res.text()
        const data = cheerio.load(html)('#uncached-data').text()
        const res2 = await next.fetch('/no-store/dynamic')
        const html2 = await res2.text()
        const data2 = cheerio.load(html2)('#uncached-data').text()

        expect(data).not.toEqual(data2)
      })

      it('should not opt-out of static optimization when used in next/cache', async () => {
        const res = await next.fetch('/no-store/static')
        const html = await res.text()
        const data = cheerio.load(html)('#data').text()
        const res2 = await next.fetch('/no-store/static')
        const html2 = await res2.text()
        const data2 = cheerio.load(html2)('#data').text()

        expect(data).toEqual(data2)
      })
    })

    it('should keep querystring on static page', async () => {
      const browser = await next.browser('/blog/tim?message=hello-world')
      const checkUrl = async () =>
        expect(await browser.url()).toBe(
          next.url + '/blog/tim?message=hello-world'
        )

      checkUrl()
      await waitFor(1000)
      checkUrl()
    })

    if (process.env.CUSTOM_CACHE_HANDLER && !isNextDeploy) {
      it('should have logs from cache-handler', () => {
        expect(next.cliOutput).toContain('initialized custom cache-handler')
        expect(next.cliOutput).toContain('cache-handler get')
        expect(next.cliOutput).toContain('cache-handler set')
      })
    }
  }
)<|MERGE_RESOLUTION|>--- conflicted
+++ resolved
@@ -631,10 +631,6 @@
             'variable-revalidate/headers-instance/page.js',
             // 'variable-revalidate/status-code.prefetch.rsc',
             'force-cache/page_client-reference-manifest.js',
-<<<<<<< HEAD
-=======
-            // 'force-dynamic-no-with-revalidate.prefetch.rsc',
->>>>>>> 8f9e494c
             'hooks/use-search-params/with-suspense/page.js',
             'variable-revalidate-edge/revalidate-3/page.js',
             '(new)/custom/page_client-reference-manifest.js',
