--- conflicted
+++ resolved
@@ -443,37 +443,6 @@
     expect(twitterImage).toMatch(/\/metadata-base\/unset\/twitter-image\.png/)
   })
 
-<<<<<<< HEAD
-  if (isNextDev) {
-    it('should error if the default export of dynamic image is missing', async () => {
-      const ogImageFilePath = 'app/opengraph-image.tsx'
-      const ogImageFileContent = await next.readFile(ogImageFilePath)
-      const ogImageFileContentWithoutDefaultExport = ogImageFileContent.replace(
-        'export default function',
-        'export function'
-      )
-
-      try {
-        await next.patchFile(
-          ogImageFilePath,
-          ogImageFileContentWithoutDefaultExport
-        )
-        const currentNextCliOutputLength = next.cliOutput.length
-
-        await check(async () => {
-          await next.fetch('/opengraph-image')
-          const output = next.cliOutput.slice(currentNextCliOutputLength)
-          expect(output).toContain(`Default export is missing in`)
-          return 'success'
-        }, /success/)
-      } finally {
-        await next.patchFile(ogImageFilePath, ogImageFileContent)
-      }
-    })
-  }
-
-=======
->>>>>>> 6cad9233
   if (isNextStart) {
     it('should support edge runtime of image routes', async () => {
       const middlewareManifest = JSON.parse(
