import { createNext, FileRef } from 'e2e-utils'
import crypto from 'crypto'
import { NextInstance } from 'test/lib/next-modes/base'
import { check, fetchViaHTTP, renderViaHTTP, waitFor } from 'next-test-utils'
import path from 'path'
import cheerio from 'cheerio'
import webdriver from 'next-webdriver'

describe('app dir', () => {
  const isDev = (global as any).isNextDev

  if ((global as any).isNextDeploy) {
    it('should skip next deploy for now', () => {})
    return
  }

  if (process.env.NEXT_TEST_REACT_VERSION === '^17') {
    it('should skip for react v17', () => {})
    return
  }
  let next: NextInstance

  function runTests({ assetPrefix }: { assetPrefix?: boolean }) {
    beforeAll(async () => {
      next = await createNext({
        files: new FileRef(path.join(__dirname, 'app')),
        dependencies: {
          react: 'experimental',
          'react-dom': 'experimental',
        },
        skipStart: true,
      })

      if (assetPrefix) {
        const content = await next.readFile('next.config.js')
        await next.patchFile(
          'next.config.js',
          content
            .replace('// assetPrefix', 'assetPrefix')
            .replace('// beforeFiles', 'beforeFiles')
        )
      }
      await next.start()
    })
    afterAll(() => next.destroy())

    it('should pass props from getServerSideProps in root layout', async () => {
      const html = await renderViaHTTP(next.url, '/dashboard')
      const $ = cheerio.load(html)
      expect($('title').text()).toBe('hello world')
    })

    it('should serve from pages', async () => {
      const html = await renderViaHTTP(next.url, '/')
      expect(html).toContain('hello from pages/index')
    })

    it('should serve dynamic route from pages', async () => {
      const html = await renderViaHTTP(next.url, '/blog/first')
      expect(html).toContain('hello from pages/blog/[slug]')
    })

    it('should serve from public', async () => {
      const html = await renderViaHTTP(next.url, '/hello.txt')
      expect(html).toContain('hello world')
    })

    it('should serve from app', async () => {
      const html = await renderViaHTTP(next.url, '/dashboard')
      expect(html).toContain('hello from app/dashboard')
    })

    it('should serve /index as separate page', async () => {
      const html = await renderViaHTTP(next.url, '/dashboard/index')
      expect(html).toContain('hello from app/dashboard/index')
      // should load chunks generated via async import correctly with React.lazy
      expect(html).toContain('hello from lazy')
      // should support `dynamic` in both server and client components
      expect(html).toContain('hello from dynamic on server')
      expect(html).toContain('hello from dynamic on client')
    })

    // TODO-APP: handle css modules fouc in dev
    it.skip('should handle css imports in next/dynamic correctly', async () => {
      const browser = await webdriver(next.url, '/dashboard/index')

      expect(
        await browser.eval(
          `window.getComputedStyle(document.querySelector('#css-text-dynamic-server')).color`
        )
      ).toBe('rgb(0, 0, 255)')
      expect(
        await browser.eval(
          `window.getComputedStyle(document.querySelector('#css-text-lazy')).color`
        )
      ).toBe('rgb(128, 0, 128)')
    })

    it('should include layouts when no direct parent layout', async () => {
      const html = await renderViaHTTP(next.url, '/dashboard/integrations')
      const $ = cheerio.load(html)
      // Should not be nested in dashboard
      expect($('h1').text()).toBe('Dashboard')
      // Should include the page text
      expect($('p').text()).toBe('hello from app/dashboard/integrations')
    })

    // TODO: handle new root layout
    it.skip('should not include parent when not in parent directory with route in directory', async () => {
      const html = await renderViaHTTP(next.url, '/dashboard/hello')
      const $ = cheerio.load(html)

      // new root has to provide it's own custom root layout or the default
      // is used instead
      expect(html).toContain('<html')
      expect(html).toContain('<body')
      expect($('html').hasClass('this-is-the-document-html')).toBeFalsy()
      expect($('body').hasClass('this-is-the-document-body')).toBeFalsy()

      // Should not be nested in dashboard
      expect($('h1').text()).toBeFalsy()

      // Should render the page text
      expect($('p').text()).toBe('hello from app/dashboard/rootonly/hello')
    })

    it('should use new root layout when provided', async () => {
      const html = await renderViaHTTP(next.url, '/dashboard/another')
      const $ = cheerio.load(html)

      // new root has to provide it's own custom root layout or the default
      // is used instead
      expect($('html').hasClass('this-is-another-document-html')).toBeTruthy()
      expect($('body').hasClass('this-is-another-document-body')).toBeTruthy()

      // Should not be nested in dashboard
      expect($('h1').text()).toBeFalsy()

      // Should render the page text
      expect($('p').text()).toBe('hello from newroot/dashboard/another')
    })

    it('should not create new root layout when nested (optional)', async () => {
      const html = await renderViaHTTP(
        next.url,
        '/dashboard/deployments/breakdown'
      )
      const $ = cheerio.load(html)

      // new root has to provide it's own custom root layout or the default
      // is used instead
      expect($('html').hasClass('this-is-the-document-html')).toBeTruthy()
      expect($('body').hasClass('this-is-the-document-body')).toBeTruthy()

      // Should be nested in dashboard
      expect($('h1').text()).toBe('Dashboard')
      expect($('h2').text()).toBe('Custom dashboard')

      // Should render the page text
      expect($('p').text()).toBe(
        'hello from app/dashboard/(custom)/deployments/breakdown'
      )
    })

    it('should include parent document when no direct parent layout', async () => {
      const html = await renderViaHTTP(next.url, '/dashboard/integrations')
      const $ = cheerio.load(html)

      expect($('html').hasClass('this-is-the-document-html')).toBeTruthy()
      expect($('body').hasClass('this-is-the-document-body')).toBeTruthy()
    })

    it('should not include parent when not in parent directory', async () => {
      const html = await renderViaHTTP(next.url, '/dashboard/changelog')
      const $ = cheerio.load(html)
      // Should not be nested in dashboard
      expect($('h1').text()).toBeFalsy()
      // Should include the page text
      expect($('p').text()).toBe('hello from app/dashboard/changelog')
    })

    it('should serve nested parent', async () => {
      const html = await renderViaHTTP(next.url, '/dashboard/deployments/123')
      const $ = cheerio.load(html)
      // Should be nested in dashboard
      expect($('h1').text()).toBe('Dashboard')
      // Should be nested in deployments
      expect($('h2').text()).toBe('Deployments hello')
    })

    it('should serve dynamic parameter', async () => {
      const html = await renderViaHTTP(next.url, '/dashboard/deployments/123')
      const $ = cheerio.load(html)
      // Should include the page text with the parameter
      expect($('p').text()).toBe(
        'hello from app/dashboard/deployments/[id]. ID is: 123'
      )
    })

    it('should include document html and body', async () => {
      const html = await renderViaHTTP(next.url, '/dashboard')
      const $ = cheerio.load(html)

      expect($('html').hasClass('this-is-the-document-html')).toBeTruthy()
      expect($('body').hasClass('this-is-the-document-body')).toBeTruthy()
    })

    it('should not serve when layout is provided but no folder index', async () => {
      const res = await fetchViaHTTP(next.url, '/dashboard/deployments')
      expect(res.status).toBe(404)
      expect(await res.text()).toContain('This page could not be found')
    })

    // TODO: do we want to make this only work for /root or is it allowed
    // to work for /pages as well?
    it.skip('should match partial parameters', async () => {
      const html = await renderViaHTTP(next.url, '/partial-match-123')
      expect(html).toContain('hello from app/partial-match-[id]. ID is: 123')
    })

    it('should support rewrites', async () => {
      const html = await renderViaHTTP(next.url, '/rewritten-to-dashboard')
      expect(html).toContain('hello from app/dashboard')
    })

    // TODO-APP: Enable in development
    ;(isDev ? it.skip : it)(
      'should not rerender layout when navigating between routes in the same layout',
      async () => {
        const browser = await webdriver(next.url, '/same-layout/first')

        try {
          // Get the render id from the dom and click the first link.
          const firstRenderID = await browser.elementById('render-id').text()
          await browser.elementById('link').click()
          await browser.waitForElementByCss('#second-page')

          // Get the render id from the dom again, it should be the same!
          const secondRenderID = await browser.elementById('render-id').text()
          expect(secondRenderID).toBe(firstRenderID)

          // Navigate back to the first page again by clicking the link.
          await browser.elementById('link').click()
          await browser.waitForElementByCss('#first-page')

          // Get the render id from the dom again, it should be the same!
          const thirdRenderID = await browser.elementById('render-id').text()
          expect(thirdRenderID).toBe(firstRenderID)
        } finally {
          await browser.close()
        }
      }
    )

    it('should handle hash in initial url', async () => {
      const browser = await webdriver(next.url, '/dashboard#abc')

      try {
        // Check if hash is preserved
        expect(await browser.eval('window.location.hash')).toBe('#abc')
        await waitFor(1000)
        // Check again to be sure as it might be timed different
        expect(await browser.eval('window.location.hash')).toBe('#abc')
      } finally {
        await browser.close()
      }
    })

    it('should match parallel routes', async () => {
      const html = await renderViaHTTP(next.url, '/parallel/nested')
      expect(html).toContain('parallel/layout')
      expect(html).toContain('parallel/@foo/nested/layout')
      expect(html).toContain('parallel/@foo/nested/@a/page')
      expect(html).toContain('parallel/@foo/nested/@b/page')
      expect(html).toContain('parallel/@bar/nested/layout')
      expect(html).toContain('parallel/@bar/nested/@a/page')
      expect(html).toContain('parallel/@bar/nested/@b/page')
      expect(html).toContain('parallel/nested/page')
    })

    it('should match parallel routes in route groups', async () => {
      const html = await renderViaHTTP(next.url, '/parallel/nested-2')
      expect(html).toContain('parallel/layout')
      expect(html).toContain('parallel/(new)/layout')
      expect(html).toContain('parallel/(new)/@baz/nested/page')
    })

    describe('<Link />', () => {
      it('should hard push', async () => {
        const browser = await webdriver(next.url, '/link-hard-push/123')

        try {
          // Click the link on the page, and verify that the history entry was
          // added.
          expect(await browser.eval('window.history.length')).toBe(2)
          await browser.elementById('link').click()
          await browser.waitForElementByCss('#render-id-456')
          expect(await browser.eval('window.history.length')).toBe(3)

          // Get the id on the rendered page.
          const firstID = await browser.elementById('render-id-456').text()

          // Go back, and redo the navigation by clicking the link.
          await browser.back()
          await browser.elementById('link').click()
          await browser.waitForElementByCss('#render-id-456')

          // Get the id again, and compare, they should not be the same.
          const secondID = await browser.elementById('render-id-456').text()
          expect(secondID).not.toBe(firstID)
        } finally {
          await browser.close()
        }
      })

      it('should hard replace', async () => {
        const browser = await webdriver(next.url, '/link-hard-replace/123')

        try {
          // Click the link on the page, and verify that the history entry was NOT
          // added.
          expect(await browser.eval('window.history.length')).toBe(2)
          await browser.elementById('link').click()
          await browser.waitForElementByCss('#render-id-456')
          expect(await browser.eval('window.history.length')).toBe(2)

          // Get the date again, and compare, they should not be the same.
          const firstId = await browser.elementById('render-id-456').text()

          // Navigate to the subpage, verify that the history entry was NOT added.
          await browser.elementById('link').click()
          await browser.waitForElementByCss('#render-id-123')
          expect(await browser.eval('window.history.length')).toBe(2)

          // Navigate back again, verify that the history entry was NOT added.
          await browser.elementById('link').click()
          await browser.waitForElementByCss('#render-id-456')
          expect(await browser.eval('window.history.length')).toBe(2)

          // Get the date again, and compare, they should not be the same.
          const secondId = await browser.elementById('render-id-456').text()
          expect(firstId).not.toBe(secondId)
        } finally {
          await browser.close()
        }
      })

      it('should soft push', async () => {
        const browser = await webdriver(next.url, '/link-soft-push')

        try {
          // Click the link on the page, and verify that the history entry was
          // added.
          expect(await browser.eval('window.history.length')).toBe(2)
          await browser.elementById('link').click()
          await browser.waitForElementByCss('#render-id')
          expect(await browser.eval('window.history.length')).toBe(3)

          // Get the id on the rendered page.
          const firstID = await browser.elementById('render-id').text()

          // Go back, and redo the navigation by clicking the link.
          await browser.back()
          await browser.elementById('link').click()

          // Get the date again, and compare, they should be the same.
          const secondID = await browser.elementById('render-id').text()
          expect(firstID).toBe(secondID)
        } finally {
          await browser.close()
        }
      })

      // TODO-APP: investigate this test
      it.skip('should soft replace', async () => {
        const browser = await webdriver(next.url, '/link-soft-replace')

        try {
          // Get the render ID so we can compare it.
          const firstID = await browser.elementById('render-id').text()

          // Click the link on the page, and verify that the history entry was NOT
          // added.
          expect(await browser.eval('window.history.length')).toBe(2)
          await browser.elementById('self-link').click()
          await browser.waitForElementByCss('#render-id')
          expect(await browser.eval('window.history.length')).toBe(2)

          // Get the id on the rendered page.
          const secondID = await browser.elementById('render-id').text()
          expect(secondID).toBe(firstID)

          // Navigate to the subpage, verify that the history entry was NOT added.
          await browser.elementById('subpage-link').click()
          await browser.waitForElementByCss('#back-link')
          expect(await browser.eval('window.history.length')).toBe(2)

          // Navigate back again, verify that the history entry was NOT added.
          await browser.elementById('back-link').click()
          await browser.waitForElementByCss('#render-id')
          expect(await browser.eval('window.history.length')).toBe(2)

          // Get the date again, and compare, they should be the same.
          const thirdID = await browser.elementById('render-id').text()
          expect(thirdID).toBe(firstID)
        } finally {
          await browser.close()
        }
      })

      it('should be soft for back navigation', async () => {
        const browser = await webdriver(next.url, '/with-id')

        try {
          // Get the id on the rendered page.
          const firstID = await browser.elementById('render-id').text()

          // Click the link, and go back.
          await browser.elementById('link').click()
          await browser.waitForElementByCss('#from-navigation')
          await browser.back()

          // Get the date again, and compare, they should be the same.
          const secondID = await browser.elementById('render-id').text()
          expect(firstID).toBe(secondID)
        } finally {
          await browser.close()
        }
      })

      it('should be soft for forward navigation', async () => {
        const browser = await webdriver(next.url, '/with-id')

        try {
          // Click the link.
          await browser.elementById('link').click()
          await browser.waitForElementByCss('#from-navigation')

          // Get the id on the rendered page.
          const firstID = await browser.elementById('render-id').text()

          // Go back, then forward.
          await browser.back()
          await browser.forward()

          // Get the date again, and compare, they should be the same.
          const secondID = await browser.elementById('render-id').text()
          expect(firstID).toBe(secondID)
        } finally {
          await browser.close()
        }
      })

      it('should respect rewrites', async () => {
        const browser = await webdriver(next.url, '/rewrites')

        try {
          // Click the link.
          await browser.elementById('link').click()
          await browser.waitForElementByCss('#from-dashboard')

          // Check to see that we were rewritten and not redirected.
          const pathname = await browser.eval('window.location.pathname')
          expect(pathname).toBe('/rewritten-to-dashboard')

          // Check to see that the page we navigated to is in fact the dashboard.
          const html = await browser.eval(
            'window.document.documentElement.innerText'
          )
          expect(html).toContain('hello from app/dashboard')
        } finally {
          await browser.close()
        }
      })

      // TODO-APP: should enable when implemented
      it.skip('should allow linking from app page to pages page', async () => {
        const browser = await webdriver(next.url, '/pages-linking')

        try {
          // Click the link.
          await browser.elementById('app-link').click()
          await browser.waitForElementByCss('#pages-link')

          // Click the other link.
          await browser.elementById('pages-link').click()
          await browser.waitForElementByCss('#app-link')
        } finally {
          await browser.close()
        }
      })
    })

    describe('server components', () => {
      // TODO: why is this not servable but /dashboard+rootonly/hello.server.js
      // should be? Seems like they both either should be servable or not
      it('should not serve .server.js as a path', async () => {
        // Without .server.js should serve
        const html = await renderViaHTTP(next.url, '/should-not-serve-server')
        expect(html).toContain('hello from app/should-not-serve-server')

        // Should not serve `.server`
        const res = await fetchViaHTTP(
          next.url,
          '/should-not-serve-server.server'
        )
        expect(res.status).toBe(404)
        expect(await res.text()).toContain('This page could not be found')

        // Should not serve `.server.js`
        const res2 = await fetchViaHTTP(
          next.url,
          '/should-not-serve-server.server.js'
        )
        expect(res2.status).toBe(404)
        expect(await res2.text()).toContain('This page could not be found')
      })

      it('should not serve .client.js as a path', async () => {
        // Without .client.js should serve
        const html = await renderViaHTTP(next.url, '/should-not-serve-client')
        expect(html).toContain('hello from app/should-not-serve-client')

        // Should not serve `.client`
        const res = await fetchViaHTTP(
          next.url,
          '/should-not-serve-client.client'
        )
        expect(res.status).toBe(404)
        expect(await res.text()).toContain('This page could not be found')

        // Should not serve `.client.js`
        const res2 = await fetchViaHTTP(
          next.url,
          '/should-not-serve-client.client.js'
        )
        expect(res2.status).toBe(404)
        expect(await res2.text()).toContain('This page could not be found')
      })

      it('should serve shared component', async () => {
        // Without .client.js should serve
        const html = await renderViaHTTP(next.url, '/shared-component-route')
        expect(html).toContain('hello from app/shared-component-route')
      })

      describe('dynamic routes', () => {
        it('should only pass params that apply to the layout', async () => {
          const html = await renderViaHTTP(
            next.url,
            '/dynamic/books/hello-world'
          )
          const $ = cheerio.load(html)

          expect($('#dynamic-layout-params').text()).toBe('{}')
          expect($('#category-layout-params').text()).toBe(
            '{"category":"books"}'
          )
          expect($('#id-layout-params').text()).toBe(
            '{"category":"books","id":"hello-world"}'
          )
          expect($('#id-page-params').text()).toBe(
            '{"category":"books","id":"hello-world"}'
          )
        })
      })

      describe('catch-all routes', () => {
        it('should handle optional segments', async () => {
          const params = ['this', 'is', 'a', 'test']
          const route = params.join('/')
          const html = await renderViaHTTP(
            next.url,
            `/optional-catch-all/${route}`
          )
          const $ = cheerio.load(html)
          expect($('#text').attr('data-params')).toBe(route)
        })

        it('should handle optional segments root', async () => {
          const html = await renderViaHTTP(next.url, `/optional-catch-all`)
          const $ = cheerio.load(html)
          expect($('#text').attr('data-params')).toBe('')
        })

        it('should handle required segments', async () => {
          const params = ['this', 'is', 'a', 'test']
          const route = params.join('/')
          const html = await renderViaHTTP(next.url, `/catch-all/${route}`)
          const $ = cheerio.load(html)
          expect($('#text').attr('data-params')).toBe(route)

          // Components under catch-all should not be treated as route that errors during build.
          // They should be rendered properly when imported in page route.
          expect($('#widget').text()).toBe('widget')
        })

        it('should handle required segments root as not found', async () => {
          const res = await fetchViaHTTP(next.url, `/catch-all`)
          expect(res.status).toBe(404)
          expect(await res.text()).toContain('This page could not be found')
        })
      })

      describe('should serve client component', () => {
        it('should serve server-side', async () => {
          const html = await renderViaHTTP(next.url, '/client-component-route')
          const $ = cheerio.load(html)
          expect($('p').text()).toBe(
            'hello from app/client-component-route. count: 0'
          )
        })

        // TODO: investigate hydration not kicking in on some runs
        it.skip('should serve client-side', async () => {
          const browser = await webdriver(next.url, '/client-component-route')

          // After hydration count should be 1
          expect(await browser.elementByCss('p').text()).toBe(
            'hello from app/client-component-route. count: 1'
          )
        })
      })

      describe('should include client component layout with server component route', () => {
        it('should include it server-side', async () => {
          const html = await renderViaHTTP(next.url, '/client-nested')
          const $ = cheerio.load(html)
          // Should not be nested in dashboard
          expect($('h1').text()).toBe('Client Nested. Count: 0')
          // Should include the page text
          expect($('p').text()).toBe('hello from app/client-nested')
        })

        // TODO: investigate hydration not kicking in on some runs
        it.skip('should include it client-side', async () => {
          const browser = await webdriver(next.url, '/client-nested')

          // After hydration count should be 1
          expect(await browser.elementByCss('h1').text()).toBe(
            'Client Nested. Count: 1'
          )

          // After hydration count should be 1
          expect(await browser.elementByCss('p').text()).toBe(
            'hello from app/client-nested'
          )
        })
      })

      describe('Loading', () => {
        it('should render loading.js in initial html for slow page', async () => {
          const html = await renderViaHTTP(next.url, '/slow-page-with-loading')
          const $ = cheerio.load(html)

          expect($('#loading').text()).toBe('Loading...')
        })

        it('should render loading.js in browser for slow page', async () => {
          const browser = await webdriver(next.url, '/slow-page-with-loading', {
            waitHydration: false,
          })
          // TODO: `await webdriver()` causes waiting for the full page to complete streaming. At that point "Loading..." is replaced by the actual content
          // expect(await browser.elementByCss('#loading').text()).toBe('Loading...')

          expect(await browser.elementByCss('#slow-page-message').text()).toBe(
            'hello from slow page'
          )
        })

        it('should render loading.js in initial html for slow layout', async () => {
          const html = await renderViaHTTP(
            next.url,
            '/slow-layout-with-loading/slow'
          )
          const $ = cheerio.load(html)

          expect($('#loading').text()).toBe('Loading...')
        })

        it('should render loading.js in browser for slow layout', async () => {
          const browser = await webdriver(
            next.url,
            '/slow-layout-with-loading/slow',
            {
              waitHydration: false,
            }
          )
          // TODO: `await webdriver()` causes waiting for the full page to complete streaming. At that point "Loading..." is replaced by the actual content
          // expect(await browser.elementByCss('#loading').text()).toBe('Loading...')

          expect(
            await browser.elementByCss('#slow-layout-message').text()
          ).toBe('hello from slow layout')

          expect(await browser.elementByCss('#page-message').text()).toBe(
            'Hello World'
          )
        })

        it('should render loading.js in initial html for slow layout and page', async () => {
          const html = await renderViaHTTP(
            next.url,
            '/slow-layout-and-page-with-loading/slow'
          )
          const $ = cheerio.load(html)

          expect($('#loading-layout').text()).toBe('Loading layout...')
          expect($('#loading-page').text()).toBe('Loading page...')
        })

        it('should render loading.js in browser for slow layout and page', async () => {
          const browser = await webdriver(
            next.url,
            '/slow-layout-and-page-with-loading/slow',
            {
              waitHydration: false,
            }
          )
          // TODO: `await webdriver()` causes waiting for the full page to complete streaming. At that point "Loading..." is replaced by the actual content
          // expect(await browser.elementByCss('#loading-layout').text()).toBe('Loading...')
          // expect(await browser.elementByCss('#loading-page').text()).toBe('Loading...')

          expect(
            await browser.elementByCss('#slow-layout-message').text()
          ).toBe('hello from slow layout')

          expect(await browser.elementByCss('#slow-page-message').text()).toBe(
            'hello from slow page'
          )
        })
      })

      describe('next/router', () => {
        it('should always return null when accessed from /app', async () => {
          const browser = await webdriver(next.url, '/old-router')

          try {
            await browser.waitForElementByCss('#old-router')

            const notNull = await browser.elementsByCss('.was-not-null')
            expect(notNull.length).toBe(0)

            const wasNull = await browser.elementsByCss('.was-null')
            expect(wasNull.length).toBe(6)
          } finally {
            await browser.close()
          }
        })
      })

      describe('hooks', () => {
        describe('useCookies', () => {
          it('should retrive cookies in a server component', async () => {
            const browser = await webdriver(next.url, '/hooks/use-cookies')

            try {
              await browser.waitForElementByCss('#does-not-have-cookie')
              browser.addCookie({ name: 'use-cookies', value: 'value' })
              browser.refresh()

              await browser.waitForElementByCss('#has-cookie')
              browser.deleteCookies()
              browser.refresh()

              await browser.waitForElementByCss('#does-not-have-cookie')
            } finally {
              await browser.close()
            }
          })

          it('should access cookies on <Link /> navigation', async () => {
            const browser = await webdriver(next.url, '/navigation')

            try {
              // Click the cookies link to verify it can't see the cookie that's
              // not there.
              await browser.elementById('use-cookies').click()
              await browser.waitForElementByCss('#does-not-have-cookie')

              // Go back and add the cookies.
              await browser.back()
              await browser.waitForElementByCss('#from-navigation')
              browser.addCookie({ name: 'use-cookies', value: 'value' })

              // Click the cookies link again to see that the cookie can be picked
              // up again.
              await browser.elementById('use-cookies').click()
              await browser.waitForElementByCss('#has-cookie')

              // Go back and remove the cookies.
              await browser.back()
              await browser.waitForElementByCss('#from-navigation')
              browser.deleteCookies()

              // Verify for the last time that after clicking the cookie link
              // again, there are no cookies.
              await browser.elementById('use-cookies').click()
              await browser.waitForElementByCss('#does-not-have-cookie')
            } finally {
              await browser.close()
            }
          })
        })

        describe('useHeaders', () => {
          it('should have access to incoming headers in a server component', async () => {
            // Check to see that we can't see the header when it's not present.
            let html = await renderViaHTTP(
              next.url,
              '/hooks/use-headers',
              {},
              { headers: {} }
            )
            let $ = cheerio.load(html)
            expect($('#does-not-have-header').length).toBe(1)
            expect($('#has-header').length).toBe(0)

            // Check to see that we can see the header when it's present.
            html = await renderViaHTTP(
              next.url,
              '/hooks/use-headers',
              {},
              { headers: { 'x-use-headers': 'value' } }
            )
            $ = cheerio.load(html)
            expect($('#has-header').length).toBe(1)
            expect($('#does-not-have-header').length).toBe(0)
          })

          it('should access headers on <Link /> navigation', async () => {
            const browser = await webdriver(next.url, '/navigation')

            try {
              await browser.elementById('use-headers').click()
              await browser.waitForElementByCss('#has-referer')
            } finally {
              await browser.close()
            }
          })
        })

        describe('usePreviewData', () => {
          it('should return no preview data when there is none', async () => {
            const browser = await webdriver(next.url, '/hooks/use-preview-data')

            try {
              await browser.waitForElementByCss('#does-not-have-preview-data')
            } finally {
              await browser.close()
            }
          })

          it('should return preview data when there is some', async () => {
            const browser = await webdriver(next.url, '/api/preview')

            try {
              await browser.loadPage(next.url + '/hooks/use-preview-data', {
                disableCache: false,
                beforePageLoad: null,
              })
              await browser.waitForElementByCss('#has-preview-data')
            } finally {
              await browser.close()
            }
          })
        })

        describe('useRouter', () => {
          // TODO-APP: should enable when implemented
          it.skip('should throw an error when imported', async () => {
            const res = await fetchViaHTTP(next.url, '/hooks/use-router/server')
            expect(res.status).toBe(500)
            expect(await res.text()).toContain('Internal Server Error')
          })
        })

        describe('useParams', () => {
          // TODO-APP: should enable when implemented
          it.skip('should throw an error when imported', async () => {
            const res = await fetchViaHTTP(next.url, '/hooks/use-params/server')
            expect(res.status).toBe(500)
            expect(await res.text()).toContain('Internal Server Error')
          })
        })

        describe('useSearchParams', () => {
          // TODO-APP: should enable when implemented
          it.skip('should throw an error when imported', async () => {
            const res = await fetchViaHTTP(
              next.url,
              '/hooks/use-search-params/server'
            )
            expect(res.status).toBe(500)
            expect(await res.text()).toContain('Internal Server Error')
          })
        })

        describe('usePathname', () => {
          // TODO-APP: should enable when implemented
          it.skip('should throw an error when imported', async () => {
            const res = await fetchViaHTTP(
              next.url,
              '/hooks/use-pathname/server'
            )
            expect(res.status).toBe(500)
            expect(await res.text()).toContain('Internal Server Error')
          })
        })

        describe('useLayoutSegments', () => {
          // TODO-APP: should enable when implemented
          it.skip('should throw an error when imported', async () => {
            const res = await fetchViaHTTP(
              next.url,
              '/hooks/use-layout-segments/server'
            )
            expect(res.status).toBe(500)
            expect(await res.text()).toContain('Internal Server Error')
          })
        })

        describe('useSelectedLayoutSegment', () => {
          // TODO-APP: should enable when implemented
          it.skip('should throw an error when imported', async () => {
            const res = await fetchViaHTTP(
              next.url,
              '/hooks/use-selected-layout-segment/server'
            )
            expect(res.status).toBe(500)
            expect(await res.text()).toContain('Internal Server Error')
          })
        })
      })
    })

    describe('client components', () => {
      describe('hooks', () => {
        describe('useCookies', () => {
          // TODO-APP: should enable when implemented
          it.skip('should throw an error when imported', async () => {
            const res = await fetchViaHTTP(
              next.url,
              '/hooks/use-cookies/client'
            )
            expect(res.status).toBe(500)
            expect(await res.text()).toContain('Internal Server Error')
          })
        })

        describe('usePreviewData', () => {
          // TODO-APP: should enable when implemented
          it.skip('should throw an error when imported', async () => {
            const res = await fetchViaHTTP(
              next.url,
              '/hooks/use-preview-data/client'
            )
            expect(res.status).toBe(500)
            expect(await res.text()).toContain('Internal Server Error')
          })
        })

        describe('useHeaders', () => {
          // TODO-APP: should enable when implemented
          it.skip('should throw an error when imported', async () => {
            const res = await fetchViaHTTP(
              next.url,
              '/hooks/use-headers/client'
            )
            expect(res.status).toBe(500)
            expect(await res.text()).toContain('Internal Server Error')
          })
        })

        describe('usePathname', () => {
          it('should have the correct pathname', async () => {
            const html = await renderViaHTTP(next.url, '/hooks/use-pathname')
            const $ = cheerio.load(html)
            expect($('#pathname').attr('data-pathname')).toBe(
              '/hooks/use-pathname'
            )
          })
        })

        describe('useSearchParams', () => {
          it('should have the correct search params', async () => {
            const html = await renderViaHTTP(
              next.url,
              '/hooks/use-search-params?first=value&second=other%20value&third'
            )
            const $ = cheerio.load(html)
            const el = $('#params')
            expect(el.attr('data-param-first')).toBe('value')
            expect(el.attr('data-param-second')).toBe('other value')
            expect(el.attr('data-param-third')).toBe('')
            expect(el.attr('data-param-not-real')).toBe('N/A')
          })
        })

        describe('useRouter', () => {
          it('should allow access to the router', async () => {
            const browser = await webdriver(next.url, '/hooks/use-router')

            try {
              // Wait for the page to load, click the button (which uses a method
              // on the router) and then wait for the correct page to load.
              await browser.waitForElementByCss('#router')
              await browser.elementById('button-push').click()
              await browser.waitForElementByCss('#router-sub-page')

              // Go back (confirming we did do a hard push), and wait for the
              // correct previous page.
              await browser.back()
              await browser.waitForElementByCss('#router')
            } finally {
              await browser.close()
            }
          })

          it('should have consistent query and params handling', async () => {
            const html = await renderViaHTTP(
              next.url,
              '/param-and-query/params?slug=query'
            )
            const $ = cheerio.load(html)
            const el = $('#params-and-query')
            expect(el.attr('data-params')).toBe('params')
            expect(el.attr('data-query')).toBe('query')
          })
        })
      })

      if (isDev) {
        it('should throw an error when getServerSideProps is used', async () => {
          const pageFile =
            'app/client-with-errors/get-server-side-props/page.client.js'
          const content = await next.readFile(pageFile)
          const uncomment = content.replace(
            '// export function getServerSideProps',
            'export function getServerSideProps'
          )
          await next.patchFile(pageFile, uncomment)
          const res = await fetchViaHTTP(
            next.url,
            '/client-with-errors/get-server-side-props'
          )
          await next.patchFile(pageFile, content)

          await check(async () => {
            const { status } = await fetchViaHTTP(
              next.url,
              '/client-with-errors/get-server-side-props'
            )
            return status
          }, /200/)

          expect(res.status).toBe(500)
          expect(await res.text()).toContain(
            'getServerSideProps is not supported in client components'
          )
        })

        it('should throw an error when getStaticProps is used', async () => {
          const pageFile =
            'app/client-with-errors/get-static-props/page.client.js'
          const content = await next.readFile(pageFile)
          const uncomment = content.replace(
            '// export function getStaticProps',
            'export function getStaticProps'
          )
          await next.patchFile(pageFile, uncomment)
          const res = await fetchViaHTTP(
            next.url,
            '/client-with-errors/get-static-props'
          )
          await next.patchFile(pageFile, content)
          await check(async () => {
            const { status } = await fetchViaHTTP(
              next.url,
              '/client-with-errors/get-static-props'
            )
            return status
          }, /200/)

          expect(res.status).toBe(500)
          expect(await res.text()).toContain(
            'getStaticProps is not supported in client components'
          )
        })
      }
    })

    describe('css support', () => {
      describe('server layouts', () => {
        it('should support global css inside server layouts', async () => {
          const browser = await webdriver(next.url, '/dashboard')

          // Should body text in red
          expect(
            await browser.eval(
              `window.getComputedStyle(document.querySelector('.p')).color`
            )
          ).toBe('rgb(255, 0, 0)')

          // Should inject global css for .green selectors
          expect(
            await browser.eval(
              `window.getComputedStyle(document.querySelector('.green')).color`
            )
          ).toBe('rgb(0, 128, 0)')
        })

        it('should support css modules inside server layouts', async () => {
          const browser = await webdriver(next.url, '/css/css-nested')
          expect(
            await browser.eval(
              `window.getComputedStyle(document.querySelector('#server-cssm')).color`
            )
          ).toBe('rgb(0, 128, 0)')
        })
      })

      describe('server pages', () => {
        it('should support global css inside server pages', async () => {
          const browser = await webdriver(next.url, '/css/css-page')
          expect(
            await browser.eval(
              `window.getComputedStyle(document.querySelector('h1')).color`
            )
          ).toBe('rgb(255, 0, 0)')
        })

        it('should support css modules inside server pages', async () => {
          const browser = await webdriver(next.url, '/css/css-page')
          expect(
            await browser.eval(
              `window.getComputedStyle(document.querySelector('#cssm')).color`
            )
          ).toBe('rgb(0, 0, 255)')
        })
      })

      describe('client layouts', () => {
        it('should support css modules inside client layouts', async () => {
          const browser = await webdriver(next.url, '/client-nested')

          // Should render h1 in red
          expect(
            await browser.eval(
              `window.getComputedStyle(document.querySelector('h1')).color`
            )
          ).toBe('rgb(255, 0, 0)')
        })

        it('should support global css inside client layouts', async () => {
          const browser = await webdriver(next.url, '/client-nested')

          // Should render button in red
          expect(
            await browser.eval(
              `window.getComputedStyle(document.querySelector('button')).color`
            )
          ).toBe('rgb(255, 0, 0)')
        })
      })

      describe('client pages', () => {
        it('should support css modules inside client pages', async () => {
          const browser = await webdriver(next.url, '/client-component-route')

          // Should render p in red
          expect(
            await browser.eval(
              `window.getComputedStyle(document.querySelector('p')).color`
            )
          ).toBe('rgb(255, 0, 0)')
        })

        it('should support global css inside client pages', async () => {
          const browser = await webdriver(next.url, '/client-component-route')

          // Should render `b` in blue
          expect(
            await browser.eval(
              `window.getComputedStyle(document.querySelector('b')).color`
            )
          ).toBe('rgb(0, 0, 255)')
        })
      })
    })
    ;(isDev ? describe.skip : describe)('Subresource Integrity', () => {
      function fetchWithPolicy(policy: string | null) {
        return fetchViaHTTP(next.url, '/dashboard', undefined, {
          headers: policy
            ? {
                'Content-Security-Policy': policy,
              }
            : {},
        })
      }

      async function renderWithPolicy(policy: string | null) {
        const res = await fetchWithPolicy(policy)

        expect(res.ok).toBe(true)

        const html = await res.text()

        return cheerio.load(html)
      }

      it('does not include nonce when not enabled', async () => {
        const policies = [
          `script-src 'nonce-'`, // invalid nonce
          'style-src "nonce-cmFuZG9tCg=="', // no script or default src
          '', // empty string
        ]

        for (const policy of policies) {
          const $ = await renderWithPolicy(policy)

          // Find all the script tags without src attributes and with nonce
          // attributes.
          const elements = $('script[nonce]:not([src])')

          // Expect there to be none.
          expect(elements.length).toBe(0)
        }
      })

      it('includes a nonce value with inline scripts when Content-Security-Policy header is defined', async () => {
        // A random nonce value, base64 encoded.
        const nonce = 'cmFuZG9tCg=='

        // Validate all the cases where we could parse the nonce.
        const policies = [
          `script-src 'nonce-${nonce}'`, // base case
          `   script-src   'nonce-${nonce}' `, // extra space added around sources and directive
          `style-src 'self'; script-src 'nonce-${nonce}'`, // extra directives
          `script-src 'self' 'nonce-${nonce}' 'nonce-othernonce'`, // extra nonces
          `default-src 'nonce-othernonce'; script-src 'nonce-${nonce}';`, // script and then fallback case
          `default-src 'nonce-${nonce}'`, // fallback case
        ]

        for (const policy of policies) {
          const $ = await renderWithPolicy(policy)

          // Find all the script tags without src attributes.
          const elements = $('script:not([src])')

          // Expect there to be at least 1 script tag without a src attribute.
          expect(elements.length).toBeGreaterThan(0)

          // Expect all inline scripts to have the nonce value.
          elements.each((i, el) => {
            expect(el.attribs['nonce']).toBe(nonce)
          })
        }
      })

      it('includes an integrity attribute on scripts', async () => {
        const html = await renderViaHTTP(next.url, '/dashboard')

        const $ = cheerio.load(html)

        // Find all the script tags with src attributes.
        const elements = $('script[src]')

        // Expect there to be at least 1 script tag with a src attribute.
        expect(elements.length).toBeGreaterThan(0)

        // Collect all the scripts with integrity hashes so we can verify them.
        const files: [string, string][] = []

        // For each of these attributes, ensure that there's an integrity
        // attribute and starts with the correct integrity hash prefix.
        elements.each((i, el) => {
          const integrity = el.attribs['integrity']
          expect(integrity).toBeDefined()
          expect(integrity).toStartWith('sha256-')

          const src = el.attribs['src']
          expect(src).toBeDefined()

          files.push([src, integrity])
        })

        // For each script tag, ensure that the integrity attribute is the
        // correct hash of the script tag.
        for (const [src, integrity] of files) {
          const res = await fetchViaHTTP(next.url, src)
          expect(res.status).toBe(200)
          const content = await res.text()

          const hash = crypto
            .createHash('sha256')
            .update(content)
            .digest()
            .toString('base64')

          expect(integrity).toEndWith(hash)
        }
      })

      it('throws when escape characters are included in nonce', async () => {
        const res = await fetchWithPolicy(
          `script-src 'nonce-"><script></script>"'`
        )

        expect(res.status).toBe(500)
      })
    })

    describe('template component', () => {
      it('should render the template that holds state in a client component and reset on navigation', async () => {
        const browser = await webdriver(next.url, '/template/clientcomponent')
        expect(await browser.elementByCss('h1').text()).toBe('Template 0')
        await browser.elementByCss('button').click()
        expect(await browser.elementByCss('h1').text()).toBe('Template 1')

        await browser.elementByCss('#link').click()
        await browser.waitForElementByCss('#other-page')

        expect(await browser.elementByCss('h1').text()).toBe('Template 0')
        await browser.elementByCss('button').click()
        expect(await browser.elementByCss('h1').text()).toBe('Template 1')

        await browser.elementByCss('#link').click()
        await browser.waitForElementByCss('#page')

        expect(await browser.elementByCss('h1').text()).toBe('Template 0')
      })

      // TODO-APP: disable failing test and investigate later
      it.skip('should render the template that is a server component and rerender on navigation', async () => {
        const browser = await webdriver(next.url, '/template/servercomponent')
        expect(await browser.elementByCss('h1').text()).toStartWith('Template')

        const currentTime = await browser
          .elementByCss('#performance-now')
          .text()

        await browser.elementByCss('#link').click()
        await browser.waitForElementByCss('#other-page')

        expect(await browser.elementByCss('h1').text()).toStartWith('Template')

        // template should rerender on navigation even when it's a server component
        expect(await browser.elementByCss('#performance-now').text()).toBe(
          currentTime
        )

        await browser.elementByCss('#link').click()
        await browser.waitForElementByCss('#page')

        expect(await browser.elementByCss('#performance-now').text()).toBe(
          currentTime
        )
      })
    })

    // TODO-APP: This is disabled for development as the error overlay needs to be reworked.
    ;(isDev ? describe.skip : describe)('error component', () => {
      it('should trigger error component when an error happens during rendering', async () => {
        const browser = await webdriver(next.url, '/error/clientcomponent')
        await browser
          .elementByCss('#error-trigger-button')
          .click()
          .waitForElementByCss('#error-boundary-message')

        expect(
          await browser.elementByCss('#error-boundary-message').text()
        ).toBe('An error occurred: this is a test')
      })

      it('should allow resetting error boundary', async () => {
        const browser = await webdriver(next.url, '/error/clientcomponent')

        // Try triggering and resetting a few times in a row
        for (let i = 0; i < 5; i++) {
          await browser
            .elementByCss('#error-trigger-button')
            .click()
            .waitForElementByCss('#error-boundary-message')

          expect(
            await browser.elementByCss('#error-boundary-message').text()
          ).toBe('An error occurred: this is a test')

          await browser
            .elementByCss('#reset')
            .click()
            .waitForElementByCss('#error-trigger-button')

          expect(
            await browser.elementByCss('#error-trigger-button').text()
          ).toBe('Trigger Error!')
        }
      })

      it('should hydrate empty shell to handle server-side rendering errors', async () => {
        const browser = await webdriver(
          next.url,
          '/error/ssr-error-client-component'
        )
        const logs = await browser.log()
        const errors = logs
          .filter((x) => x.source === 'error')
          .map((x) => x.message)
          .join('\n')
        expect(errors).toInclude('Error during SSR')
      })
    })

<<<<<<< HEAD
    describe('redirect', () => {
      it('should redirect in a server component', async () => {
        const browser = await webdriver(next.url, '/redirect/servercomponent')
        await browser.waitForElementByCss('#result-page')
        expect(await browser.elementByCss('#result-page').text()).toBe(
          'Result Page'
        )
      })

      it('should redirect in a client component', async () => {
        const browser = await webdriver(next.url, '/redirect/clientcomponent')
        await browser.waitForElementByCss('#result-page')
        expect(await browser.elementByCss('#result-page').text()).toBe(
          'Result Page'
        )
      })

      it('should redirect client-side', async () => {
        const browser = await webdriver(next.url, '/redirect/client-side')
        await browser
          .elementByCss('button')
          .click()
          .waitForElementByCss('#result-page')
        expect(await browser.elementByCss('#result-page').text()).toBe(
          'Result Page'
        )
=======
    describe('known bugs', () => {
      it('should not share flight data between requests', async () => {
        const fetches = await Promise.all(
          [...new Array(5)].map(() =>
            renderViaHTTP(next.url, '/loading-bug/electronics')
          )
        )

        for (const text of fetches) {
          const $ = cheerio.load(text)
          expect($('#category-id').text()).toBe('electronicsabc')
        }
>>>>>>> 46dd1cff
      })
    })
  }

  describe('without assetPrefix', () => {
    runTests({})
  })

  describe('with assetPrefix', () => {
    runTests({ assetPrefix: true })
  })
})<|MERGE_RESOLUTION|>--- conflicted
+++ resolved
@@ -1412,7 +1412,21 @@
       })
     })
 
-<<<<<<< HEAD
+    describe('known bugs', () => {
+      it('should not share flight data between requests', async () => {
+        const fetches = await Promise.all(
+          [...new Array(5)].map(() =>
+            renderViaHTTP(next.url, '/loading-bug/electronics')
+          )
+        )
+
+        for (const text of fetches) {
+          const $ = cheerio.load(text)
+          expect($('#category-id').text()).toBe('electronicsabc')
+        }
+      })
+    })
+
     describe('redirect', () => {
       it('should redirect in a server component', async () => {
         const browser = await webdriver(next.url, '/redirect/servercomponent')
@@ -1439,20 +1453,6 @@
         expect(await browser.elementByCss('#result-page').text()).toBe(
           'Result Page'
         )
-=======
-    describe('known bugs', () => {
-      it('should not share flight data between requests', async () => {
-        const fetches = await Promise.all(
-          [...new Array(5)].map(() =>
-            renderViaHTTP(next.url, '/loading-bug/electronics')
-          )
-        )
-
-        for (const text of fetches) {
-          const $ = cheerio.load(text)
-          expect($('#category-id').text()).toBe('electronicsabc')
-        }
->>>>>>> 46dd1cff
       })
     })
   }
