--- conflicted
+++ resolved
@@ -1,18 +1,9 @@
 import React, { Suspense } from 'react'
 import { Dynamic } from '../../../components/dynamic'
 
-<<<<<<< HEAD
 export default async (props) => {
   const { slug } = await props.params
-=======
-export const revalidate = 60
 
-export default async (props) => {
-  const params = await props.params
-
-  const { slug } = params
-
->>>>>>> a64bae70
   return (
     <Suspense fallback={<Dynamic pathname={`/nested/${slug}`} fallback />}>
       <Dynamic pathname={`/nested/${slug}`} />
