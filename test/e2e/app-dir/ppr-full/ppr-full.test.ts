<<<<<<< HEAD
import { createNextDescribe, isNextStart } from 'e2e-utils'
=======
import { createNextDescribe } from 'e2e-utils'
import { links } from './components/links'
>>>>>>> 8b82225f

async function measure(stream: NodeJS.ReadableStream) {
  let streamFirstChunk = 0
  let streamEnd = 0

  const data: {
    chunk: string
    emittedAt: number
  }[] = []

  await new Promise<void>((resolve, reject) => {
    stream.on('data', (chunk: Buffer | string) => {
      if (!streamFirstChunk) {
        streamFirstChunk = Date.now()
      }

      if (typeof chunk !== 'string') {
        chunk = chunk.toString()
      }

      data.push({ chunk, emittedAt: Date.now() })
    })

    stream.on('end', () => {
      streamEnd = Date.now()
      resolve()
    })

    stream.on('error', reject)
  })

  return {
    streamFirstChunk,
    streamEnd,
    data,
  }
}

type Page = {
  pathname: string
  dynamic: boolean | 'force-dynamic' | 'force-static'
  revalidate?: number

  /**
   * If true, this indicates that the test case should not expect any content
   * to be sent as the static part.
   */
  emptyStaticPart?: boolean
}

const pages: Page[] = [
  { pathname: '/', dynamic: true },
  { pathname: '/nested/a', dynamic: true, revalidate: 60 },
  { pathname: '/nested/b', dynamic: true, revalidate: 60 },
  { pathname: '/nested/c', dynamic: true, revalidate: 60 },
  { pathname: '/metadata', dynamic: true, revalidate: 60 },
  { pathname: '/on-demand/a', dynamic: true },
  { pathname: '/on-demand/b', dynamic: true },
  { pathname: '/on-demand/c', dynamic: true },
  { pathname: '/loading/a', dynamic: true, revalidate: 60 },
  { pathname: '/loading/b', dynamic: true, revalidate: 60 },
  { pathname: '/loading/c', dynamic: true, revalidate: 60 },
  { pathname: '/static', dynamic: false },
  { pathname: '/no-suspense', dynamic: true, emptyStaticPart: true },
  { pathname: '/no-suspense/nested/a', dynamic: true, emptyStaticPart: true },
  { pathname: '/no-suspense/nested/b', dynamic: true, emptyStaticPart: true },
  { pathname: '/no-suspense/nested/c', dynamic: true, emptyStaticPart: true },
  { pathname: '/dynamic/force-dynamic', dynamic: 'force-dynamic' },
  { pathname: '/dynamic/force-dynamic/nested/a', dynamic: 'force-dynamic' },
  { pathname: '/dynamic/force-dynamic/nested/b', dynamic: 'force-dynamic' },
  { pathname: '/dynamic/force-dynamic/nested/c', dynamic: 'force-dynamic' },
  {
    pathname: '/dynamic/force-static',
    dynamic: 'force-static',
    revalidate: 60,
  },
]

createNextDescribe(
  'ppr-full',
  {
    files: __dirname,
  },
  ({ next, isNextDev, isNextDeploy }) => {
    describe('Test Setup', () => {
      it('has all the test pathnames listed in the links component', () => {
        for (const { pathname } of pages) {
          expect(links).toContainEqual(
            expect.objectContaining({ href: pathname })
          )
        }
      })
    })

    describe('Metadata', () => {
      it('should set the right metadata when generateMetadata uses dynamic APIs', async () => {
        const browser = await next.browser('/metadata')

        try {
          const title = await browser.elementByCss('title').text()
          expect(title).toEqual('Metadata')
        } finally {
          await browser.close()
        }
      })
    })

    describe('HTML Response', () => {
      describe.each(pages)(
        'for $pathname',
        ({ pathname, dynamic, revalidate, emptyStaticPart }) => {
          beforeAll(async () => {
            // Hit the page once to populate the cache.
            const res = await next.fetch(pathname)

            // Consume the response body to ensure the cache is populated.
            await res.text()
          })

          it('should allow navigations to and from a pages/ page', async () => {
            const browser = await next.browser(pathname)

            try {
              await browser.waitForElementByCss(`[data-pathname="${pathname}"]`)

              // Add a window var so we can detect if there was a full navigation.
              const now = Date.now()
              await browser.eval(`window.beforeNav = ${now.toString()}`)

              // Navigate to the pages page and wait for the page to load.
              await browser.elementByCss(`a[href="/pages"]`).click()
              await browser.waitForElementByCss('[data-pathname="/pages"]')

              // Ensure we did a full page navigation, and not a client navigation.
              let beforeNav = await browser.eval('window.beforeNav')
              expect(beforeNav).not.toBe(now)

              await browser.eval(`window.beforeNav = ${now.toString()}`)

              // Navigate back and wait for the page to load.
              await browser.elementByCss(`a[href="${pathname}"]`).click()
              await browser.waitForElementByCss(`[data-pathname="${pathname}"]`)

              // Ensure we did a full page navigation, and not a client navigation.
              beforeNav = await browser.eval('window.beforeNav')
              expect(beforeNav).not.toBe(now)
            } finally {
              await browser.close()
            }
          })

          it('should have correct headers', async () => {
            const res = await next.fetch(pathname)
            expect(res.status).toEqual(200)
            expect(res.headers.get('content-type')).toEqual(
              'text/html; charset=utf-8'
            )

            const cacheControl = res.headers.get('cache-control')
            if (isNextDeploy) {
              expect(cacheControl).toEqual('public, max-age=0, must-revalidate')
            } else if (isNextDev) {
              expect(cacheControl).toEqual('no-store, must-revalidate')
            } else if (dynamic === false || dynamic === 'force-static') {
              expect(cacheControl).toEqual(
                `s-maxage=${revalidate || '31536000'}, stale-while-revalidate`
              )
            } else {
              expect(cacheControl).toEqual(
                'private, no-cache, no-store, max-age=0, must-revalidate'
              )
            }

            // The cache header is not relevant in development and is not
            // deterministic enough for this table test to verify.
            if (isNextDev) return

            if (
              !isNextDeploy &&
              (dynamic === false || dynamic === 'force-static')
            ) {
              expect(res.headers.get('x-nextjs-cache')).toEqual('HIT')
            } else {
              expect(res.headers.get('x-nextjs-cache')).toEqual(null)
            }
          })

          if (dynamic === true) {
            it('should cache the static part', async () => {
              const delay = 500

              const dynamicValue = `${Date.now()}:${Math.random()}`
              const start = Date.now()
              const res = await next.fetch(pathname, {
                headers: {
                  'X-Delay': delay.toString(),
                  'X-Test-Input': dynamicValue,
                },
              })
              expect(res.status).toBe(200)

              const result = await measure(res.body)
              if (emptyStaticPart) {
                expect(result.streamFirstChunk - start).toBeGreaterThanOrEqual(
                  delay
                )
              } else {
                expect(result.streamFirstChunk - start).toBeLessThan(delay)
              }
              expect(result.streamEnd - start).toBeGreaterThanOrEqual(delay)

              // Find all the chunks that arrived before the delay, and split
              // it into the static and dynamic parts.
              const chunks = result.data.reduce(
                (acc, { chunk, emittedAt }) => {
                  if (emittedAt < start + delay) {
                    acc.static.push(chunk)
                  } else {
                    acc.dynamic.push(chunk)
                  }
                  return acc
                },
                { static: [], dynamic: [] }
              )

              const parts = {
                static: chunks.static.join(''),
                dynamic: chunks.dynamic.join(''),
              }

              // The static part should not contain the dynamic input.
              expect(parts.dynamic).toContain(dynamicValue)

              // Ensure static part contains what we expect.
              if (emptyStaticPart) {
                expect(parts.static).toBe('')
              } else {
                expect(parts.static).toContain('Dynamic Loading...')
                expect(parts.static).not.toContain(dynamicValue)
              }
            })
          }

          if (dynamic === true || dynamic === 'force-dynamic') {
            it('should resume with dynamic content', async () => {
              const expected = `${Date.now()}:${Math.random()}`
              const res = await next.fetch(pathname, {
                headers: { 'X-Test-Input': expected },
              })
              expect(res.status).toEqual(200)
              expect(res.headers.get('content-type')).toEqual(
                'text/html; charset=utf-8'
              )
              const html = await res.text()
              expect(html).toContain(expected)
              expect(html).not.toContain('MISSING:USER-AGENT')
              expect(html).toContain('</html>')
            })
          } else {
            it('should not contain dynamic content', async () => {
              const unexpected = `${Date.now()}:${Math.random()}`
              const res = await next.fetch(pathname, {
                headers: { 'X-Test-Input': unexpected },
              })
              expect(res.status).toEqual(200)
              expect(res.headers.get('content-type')).toEqual(
                'text/html; charset=utf-8'
              )
              const html = await res.text()
              expect(html).not.toContain(unexpected)
              if (dynamic !== false) {
                expect(html).toContain('MISSING:USER-AGENT')
                expect(html).toContain('MISSING:X-TEST-INPUT')
              }
              expect(html).toContain('</html>')
            })
          }
        }
      )
    })

    describe('Navigation Signals', () => {
      const delay = 500

      describe.each([
        {
          signal: 'notFound()' as const,
          pathnames: ['/navigation/not-found', '/navigation/not-found/dynamic'],
        },
        {
          signal: 'redirect()' as const,
          pathnames: ['/navigation/redirect', '/navigation/redirect/dynamic'],
        },
      ])('$signal', ({ signal, pathnames }) => {
        describe.each(pathnames)('for %s', (pathname) => {
          it('should have correct headers', async () => {
            const res = await next.fetch(pathname, {
              redirect: 'manual',
            })
            expect(res.status).toEqual(signal === 'redirect()' ? 307 : 404)
            expect(res.headers.get('content-type')).toEqual(
              'text/html; charset=utf-8'
            )

            if (isNextStart) {
              expect(res.headers.get('cache-control')).toEqual(
                's-maxage=31536000, stale-while-revalidate'
              )
            }

            if (isNextDeploy) {
              expect(res.headers.get('cache-control')).toEqual(
                'public, max-age=0, must-revalidate'
              )
            }

            if (signal === 'redirect()') {
              const location = res.headers.get('location')
              expect(typeof location).toEqual('string')

              // The URL returned in `Location` is absolute, so we need to parse it
              // to get the pathname.
              const url = new URL(location)
              expect(url.pathname).toEqual('/navigation/redirect/location')
            }
          })

          if (pathname.endsWith('/dynamic')) {
            it('should cache the static part', async () => {
              const start = Date.now()
              const res = await next.fetch(pathname, {
                redirect: 'manual',
                headers: {
                  'X-Delay': delay.toString(),
                },
              })

              const result = await measure(res.body)
              expect(result.streamFirstChunk - start).toBeLessThan(delay)

              if (isNextDev) {
                // This is because the signal should throw and interrupt the
                // delay timer.
                expect(result.streamEnd - start).toBeGreaterThanOrEqual(delay)
              } else {
                expect(result.streamEnd - start).toBeLessThan(delay)
              }
            })
          }
        })
      })
    })

    if (!isNextDev) {
      describe('Prefetch RSC Response', () => {
        describe.each(pages)('for $pathname', ({ pathname, revalidate }) => {
          it('should have correct headers', async () => {
            const res = await next.fetch(pathname, {
              headers: { RSC: '1', 'Next-Router-Prefetch': '1' },
            })
            expect(res.status).toEqual(200)
            expect(res.headers.get('content-type')).toEqual('text/x-component')

            // cache header handling is different when in minimal mode
            const cache = res.headers.get('cache-control')
            if (isNextDeploy) {
              expect(cache).toEqual('public, max-age=0, must-revalidate')
            } else {
              expect(cache).toEqual(
                `s-maxage=${revalidate || '31536000'}, stale-while-revalidate`
              )
            }

            if (!isNextDeploy) {
              expect(res.headers.get('x-nextjs-cache')).toEqual('HIT')
            } else {
              expect(res.headers.get('x-nextjs-cache')).toEqual(null)
            }
          })

          it('should not contain dynamic content', async () => {
            const unexpected = `${Date.now()}:${Math.random()}`
            const res = await next.fetch(pathname, {
              headers: {
                RSC: '1',
                'Next-Router-Prefetch': '1',
                'X-Test-Input': unexpected,
              },
            })
            expect(res.status).toEqual(200)
            expect(res.headers.get('content-type')).toEqual('text/x-component')
            const text = await res.text()
            expect(text).not.toContain(unexpected)
          })
        })
      })

      describe('Dynamic RSC Response', () => {
        describe.each(pages)('for $pathname', ({ pathname, dynamic }) => {
          it('should have correct headers', async () => {
            const res = await next.fetch(pathname, {
              headers: { RSC: '1' },
            })
            expect(res.status).toEqual(200)
            expect(res.headers.get('content-type')).toEqual('text/x-component')
            expect(res.headers.get('cache-control')).toEqual(
              'private, no-cache, no-store, max-age=0, must-revalidate'
            )
            expect(res.headers.get('x-nextjs-cache')).toEqual(null)
          })

          if (dynamic === true || dynamic === 'force-dynamic') {
            it('should contain dynamic content', async () => {
              const expected = `${Date.now()}:${Math.random()}`
              const res = await next.fetch(pathname, {
                headers: { RSC: '1', 'X-Test-Input': expected },
              })
              expect(res.status).toEqual(200)
              expect(res.headers.get('content-type')).toEqual(
                'text/x-component'
              )
              const text = await res.text()
              expect(text).toContain(expected)
            })
          } else {
            it('should not contain dynamic content', async () => {
              const unexpected = `${Date.now()}:${Math.random()}`
              const res = await next.fetch(pathname, {
                headers: {
                  RSC: '1',
                  'X-Test-Input': unexpected,
                },
              })
              expect(res.status).toEqual(200)
              expect(res.headers.get('content-type')).toEqual(
                'text/x-component'
              )
              const text = await res.text()
              expect(text).not.toContain(unexpected)
            })
          }
        })
      })

      describe('Dynamic Data pages', () => {
        describe('Optimistic UI', () => {
          it('should initially render with optimistic UI', async () => {
            const $ = await next.render$('/dynamic-data?foo=bar')

            // We defined some server html let's make sure it flushed both in the head
            // There may be additional flushes in the body but we want to ensure that
            // server html is getting inserted in the shell correctly here
            const serverHTML = $('head meta[name="server-html"]')
            expect(serverHTML.length).toEqual(1)
            expect($(serverHTML[0]).attr('content')).toEqual('0')

            // We expect the server HTML to be the optimistic output
            expect($('#foosearch').text()).toEqual('foo search: optimistic')

            // We expect hydration to patch up the render with dynamic data
            // from the resume
            const browser = await next.browser('/dynamic-data?foo=bar')
            try {
              await browser.waitForElementByCss('#foosearch')
              expect(
                await browser.eval(
                  'document.getElementById("foosearch").textContent'
                )
              ).toEqual('foo search: bar')
            } finally {
              await browser.close()
            }
          })
          it('should render entirely statically with force-static', async () => {
            const $ = await next.render$('/dynamic-data/force-static?foo=bar')

            // We defined some server html let's make sure it flushed both in the head
            // There may be additional flushes in the body but we want to ensure that
            // server html is getting inserted in the shell correctly here
            const serverHTML = $('head meta[name="server-html"]')
            expect(serverHTML.length).toEqual(1)
            expect($(serverHTML[0]).attr('content')).toEqual('0')

            // We expect the server HTML to be forced static so no params
            // were made available but also nothing threw and was caught for
            // optimistic UI
            expect($('#foosearch').text()).toEqual('foo search: ')

            // There is no hydration mismatch, we continue to have empty searchParmas
            const browser = await next.browser(
              '/dynamic-data/force-static?foo=bar'
            )
            try {
              await browser.waitForElementByCss('#foosearch')
              expect(
                await browser.eval(
                  'document.getElementById("foosearch").textContent'
                )
              ).toEqual('foo search: ')
            } finally {
              await browser.close()
            }
          })
          it('should render entirely dynamically when force-dynamic', async () => {
            const $ = await next.render$('/dynamic-data/force-dynamic?foo=bar')

            // We defined some server html let's make sure it flushed both in the head
            // There may be additional flushes in the body but we want to ensure that
            // server html is getting inserted in the shell correctly here
            const serverHTML = $('head meta[name="server-html"]')
            expect(serverHTML.length).toEqual(1)
            expect($(serverHTML[0]).attr('content')).toEqual('0')

            // We expect the server HTML to render dynamically
            expect($('#foosearch').text()).toEqual('foo search: bar')
          })
        })

        describe('Incidental postpones', () => {
          it('should initially render with optimistic UI', async () => {
            const $ = await next.render$(
              '/dynamic-data/incidental-postpone?foo=bar'
            )

            // We defined some server html let's make sure it flushed both in the head
            // There may be additional flushes in the body but we want to ensure that
            // server html is getting inserted in the shell correctly here
            const serverHTML = $('head meta[name="server-html"]')
            expect(serverHTML.length).toEqual(1)
            expect($(serverHTML[0]).attr('content')).toEqual('0')

            // We expect the server HTML to be the optimistic output
            expect($('#foosearch').text()).toEqual('foo search: optimistic')

            // We expect hydration to patch up the render with dynamic data
            // from the resume
            const browser = await next.browser(
              '/dynamic-data/incidental-postpone?foo=bar'
            )
            try {
              await browser.waitForElementByCss('#foosearch')
              expect(
                await browser.eval(
                  'document.getElementById("foosearch").textContent'
                )
              ).toEqual('foo search: bar')
            } finally {
              await browser.close()
            }
          })
          it('should render entirely statically with force-static', async () => {
            const $ = await next.render$(
              '/dynamic-data/incidental-postpone/force-static?foo=bar'
            )

            // We defined some server html let's make sure it flushed both in the head
            // There may be additional flushes in the body but we want to ensure that
            // server html is getting inserted in the shell correctly here
            const serverHTML = $('head meta[name="server-html"]')
            expect(serverHTML.length).toEqual(1)
            expect($(serverHTML[0]).attr('content')).toEqual('0')

            // We expect the server HTML to be forced static so no params
            // were made available but also nothing threw and was caught for
            // optimistic UI
            expect($('#foosearch').text()).toEqual('foo search: ')

            // There is no hydration mismatch, we continue to have empty searchParmas
            const browser = await next.browser(
              '/dynamic-data/incidental-postpone/force-static?foo=bar'
            )
            try {
              await browser.waitForElementByCss('#foosearch')
              expect(
                await browser.eval(
                  'document.getElementById("foosearch").textContent'
                )
              ).toEqual('foo search: ')
            } finally {
              await browser.close()
            }
          })
          it('should render entirely dynamically when force-dynamic', async () => {
            const $ = await next.render$(
              '/dynamic-data/incidental-postpone/force-dynamic?foo=bar'
            )

            // We defined some server html let's make sure it flushed both in the head
            // There may be additional flushes in the body but we want to ensure that
            // server html is getting inserted in the shell correctly here
            const serverHTML = $('head meta[name="server-html"]')
            expect(serverHTML.length).toEqual(1)
            expect($(serverHTML[0]).attr('content')).toEqual('0')

            // We expect the server HTML to render dynamically
            expect($('#foosearch').text()).toEqual('foo search: bar')
          })
        })
      })
    }
  }
)<|MERGE_RESOLUTION|>--- conflicted
+++ resolved
@@ -1,9 +1,5 @@
-<<<<<<< HEAD
 import { createNextDescribe, isNextStart } from 'e2e-utils'
-=======
-import { createNextDescribe } from 'e2e-utils'
 import { links } from './components/links'
->>>>>>> 8b82225f
 
 async function measure(stream: NodeJS.ReadableStream) {
   let streamFirstChunk = 0
