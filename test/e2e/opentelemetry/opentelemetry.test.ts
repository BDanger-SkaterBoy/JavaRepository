import { nextTestSetup } from 'e2e-utils'
import { check } from 'next-test-utils'
import webdriver from 'next-webdriver'

import { SavedSpan } from './constants'
import { type Collector, connectCollector } from './collector'

const EXTERNAL = {
  traceId: 'ee75cd9e534ff5e9ed78b4a0c706f0f2',
  spanId: '0f6a325411bdc432',
} as const

const COLLECTOR_PORT = 9001

describe('opentelemetry', () => {
  const { next, skipped } = nextTestSetup({
    files: __dirname,
    skipDeployment: true,
    dependencies: require('./package.json').dependencies,
    env: {
      TEST_OTEL_COLLECTOR_PORT: String(COLLECTOR_PORT),
    },
  })

  if (skipped) {
    return
  }

  let collector: Collector

  function getCollector(): Collector {
    return collector
  }

  beforeEach(async () => {
    collector = await connectCollector({ port: COLLECTOR_PORT })
  })

  afterEach(async () => {
    await collector.shutdown()
  })

  for (const env of [
    {
      name: 'root context',
      fetchInit: undefined,
      span: {
        traceId: '[trace-id]',
        rootParentId: undefined,
      },
    },
    {
      name: 'incoming context propagation',
      fetchInit: {
        headers: {
          traceparent: `00-${EXTERNAL.traceId}-${EXTERNAL.spanId}-01`,
        },
      },
      span: {
        traceId: EXTERNAL.traceId,
        rootParentId: EXTERNAL.spanId,
      },
    },
  ]) {
    // turbopack does not support experimental.instrumentationHook
    ;(process.env.TURBOPACK || process.env.__NEXT_EXPERIMENTAL_PPR
      ? describe.skip
      : describe)(env.name, () => {
      describe('app router', () => {
        it('should handle RSC with fetch', async () => {
          await next.fetch('/app/param/rsc-fetch', env.fetchInit)

          await expectTrace(getCollector(), [
            {
              name: 'GET /app/[param]/rsc-fetch',
              attributes: {
                'http.method': 'GET',
                'http.route': '/app/[param]/rsc-fetch',
                'http.status_code': 200,
                'http.target': '/app/param/rsc-fetch',
                'next.route': '/app/[param]/rsc-fetch',
                'next.rsc': false,
                'next.span_name': 'GET /app/[param]/rsc-fetch',
                'next.span_type': 'BaseServer.handleRequest',
              },
              kind: 1,
              status: { code: 0 },
              traceId: env.span.traceId,
              parentId: env.span.rootParentId,
              spans: [
                {
                  name: 'render route (app) /app/[param]/rsc-fetch',
                  attributes: {
                    'next.route': '/app/[param]/rsc-fetch',
                    'next.span_name':
                      'render route (app) /app/[param]/rsc-fetch',
                    'next.span_type': 'AppRender.getBodyResult',
                  },
                  kind: 0,
                  status: { code: 0 },
                  spans: [
                    {
                      name: 'build component tree',
                      attributes: {
                        'next.span_name': 'build component tree',
                        'next.span_type': 'NextNodeServer.createComponentTree',
                      },
                      kind: 0,
                      status: { code: 0 },
                      spans: [
                        {
                          name: 'resolve segment modules',
                          attributes: {
                            'next.segment': '__PAGE__',
                            'next.span_name': 'resolve segment modules',
                            'next.span_type':
                              'NextNodeServer.getLayoutOrPageModule',
                          },
                          kind: 0,
                          status: { code: 0 },
                        },
                        {
                          name: 'resolve segment modules',
                          attributes: {
                            'next.segment': '[param]',
                            'next.span_name': 'resolve segment modules',
                            'next.span_type':
                              'NextNodeServer.getLayoutOrPageModule',
                          },
                          kind: 0,
                          status: { code: 0 },
                        },
                      ],
                    },
                    {
                      name: 'fetch GET https://example.vercel.sh/',
                      attributes: {
                        'http.method': 'GET',
                        'http.url': 'https://example.vercel.sh/',
                        'net.peer.name': 'example.vercel.sh',
                        'next.span_name':
                          'fetch GET https://example.vercel.sh/',
                        'next.span_type': 'AppRender.fetch',
                      },
                      kind: 2,
                      status: { code: 0 },
                    },
                    {
                      name: 'generateMetadata /app/[param]/layout',
                      attributes: {
                        'next.page': '/app/[param]/layout',
                        'next.span_name':
                          'generateMetadata /app/[param]/layout',
                        'next.span_type': 'ResolveMetadata.generateMetadata',
                      },
                      kind: 0,
                      status: { code: 0 },
                    },
                    {
                      name: 'generateMetadata /app/[param]/rsc-fetch/page',
                      attributes: {
                        'next.page': '/app/[param]/rsc-fetch/page',
                        'next.span_name':
                          'generateMetadata /app/[param]/rsc-fetch/page',
                        'next.span_type': 'ResolveMetadata.generateMetadata',
                      },
                      kind: 0,
                      status: { code: 0 },
                    },
                    {
                      attributes: {
                        'next.clientComponentLoadCount': 4,
                      },
                      kind: 0,
                      name: 'NextNodeServer.clientComponentLoading',
                      status: {
                        code: 0,
                      },
                    },
                    {
                      name: 'start response',
                      attributes: {
                        'next.span_name': 'start response',
                        'next.span_type': 'NextNodeServer.startResponse',
                      },
                      kind: 0,
                      status: { code: 0 },
                    },
                  ],
                },
                {
                  name: 'resolve page components',
                  attributes: {
                    'next.route': '/app/[param]/rsc-fetch',
                    'next.span_name': 'resolve page components',
                    'next.span_type': 'NextNodeServer.findPageComponents',
                  },
                  kind: 0,
                  status: { code: 0 },
                },
              ],
            },
          ])
        })

        it('should propagate custom context without span', async () => {
          await next.fetch('/app/param/rsc-fetch', {
            ...env.fetchInit,
            headers: { ...env.fetchInit?.headers, 'x-custom': 'custom1' },
          })

          await expectTrace(getCollector(), [
            {
              name: 'GET /app/[param]/rsc-fetch',
              attributes: {
                custom: 'custom1',
              },
            },
          ])
        })

        it('should handle RSC with fetch on edge', async () => {
          await next.fetch('/app/param/rsc-fetch/edge', env.fetchInit)

          await expectTrace(getCollector(), [
            {
              traceId: env.span.traceId,
              parentId: env.span.rootParentId,
              runtime: 'edge',
              name: 'GET /app/[param]/rsc-fetch/edge',
              kind: 1,
              attributes: {
                'next.span_name': 'GET /app/[param]/rsc-fetch/edge',
                'next.span_type': 'BaseServer.handleRequest',
                'http.method': 'GET',
                'http.target': '/app/param/rsc-fetch/edge?param=param',
                'http.status_code': 200,
                'next.route': '/app/[param]/rsc-fetch/edge',
                'http.route': '/app/[param]/rsc-fetch/edge',
              },
              status: { code: 0 },
              spans: [
                {
                  name: 'render route (app) /app/[param]/rsc-fetch/edge',
                  kind: 0,
                  attributes: {
                    'next.span_name':
                      'render route (app) /app/[param]/rsc-fetch/edge',
                    'next.span_type': 'AppRender.getBodyResult',
                    'next.route': '/app/[param]/rsc-fetch/edge',
                  },
                  status: { code: 0 },
                  spans: [
                    {
                      name: 'build component tree',
                      kind: 0,
                      attributes: {
                        'next.span_name': 'build component tree',
                        'next.span_type': 'NextNodeServer.createComponentTree',
                      },
                      status: { code: 0 },
                      spans: [
                        {
                          name: 'resolve segment modules',
                          kind: 0,
                          attributes: {
                            'next.span_name': 'resolve segment modules',
                            'next.span_type':
                              'NextNodeServer.getLayoutOrPageModule',
                            'next.segment': '__PAGE__',
                          },
                          status: { code: 0 },
                        },
                        {
                          name: 'resolve segment modules',
                          kind: 0,
                          attributes: {
                            'next.span_name': 'resolve segment modules',
                            'next.span_type':
                              'NextNodeServer.getLayoutOrPageModule',
                            'next.segment': '[param]',
                          },
                          status: { code: 0 },
                        },
                      ],
                    },
                    {
                      name: 'fetch GET https://example.vercel.sh/',
                      kind: 2,
                      attributes: {
                        'next.span_name':
                          'fetch GET https://example.vercel.sh/',
                        'next.span_type': 'AppRender.fetch',
                        'http.url': 'https://example.vercel.sh/',
                        'http.method': 'GET',
                        'net.peer.name': 'example.vercel.sh',
                      },
                      status: { code: 0 },
                    },
                    {
                      name: 'generateMetadata /app/[param]/layout',
                      kind: 0,
                      attributes: {
                        'next.span_name':
                          'generateMetadata /app/[param]/layout',
                        'next.span_type': 'ResolveMetadata.generateMetadata',
                        'next.page': '/app/[param]/layout',
                      },
                      status: { code: 0 },
                    },
                    {
                      name: 'generateMetadata /app/[param]/rsc-fetch/edge/page',
                      kind: 0,
                      attributes: {
                        'next.span_name':
                          'generateMetadata /app/[param]/rsc-fetch/edge/page',
                        'next.span_type': 'ResolveMetadata.generateMetadata',
                        'next.page': '/app/[param]/rsc-fetch/edge/page',
                      },
                      status: { code: 0 },
                    },
                  ],
                },
              ],
            },

            // TODO: what is this trace? What's the value in it?
            {
              traceId: env.span.traceId,
              parentId: env.span.rootParentId,
              runtime: 'nodejs',
              name: 'GET /app/param/rsc-fetch/edge',
              kind: 1,
              attributes: {
                'next.span_name': 'GET /app/param/rsc-fetch/edge',
                'next.span_type': 'BaseServer.handleRequest',
                'http.method': 'GET',
                'http.target': '/app/param/rsc-fetch/edge',
                'http.status_code': 200,
              },
              status: { code: 0 },
              spans: [
                {
                  name: 'start response',
                  kind: 0,
                  attributes: {
                    'next.span_name': 'start response',
                    'next.span_type': 'NextNodeServer.startResponse',
                  },
                  status: { code: 0 },
                },
              ],
            },
          ])
        })

        it('should handle RSC with fetch in RSC mode', async () => {
          await next.fetch('/app/param/rsc-fetch', {
            ...env.fetchInit,
            headers: {
              ...env.fetchInit?.headers,
              Rsc: '1',
            },
          })

          await expectTrace(getCollector(), [
            {
              runtime: 'nodejs',
              traceId: env.span.traceId,
              parentId: env.span.rootParentId,
              name: 'RSC GET /app/[param]/rsc-fetch',
              attributes: {
                'http.method': 'GET',
                'http.route': '/app/[param]/rsc-fetch',
                'http.status_code': 200,
                'http.target': '/app/param/rsc-fetch',
                'next.route': '/app/[param]/rsc-fetch',
                'next.rsc': true,
                'next.span_name': 'RSC GET /app/[param]/rsc-fetch',
                'next.span_type': 'BaseServer.handleRequest',
              },
              kind: 1,
              status: { code: 0 },
            },
          ])
        })

        it('should handle route handlers in app router', async () => {
          await next.fetch('/api/app/param/data', env.fetchInit)

          await expectTrace(getCollector(), [
            {
              name: 'GET /api/app/[param]/data/route',
              attributes: {
                'http.method': 'GET',
                'http.route': '/api/app/[param]/data/route',
                'http.status_code': 200,
                'http.target': '/api/app/param/data',
                'next.route': '/api/app/[param]/data/route',
                'next.span_name': 'GET /api/app/[param]/data/route',
                'next.span_type': 'BaseServer.handleRequest',
              },
              kind: 1,
              status: { code: 0 },
              traceId: env.span.traceId,
              parentId: env.span.rootParentId,
              spans: [
                {
                  name: 'executing api route (app) /api/app/[param]/data/route',
                  attributes: {
                    'next.route': '/api/app/[param]/data/route',
                    'next.span_name':
                      'executing api route (app) /api/app/[param]/data/route',
                    'next.span_type': 'AppRouteRouteHandlers.runHandler',
                  },
                  kind: 0,
                  status: { code: 0 },
                },
                {
                  name: 'resolve page components',
                  attributes: {
                    'next.route': '/api/app/[param]/data',
                    'next.span_name': 'resolve page components',
                    'next.span_type': 'NextNodeServer.findPageComponents',
                  },
                  kind: 0,
                  status: { code: 0 },
                },
                {
                  name: 'start response',
                  attributes: {
                    'next.span_name': 'start response',
                    'next.span_type': 'NextNodeServer.startResponse',
                  },
                  kind: 0,
                  status: { code: 0 },
                },
              ],
            },
          ])
        })

        it('should handle route handlers in app router on edge', async () => {
          await next.fetch('/api/app/param/data/edge', env.fetchInit)

          await expectTrace(getCollector(), [
            {
              runtime: 'edge',
              traceId: env.span.traceId,
              parentId: env.span.rootParentId,
              name: 'executing api route (app) /api/app/[param]/data/edge/route',
              attributes: {
                'next.route': '/api/app/[param]/data/edge/route',
                'next.span_name':
                  'executing api route (app) /api/app/[param]/data/edge/route',
                'next.span_type': 'AppRouteRouteHandlers.runHandler',
              },
              kind: 0,
              status: { code: 0 },
            },

            // TODO: what is this trace? What's the value in it?
            {
              runtime: 'nodejs',
              traceId: env.span.traceId,
              parentId: env.span.rootParentId,
              name: 'GET /api/app/param/data/edge',
              kind: 1,
              attributes: {
                'next.span_name': 'GET /api/app/param/data/edge',
                'next.span_type': 'BaseServer.handleRequest',
                'http.method': 'GET',
                'http.target': '/api/app/param/data/edge',
                'http.status_code': 200,
              },
              status: { code: 0 },
              spans: [
                {
                  name: 'start response',
                  kind: 0,
                  attributes: {
                    'next.span_name': 'start response',
                    'next.span_type': 'NextNodeServer.startResponse',
                  },
                  status: { code: 0 },
                },
              ],
            },
          ])
        })

<<<<<<< HEAD
          it('should handle client-side navigation', async () => {
            const browser = await webdriver(
              next.url,
              `/app/foo/loading/page1`,
              { waitHydration: true }
            )

            await browser.waitForElementByCss('#page1')
            await browser
              .elementByCss('a')
              .click()
              .waitForElementByCss('#page2')

            await check(async () => {
              const traces = await getSanitizedTraces(4)
              if (traces.length < 7) {
                return `not enough traces, expected 7, but got ${traces.length}`
              }
              expect(traces).toMatchInlineSnapshot(`
                [
                  {
                    "attributes": {
                      "next.route": "/app/[param]/loading/page1",
                      "next.span_name": "render route (app) /app/[param]/loading/page1",
                      "next.span_type": "AppRender.getBodyResult",
                    },
                    "kind": 0,
                    "name": "render route (app) /app/[param]/loading/page1",
                    "parentId": "[parent-id]",
                    "status": {
                      "code": 0,
                    },
                    "traceId": "[trace-id]",
                  },
                  {
                    "attributes": {
                      "http.method": "GET",
                      "http.route": "/app/[param]/loading/page1",
                      "http.status_code": 200,
                      "http.target": "/app/foo/loading/page1",
                      "next.route": "/app/[param]/loading/page1",
                      "next.span_name": "GET /app/[param]/loading/page1",
                      "next.span_type": "BaseServer.handleRequest",
                    },
                    "kind": 1,
                    "name": "GET /app/[param]/loading/page1",
                    "parentId": undefined,
                    "status": {
                      "code": 0,
                    },
                    "traceId": "[trace-id]",
                  },
                  {
                    "attributes": {
                      "http.method": "GET",
                      "http.route": "/app/[param]/loading/page1",
                      "http.status_code": 200,
                      "http.target": "/app/foo/loading/page1?_rsc=4t3jn",
                      "next.route": "/app/[param]/loading/page1",
                      "next.span_name": "GET /app/[param]/loading/page1",
                      "next.span_type": "BaseServer.handleRequest",
                    },
                    "kind": 1,
                    "name": "GET /app/[param]/loading/page1",
                    "parentId": undefined,
                    "status": {
                      "code": 0,
                    },
                    "traceId": "[trace-id]",
                  },
                  {
                    "attributes": {
                      "http.method": "GET",
                      "http.route": "/app/[param]/loading/page2",
                      "http.status_code": 200,
                      "http.target": "/app/foo/loading/page2?_rsc=1lrnj",
                      "next.route": "/app/[param]/loading/page2",
                      "next.span_name": "GET /app/[param]/loading/page2",
                      "next.span_type": "BaseServer.handleRequest",
                    },
                    "kind": 1,
                    "name": "GET /app/[param]/loading/page2",
                    "parentId": undefined,
                    "status": {
                      "code": 0,
                    },
                    "traceId": "[trace-id]",
                  },
                  {
                    "attributes": {
                      "http.method": "GET",
                      "http.route": "/app/[param]/loading/page2",
                      "http.status_code": 200,
                      "http.target": "/app/foo/loading/page2?_rsc=1yei0",
                      "next.route": "/app/[param]/loading/page2",
                      "next.span_name": "GET /app/[param]/loading/page2",
                      "next.span_type": "BaseServer.handleRequest",
                    },
                    "kind": 1,
                    "name": "GET /app/[param]/loading/page2",
                    "parentId": undefined,
                    "status": {
                      "code": 0,
                    },
                    "traceId": "[trace-id]",
                  },
                  {
                    "attributes": {
                      "next.page": "/app/[param]/layout",
                      "next.span_name": "generateMetadata /app/[param]/layout",
                      "next.span_type": "ResolveMetadata.generateMetadata",
                    },
                    "kind": 0,
                    "name": "generateMetadata /app/[param]/layout",
                    "parentId": "[parent-id]",
                    "status": {
                      "code": 0,
                    },
                    "traceId": "[trace-id]",
                  },
                  {
                    "attributes": {
                      "next.page": "/app/[param]/layout",
                      "next.span_name": "generateMetadata /app/[param]/layout",
                      "next.span_type": "ResolveMetadata.generateMetadata",
                    },
                    "kind": 0,
                    "name": "generateMetadata /app/[param]/layout",
                    "parentId": "[parent-id]",
                    "status": {
                      "code": 0,
                    },
                    "traceId": "[trace-id]",
                  },
                ]
                `)
              return 'success'
            }, 'success')
          })

          it('should trace middleware', async () => {
            await next.fetch('/behind-middleware', env.fetchInit)
=======
        it('should trace middleware', async () => {
          await next.fetch('/behind-middleware', env.fetchInit)
>>>>>>> c24987b0

          await expectTrace(getCollector(), [
            {
              runtime: 'edge',
              traceId: env.span.traceId,
              parentId: env.span.rootParentId,
              name: 'middleware GET /behind-middleware',
              attributes: {
                'http.method': 'GET',
                'http.target': '/behind-middleware',
                'next.span_name': 'middleware GET /behind-middleware',
                'next.span_type': 'Middleware.execute',
              },
              status: { code: 0 },
              spans: [],
            },

            {
              runtime: 'nodejs',
              traceId: env.span.traceId,
              parentId: env.span.rootParentId,
              name: 'GET /behind-middleware',
              attributes: {
                'http.method': 'GET',
                'http.route': '/behind-middleware',
                'http.status_code': 200,
                'http.target': '/behind-middleware',
                'next.route': '/behind-middleware',
                'next.span_name': 'GET /behind-middleware',
                'next.span_type': 'BaseServer.handleRequest',
              },
            },
          ])
        })
      })

      describe('pages', () => {
        it('should handle getServerSideProps', async () => {
          await next.fetch('/pages/param/getServerSideProps', env.fetchInit)

          await expectTrace(getCollector(), [
            {
              name: 'GET /pages/[param]/getServerSideProps',
              attributes: {
                'http.method': 'GET',
                'http.route': '/pages/[param]/getServerSideProps',
                'http.status_code': 200,
                'http.target': '/pages/param/getServerSideProps',
                'next.route': '/pages/[param]/getServerSideProps',
                'next.span_name': 'GET /pages/[param]/getServerSideProps',
                'next.span_type': 'BaseServer.handleRequest',
              },
              kind: 1,
              status: { code: 0 },
              traceId: env.span.traceId,
              parentId: env.span.rootParentId,
              spans: [
                {
                  name: 'getServerSideProps /pages/[param]/getServerSideProps',
                  attributes: {
                    'next.route': '/pages/[param]/getServerSideProps',
                    'next.span_name':
                      'getServerSideProps /pages/[param]/getServerSideProps',
                    'next.span_type': 'Render.getServerSideProps',
                  },
                  kind: 0,
                  status: { code: 0 },
                },
                {
                  name: 'render route (pages) /pages/[param]/getServerSideProps',
                  attributes: {
                    'next.route': '/pages/[param]/getServerSideProps',
                    'next.span_name':
                      'render route (pages) /pages/[param]/getServerSideProps',
                    'next.span_type': 'Render.renderDocument',
                  },
                  kind: 0,
                  status: { code: 0 },
                },
                {
                  name: 'resolve page components',
                  attributes: {
                    'next.route': '/pages/[param]/getServerSideProps',
                    'next.span_name': 'resolve page components',
                    'next.span_type': 'NextNodeServer.findPageComponents',
                  },
                  kind: 0,
                  status: { code: 0 },
                },
              ],
            },
          ])
        })

        it("should handle getStaticProps when fallback: 'blocking'", async () => {
          const v = env.span.rootParentId ? '2' : ''
          await next.fetch(`/pages/param/getStaticProps${v}`, env.fetchInit)

          await expectTrace(getCollector(), [
            {
              name: `GET /pages/[param]/getStaticProps${v}`,
              attributes: {
                'http.method': 'GET',
                'http.route': `/pages/[param]/getStaticProps${v}`,
                'http.status_code': 200,
                'http.target': `/pages/param/getStaticProps${v}`,
                'next.route': `/pages/[param]/getStaticProps${v}`,
                'next.span_name': `GET /pages/[param]/getStaticProps${v}`,
                'next.span_type': 'BaseServer.handleRequest',
              },
              kind: 1,
              status: { code: 0 },
              traceId: env.span.traceId,
              parentId: env.span.rootParentId,
              spans: [
                {
                  name: `getStaticProps /pages/[param]/getStaticProps${v}`,
                  attributes: {
                    'next.route': `/pages/[param]/getStaticProps${v}`,
                    'next.span_name': `getStaticProps /pages/[param]/getStaticProps${v}`,
                    'next.span_type': 'Render.getStaticProps',
                  },
                  kind: 0,
                  status: { code: 0 },
                },
                {
                  name: `render route (pages) /pages/[param]/getStaticProps${v}`,
                  attributes: {
                    'next.route': `/pages/[param]/getStaticProps${v}`,
                    'next.span_name': `render route (pages) /pages/[param]/getStaticProps${v}`,
                    'next.span_type': 'Render.renderDocument',
                  },
                  kind: 0,
                  status: { code: 0 },
                },
                {
                  name: 'resolve page components',
                  attributes: {
                    'next.route': `/pages/[param]/getStaticProps${v}`,
                    'next.span_name': 'resolve page components',
                    'next.span_type': 'NextNodeServer.findPageComponents',
                  },
                  kind: 0,
                  status: { code: 0 },
                },
              ],
            },
          ])
        })

        it('should handle getServerSideProps on edge', async () => {
          await next.fetch(
            '/pages/param/edge/getServerSideProps',
            env.fetchInit
          )

          await expectTrace(getCollector(), [
            {
              runtime: 'edge',
              traceId: env.span.traceId,
              parentId: env.span.rootParentId,
              name: 'GET /pages/[param]/edge/getServerSideProps',
              kind: 1,
              attributes: {
                'next.span_name': 'GET /pages/[param]/edge/getServerSideProps',
                'next.span_type': 'BaseServer.handleRequest',
                'http.method': 'GET',
                'http.target':
                  '/pages/param/edge/getServerSideProps?param=param',
                'http.status_code': 200,
                'next.route': '/pages/[param]/edge/getServerSideProps',
                'http.route': '/pages/[param]/edge/getServerSideProps',
              },
              status: { code: 0 },
              spans: [
                {
                  name: 'getServerSideProps /pages/[param]/edge/getServerSideProps',
                  kind: 0,
                  attributes: {
                    'next.span_name':
                      'getServerSideProps /pages/[param]/edge/getServerSideProps',
                    'next.span_type': 'Render.getServerSideProps',
                    'next.route': '/pages/[param]/edge/getServerSideProps',
                  },
                  status: { code: 0 },
                },
                {
                  name: 'render route (pages) /pages/[param]/edge/getServerSideProps',
                  kind: 0,
                  attributes: {
                    'next.span_name':
                      'render route (pages) /pages/[param]/edge/getServerSideProps',
                    'next.span_type': 'Render.renderDocument',
                    'next.route': '/pages/[param]/edge/getServerSideProps',
                  },
                  status: { code: 0 },
                },
              ],
            },

            // TODO: what is this trace? What's the value in it?
            {
              runtime: 'nodejs',
              traceId: env.span.traceId,
              parentId: env.span.rootParentId,
              name: 'GET /pages/param/edge/getServerSideProps',
              kind: 1,
              attributes: {
                'next.span_name': 'GET /pages/param/edge/getServerSideProps',
                'next.span_type': 'BaseServer.handleRequest',
                'http.method': 'GET',
                'http.target': '/pages/param/edge/getServerSideProps',
                'http.status_code': 200,
              },
              status: { code: 0 },
              spans: [
                {
                  name: 'start response',
                  kind: 0,
                  attributes: {
                    'next.span_name': 'start response',
                    'next.span_type': 'NextNodeServer.startResponse',
                  },
                  status: { code: 0 },
                },
              ],
            },
          ])
        })

        it('should handle api routes in pages', async () => {
          await next.fetch('/api/pages/param/basic', env.fetchInit)

          await expectTrace(getCollector(), [
            {
              name: 'GET /api/pages/[param]/basic',
              attributes: {
                'http.method': 'GET',
                'http.route': '/api/pages/[param]/basic',
                'http.status_code': 200,
                'http.target': '/api/pages/param/basic',
                'next.route': '/api/pages/[param]/basic',
                'next.span_name': 'GET /api/pages/[param]/basic',
                'next.span_type': 'BaseServer.handleRequest',
              },
              kind: 1,
              status: { code: 0 },
              traceId: env.span.traceId,
              parentId: env.span.rootParentId,
              spans: [
                {
                  name: 'executing api route (pages) /api/pages/[param]/basic',
                  attributes: {
                    'next.span_name':
                      'executing api route (pages) /api/pages/[param]/basic',
                    'next.span_type': 'Node.runHandler',
                  },
                  kind: 0,
                  status: { code: 0 },
                },
              ],
            },
          ])
        })

        it('should handle api routes in pages on edge', async () => {
          await next.fetch('/api/pages/param/edge', env.fetchInit)

          await expectTrace(getCollector(), [
            {
              runtime: 'edge',
              traceId: env.span.traceId,
              parentId: env.span.rootParentId,
              name: 'executing api route (pages) /api/pages/[param]/edge',
              attributes: {
                'next.span_name':
                  'executing api route (pages) /api/pages/[param]/edge',
                'next.span_type': 'Node.runHandler',
              },
              kind: 0,
              status: { code: 0 },
            },

            // TODO: what is this trace? What's the value in it?
            {
              runtime: 'nodejs',
              traceId: env.span.traceId,
              parentId: env.span.rootParentId,
              name: 'GET /api/pages/param/edge',
              kind: 1,
              attributes: {
                'next.span_name': 'GET /api/pages/param/edge',
                'next.span_type': 'BaseServer.handleRequest',
                'http.method': 'GET',
                'http.target': '/api/pages/param/edge',
                'http.status_code': 200,
              },
              status: { code: 0 },
              spans: [
                {
                  name: 'start response',
                  kind: 0,
                  attributes: {
                    'next.span_name': 'start response',
                    'next.span_type': 'NextNodeServer.startResponse',
                  },
                  status: { code: 0 },
                },
              ],
            },
          ])
        })
      })
    })
  }
})

describe('opentelemetry with disabled fetch tracing', () => {
  const { next, skipped } = nextTestSetup({
    files: __dirname,
    skipDeployment: true,
    dependencies: require('./package.json').dependencies,
    env: {
      NEXT_OTEL_FETCH_DISABLED: '1',
      TEST_OTEL_COLLECTOR_PORT: String(COLLECTOR_PORT),
    },
  })

  if (skipped) {
    return
  }

  let collector: Collector

  function getCollector(): Collector {
    return collector
  }

  beforeEach(async () => {
    collector = await connectCollector({ port: COLLECTOR_PORT })
  })

  afterEach(async () => {
    await collector.shutdown()
  })

  // turbopack does not support experimental.instrumentationHook
  ;(process.env.TURBOPACK || process.env.__NEXT_EXPERIMENTAL_PPR
    ? describe.skip
    : describe)('root context', () => {
    describe('app router with disabled fetch', () => {
      it('should handle RSC with disabled fetch', async () => {
        await next.fetch('/app/param/rsc-fetch')

        await expectTrace(getCollector(), [
          {
            name: 'GET /app/[param]/rsc-fetch',
            traceId: '[trace-id]',
            parentId: undefined,
            spans: [
              {
                name: 'render route (app) /app/[param]/rsc-fetch',
                spans: [
                  {
                    name: 'build component tree',
                    spans: [
                      {
                        name: 'resolve segment modules',
                      },
                      {
                        name: 'resolve segment modules',
                      },
                    ],
                  },
                  {
                    name: 'generateMetadata /app/[param]/layout',
                  },
                  {
                    name: 'generateMetadata /app/[param]/rsc-fetch/page',
                  },
                  {
                    name: 'NextNodeServer.clientComponentLoading',
                  },
                  {
                    name: 'start response',
                  },
                ],
              },
              {
                name: 'resolve page components',
              },
            ],
          },
        ])
      })
    })
  })
})

type HierSavedSpan = SavedSpan & { spans?: HierSavedSpan[] }
type SpanMatch = Omit<Partial<HierSavedSpan>, 'spans'> & { spans?: SpanMatch[] }

async function expectTrace(collector: Collector, match: SpanMatch[]) {
  await check(async () => {
    const traces = collector.getSpans()

    const tree: HierSavedSpan[] = []
    const spansForTree: HierSavedSpan[] = traces.map((span) => ({
      ...span,
      spans: [],
    }))
    for (const span of spansForTree) {
      const parent =
        !span.parentId || span.parentId === EXTERNAL.spanId
          ? null
          : spansForTree.find((s) => s.id === span.parentId)
      if (parent) {
        parent.spans.push(span)
      } else {
        tree.push(span)
      }
    }
    for (const span of spansForTree) {
      delete span.duration
      delete span.timestamp

      span.traceId =
        span.traceId === EXTERNAL.traceId ? span.traceId : '[trace-id]'
      span.parentId = span.parentId || undefined

      span.spans.sort((a, b) => {
        const nameDiff = a.name.localeCompare(b.name)
        if (nameDiff !== 0) {
          return nameDiff
        }
        return (
          (a.attributes?.['next.segment'] ?? '').localeCompare(
            b.attributes?.['next.segment'] ?? ''
          ) ?? 0
        )
      })
    }

    tree.sort((a, b) => {
      const runtimeDiff = (a.runtime ?? '').localeCompare(b.runtime ?? '')
      if (runtimeDiff !== 0) {
        return runtimeDiff
      }
      return a.name.localeCompare(b.name)
    })

    expect(tree).toMatchObject(match)
    return 'success'
  }, 'success')
}<|MERGE_RESOLUTION|>--- conflicted
+++ resolved
@@ -1,6 +1,5 @@
 import { nextTestSetup } from 'e2e-utils'
 import { check } from 'next-test-utils'
-import webdriver from 'next-webdriver'
 
 import { SavedSpan } from './constants'
 import { type Collector, connectCollector } from './collector'
@@ -489,153 +488,8 @@
           ])
         })
 
-<<<<<<< HEAD
-          it('should handle client-side navigation', async () => {
-            const browser = await webdriver(
-              next.url,
-              `/app/foo/loading/page1`,
-              { waitHydration: true }
-            )
-
-            await browser.waitForElementByCss('#page1')
-            await browser
-              .elementByCss('a')
-              .click()
-              .waitForElementByCss('#page2')
-
-            await check(async () => {
-              const traces = await getSanitizedTraces(4)
-              if (traces.length < 7) {
-                return `not enough traces, expected 7, but got ${traces.length}`
-              }
-              expect(traces).toMatchInlineSnapshot(`
-                [
-                  {
-                    "attributes": {
-                      "next.route": "/app/[param]/loading/page1",
-                      "next.span_name": "render route (app) /app/[param]/loading/page1",
-                      "next.span_type": "AppRender.getBodyResult",
-                    },
-                    "kind": 0,
-                    "name": "render route (app) /app/[param]/loading/page1",
-                    "parentId": "[parent-id]",
-                    "status": {
-                      "code": 0,
-                    },
-                    "traceId": "[trace-id]",
-                  },
-                  {
-                    "attributes": {
-                      "http.method": "GET",
-                      "http.route": "/app/[param]/loading/page1",
-                      "http.status_code": 200,
-                      "http.target": "/app/foo/loading/page1",
-                      "next.route": "/app/[param]/loading/page1",
-                      "next.span_name": "GET /app/[param]/loading/page1",
-                      "next.span_type": "BaseServer.handleRequest",
-                    },
-                    "kind": 1,
-                    "name": "GET /app/[param]/loading/page1",
-                    "parentId": undefined,
-                    "status": {
-                      "code": 0,
-                    },
-                    "traceId": "[trace-id]",
-                  },
-                  {
-                    "attributes": {
-                      "http.method": "GET",
-                      "http.route": "/app/[param]/loading/page1",
-                      "http.status_code": 200,
-                      "http.target": "/app/foo/loading/page1?_rsc=4t3jn",
-                      "next.route": "/app/[param]/loading/page1",
-                      "next.span_name": "GET /app/[param]/loading/page1",
-                      "next.span_type": "BaseServer.handleRequest",
-                    },
-                    "kind": 1,
-                    "name": "GET /app/[param]/loading/page1",
-                    "parentId": undefined,
-                    "status": {
-                      "code": 0,
-                    },
-                    "traceId": "[trace-id]",
-                  },
-                  {
-                    "attributes": {
-                      "http.method": "GET",
-                      "http.route": "/app/[param]/loading/page2",
-                      "http.status_code": 200,
-                      "http.target": "/app/foo/loading/page2?_rsc=1lrnj",
-                      "next.route": "/app/[param]/loading/page2",
-                      "next.span_name": "GET /app/[param]/loading/page2",
-                      "next.span_type": "BaseServer.handleRequest",
-                    },
-                    "kind": 1,
-                    "name": "GET /app/[param]/loading/page2",
-                    "parentId": undefined,
-                    "status": {
-                      "code": 0,
-                    },
-                    "traceId": "[trace-id]",
-                  },
-                  {
-                    "attributes": {
-                      "http.method": "GET",
-                      "http.route": "/app/[param]/loading/page2",
-                      "http.status_code": 200,
-                      "http.target": "/app/foo/loading/page2?_rsc=1yei0",
-                      "next.route": "/app/[param]/loading/page2",
-                      "next.span_name": "GET /app/[param]/loading/page2",
-                      "next.span_type": "BaseServer.handleRequest",
-                    },
-                    "kind": 1,
-                    "name": "GET /app/[param]/loading/page2",
-                    "parentId": undefined,
-                    "status": {
-                      "code": 0,
-                    },
-                    "traceId": "[trace-id]",
-                  },
-                  {
-                    "attributes": {
-                      "next.page": "/app/[param]/layout",
-                      "next.span_name": "generateMetadata /app/[param]/layout",
-                      "next.span_type": "ResolveMetadata.generateMetadata",
-                    },
-                    "kind": 0,
-                    "name": "generateMetadata /app/[param]/layout",
-                    "parentId": "[parent-id]",
-                    "status": {
-                      "code": 0,
-                    },
-                    "traceId": "[trace-id]",
-                  },
-                  {
-                    "attributes": {
-                      "next.page": "/app/[param]/layout",
-                      "next.span_name": "generateMetadata /app/[param]/layout",
-                      "next.span_type": "ResolveMetadata.generateMetadata",
-                    },
-                    "kind": 0,
-                    "name": "generateMetadata /app/[param]/layout",
-                    "parentId": "[parent-id]",
-                    "status": {
-                      "code": 0,
-                    },
-                    "traceId": "[trace-id]",
-                  },
-                ]
-                `)
-              return 'success'
-            }, 'success')
-          })
-
-          it('should trace middleware', async () => {
-            await next.fetch('/behind-middleware', env.fetchInit)
-=======
         it('should trace middleware', async () => {
           await next.fetch('/behind-middleware', env.fetchInit)
->>>>>>> c24987b0
 
           await expectTrace(getCollector(), [
             {
