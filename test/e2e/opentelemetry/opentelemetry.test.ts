import { createNextDescribe } from 'e2e-utils'
import { check } from 'next-test-utils'

import { SavedSpan, traceFile } from './constants'

createNextDescribe(
  'opentelemetry',
  {
    files: __dirname,
    skipDeployment: true,
    dependencies: require('./package.json').dependencies,
  },
<<<<<<< HEAD
  ({ next, isNextDev }) => {
=======
  ({ next }) => {
    // TODO: remove after resolving dev expected behavior
    // x-ref: https://github.com/vercel/next.js/pull/47822
    if ((global as any).isNextDev) {
      return it('should skip for dev for now', () => {})
    }
>>>>>>> 217fbbfd
    const getTraces = async (): Promise<SavedSpan[]> => {
      const traces = await next.readFile(traceFile)
      return traces
        .split('\n')
        .filter(Boolean)
        .map((line) => JSON.parse(line))
    }

    /**
     * Sanitize (modifies) span to make it ready for snapshot testing.
     */
    const sanitizeSpan = (span: SavedSpan) => {
      delete span.duration
      delete span.id
      delete span.links
      delete span.events
      delete span.timestamp
      delete span.traceId
      span.parentId = span.parentId === undefined ? undefined : '[parent-id]'
      return span
    }
    const sanitizeSpans = (spans: SavedSpan[]) => {
      return spans
        .sort((a, b) =>
          (a.attributes?.['next.span_name'] ?? '').localeCompare(
            b.attributes?.['next.span_name'] ?? ''
          )
        )
        .sort((a, b) =>
          (a.attributes?.['next.span_type'] ?? '').localeCompare(
            b.attributes?.['next.span_type'] ?? ''
          )
        )
        .map(sanitizeSpan)
    }

    /**
     * Routes can be executed multiple times per request in dev.
     */
    const removeDevDuplicateSpans = (spans: SavedSpan[]) => {
      const spanNamesSet = new Set()
      return spans.filter((span) => {
        const spanName = span.attributes?.['next.span_name']
        if (!spanName) return true
        if (spanNamesSet.has(spanName)) return false
        spanNamesSet.add(spanName)
        return true
      })
    }

    const getSanitizedTraces = async (numberOfRootTraces: number) => {
      let traces
      await check(async () => {
        traces = sanitizeSpans(await getTraces())

        if (isNextDev) {
          traces = removeDevDuplicateSpans(traces)
        }

        const rootSpans = traces.filter((span) => !span.parentId)
        return String(rootSpans.length)
      }, String(numberOfRootTraces))
      return traces
    }

    const cleanTraces = async () => {
      await next.patchFile(traceFile, '')
    }

    afterEach(async () => {
      await cleanTraces()
    })

    describe('app router', () => {
      it('should handle RSC with fetch', async () => {
        await next.fetch('/app/param/rsc-fetch')

        expect(await getSanitizedTraces(1)).toMatchInlineSnapshot(`
          Array [
            Object {
              "attributes": Object {
                "http.method": "GET",
                "http.url": "https://vercel.com/",
                "net.peer.name": "vercel.com",
                "next.span_name": "fetch GET https://vercel.com/",
                "next.span_type": "AppRender.fetch",
              },
              "kind": 2,
              "name": "fetch GET https://vercel.com/",
              "parentId": "[parent-id]",
              "status": Object {
                "code": 0,
              },
            },
            Object {
              "attributes": Object {
                "next.span_name": "render route (app) /app/[param]/rsc-fetch",
                "next.span_type": "AppRender.getBodyResult",
              },
              "kind": 0,
              "name": "render route (app) /app/[param]/rsc-fetch",
              "parentId": "[parent-id]",
              "status": Object {
                "code": 0,
              },
            },
            Object {
              "attributes": Object {
                "http.method": "GET",
                "http.route": "/app/[param]/rsc-fetch/page",
                "http.status_code": 200,
                "http.target": "/app/param/rsc-fetch",
                "next.route": "/app/[param]/rsc-fetch/page",
                "next.span_name": "GET /app/param/rsc-fetch",
                "next.span_type": "BaseServer.handleRequest",
              },
              "kind": 1,
              "name": "GET /app/[param]/rsc-fetch/page",
              "parentId": undefined,
              "status": Object {
                "code": 0,
              },
            },
            Object {
              "attributes": Object {
                "next.route": "/app/[param]/layout",
                "next.span_name": "generateMetadata /app/[param]/layout",
                "next.span_type": "ResolveMetadata.generateMetadata",
              },
              "kind": 0,
              "name": "generateMetadata /app/[param]/layout",
              "parentId": "[parent-id]",
              "status": Object {
                "code": 0,
              },
            },
            Object {
              "attributes": Object {
                "next.route": "/app/[param]/rsc-fetch/page",
                "next.span_name": "generateMetadata /app/[param]/rsc-fetch/page",
                "next.span_type": "ResolveMetadata.generateMetadata",
              },
              "kind": 0,
              "name": "generateMetadata /app/[param]/rsc-fetch/page",
              "parentId": "[parent-id]",
              "status": Object {
                "code": 0,
              },
            },
          ]
        `)
      })

      it('should handle route handlers in app router', async () => {
        await next.fetch('/api/app/param/data')

        expect(await getSanitizedTraces(1)).toMatchInlineSnapshot(`
          Array [
            Object {
              "attributes": Object {
                "next.span_name": "executing api route (app) /api/app/[param]/data/route",
                "next.span_type": "AppRouteRouteHandlers.runHandler",
              },
              "kind": 0,
              "name": "executing api route (app) /api/app/[param]/data/route",
              "parentId": "[parent-id]",
              "status": Object {
                "code": 0,
              },
            },
            Object {
              "attributes": Object {
                "http.method": "GET",
                "http.route": "/api/app/[param]/data/route",
                "http.status_code": 200,
                "http.target": "/api/app/param/data",
                "next.route": "/api/app/[param]/data/route",
                "next.span_name": "GET /api/app/param/data",
                "next.span_type": "BaseServer.handleRequest",
              },
              "kind": 1,
              "name": "GET /api/app/[param]/data/route",
              "parentId": undefined,
              "status": Object {
                "code": 0,
              },
            },
          ]
        `)
      })
    })

    describe('pages', () => {
      it('should handle getServerSideProps', async () => {
        await next.fetch('/pages/param/getServerSideProps')

<<<<<<< HEAD
        expect(await getSanitizedTraces(1)).toMatchInlineSnapshot(`
          Array [
            Object {
              "attributes": Object {
                "http.method": "GET",
                "http.route": "/pages/[param]/getServerSideProps",
                "http.status_code": 200,
                "http.target": "/pages/param/getServerSideProps",
                "next.route": "/pages/[param]/getServerSideProps",
                "next.span_name": "GET /pages/param/getServerSideProps",
                "next.span_type": "BaseServer.handleRequest",
              },
              "kind": 1,
              "name": "GET /pages/[param]/getServerSideProps",
              "parentId": undefined,
              "status": Object {
                "code": 0,
              },
            },
            Object {
              "attributes": Object {
                "next.span_name": "getServerSideProps /pages/[param]/getServerSideProps",
                "next.span_type": "Render.getServerSideProps",
=======
        await check(async () => {
          const traces = await getSanitizedTraces(1)
          for (const entry of [
            {
              attributes: {
                'next.span_name':
                  'getServerSideProps /pages/[param]/getServerSideProps',
                'next.span_type': 'Render.getServerSideProps',
>>>>>>> 217fbbfd
              },
              "kind": 0,
              "name": "getServerSideProps /pages/[param]/getServerSideProps",
              "parentId": "[parent-id]",
              "status": Object {
                "code": 0,
              },
            },
            Object {
              "attributes": Object {
                "next.span_name": "render route (pages) /pages/[param]/getServerSideProps",
                "next.span_type": "Render.renderDocument",
              },
              "kind": 0,
              "name": "render route (pages) /pages/[param]/getServerSideProps",
              "parentId": "[parent-id]",
              "status": Object {
                "code": 0,
              },
            },
          ]
        `)
      })

      it("should handle getStaticProps when fallback: 'blocking'", async () => {
        await next.fetch('/pages/param/getStaticProps')

        expect(await getSanitizedTraces(1)).toMatchInlineSnapshot(`
          Array [
            Object {
              "attributes": Object {
                "http.method": "GET",
                "http.route": "/pages/[param]/getStaticProps",
                "http.status_code": 200,
                "http.target": "/pages/param/getStaticProps",
                "next.route": "/pages/[param]/getStaticProps",
                "next.span_name": "GET /pages/param/getStaticProps",
                "next.span_type": "BaseServer.handleRequest",
              },
              "kind": 1,
              "name": "GET /pages/[param]/getStaticProps",
              "parentId": undefined,
              "status": Object {
                "code": 0,
              },
            },
            Object {
              "attributes": Object {
                "next.span_name": "getStaticProps /pages/[param]/getStaticProps",
                "next.span_type": "Render.getStaticProps",
              },
              "kind": 0,
              "name": "getStaticProps /pages/[param]/getStaticProps",
              "parentId": "[parent-id]",
              "status": Object {
                "code": 0,
              },
            },
            Object {
              "attributes": Object {
                "next.span_name": "render route (pages) /pages/[param]/getStaticProps",
                "next.span_type": "Render.renderDocument",
              },
              "kind": 0,
              "name": "render route (pages) /pages/[param]/getStaticProps",
              "parentId": "[parent-id]",
              "status": Object {
                "code": 0,
              },
            },
          ]
        `)
      })

      it('should handle api routes in pages', async () => {
        await next.fetch('/api/pages/param/basic')

        expect(await getSanitizedTraces(1)).toMatchInlineSnapshot(`
          Array [
            Object {
              "attributes": Object {
                "http.method": "GET",
                "http.status_code": 200,
                "http.target": "/api/pages/param/basic",
                "next.span_name": "GET /api/pages/param/basic",
                "next.span_type": "BaseServer.handleRequest",
              },
              "kind": 1,
              "name": "GET /api/pages/param/basic",
              "parentId": undefined,
              "status": Object {
                "code": 0,
              },
            },
            Object {
              "attributes": Object {
                "next.span_name": "executing api route (pages) /api/pages/[param]/basic",
                "next.span_type": "Node.runHandler",
              },
              "kind": 0,
              "name": "executing api route (pages) /api/pages/[param]/basic",
              "parentId": "[parent-id]",
              "status": Object {
                "code": 0,
              },
            },
          ]
        `)
      })
    })
  }
)<|MERGE_RESOLUTION|>--- conflicted
+++ resolved
@@ -10,16 +10,12 @@
     skipDeployment: true,
     dependencies: require('./package.json').dependencies,
   },
-<<<<<<< HEAD
   ({ next, isNextDev }) => {
-=======
-  ({ next }) => {
     // TODO: remove after resolving dev expected behavior
     // x-ref: https://github.com/vercel/next.js/pull/47822
-    if ((global as any).isNextDev) {
+    if (isNextDev) {
       return it('should skip for dev for now', () => {})
     }
->>>>>>> 217fbbfd
     const getTraces = async (): Promise<SavedSpan[]> => {
       const traces = await next.readFile(traceFile)
       return traces
@@ -216,7 +212,6 @@
       it('should handle getServerSideProps', async () => {
         await next.fetch('/pages/param/getServerSideProps')
 
-<<<<<<< HEAD
         expect(await getSanitizedTraces(1)).toMatchInlineSnapshot(`
           Array [
             Object {
@@ -240,16 +235,6 @@
               "attributes": Object {
                 "next.span_name": "getServerSideProps /pages/[param]/getServerSideProps",
                 "next.span_type": "Render.getServerSideProps",
-=======
-        await check(async () => {
-          const traces = await getSanitizedTraces(1)
-          for (const entry of [
-            {
-              attributes: {
-                'next.span_name':
-                  'getServerSideProps /pages/[param]/getServerSideProps',
-                'next.span_type': 'Render.getServerSideProps',
->>>>>>> 217fbbfd
               },
               "kind": 0,
               "name": "getServerSideProps /pages/[param]/getServerSideProps",
