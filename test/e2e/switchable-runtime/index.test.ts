/* eslint-env jest */
import webdriver from 'next-webdriver'
import { join } from 'path'
import { createNext, FileRef } from 'e2e-utils'
import { NextInstance } from 'test/lib/next-modes/base'
import { check, fetchViaHTTP, renderViaHTTP, waitFor } from 'next-test-utils'

import { readJson } from 'fs-extra'

function splitLines(text) {
  return text
    .split(/\r?\n/g)
    .map((str) => str.trim())
    .filter(Boolean)
}

async function testRoute(appPort, url, { isStatic, isEdge }) {
  const html1 = await renderViaHTTP(appPort, url)
  const renderedAt1 = +html1.match(/Time: (\d+)/)[1]
  expect(html1).toContain(`Runtime: ${isEdge ? 'Edge' : 'Node.js'}`)

  const html2 = await renderViaHTTP(appPort, url)
  const renderedAt2 = +html2.match(/Time: (\d+)/)[1]
  expect(html2).toContain(`Runtime: ${isEdge ? 'Edge' : 'Node.js'}`)

  if (isStatic) {
    // TODO: enable static opt tests
    // Should not be re-rendered, some timestamp should be returned.
    // expect(renderedAt1).toBe(renderedAt2)
  } else {
    // Should be re-rendered.
    expect(renderedAt1).toBeLessThan(renderedAt2)
  }
}

describe('Switchable runtime', () => {
  let next: NextInstance
  let context

  beforeAll(async () => {
    next = await createNext({
      files: {
        app: new FileRef(join(__dirname, './app')),
        pages: new FileRef(join(__dirname, './pages')),
        utils: new FileRef(join(__dirname, './utils')),
        'next.config.js': new FileRef(join(__dirname, './next.config.js')),
      },
      dependencies: {
        react: 'experimental',
        'react-dom': 'experimental',
      },
    })
    context = {
      appPort: next.url,
      appDir: next.testDir,
      stdout: '',
      stderr: '',
    }
  })
  afterAll(() => next.destroy())

  if ((global as any).isNextDev) {
    describe('Switchable runtime (dev)', () => {
      it('should not include edge api routes and edge ssr routes into dev middleware manifest', async () => {
        const res = await fetchViaHTTP(
          next.url,
          `/_next/static/${next.buildId}/_devMiddlewareManifest.json`
        )
        const devMiddlewareManifest = await res.json()
        expect(devMiddlewareManifest).toEqual([])
      })

      it('should sort edge SSR routes correctly', async () => {
        const res = await fetchViaHTTP(next.url, `/edge/foo`)
        const html = await res.text()

        // /edge/foo should be caught before /edge/[id]
        expect(html).toContain(`to /edge/[id]`)
      })

      it('should be able to navigate between edge SSR routes without any errors', async () => {
        const res = await fetchViaHTTP(next.url, `/edge/foo`)
        const html = await res.text()

        // /edge/foo should be caught before /edge/[id]
        expect(html).toContain(`to /edge/[id]`)

        const browser = await webdriver(context.appPort, '/edge/foo')

        await browser.waitForElementByCss('a').click()

        // on /edge/[id]
        await check(
          () => browser.eval('document.documentElement.innerHTML'),
          /to \/edge\/foo/
        )

        await browser.waitForElementByCss('a').click()

        // on /edge/foo
        await check(
          () => browser.eval('document.documentElement.innerHTML'),
          /to \/edge\/\[id\]/
        )

        expect(context.stdout).not.toContain('self is not defined')
        expect(context.stderr).not.toContain('self is not defined')
      })

      it.skip('should support client side navigation to ssr rsc pages', async () => {
        let flightRequest = null

        const browser = await webdriver(context.appPort, '/node', {
          beforePageLoad(page) {
            page.on('request', (request) => {
              const url = request.url()
              if (/\?__flight__=1/.test(url)) {
                flightRequest = url
              }
            })
          },
        })

        await browser
          .waitForElementByCss('#link-node-rsc-ssr')
          .click()
          .waitForElementByCss('.node-rsc-ssr')

        await check(
          () => browser.eval('document.documentElement.innerHTML'),
          /This is a SSR RSC page/
        )
        expect(flightRequest).toContain('/node-rsc-ssr?__flight__=1')
      })

      it.skip('should support client side navigation to ssg rsc pages', async () => {
        const browser = await webdriver(context.appPort, '/node')

        await browser
          .waitForElementByCss('#link-node-rsc-ssg')
          .click()
          .waitForElementByCss('.node-rsc-ssg')

        await check(
          () => browser.eval('document.documentElement.innerHTML'),
          /This is a SSG RSC page/
        )
      })

      it.skip('should support client side navigation to static rsc pages', async () => {
        const browser = await webdriver(context.appPort, '/node')

        await browser
          .waitForElementByCss('#link-node-rsc')
          .click()
          .waitForElementByCss('.node-rsc')

        await check(
          () => browser.eval('document.documentElement.innerHTML'),
          /This is a static RSC page/
        )
      })

      it('should build /api/hello and /api/edge as an api route with edge runtime', async () => {
        let response = await fetchViaHTTP(context.appPort, '/api/hello')
        let text = await response.text()
        expect(text).toMatch(/Hello from .+\/api\/hello/)

        response = await fetchViaHTTP(context.appPort, '/api/edge')
        text = await response.text()
        expect(text).toMatch(/Returned by Edge API Route .+\/api\/edge/)

        if (!(global as any).isNextDeploy) {
          const manifest = await readJson(
            join(context.appDir, '.next/server/middleware-manifest.json')
          )
          expect(manifest).toMatchObject({
            functions: {
              '/api/hello': {
                env: [],
                files: [
                  'server/edge-runtime-webpack.js',
                  'server/pages/api/hello.js',
                ],
                name: 'pages/api/hello',
                page: '/api/hello',
                matchers: [{ regexp: '^/api/hello$' }],
                wasm: [],
              },
              '/api/edge': {
                env: [],
                files: [
                  'server/edge-runtime-webpack.js',
                  'server/pages/api/edge.js',
                ],
                name: 'pages/api/edge',
                page: '/api/edge',
                matchers: [{ regexp: '^/api/edge$' }],
                wasm: [],
              },
            },
          })
        }
      })

<<<<<<< HEAD
      it('should be possible to switch between runtimes in API routes', async () => {
        await check(
          () => renderViaHTTP(next.url, '/api/switch-in-dev'),
          'server response'
        )

        // Edge
        await next.patchFile(
          'pages/api/switch-in-dev.js',
          `
          export const config = {
            runtime: 'experimental-edge',
          }
  
          export default () => new Response('edge response')
          `
        )
        await check(
          () => renderViaHTTP(next.url, '/api/switch-in-dev'),
          'edge response'
        )

        // Server
        await next.patchFile(
          'pages/api/switch-in-dev.js',
          `
          export default function (req, res) {
            res.send('server response again')
          }
          `
        )
        await check(
          () => renderViaHTTP(next.url, '/api/switch-in-dev'),
          'server response again'
        )

        // Edge
        await next.patchFile(
          'pages/api/switch-in-dev.js',
          `
          export const config = {
            runtime: 'experimental-edge',
          }
  
          export default () => new Response('edge response again')
          `
        )
        await check(
          () => renderViaHTTP(next.url, '/api/switch-in-dev'),
          'edge response again'
        )
      })

      it('should be possible to switch between runtimes in pages', async () => {
        await check(
          () => renderViaHTTP(next.url, '/switch-in-dev'),
          /Hello from edge page/
        )

        // Server
        await next.patchFile(
          'pages/switch-in-dev.js',
          `
          export default function Page() {
            return <p>Hello from server page</p>
          }
          `
        )
        await check(
          () => renderViaHTTP(next.url, '/switch-in-dev'),
          /Hello from server page/
        )

        // Edge
        await next.patchFile(
          'pages/switch-in-dev.js',
          `
      export default function Page() {
        return <p>Hello from edge page again</p>
      }

      export const config = {
        runtime: 'experimental-edge',
      }
      `
        )
        await check(
          () => renderViaHTTP(next.url, '/switch-in-dev'),
          /Hello from edge page again/
        )

        // Server
        await next.patchFile(
          'pages/switch-in-dev.js',
          `
            export default function Page() {
              return <p>Hello from server page again</p>
            }
            `
        )
        await check(
          () => renderViaHTTP(next.url, '/switch-in-dev'),
          /Hello from server page again/
        )
      })

      // Doesn't work, see https://github.com/vercel/next.js/pull/39327
      it.skip('should be possible to switch between runtimes with same content', async () => {
        const fileContent = await next.readFile(
          'pages/api/switch-in-dev-same-content.js'
        )
        console.log({ fileContent })
        await check(
          () => renderViaHTTP(next.url, '/api/switch-in-dev-same-content'),
          'server response'
        )

        // Edge
        await next.patchFile(
          'pages/api/switch-in-dev-same-content.js',
          `
          export const config = {
            runtime: 'experimental-edge',
          }
  
          export default () => new Response('edge response')
          `
        )
        await check(
          () => renderViaHTTP(next.url, '/api/switch-in-dev-same-content'),
          'edge response'
        )

        // Server - same content as first compilation of the server runtime version
        await next.patchFile(
          'pages/api/switch-in-dev-same-content.js',
          fileContent
        )
        await check(
          () => renderViaHTTP(next.url, '/api/switch-in-dev-same-content'),
          'server response'
        )
      })

      it('should recover from syntax error when using edge runtime', async () => {
        await check(
          () => renderViaHTTP(next.url, '/api/syntax-error-in-dev'),
          'edge response'
        )

        // Syntax error
        await next.patchFile(
          'pages/api/syntax-error-in-dev.js',
          `
        export const config = {
          runtime: 'experimental-edge',
        }
    
        export default  => new Response('edge response')
        `
        )
        await check(
          () => renderViaHTTP(next.url, '/api/syntax-error-in-dev'),
          /Unexpected token/
        )

        // Fix syntax error
        await next.patchFile(
          'pages/api/syntax-error-in-dev.js',
          `
          export default () => new Response('edge response again')

          export const config = {
            runtime: 'experimental-edge',
          }
          
        `
        )
        await check(
          () => renderViaHTTP(next.url, '/api/syntax-error-in-dev'),
          'edge response again'
=======
      it('should not crash the dev server when invalid runtime is configured', async () => {
        await check(
          () => renderViaHTTP(next.url, '/invalid-runtime'),
          /Hello from page without errors/
        )

        // Invalid runtime type
        await next.patchFile(
          'pages/invalid-runtime.js',
          `
          export default function Page() {
            return <p>Hello from page with invalid type</p>
          }
          
          export const config = {
            runtime: 10,
          }
            `
        )
        await check(
          () => renderViaHTTP(next.url, '/invalid-runtime'),
          /Hello from page with invalid type/
        )
        expect(next.cliOutput).toInclude(
          'error - The `runtime` config must be a string. Please leave it empty or choose one of:'
        )

        // Invalid runtime
        await next.patchFile(
          'pages/invalid-runtime.js',
          `
            export default function Page() {
              return <p>Hello from page with invalid runtime</p>
            }
            
            export const config = {
              runtime: "asd"
            }
              `
        )
        await check(
          () => renderViaHTTP(next.url, '/invalid-runtime'),
          /Hello from page with invalid runtime/
        )
        expect(next.cliOutput).toInclude(
          'error - Provided runtime "asd" is not supported. Please leave it empty or choose one of:'
        )

        // Fix the runtime
        await next.patchFile(
          'pages/invalid-runtime.js',
          `
        export default function Page() {
          return <p>Hello from page without errors</p>
        }
        
        export const config = {
          runtime: 'experimental-edge',
        }
  
        `
        )
        await check(
          () => renderViaHTTP(next.url, '/invalid-runtime'),
          /Hello from page without errors/
>>>>>>> 35253e1a
        )
      })
    })
  } else {
    describe('Switchable runtime (prod)', () => {
      it('should build /static as a static page with the nodejs runtime', async () => {
        await testRoute(context.appPort, '/static', {
          isStatic: true,
          isEdge: false,
        })
      })

      it.skip('should build /node as a static page with the nodejs runtime', async () => {
        await testRoute(context.appPort, '/node', {
          isStatic: true,
          isEdge: false,
        })
      })

      it('should build /node-ssr as a dynamic page with the nodejs runtime', async () => {
        await testRoute(context.appPort, '/node-ssr', {
          isStatic: false,
          isEdge: false,
        })
      })

      it.skip('should build /node-ssg as a static page with the nodejs runtime', async () => {
        await testRoute(context.appPort, '/node-ssg', {
          isStatic: true,
          isEdge: false,
        })
      })

      it.skip('should build /node-rsc as a static page with the nodejs runtime', async () => {
        await testRoute(context.appPort, '/node-rsc', {
          isStatic: true,
          isEdge: false,
        })
      })

      // FIXME: rsc hydration
      it.skip('should build /node-rsc-ssr as a dynamic page with the nodejs runtime', async () => {
        await testRoute(context.appPort, '/node-rsc-ssr', {
          isStatic: false,
          isEdge: false,
        })
      })

      // FIXME: rsc hydration
      it.skip('should build /node-rsc-ssg as a static page with the nodejs runtime', async () => {
        await testRoute(context.appPort, '/node-rsc-ssg', {
          isStatic: true,
          isEdge: false,
        })
      })

      // FIXME: rsc hydration
      it.skip('should build /node-rsc-isr as an isr page with the nodejs runtime', async () => {
        const html1 = await renderViaHTTP(context.appPort, '/node-rsc-isr')
        const renderedAt1 = +html1.match(/Time: (\d+)/)[1]
        expect(html1).toContain('Runtime: Node.js')

        const html2 = await renderViaHTTP(context.appPort, '/node-rsc-isr')
        const renderedAt2 = +html2.match(/Time: (\d+)/)[1]
        expect(html2).toContain('Runtime: Node.js')

        expect(renderedAt1).toBe(renderedAt2)

        // Trigger a revalidation after 3s.
        await waitFor(4000)
        await renderViaHTTP(context.appPort, '/node-rsc-isr')

        await check(async () => {
          const html3 = await renderViaHTTP(context.appPort, '/node-rsc-isr')
          const renderedAt3 = +html3.match(/Time: (\d+)/)[1]
          return renderedAt2 < renderedAt3
            ? 'success'
            : `${renderedAt2} should be less than ${renderedAt3}`
        }, 'success')
      })

      it('should build /edge as a dynamic page with the edge runtime', async () => {
        await testRoute(context.appPort, '/edge', {
          isStatic: false,
          isEdge: true,
        })
        await testRoute(context.appPort, '/rewrite/edge', {
          isStatic: false,
          isEdge: true,
        })
      })

      // TODO: edge rsc in app dir
      it.skip('should build /edge-rsc as a dynamic page with the edge runtime', async () => {
        await testRoute(context.appPort, '/edge-rsc', {
          isStatic: false,
          isEdge: true,
        })
      })

      it('should build /api/hello and /api/edge as an api route with edge runtime', async () => {
        let response = await fetchViaHTTP(context.appPort, '/api/hello')
        let text = await response.text()
        expect(text).toMatch(/Hello from .+\/api\/hello/)

        response = await fetchViaHTTP(context.appPort, '/api/edge')
        text = await response.text()
        expect(text).toMatch(/Returned by Edge API Route .+\/api\/edge/)

        // Rewrite should also work
        response = await fetchViaHTTP(context.appPort, 'rewrite/api/edge')
        text = await response.text()
        expect(text).toMatch(/Returned by Edge API Route .+\/api\/edge/)

        if (!(global as any).isNextDeploy) {
          const manifest = await readJson(
            join(context.appDir, '.next/server/middleware-manifest.json')
          )
          expect(manifest).toMatchObject({
            functions: {
              '/api/hello': {
                env: [],
                files: [
                  'server/edge-runtime-webpack.js',
                  'server/pages/api/hello.js',
                ],
                name: 'pages/api/hello',
                page: '/api/hello',
                matchers: [{ regexp: '^/api/hello$' }],
                wasm: [],
              },
              '/api/edge': {
                env: [],
                files: [
                  'server/edge-runtime-webpack.js',
                  'server/pages/api/edge.js',
                ],
                name: 'pages/api/edge',
                page: '/api/edge',
                matchers: [{ regexp: '^/api/edge$' }],
                wasm: [],
              },
            },
          })
        }
      })

      it.skip('should display correct tree view with page types in terminal', async () => {
        const stdoutLines = splitLines(context.stdout).filter((line) =>
          /^[┌├└/]/.test(line)
        )
        const expectedOutputLines = splitLines(`
      ┌   /_app
      ├ ○ /404
      ├ ℇ /api/hello
      ├ λ /api/node
      ├ ℇ /edge
      ├ ℇ /edge-rsc
      ├ ○ /node
      ├ ● /node-rsc
      ├ ● /node-rsc-isr
      ├ ● /node-rsc-ssg
      ├ λ /node-rsc-ssr
      ├ ● /node-ssg
      ├ λ /node-ssr
      └ ○ /static
      `)

        const mappedOutputLines = expectedOutputLines.map((_line, index) => {
          /** @type {string} */
          const str = stdoutLines[index]
          const beginningOfPath = str.indexOf('/')
          const endOfPath = str.indexOf(' ', beginningOfPath)
          return str.slice(0, endOfPath)
        })

        expect(mappedOutputLines).toEqual(expectedOutputLines)
      })

      // TODO: static opt
      it.skip('should prefetch data for static pages', async () => {
        const dataRequests = []

        const browser = await webdriver(context.appPort, '/node', {
          beforePageLoad(page) {
            page.on('request', (request) => {
              const url = request.url()
              if (/\.json$/.test(url)) {
                dataRequests.push(url.split('/').pop())
              }
            })
          },
        })

        await browser.eval('window.beforeNav = 1')

        for (const data of [
          'node-rsc.json',
          'node-rsc-ssg.json',
          'node-rsc-isr.json',
          'node-ssg.json',
        ]) {
          expect(dataRequests).toContain(data)
        }
      })

      it.skip('should support client side navigation to ssr rsc pages', async () => {
        let flightRequest = null

        const browser = await webdriver(context.appPort, '/node', {
          beforePageLoad(page) {
            page.on('request', (request) => {
              const url = request.url()
              if (/\?__flight__=1/.test(url)) {
                flightRequest = url
              }
            })
          },
        })

        await browser.waitForElementByCss('#link-node-rsc-ssr').click()

        expect(await browser.elementByCss('body').text()).toContain(
          'This is a SSR RSC page.'
        )
        expect(flightRequest).toContain('/node-rsc-ssr?__flight__=1')
      })

      it.skip('should support client side navigation to ssg rsc pages', async () => {
        const browser = await webdriver(context.appPort, '/node')

        await browser.waitForElementByCss('#link-node-rsc-ssg').click()
        expect(await browser.elementByCss('body').text()).toContain(
          'This is a SSG RSC page.'
        )
      })

      it.skip('should support client side navigation to static rsc pages', async () => {
        const browser = await webdriver(context.appPort, '/node')

        await browser.waitForElementByCss('#link-node-rsc').click()
        expect(await browser.elementByCss('body').text()).toContain(
          'This is a static RSC page.'
        )
      })

      it('should support etag header in the web server', async () => {
        const res = await fetchViaHTTP(context.appPort, '/edge', '', {
          headers: {
            // Make sure the result is static so an etag can be generated.
            'User-Agent': 'Googlebot',
          },
        })
        expect(res.headers.get('ETag')).toBeDefined()
      })
    })
  }
})<|MERGE_RESOLUTION|>--- conflicted
+++ resolved
@@ -203,7 +203,6 @@
         }
       })
 
-<<<<<<< HEAD
       it('should be possible to switch between runtimes in API routes', async () => {
         await check(
           () => renderViaHTTP(next.url, '/api/switch-in-dev'),
@@ -385,7 +384,9 @@
         await check(
           () => renderViaHTTP(next.url, '/api/syntax-error-in-dev'),
           'edge response again'
-=======
+        )
+      })
+
       it('should not crash the dev server when invalid runtime is configured', async () => {
         await check(
           () => renderViaHTTP(next.url, '/invalid-runtime'),
@@ -451,7 +452,6 @@
         await check(
           () => renderViaHTTP(next.url, '/invalid-runtime'),
           /Hello from page without errors/
->>>>>>> 35253e1a
         )
       })
     })
