module.exports = {
  i18n: {
    locales: ['en', 'fr', 'nl'],
    defaultLocale: 'en',
  },
  redirects() {
    return [
      {
        source: '/redirect-1',
        destination: '/somewhere/else',
        permanent: false,
      },
    ]
  },
  rewrites() {
    return [
      {
        source: '/rewrite-1',
        destination: '/ssr-page',
      },
      {
        source: '/rewrite-2',
        destination: '/about/a',
      },
      {
<<<<<<< HEAD
        source: '/sha',
        destination: '/shallow',
=======
        source: '/rewrite-3',
        destination: '/blog/middleware-rewrite',
>>>>>>> bf7bf821
      },
    ]
  },
}<|MERGE_RESOLUTION|>--- conflicted
+++ resolved
@@ -23,13 +23,12 @@
         destination: '/about/a',
       },
       {
-<<<<<<< HEAD
         source: '/sha',
         destination: '/shallow',
-=======
+      },
+      {
         source: '/rewrite-3',
         destination: '/blog/middleware-rewrite',
->>>>>>> bf7bf821
       },
     ]
   },
