use std::{
    collections::HashSet,
    env::current_dir,
    future::{join, Future},
    io::{stdout, Write},
    net::{IpAddr, SocketAddr},
    path::{PathBuf, MAIN_SEPARATOR},
    sync::Arc,
    time::{Duration, Instant},
};

use anyhow::{Context, Result};
use owo_colors::OwoColorize;
use turbo_rcstr::RcStr;
use turbo_tasks::{
    util::{FormatBytes, FormatDuration},
    ResolvedVc, TransientInstance, TurboTasks, UpdateInfo, Value, Vc,
};
use turbo_tasks_fs::FileSystem;
use turbo_tasks_malloc::TurboMalloc;
use turbo_tasks_memory::MemoryBackend;
use turbopack::evaluate_context::node_build_environment;
use turbopack_cli_utils::issue::{ConsoleUi, LogOptions};
use turbopack_core::{
    issue::{IssueReporter, IssueSeverity},
    resolve::parse::Request,
    server_fs::ServerFileSystem,
};
use turbopack_dev_server::{
    introspect::IntrospectionSource,
    source::{
        combined::CombinedContentSource, router::PrefixedRouterContentSource,
        static_assets::StaticAssetsContentSource, ContentSource,
    },
    DevServer, DevServerBuilder,
};
use turbopack_ecmascript_runtime::RuntimeType;
use turbopack_env::dotenv::load_env;
use turbopack_node::execution_context::ExecutionContext;
use turbopack_nodejs::NodeJsChunkingContext;

use self::web_entry_source::create_web_entry_source;
use crate::{
    arguments::DevArguments,
    contexts::NodeEnv,
    util::{
        normalize_dirs, normalize_entries, output_fs, project_fs, EntryRequest, NormalizedDirs,
    },
};

pub(crate) mod web_entry_source;

pub struct TurbopackDevServerBuilder {
    turbo_tasks: Arc<TurboTasks<MemoryBackend>>,
    project_dir: RcStr,
    root_dir: RcStr,
    entry_requests: Vec<EntryRequest>,
    eager_compile: bool,
    hostname: Option<IpAddr>,
    issue_reporter: Option<Box<dyn IssueReporterProvider>>,
    port: Option<u16>,
    browserslist_query: RcStr,
    log_level: IssueSeverity,
    show_all: bool,
    log_detail: bool,
    allow_retry: bool,
}

impl TurbopackDevServerBuilder {
    pub fn new(
        turbo_tasks: Arc<TurboTasks<MemoryBackend>>,
        project_dir: RcStr,
        root_dir: RcStr,
    ) -> TurbopackDevServerBuilder {
        TurbopackDevServerBuilder {
            turbo_tasks,
            project_dir,
            root_dir,
            entry_requests: vec![],
            eager_compile: false,
            hostname: None,
            issue_reporter: None,
            port: None,
            browserslist_query: "last 1 Chrome versions, last 1 Firefox versions, last 1 Safari \
                                 versions, last 1 Edge versions"
                .into(),
            log_level: IssueSeverity::Warning,
            show_all: false,
            log_detail: false,
            allow_retry: false,
        }
    }

    pub fn entry_request(mut self, entry_asset_path: EntryRequest) -> TurbopackDevServerBuilder {
        self.entry_requests.push(entry_asset_path);
        self
    }

    pub fn eager_compile(mut self, eager_compile: bool) -> TurbopackDevServerBuilder {
        self.eager_compile = eager_compile;
        self
    }

    pub fn hostname(mut self, hostname: IpAddr) -> TurbopackDevServerBuilder {
        self.hostname = Some(hostname);
        self
    }

    pub fn port(mut self, port: u16) -> TurbopackDevServerBuilder {
        self.port = Some(port);
        self
    }

    pub fn browserslist_query(mut self, browserslist_query: RcStr) -> TurbopackDevServerBuilder {
        self.browserslist_query = browserslist_query;
        self
    }

    pub fn log_level(mut self, log_level: IssueSeverity) -> TurbopackDevServerBuilder {
        self.log_level = log_level;
        self
    }

    pub fn show_all(mut self, show_all: bool) -> TurbopackDevServerBuilder {
        self.show_all = show_all;
        self
    }

    pub fn allow_retry(mut self, allow_retry: bool) -> TurbopackDevServerBuilder {
        self.allow_retry = allow_retry;
        self
    }

    pub fn log_detail(mut self, log_detail: bool) -> TurbopackDevServerBuilder {
        self.log_detail = log_detail;
        self
    }

    pub fn issue_reporter(
        mut self,
        issue_reporter: Box<dyn IssueReporterProvider>,
    ) -> TurbopackDevServerBuilder {
        self.issue_reporter = Some(issue_reporter);
        self
    }

    /// Attempts to find an open port to bind.
    fn find_port(&self, host: IpAddr, port: u16, max_attempts: u16) -> Result<DevServerBuilder> {
        // max_attempts of 1 means we loop 0 times.
        let max_attempts = max_attempts - 1;
        let mut attempts = 0;
        loop {
            let current_port = port + attempts;
            let addr = SocketAddr::new(host, current_port);
            let listen_result = DevServer::listen(addr);

            if let Err(e) = &listen_result {
                if self.allow_retry && attempts < max_attempts {
                    // Returned error from `listen` is not `std::io::Error` but `anyhow::Error`,
                    // so we need to access its source to check if it is
                    // `std::io::ErrorKind::AddrInUse`.
                    let should_retry = e
                        .source()
                        .and_then(|e| {
                            e.downcast_ref::<std::io::Error>()
                                .map(|e| e.kind() == std::io::ErrorKind::AddrInUse)
                        })
                        .unwrap_or(false);

                    if should_retry {
                        println!(
                            "{} - Port {} is in use, trying {} instead",
                            "warn ".yellow(),
                            current_port,
                            current_port + 1
                        );
                        attempts += 1;
                        continue;
                    }
                }
            }

            return listen_result;
        }
    }

    pub async fn build(self) -> Result<DevServer> {
        let port = self.port.context("port must be set")?;
        let host = self.hostname.context("hostname must be set")?;

        let server = self.find_port(host, port, 10)?;

        let turbo_tasks = self.turbo_tasks;
        let project_dir: RcStr = self.project_dir;
        let root_dir: RcStr = self.root_dir;
        let eager_compile = self.eager_compile;
        let show_all = self.show_all;
        let log_detail: bool = self.log_detail;
        let browserslist_query: RcStr = self.browserslist_query;
        let log_args = TransientInstance::new(LogOptions {
            current_dir: current_dir().unwrap(),
            project_dir: PathBuf::from(project_dir.clone()),
            show_all,
            log_detail,
            log_level: self.log_level,
        });
        let entry_requests = TransientInstance::new(self.entry_requests);
        let tasks = turbo_tasks.clone();
        let issue_provider = self.issue_reporter.unwrap_or_else(|| {
            // Initialize a ConsoleUi reporter if no custom reporter was provided
            Box::new(move || Vc::upcast(ConsoleUi::new(log_args.clone())))
        });

        let source = move || {
            source(
                root_dir.clone(),
                project_dir.clone(),
                entry_requests.clone(),
                eager_compile,
                browserslist_query.clone(),
            )
        };

        let issue_reporter_arc = Arc::new(move || issue_provider.get_issue_reporter());
        Ok(server.serve(tasks, source, issue_reporter_arc))
    }
}

#[turbo_tasks::function]
async fn source(
    root_dir: RcStr,
    project_dir: RcStr,
    entry_requests: TransientInstance<Vec<EntryRequest>>,
    eager_compile: bool,
    browserslist_query: RcStr,
) -> Result<Vc<Box<dyn ContentSource>>> {
    let project_relative = project_dir.strip_prefix(&*root_dir).unwrap();
    let project_relative: RcStr = project_relative
        .strip_prefix(MAIN_SEPARATOR)
        .unwrap_or(project_relative)
        .replace(MAIN_SEPARATOR, "/")
        .into();

    let output_fs = output_fs(project_dir);
    let fs = project_fs(root_dir);
    let project_path = fs.root().join(project_relative).to_resolved().await?;

    let env = load_env(*project_path);
    let build_output_root = output_fs
        .root()
        .join(".turbopack/build".into())
        .to_resolved()
        .await?;

    let build_chunking_context = NodeJsChunkingContext::builder(
        project_path,
        build_output_root,
        build_output_root,
        build_output_root
            .join("chunks".into())
            .to_resolved()
            .await?,
        build_output_root
            .join("assets".into())
            .to_resolved()
            .await?,
        node_build_environment().to_resolved().await?,
        RuntimeType::Development,
    )
    .build();

<<<<<<< HEAD
    let execution_context = ExecutionContext::new(
        project_path,
        Vc::upcast(build_chunking_context),
        env,
        "".into(),
    );
=======
    let execution_context =
        ExecutionContext::new(*project_path, Vc::upcast(build_chunking_context), env);
>>>>>>> 7c24763b

    let server_fs = Vc::upcast::<Box<dyn FileSystem>>(ServerFileSystem::new());
    let server_root = server_fs.root();
    let entry_requests = entry_requests
        .iter()
        .map(|r| match r {
            EntryRequest::Relative(p) => Request::relative(
                Value::new(p.clone().into()),
                Default::default(),
                Default::default(),
                false,
            ),
            EntryRequest::Module(m, p) => Request::module(
                m.clone(),
                Value::new(p.clone().into()),
                Default::default(),
                Default::default(),
            ),
        })
        .collect();

    let web_source = create_web_entry_source(
        *project_path,
        execution_context,
        entry_requests,
        server_root,
        env,
        eager_compile,
        NodeEnv::Development.cell(),
        browserslist_query,
    )
    .to_resolved()
    .await?;
    let static_source = ResolvedVc::upcast(
        StaticAssetsContentSource::new(Default::default(), project_path.join("public".into()))
            .to_resolved()
            .await?,
    );
    let main_source = CombinedContentSource::new(vec![static_source, web_source])
        .to_resolved()
        .await?;
    let introspect = ResolvedVc::upcast(
        IntrospectionSource {
            roots: HashSet::from([ResolvedVc::upcast(main_source)]),
        }
        .resolved_cell(),
    );
    let main_source = ResolvedVc::upcast(main_source);
    Ok(Vc::upcast(PrefixedRouterContentSource::new(
        Default::default(),
        vec![("__turbopack__".into(), introspect)],
        *main_source,
    )))
}

pub fn register() {
    turbopack::register();
    include!(concat!(env!("OUT_DIR"), "/register.rs"));
}

/// Start a devserver with the given args.
pub async fn start_server(args: &DevArguments) -> Result<()> {
    let start = Instant::now();

    #[cfg(feature = "tokio_console")]
    console_subscriber::init();
    register();

    let NormalizedDirs {
        project_dir,
        root_dir,
    } = normalize_dirs(&args.common.dir, &args.common.root)?;

    let tt = TurboTasks::new(MemoryBackend::new(
        args.common
            .memory_limit
            .map_or(usize::MAX, |l| l * 1024 * 1024),
    ));

    let tt_clone = tt.clone();

    let mut server = TurbopackDevServerBuilder::new(tt, project_dir, root_dir)
        .eager_compile(args.eager_compile)
        .hostname(args.hostname)
        .port(args.port)
        .log_detail(args.common.log_detail)
        .show_all(args.common.show_all)
        .log_level(
            args.common
                .log_level
                .map_or_else(|| IssueSeverity::Warning, |l| l.0),
        );

    for entry in normalize_entries(&args.common.entries) {
        server = server.entry_request(EntryRequest::Relative(entry))
    }

    #[cfg(feature = "serializable")]
    {
        server = server.allow_retry(args.allow_retry);
    }

    let server = server.build().await?;

    {
        let addr = &server.addr;
        let hostname = if addr.ip().is_loopback() || addr.ip().is_unspecified() {
            "localhost".to_string()
        } else if addr.is_ipv6() {
            // When using an IPv6 address, we need to surround the IP in brackets to
            // distinguish it from the port's `:`.
            format!("[{}]", addr.ip())
        } else {
            addr.ip().to_string()
        };
        let index_uri = match addr.port() {
            443 => format!("https://{hostname}"),
            80 => format!("http://{hostname}"),
            port => format!("http://{hostname}:{port}"),
        };
        println!(
            "{} - started server on {}, url: {}",
            "ready".green(),
            server.addr,
            index_uri
        );
        if !args.no_open {
            let _ = webbrowser::open(&index_uri);
        }
    }

    let stats_future = async move {
        if args.common.log_detail {
            println!(
                "{event_type} - initial compilation {start} ({memory})",
                event_type = "event".purple(),
                start = FormatDuration(start.elapsed()),
                memory = FormatBytes(TurboMalloc::memory_usage())
            );
        }

        let mut progress_counter = 0;
        loop {
            let update_future = profile_timeout(
                tt_clone.as_ref(),
                tt_clone.aggregated_update_info(Duration::from_millis(100), Duration::MAX),
            );

            if let Some(UpdateInfo {
                duration,
                tasks,
                reasons,
                ..
            }) = update_future.await
            {
                progress_counter = 0;
                match (args.common.log_detail, !reasons.is_empty()) {
                    (true, true) => {
                        println!(
                            "\x1b[2K{event_type} - {reasons} {duration} ({tasks} tasks, {memory})",
                            event_type = "event".purple(),
                            duration = FormatDuration(duration),
                            tasks = tasks,
                            memory = FormatBytes(TurboMalloc::memory_usage())
                        );
                    }
                    (true, false) => {
                        println!(
                            "\x1b[2K{event_type} - compilation {duration} ({tasks} tasks, \
                             {memory})",
                            event_type = "event".purple(),
                            duration = FormatDuration(duration),
                            tasks = tasks,
                            memory = FormatBytes(TurboMalloc::memory_usage())
                        );
                    }
                    (false, true) => {
                        println!(
                            "\x1b[2K{event_type} - {reasons} {duration}",
                            event_type = "event".purple(),
                            duration = FormatDuration(duration),
                        );
                    }
                    (false, false) => {
                        if duration > Duration::from_secs(1) {
                            println!(
                                "\x1b[2K{event_type} - compilation {duration}",
                                event_type = "event".purple(),
                                duration = FormatDuration(duration),
                            );
                        }
                    }
                }
            } else {
                progress_counter += 1;
                if args.common.log_detail {
                    print!(
                        "\x1b[2K{event_type} - updating for {progress_counter}s... ({memory})\r",
                        event_type = "event".purple(),
                        memory = FormatBytes(TurboMalloc::memory_usage())
                    );
                } else {
                    print!(
                        "\x1b[2K{event_type} - updating for {progress_counter}s...\r",
                        event_type = "event".purple(),
                    );
                }
                let _ = stdout().lock().flush();
            }
        }
    };

    join!(stats_future, async { server.future.await.unwrap() }).await;

    Ok(())
}

#[cfg(feature = "profile")]
// When profiling, exits the process when no new updates have been received for
// a given timeout and there are no more tasks in progress.
async fn profile_timeout<T>(tt: &TurboTasks<MemoryBackend>, future: impl Future<Output = T>) -> T {
    /// How long to wait in between updates before force-exiting the process
    /// during profiling.
    const PROFILE_EXIT_TIMEOUT: Duration = Duration::from_secs(5);

    futures::pin_mut!(future);
    loop {
        match tokio::time::timeout(PROFILE_EXIT_TIMEOUT, &mut future).await {
            Ok(res) => return res,
            Err(_) => {
                if tt.get_in_progress_count() == 0 {
                    std::process::exit(0)
                }
            }
        }
    }
}

#[cfg(not(feature = "profile"))]
fn profile_timeout<T>(
    _tt: &TurboTasks<MemoryBackend>,
    future: impl Future<Output = T>,
) -> impl Future<Output = T> {
    future
}

pub trait IssueReporterProvider: Send + Sync + 'static {
    fn get_issue_reporter(&self) -> Vc<Box<dyn IssueReporter>>;
}

impl<T> IssueReporterProvider for T
where
    T: Fn() -> Vc<Box<dyn IssueReporter>> + Send + Sync + Clone + 'static,
{
    fn get_issue_reporter(&self) -> Vc<Box<dyn IssueReporter>> {
        self()
    }
}<|MERGE_RESOLUTION|>--- conflicted
+++ resolved
@@ -269,17 +269,12 @@
     )
     .build();
 
-<<<<<<< HEAD
     let execution_context = ExecutionContext::new(
-        project_path,
+        *project_path,
         Vc::upcast(build_chunking_context),
         env,
         "".into(),
     );
-=======
-    let execution_context =
-        ExecutionContext::new(*project_path, Vc::upcast(build_chunking_context), env);
->>>>>>> 7c24763b
 
     let server_fs = Vc::upcast::<Box<dyn FileSystem>>(ServerFileSystem::new());
     let server_root = server_fs.root();
