--- conflicted
+++ resolved
@@ -39,19 +39,11 @@
 testing = { version = "0.34.1" }
 
 # Turbo crates
-<<<<<<< HEAD
-turbopack-binding = { git = "https://github.com/vercel/turbo.git", tag = "turbopack-230927.2" }
-# [TODO]: need to refactor embed_directory! macro usages, as well as resolving turbo_tasks::function, macros..
-turbo-tasks = { git = "https://github.com/vercel/turbo.git", tag = "turbopack-230927.2" }
-# [TODO]: need to refactor embed_directory! macro usage in next-core
-turbo-tasks-fs = { git = "https://github.com/vercel/turbo.git", tag = "turbopack-230927.2" }
-=======
 turbopack-binding = { git = "https://github.com/vercel/turbo.git", tag = "turbopack-230928.3" }
 # [TODO]: need to refactor embed_directory! macro usages, as well as resolving turbo_tasks::function, macros..
 turbo-tasks = { git = "https://github.com/vercel/turbo.git", tag = "turbopack-230928.3" }
 # [TODO]: need to refactor embed_directory! macro usage in next-core
 turbo-tasks-fs = { git = "https://github.com/vercel/turbo.git", tag = "turbopack-230928.3" }
->>>>>>> 4ec44393
 
 # General Deps
 
