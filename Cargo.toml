[workspace]
resolver = "2"

members = [
  "scripts/send-trace-to-jaeger",
  "packages/next-swc/crates/core",
  "packages/next-swc/crates/napi",
  "packages/next-swc/crates/wasm",
  "packages/next-swc/crates/next-api",
  "packages/next-swc/crates/next-build",
  "packages/next-swc/crates/next-core",
  "packages/next-swc/crates/next-dev",
  "packages/next-swc/crates/next-dev-tests",
  "packages/next-swc/crates/next-transform-font",
  "packages/next-swc/crates/next-transform-dynamic",
  "packages/next-swc/crates/next-transform-strip-page-exports",
]

# This is a workaround for wasm timeout issue
[profile.dev.package."*"]
debug-assertions = false

# Set the settings for build scripts and proc-macros.
[profile.dev.build-override]
opt-level = 3

[workspace.dependencies]
# Workspace crates
next-api = { path = "packages/next-swc/crates/next-api", default-features = false }
next-build = { path = "packages/next-swc/crates/next-build", default-features = false }
next-core = { path = "packages/next-swc/crates/next-core", default-features = false }
next-dev = { path = "packages/next-swc/crates/next-dev", default-features = false, features = [
  "serializable",
] }
next-dev-tests = { path = "packages/next-swc/crates/next-dev-tests" }
next-transform-font = { path = "packages/next-swc/crates/next-transform-font" }
next-transform-dynamic = { path = "packages/next-swc/crates/next-transform-dynamic" }
next-transform-strip-page-exports = { path = "packages/next-swc/crates/next-transform-strip-page-exports" }

# SWC crates
swc_core = { version = "0.83.12", features = [
  "ecma_loader_lru",
  "ecma_loader_parking_lot",
] }
testing = { version = "0.34.1" }

# Turbo crates
<<<<<<< HEAD
turbopack-binding = { git = "https://github.com/vercel/turbo.git", branch = "sokra/aggregation-tree" } # last tag: "turbopack-230918.2"
# [TODO]: need to refactor embed_directory! macro usages, as well as resolving turbo_tasks::function, macros..
turbo-tasks = { git = "https://github.com/vercel/turbo.git", branch = "sokra/aggregation-tree" } # last tag: "turbopack-230918.2"
# [TODO]: need to refactor embed_directory! macro usage in next-core
turbo-tasks-fs = { git = "https://github.com/vercel/turbo.git", branch = "sokra/aggregation-tree" } # last tag: "turbopack-230918.2"
=======
turbopack-binding = { git = "https://github.com/vercel/turbo.git", tag = "turbopack-230922.3" }
# [TODO]: need to refactor embed_directory! macro usages, as well as resolving turbo_tasks::function, macros..
turbo-tasks = { git = "https://github.com/vercel/turbo.git", tag = "turbopack-230922.3" }
# [TODO]: need to refactor embed_directory! macro usage in next-core
turbo-tasks-fs = { git = "https://github.com/vercel/turbo.git", tag = "turbopack-230922.3" }
>>>>>>> 0b74f518

# General Deps

# Be careful when selecting tls backend, including change default tls backend.
# If you changed, must verify with ALL build targets with next-swc to ensure
# it works. next-swc have various platforms, some doesn't support native (using openssl-sys)
# and some aren't buildable with rustls.
reqwest = { version = "0.11.14", default-features = false }

chromiumoxide = { version = "0.5.0", features = [
  "tokio-runtime",
], default-features = false }
# For matching on errors from chromiumoxide. Keep in
# sync with chromiumoxide's tungstenite requirement.
tungstenite = "0.18.0"

# flate2_zlib requires zlib, use flate2_rust
allsorts = { version = "0.14.0", default_features = false, features = [
  "outline",
  "flate2_rust",
] }
anyhow = "1.0.69"
assert_cmd = "2.0.8"
async-compression = { version = "0.3.13", default-features = false, features = [
  "gzip",
  "tokio",
] }
async-recursion = "1.0.2"
async-trait = "0.1.64"
atty = "0.2.14"
chrono = "0.4.23"
clap = "4.1.6"
clap_complete = "4.1.2"
concurrent-queue = "2.1.0"
console = "0.15.5"
console-subscriber = "0.1.8"
criterion = "0.4.0"
crossbeam-channel = "0.5.8"
dashmap = "5.4.0"
dialoguer = "0.10.3"
dunce = "1.0.3"
futures = "0.3.26"
futures-retry = "0.6.0"
httpmock = { version = "0.6.8", default-features = false }
indexmap = "1.9.2"
indicatif = "0.17.3"
indoc = "2.0.0"
itertools = "0.10.5"
lazy_static = "1.4.0"
log = "0.4.17"
mime = "0.3.16"
nohash-hasher = "0.2.0"
once_cell = "1.17.1"
owo-colors = "3.5.0"
parking_lot = "0.12.1"
pathdiff = "0.2.1"
pin-project-lite = "0.2.9"
postcard = "1.0.4"
predicates = "2.1.5"
pretty_assertions = "1.3.0"
proc-macro2 = "1.0.51"
qstring = "0.7.2"
quote = "1.0.23"
rand = "0.8.5"
regex = "1.7.0"
rstest = "0.16.0"
rustc-hash = "1.1.0"
semver = "1.0.16"
serde = { version = "1.0.152", features = ["derive"] }
serde_json = "1.0.93"
serde_qs = "0.11.0"
serde_yaml = "0.9.17"
shadow-rs = { version = "0.23.0", default-features = false, features = [
  "tzdb",
] }
syn = "1.0.107"
tempfile = "3.3.0"
thiserror = "1.0.38"
tiny-gradient = "0.1.0"
tokio = "1.25.0"
tokio-util = { version = "0.7.7", features = ["io"] }
tracing = "0.1.37"
tracing-subscriber = "0.3.16"
url = "2.2.2"
urlencoding = "2.1.2"
webbrowser = "0.8.7"
dhat = { version = "0.3.2" }<|MERGE_RESOLUTION|>--- conflicted
+++ resolved
@@ -45,19 +45,11 @@
 testing = { version = "0.34.1" }
 
 # Turbo crates
-<<<<<<< HEAD
-turbopack-binding = { git = "https://github.com/vercel/turbo.git", branch = "sokra/aggregation-tree" } # last tag: "turbopack-230918.2"
+turbopack-binding = { git = "https://github.com/vercel/turbo.git", branch = "sokra/aggregation-tree" } # last tag: "turbopack-230922.3"
 # [TODO]: need to refactor embed_directory! macro usages, as well as resolving turbo_tasks::function, macros..
-turbo-tasks = { git = "https://github.com/vercel/turbo.git", branch = "sokra/aggregation-tree" } # last tag: "turbopack-230918.2"
+turbo-tasks = { git = "https://github.com/vercel/turbo.git", branch = "sokra/aggregation-tree" } # last tag: "turbopack-230922.3"
 # [TODO]: need to refactor embed_directory! macro usage in next-core
-turbo-tasks-fs = { git = "https://github.com/vercel/turbo.git", branch = "sokra/aggregation-tree" } # last tag: "turbopack-230918.2"
-=======
-turbopack-binding = { git = "https://github.com/vercel/turbo.git", tag = "turbopack-230922.3" }
-# [TODO]: need to refactor embed_directory! macro usages, as well as resolving turbo_tasks::function, macros..
-turbo-tasks = { git = "https://github.com/vercel/turbo.git", tag = "turbopack-230922.3" }
-# [TODO]: need to refactor embed_directory! macro usage in next-core
-turbo-tasks-fs = { git = "https://github.com/vercel/turbo.git", tag = "turbopack-230922.3" }
->>>>>>> 0b74f518
+turbo-tasks-fs = { git = "https://github.com/vercel/turbo.git", branch = "sokra/aggregation-tree" } # last tag: "turbopack-230922.3"
 
 # General Deps
 
