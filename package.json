--- conflicted
+++ resolved
@@ -92,10 +92,6 @@
     "gulp-babel": "6.1.2",
     "gulp-benchmark": "1.1.1",
     "gulp-cached": "1.1.1",
-<<<<<<< HEAD
-=======
-    "gulp-jest": "^1.0.0",
->>>>>>> e38cacc4
     "gulp-notify": "2.2.0",
     "husky": "0.12.0",
     "jest-cli": "^18.0.0",
