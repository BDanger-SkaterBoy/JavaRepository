{
  "name": "next",
  "version": "2.0.0-beta.24",
  "description": "Minimalistic framework for server-rendered React applications",
  "main": "./dist/server/next.js",
  "license": "MIT",
  "repository": "zeit/next.js",
  "publishConfig": {
    "tag": "beta"
  },
  "files": [
    "dist",
    "babel.js",
    "link.js",
    "css.js",
    "head.js",
    "document.js",
    "prefetch.js",
    "router.js",
    "error.js"
  ],
  "bin": {
    "next": "./dist/bin/next"
  },
  "scripts": {
    "build": "gulp",
    "release": "gulp release",
    "pretestonly": "gulp start-chromedriver",
    "testonly": "cross-env NODE_PATH=test/lib jest \\.test.js",
    "posttestonly": "gulp stop-chromedriver",
    "pretest": "npm run lint && cross-env NODE_ENV=test npm run release",
    "test": "npm run testonly -- --coverage --forceExit",
    "coveralls": "nyc --instrument=false --source-map=false report --temp-directory=./coverage --reporter=text-lcov | coveralls",
    "lint": "standard 'bin/*' 'client/**/*.js' 'examples/**/*.js' 'lib/**/*.js' 'pages/**/*.js' 'server/**/*.js' 'test/**/*.js'",
    "prepublish": "npm run test && npm run release",
    "precommit": "npm run lint"
  },
  "standard": {
    "parser": "babel-eslint",
    "ignore": [
      "**/node_modules/**"
    ]
  },
  "dependencies": {
    "accepts": "1.3.3",
    "ansi-html": "0.0.7",
    "babel-core": "6.22.1",
    "babel-generator": "6.22.0",
    "babel-loader": "6.2.10",
    "babel-plugin-module-resolver": "2.5.0",
    "babel-plugin-react-require": "^3.0.0",
    "babel-plugin-transform-class-properties": "6.22.0",
    "babel-plugin-transform-es2015-modules-commonjs": "6.22.0",
    "babel-plugin-transform-object-rest-spread": "6.22.0",
    "babel-plugin-transform-runtime": "6.22.0",
    "babel-preset-latest": "6.22.0",
    "babel-preset-react": "6.22.0",
    "babel-runtime": "6.22.0",
    "case-sensitive-paths-webpack-plugin": "1.1.4",
    "cross-spawn": "5.0.1",
    "del": "2.2.2",
    "friendly-errors-webpack-plugin": "1.1.3",
    "glamor": "2.20.22",
    "glob-promise": "3.1.0",
    "htmlescape": "1.1.1",
    "is-windows-bash": "1.0.3",
    "json-loader": "0.5.4",
    "loader-utils": "0.2.16",
    "mime-types": "2.1.14",
    "minimist": "1.2.0",
    "mkdirp-then": "1.2.0",
    "mz": "2.6.0",
    "path-match": "1.2.4",
    "pkg-up": "1.0.0",
    "react-hot-loader": "3.0.0-beta.6",
    "send": "0.14.1",
    "source-map-support": "0.4.11",
    "strip-ansi": "3.0.1",
    "styled-jsx": "0.5.4",
    "url": "0.11.0",
    "uuid": "3.0.1",
    "webpack": "2.2.1",
    "webpack-dev-middleware": "1.10.0",
    "webpack-hot-middleware": "2.16.1",
    "write-file-webpack-plugin": "3.4.2"
  },
  "devDependencies": {
    "babel-eslint": "7.1.1",
    "babel-jest": "^18.0.0",
    "babel-plugin-istanbul": "^3.0.0",
    "babel-plugin-transform-remove-strict-mode": "0.0.2",
    "babel-preset-env": "1.1.8",
    "benchmark": "2.1.3",
    "cheerio": "^0.22.0",
    "chromedriver": "^2.26.1",
<<<<<<< HEAD
    "coveralls": "2.11.15",
=======
    "coveralls": "2.11.16",
>>>>>>> e46cedda
    "cross-env": "^3.1.4",
    "gulp": "3.9.1",
    "gulp-babel": "6.1.2",
    "gulp-benchmark": "1.1.1",
    "gulp-cached": "1.1.1",
    "gulp-notify": "3.0.0",
    "husky": "0.13.1",
    "jest-cli": "^18.0.0",
    "node-fetch": "^1.6.3",
    "nyc": "^10.0.0",
<<<<<<< HEAD
    "run-sequence": "1.2.2",
    "standard": "8.6.0",
    "wd": "^1.1.1",
    "webpack-stream": "3.2.0"
=======
    "portfinder": "^1.0.10",
    "react": "15.4.2",
    "react-dom": "15.4.2",
    "run-sequence": "1.2.2",
    "standard": "8.6.0",
    "wd": "^1.1.3",
    "webpack-stream": "3.2.0"
  },
  "peerDependencies": {
    "react": "^15.4.2",
    "react-dom": "^15.4.2"
>>>>>>> e46cedda
  },
  "jest": {
    "testEnvironment": "node",
    "testPathDirs": [
      "test/"
    ]
  }
}<|MERGE_RESOLUTION|>--- conflicted
+++ resolved
@@ -93,11 +93,7 @@
     "benchmark": "2.1.3",
     "cheerio": "^0.22.0",
     "chromedriver": "^2.26.1",
-<<<<<<< HEAD
-    "coveralls": "2.11.15",
-=======
     "coveralls": "2.11.16",
->>>>>>> e46cedda
     "cross-env": "^3.1.4",
     "gulp": "3.9.1",
     "gulp-babel": "6.1.2",
@@ -108,15 +104,6 @@
     "jest-cli": "^18.0.0",
     "node-fetch": "^1.6.3",
     "nyc": "^10.0.0",
-<<<<<<< HEAD
-    "run-sequence": "1.2.2",
-    "standard": "8.6.0",
-    "wd": "^1.1.1",
-    "webpack-stream": "3.2.0"
-=======
-    "portfinder": "^1.0.10",
-    "react": "15.4.2",
-    "react-dom": "15.4.2",
     "run-sequence": "1.2.2",
     "standard": "8.6.0",
     "wd": "^1.1.3",
@@ -125,7 +112,6 @@
   "peerDependencies": {
     "react": "^15.4.2",
     "react-dom": "^15.4.2"
->>>>>>> e46cedda
   },
   "jest": {
     "testEnvironment": "node",
