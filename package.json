{
  "name": "nextjs-project",
  "private": true,
  "workspaces": [
    "packages/*"
  ],
  "scripts": {
    "lerna": "lerna",
    "bootstrap": "lerna bootstrap",
    "dev": "lerna run build --stream --parallel",
    "testonly": "jest",
    "testall": "npm run testonly -- --coverage --forceExit --runInBand --reporters=default --reporters=jest-junit",
    "pretest": "npm run lint",
    "test": "npm run testall || npm run testall",
    "coveralls": "cat ./test/coverage/lcov.info | coveralls",
<<<<<<< HEAD
    "lint": "lerna run typescript && standard && standard --parser typescript-eslint-parser --plugin typescript packages/**/*.ts && prettier-standard 'examples/**/*.(js|ts)'",
=======
    "lint": "lerna run typescript && standard && standard --parser typescript-eslint-parser --plugin typescript packages/**/*.ts",
    "lint-fix": "standard --fix && standard --fix --parser typescript-eslint-parser --plugin typescript packages/**/*.ts",
>>>>>>> 1c8b09d7
    "typescript": "lerna run typescript",
    "prepublish": "lerna run prepublish",
    "publish-canary": "lerna version prerelease --preid canary --force-publish",
    "lint-staged": "lint-staged"
  },
  "pre-commit": "lint-staged",
  "lint-staged": {
    "*.js": [
      "standard --fix",
      "git add"
    ],
    "*.ts": [
      "standard --parser typescript-eslint-parser --plugin typescript --fix",
      "git add"
    ],
    "examples/**/*.js": [
      "standard --fix",
      "prettier-standard",
      "git add"
    ],
    "examples/**/*.ts": [
      "standard --parser typescript-eslint-parser --plugin typescript --fix",
      "prettier-standard",
      "git add"
    ],
    "packages/**/bin/*": [
      "standard --fix",
      "git add"
    ]
  },
  "standard": {
    "parser": "babel-eslint",
    "ignore": [
      "packages/next-server/server/next-server.ts",
      "**/*.d.ts",
      "**/node_modules/**",
      "examples/with-ioc/**",
      "examples/with-kea/**",
      "examples/with-mobx/**"
    ]
  },
  "devDependencies": {
    "@babel/plugin-proposal-object-rest-spread": "7.0.0",
    "@babel/preset-flow": "7.0.0",
    "@babel/preset-react": "7.0.0",
    "@zeit/next-css": "1.0.2-canary.2",
    "@zeit/next-sass": "1.0.2-canary.2",
    "@zeit/next-typescript": "1.1.2-canary.0",
    "babel-core": "7.0.0-bridge.0",
    "babel-eslint": "9.0.0",
    "babel-jest": "23.6.0",
    "babel-plugin-transform-define": "1.3.0",
    "benchmark": "2.1.4",
    "cheerio": "0.22.0",
    "chromedriver": "2.42.0",
    "clone": "2.1.1",
    "coveralls": "3.0.2",
    "eslint-plugin-typescript": "0.14.0",
    "express": "4.16.3",
    "fkill": "5.1.0",
    "flatten": "1.0.2",
    "get-port": "3.2.0",
    "isomorphic-unfetch": "3.0.0",
    "jest-cli": "23.6.0",
    "jest-junit": "^5.0.0",
    "lerna": "^3.4.0",
    "lint-staged": "4.2.3",
    "mkdirp": "0.5.1",
    "node-fetch": "1.7.3",
    "node-notifier": "5.1.2",
    "node-sass": "4.9.2",
    "pre-commit": "1.2.2",
    "prettier-standard": "8.0.1",
    "react": "16.4.2",
    "react-dom": "16.4.2",
    "rimraf": "2.6.2",
    "standard": "11.0.1",
    "taskr": "1.1.0",
    "typescript-eslint-parser": "21.0.1",
    "wait-port": "0.2.2",
    "wd": "1.10.3",
    "webpack-bundle-analyzer": "3.0.3"
  },
  "engines": {
    "node": ">= 8.0.0"
  }
}<|MERGE_RESOLUTION|>--- conflicted
+++ resolved
@@ -13,12 +13,8 @@
     "pretest": "npm run lint",
     "test": "npm run testall || npm run testall",
     "coveralls": "cat ./test/coverage/lcov.info | coveralls",
-<<<<<<< HEAD
     "lint": "lerna run typescript && standard && standard --parser typescript-eslint-parser --plugin typescript packages/**/*.ts && prettier-standard 'examples/**/*.(js|ts)'",
-=======
-    "lint": "lerna run typescript && standard && standard --parser typescript-eslint-parser --plugin typescript packages/**/*.ts",
-    "lint-fix": "standard --fix && standard --fix --parser typescript-eslint-parser --plugin typescript packages/**/*.ts",
->>>>>>> 1c8b09d7
+    "lint-fix": "standard --fix && standard --fix --parser typescript-eslint-parser --plugin typescript packages/**/*.ts && prettier-standard 'examples/**/*.(js|ts)'",
     "typescript": "lerna run typescript",
     "prepublish": "lerna run prepublish",
     "publish-canary": "lerna version prerelease --preid canary --force-publish",
