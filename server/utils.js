--- conflicted
+++ resolved
@@ -1,16 +1,10 @@
 import { join } from 'path'
 import { readdirSync, existsSync } from 'fs'
-
-<<<<<<< HEAD
-=======
-export const IS_BUNDLED_PAGE = /^bundles[/\\]pages.*\.js$/
-export const MATCH_ROUTE_NAME = /^bundles[/\\]pages[/\\](.*)\.js$/
 
 export function getChunkNameFromFilename (filename) {
   return filename.replace(/-[^-]*$/, '')
 }
 
->>>>>>> c74ad93e
 export function getAvailableChunks (distDir) {
   const chunksDir = join(distDir, 'chunks')
   if (!existsSync(chunksDir)) return {}
