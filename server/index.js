require('@zeit/source-map-support').install()
import { resolve, join, sep } from 'path'
import { parse as parseUrl } from 'url'
import { parse as parseQs } from 'querystring'
import fs from 'fs'
import fsAsync from 'mz/fs'
import http, { STATUS_CODES } from 'http'
import updateNotifier from '@zeit/check-updates'
import {
  renderToHTML,
  renderErrorToHTML,
  sendHTML,
  serveStatic,
  renderScriptError
} from './render'
import Router from './router'
import { getAvailableChunks, isInternalUrl } from './utils'
import getConfig from './config'
import {PHASE_PRODUCTION_SERVER, PHASE_DEVELOPMENT_SERVER} from '../lib/constants'
// We need to go up one more level since we are in the `dist` directory
import pkg from '../../package'
import * as asset from '../lib/asset'
import * as envConfig from '../lib/runtime-config'
import { isResSent } from '../lib/utils'

const blockedPages = {
  '/_document': true,
  '/_error': true
}

export default class Server {
  constructor ({ dir = '.', dev = false, staticMarkup = false, quiet = false, conf = null } = {}) {
    this.dir = resolve(dir)
    this.dev = dev
    this.quiet = quiet
    this.router = new Router()
    this.http = null
    const phase = dev ? PHASE_DEVELOPMENT_SERVER : PHASE_PRODUCTION_SERVER
    this.nextConfig = getConfig(phase, this.dir, conf)
    this.dist = this.nextConfig.distDir

    this.hotReloader = dev ? this.getHotReloader(this.dir, { quiet, config: this.nextConfig }) : null

    if (dev) {
      updateNotifier(pkg, 'next')
    }

    if (!dev && !fs.existsSync(resolve(dir, this.dist, 'BUILD_ID'))) {
      console.error(`> Could not find a valid build in the '${this.dist}' directory! Try building your app with 'next build' before starting the server.`)
      process.exit(1)
    }
    this.buildId = !dev ? this.readBuildId() : '-'
    this.renderOpts = {
      dev,
      staticMarkup,
      dir: this.dir,
      dist: this.dist,
      hotReloader: this.hotReloader,
      buildId: this.buildId,
      availableChunks: dev ? {} : getAvailableChunks(this.dir, this.dist)
    }

    // Only serverRuntimeConfig needs the default
    // publicRuntimeConfig gets it's default in client/index.js
    const {serverRuntimeConfig = {}, publicRuntimeConfig, assetPrefix} = this.nextConfig

    // Only the `publicRuntimeConfig` key is exposed to the client side
    // It'll be rendered as part of __NEXT_DATA__ on the client side
    if (publicRuntimeConfig) {
      this.renderOpts.runtimeConfig = publicRuntimeConfig
    }

    // Initialize next/config with the environment configuration
    envConfig.setConfig({
      serverRuntimeConfig,
      publicRuntimeConfig
    })

    this.setAssetPrefix(assetPrefix)
    this.defineRoutes()
  }

  getHotReloader (dir, options) {
    const HotReloader = require('./hot-reloader').default
    return new HotReloader(dir, options)
  }

  handleRequest (req, res, parsedUrl) {
    // Parse url if parsedUrl not provided
    if (!parsedUrl || typeof parsedUrl !== 'object') {
      parsedUrl = parseUrl(req.url, true)
    }

    // Parse the querystring ourselves if the user doesn't handle querystring parsing
    if (typeof parsedUrl.query === 'string') {
      parsedUrl.query = parseQs(parsedUrl.query)
    }

    res.statusCode = 200
    return this.run(req, res, parsedUrl)
      .catch((err) => {
        if (!this.quiet) console.error(err)
        res.statusCode = 500
        res.end(STATUS_CODES[500])
      })
  }

  getRequestHandler () {
    return this.handleRequest.bind(this)
  }

  setAssetPrefix (prefix) {
    this.renderOpts.assetPrefix = prefix ? prefix.replace(/\/$/, '') : ''
    asset.setAssetPrefix(this.renderOpts.assetPrefix)
  }

  async prepare () {
    if (this.hotReloader) {
      await this.hotReloader.start()
    }
  }

  async close () {
    if (this.hotReloader) {
      await this.hotReloader.stop()
    }

    if (this.http) {
      await new Promise((resolve, reject) => {
        this.http.close((err) => {
          if (err) return reject(err)
          return resolve()
        })
      })
    }
  }

  defineRoutes () {
    const routes = {
      '/_next-prefetcher.js': async (req, res, params) => {
        const p = join(__dirname, '../client/next-prefetcher-bundle.js')
        await this.serveStatic(req, res, p)
      },

      // This is to support, webpack dynamic imports in production.
      '/_next/webpack/chunks/:name': async (req, res, params) => {
        // Cache aggressively in production
        if (!this.dev) {
          res.setHeader('Cache-Control', 'max-age=31536000, immutable')
        }
        const p = join(this.dir, this.dist, 'chunks', params.name)
        await this.serveStatic(req, res, p)
      },

      // This is to support, webpack dynamic import support with HMR
      '/_next/webpack/:id': async (req, res, params) => {
        const p = join(this.dir, this.dist, 'chunks', params.id)
        await this.serveStatic(req, res, p)
      },

      '/_next/:hash/manifest.js': async (req, res, params) => {
        if (!this.dev) return this.send404(res)

        this.handleBuildHash('manifest.js', params.hash, res)
        const p = join(this.dir, this.dist, 'manifest.js')
        await this.serveStatic(req, res, p)
      },

      '/_next/:hash/main.js': async (req, res, params) => {
        if (this.dev) {
          this.handleBuildHash('main.js', params.hash, res)
          const p = join(this.dir, this.dist, 'main.js')
          await this.serveStatic(req, res, p)
        } else {
          const buildId = params.hash
          if (!this.handleBuildId(buildId, res)) {
            const error = new Error('INVALID_BUILD_ID')
            const customFields = { buildIdMismatched: true }

            return await renderScriptError(req, res, '/_error', error, customFields, this.renderOpts)
          }

          const p = join(this.dir, this.dist, 'main.js')
          await this.serveStatic(req, res, p)
        }
      },

      '/_next/:buildId/page/:path*.js.map': async (req, res, params) => {
        const paths = params.path || ['']
        const page = `/${paths.join('/')}`

        if (this.dev) {
          try {
            await this.hotReloader.ensurePage(page)
          } catch (err) {
            await this.render404(req, res)
          }
        }

        const path = join(this.dir, this.dist, 'bundles', 'pages', `${page}.js.map`)
        await serveStatic(req, res, path)
      },

      // This is very similar to the following route.
      // But for this one, the page already built when the Next.js process starts.
      // There's no need to build it in on-demand manner and check for other things.
      // So, it's clean to have a seperate route for this.
      '/_next/:buildId/page/_error.js': async (req, res, params) => {
        if (!this.handleBuildId(params.buildId, res)) {
          const error = new Error('INVALID_BUILD_ID')
          return await renderScriptError(req, res, '/_error', error)
        }

        const p = join(this.dir, `${this.dist}/bundles/pages/_error.js`)
        await this.serveStatic(req, res, p)
      },

      '/_next/:buildId/page/:path*.js': async (req, res, params) => {
        const paths = params.path || ['']
        const page = `/${paths.join('/')}`

        if (!this.handleBuildId(params.buildId, res)) {
          const error = new Error('INVALID_BUILD_ID')
          return await renderScriptError(req, res, page, error)
        }

        if (this.dev) {
          try {
            await this.hotReloader.ensurePage(page)
          } catch (error) {
            return await renderScriptError(req, res, page, error)
          }

          const compilationErr = await this.getCompilationError()
          if (compilationErr) {
            return await renderScriptError(req, res, page, compilationErr)
          }
        }

        const p = join(this.dir, this.dist, 'bundles', 'pages', `${page}.js`)

        // [production] If the page is not exists, we need to send a proper Next.js style 404
        // Otherwise, it'll affect the multi-zones feature.
        if (!(await fsAsync.exists(p))) {
          return await renderScriptError(req, res, page, { code: 'ENOENT' })
        }

        await this.serveStatic(req, res, p)
      },

      '/_next/static/:path*': async (req, res, params) => {
        const p = join(this.dir, this.dist, 'static', ...(params.path || []))
        await this.serveStatic(req, res, p)
      },

      // It's very important keep this route's param optional.
      // (but it should support as many as params, seperated by '/')
      // Othewise this will lead to a pretty simple DOS attack.
      // See more: https://github.com/zeit/next.js/issues/2617
      '/_next/:path*': async (req, res, params) => {
        const p = join(__dirname, '..', 'client', ...(params.path || []))
        await this.serveStatic(req, res, p)
      },

      // It's very important keep this route's param optional.
      // (but it should support as many as params, seperated by '/')
      // Othewise this will lead to a pretty simple DOS attack.
      // See more: https://github.com/zeit/next.js/issues/2617
      '/static/:path*': async (req, res, params) => {
        const p = join(this.dir, 'static', ...(params.path || []))
        await this.serveStatic(req, res, p)
      }
    }

    if (this.nextConfig.useFileSystemPublicRoutes) {
      routes['/:path*'] = async (req, res, params, parsedUrl) => {
        const { pathname, query } = parsedUrl
        await this.render(req, res, pathname, query)
      }
    }

    for (const method of ['GET', 'HEAD']) {
      for (const p of Object.keys(routes)) {
        this.router.add(method, p, routes[p])
      }
    }
  }

  async start (port, hostname) {
    await this.prepare()
    this.http = http.createServer(this.getRequestHandler())
    await new Promise((resolve, reject) => {
      // This code catches EADDRINUSE error if the port is already in use
      this.http.on('error', reject)
      this.http.on('listening', () => resolve())
      this.http.listen(port, hostname)
    })
  }

  async run (req, res, parsedUrl) {
    if (this.hotReloader) {
      await this.hotReloader.run(req, res)
    }

    const fn = this.router.match(req, res, parsedUrl)
    if (fn) {
      await fn()
      return
    }

    if (req.method === 'GET' || req.method === 'HEAD') {
      await this.render404(req, res, parsedUrl)
    } else {
      res.statusCode = 501
      res.end(STATUS_CODES[501])
    }
  }

  async render (req, res, pathname, query, parsedUrl) {
    if (isInternalUrl(req.url)) {
      return this.handleRequest(req, res, parsedUrl)
    }

    if (blockedPages[pathname]) {
      return await this.render404(req, res, parsedUrl)
    }

    const html = await this.renderToHTML(req, res, pathname, query)
    if (isResSent(res)) {
      return
    }

    if (this.nextConfig.poweredByHeader) {
      res.setHeader('X-Powered-By', `Next.js ${pkg.version}`)
    }
    return sendHTML(req, res, html, req.method, this.renderOpts)
  }

  async renderToHTML (req, res, pathname, query) {
    if (this.dev) {
      const compilationErr = await this.getCompilationError()
      if (compilationErr) {
        res.statusCode = 500
        return this.renderErrorToHTML(compilationErr, req, res, pathname, query)
      }
    }

    try {
      const out = await renderToHTML(req, res, pathname, query, this.renderOpts)
      return out
    } catch (err) {
      if (err.code === 'ENOENT') {
        res.statusCode = 404
        return this.renderErrorToHTML(null, req, res, pathname, query)
      } else {
        if (!this.quiet) console.error(err)
        res.statusCode = 500
        return this.renderErrorToHTML(err, req, res, pathname, query)
      }
    }
  }

  async renderError (err, req, res, pathname, query) {
    const html = await this.renderErrorToHTML(err, req, res, pathname, query)
    return sendHTML(req, res, html, req.method, this.renderOpts)
  }

  async renderErrorToHTML (err, req, res, pathname, query) {
    if (this.dev) {
      const compilationErr = await this.getCompilationError()
      if (compilationErr) {
        res.statusCode = 500
        return renderErrorToHTML(compilationErr, req, res, pathname, query, this.renderOpts)
      }
    }

    try {
      return await renderErrorToHTML(err, req, res, pathname, query, this.renderOpts)
    } catch (err2) {
      if (this.dev) {
        if (!this.quiet) console.error(err2)
        res.statusCode = 500
        return renderErrorToHTML(err2, req, res, pathname, query, this.renderOpts)
      } else {
        throw err2
      }
    }
  }

  async render404 (req, res, parsedUrl = parseUrl(req.url, true)) {
    const { pathname, query } = parsedUrl
    res.statusCode = 404
    return this.renderError(null, req, res, pathname, query)
  }

  async serveStatic (req, res, path) {
    if (!this.isServeableUrl(path)) {
      return this.render404(req, res)
    }

    try {
      return await serveStatic(req, res, path)
    } catch (err) {
      if (err.code === 'ENOENT') {
        this.render404(req, res)
      } else {
        throw err
      }
    }
  }

  isServeableUrl (path) {
    const resolved = resolve(path)
    if (
      resolved.indexOf(join(this.dir, this.dist) + sep) !== 0 &&
      resolved.indexOf(join(this.dir, 'static') + sep) !== 0
    ) {
      // Seems like the user is trying to traverse the filesystem.
      return false
    }

    return true
  }

  readBuildId () {
    const buildIdPath = join(this.dir, this.dist, 'BUILD_ID')
    const buildId = fs.readFileSync(buildIdPath, 'utf8')
    return buildId.trim()
  }

  handleBuildId (buildId, res) {
    if (this.dev) {
      res.setHeader('Cache-Control', 'no-store, must-revalidate')
      return true
    }

    if (buildId !== this.renderOpts.buildId) {
      return false
    }

    res.setHeader('Cache-Control', 'max-age=31536000, immutable')
    return true
  }

  async getCompilationError () {
    if (!this.hotReloader) return

    const errors = await this.hotReloader.getCompilationErrors()
    if (!errors.size) return

    // Return the very first error we found.
    return Array.from(errors.values())[0][0]
  }

  handleBuildHash (filename, hash, res) {
    if (this.dev) {
      res.setHeader('Cache-Control', 'no-store, must-revalidate')
      return true
    }

<<<<<<< HEAD
    if (hash !== this.buildStats[filename].hash) {
      if (this.dev) {
        throw new Error(`Invalid Build File Hash(${hash}) for chunk: ${filename}`)
      } else {
        this.send404(res)
      }
    }

=======
>>>>>>> 6f0914c7
    res.setHeader('Cache-Control', 'max-age=31536000, immutable')
    return true
  }

  send404 (res) {
    res.statusCode = 404
    res.end('404 - Not Found')
  }
}<|MERGE_RESOLUTION|>--- conflicted
+++ resolved
@@ -458,17 +458,6 @@
       return true
     }
 
-<<<<<<< HEAD
-    if (hash !== this.buildStats[filename].hash) {
-      if (this.dev) {
-        throw new Error(`Invalid Build File Hash(${hash}) for chunk: ${filename}`)
-      } else {
-        this.send404(res)
-      }
-    }
-
-=======
->>>>>>> 6f0914c7
     res.setHeader('Cache-Control', 'max-age=31536000, immutable')
     return true
   }
