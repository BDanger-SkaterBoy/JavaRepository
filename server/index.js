--- conflicted
+++ resolved
@@ -111,14 +111,9 @@
       }
     }
 
-<<<<<<< HEAD
     if (this.config.useFileSystemPublicRoutes) {
-      routes['/:path*'] = async (req, res) => {
-        const { pathname, query } = parse(req.url, true)
-=======
-      '/:path*': async (req, res, params, parsedUrl) => {
+      routes['/:path*'] = async (req, res, params, parsedUrl) => {
         const { pathname, query } = parsedUrl
->>>>>>> faef6e48
         await this.render(req, res, pathname, query)
       }
     }
