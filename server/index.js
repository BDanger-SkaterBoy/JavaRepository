--- conflicted
+++ resolved
@@ -110,13 +110,8 @@
       },
 
       // This is to support, webpack dynamic import support with HMR
-<<<<<<< HEAD
       [`/${this.config.assetDirectory}/webpack/:id`]: async (req, res, params) => {
-        const p = join(this.dir, '.next', 'chunks', params.id)
-=======
-      '/_next/webpack/:id': async (req, res, params) => {
         const p = join(this.dir, this.dist, 'chunks', params.id)
->>>>>>> f44d597c
         await this.serveStatic(req, res, p)
       },
 
