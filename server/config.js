import { join } from 'path'
import { existsSync } from 'fs'

const cache = new Map()

const defaultConfig = {
  webpack: null,
  webpackDevMiddleware: null,
  poweredByHeader: true,
  distDir: '.next',
  assetPrefix: '',
<<<<<<< HEAD
  configOrigin: 'default'
=======
  useFileSystemPublicRoutes: true
>>>>>>> 57b2aefe
}

export default function getConfig (dir, customConfig) {
  if (!cache.has(dir)) {
    cache.set(dir, loadConfig(dir, customConfig))
  }
  return cache.get(dir)
}

function loadConfig (dir, customConfig) {
  if (customConfig && typeof customConfig === 'object') {
    customConfig.configOrigin = 'server'
    return withDefaults(customConfig)
  }
  const path = join(dir, 'next.config.js')

  let userConfig = {}

  const userHasConfig = existsSync(path)
  if (userHasConfig) {
    const userConfigModule = require(path)
    userConfig = userConfigModule.default || userConfigModule
    userConfig.configOrigin = 'next.config.js'
  }

  return withDefaults(userConfig)
}

function withDefaults (config) {
  return Object.assign({}, defaultConfig, config)
}<|MERGE_RESOLUTION|>--- conflicted
+++ resolved
@@ -9,11 +9,8 @@
   poweredByHeader: true,
   distDir: '.next',
   assetPrefix: '',
-<<<<<<< HEAD
-  configOrigin: 'default'
-=======
+  configOrigin: 'default',
   useFileSystemPublicRoutes: true
->>>>>>> 57b2aefe
 }
 
 export default function getConfig (dir, customConfig) {
