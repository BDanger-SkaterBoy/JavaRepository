--- conflicted
+++ resolved
@@ -1,11 +1,6 @@
 import { join } from 'path'
-<<<<<<< HEAD
-import fs from 'mz/fs'
-=======
 import promisify from '../lib/promisify'
 import fs from 'fs'
-import uuid from 'uuid'
->>>>>>> bd50a7c7
 import webpack from 'webpack'
 import getConfig from '../config'
 import { PHASE_PRODUCTION_BUILD } from '../../lib/constants'
