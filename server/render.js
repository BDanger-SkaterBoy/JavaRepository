import { join } from 'path'
import React from 'react'
import { renderToString, renderToStaticMarkup } from 'react-dom/server'
import send from 'send'
import generateETag from 'etag'
import fresh from 'fresh'
import requirePage from './require'
import { Router } from '../lib/router'
import { loadGetInitialProps, isResSent } from '../lib/utils'
import Head, { defaultHead } from '../lib/head'
import ErrorDebug from '../lib/error-debug'
import Loadable from 'react-loadable'
import { BUILD_MANIFEST, REACT_LOADABLE_MANIFEST, SERVER_DIRECTORY } from '../lib/constants'

// Based on https://github.com/jamiebuilds/react-loadable/pull/132
function getBundles (manifest, moduleIds) {
  return moduleIds.reduce((bundles, moduleId) => {
    if (typeof manifest[moduleId] === 'undefined') {
      return bundles
    }

    return bundles.concat(manifest[moduleId])
  }, [])
}

const logger = console

export async function render (req, res, pathname, query, opts) {
  const html = await renderToHTML(req, res, pathname, query, opts)
  sendHTML(req, res, html, req.method, opts)
}

export function renderToHTML (req, res, pathname, query, opts) {
  return doRender(req, res, pathname, query, opts)
}

export async function renderError (err, req, res, pathname, query, opts) {
  const html = await renderErrorToHTML(err, req, res, query, opts)
  sendHTML(req, res, html, req.method, opts)
}

export function renderErrorToHTML (err, req, res, pathname, query, opts = {}) {
  return doRender(req, res, pathname, query, { ...opts, err, page: '/_error' })
}

async function doRender (req, res, pathname, query, {
  err,
  page,
  buildId,
  hotReloader,
  assetPrefix,
  runtimeConfig,
  distDir,
  dir,
  dev = false,
  staticMarkup = false,
  nextExport = false
} = {}) {
  page = page || pathname

  if (hotReloader) { // In dev mode we use on demand entries to compile the page before rendering
    await ensurePage(page, { dir, hotReloader })
  }

  const documentPath = join(distDir, SERVER_DIRECTORY, 'bundles', 'pages', '_document')
  const appPath = join(distDir, SERVER_DIRECTORY, 'bundles', 'pages', '_app')
  let [buildManifest, reactLoadableManifest, Component, Document, App] = await Promise.all([
    require(join(distDir, BUILD_MANIFEST)),
    require(join(distDir, REACT_LOADABLE_MANIFEST)),
    requirePage(page, {distDir}),
    require(documentPath),
    require(appPath)
  ])

  await Loadable.preloadAll() // Make sure all dynamic imports are loaded

  Component = Component.default || Component

  if (typeof Component !== 'function') {
    throw new Error(`The default export is not a React Component in page: "${pathname}"`)
  }

  App = App.default || App
  Document = Document.default || Document
  const asPath = req.url
  const ctx = { err, req, res, pathname, query, asPath }
  const router = new Router(pathname, query, asPath)
  const props = await loadGetInitialProps(App, {Component, router, ctx})

  // the response might be finshed on the getinitialprops call
  if (isResSent(res)) return

<<<<<<< HEAD
  let reactLoadableModules = []

  const renderPage = (enhancer = Page => Page) => {
    const app = <Loadable.Capture report={moduleName => reactLoadableModules.push(moduleName)}>
      <App {...{
        Component: enhancer(Component),
        router,
        ...props
      }} />
    </Loadable.Capture>
=======
  const renderPage = (options = Page => Page) => {
    let EnhancedApp = App
    let EnhancedComponent = Component

    // For backwards compatibility
    if (typeof options === 'function') {
      EnhancedComponent = options(Component)
    } else if (typeof options === 'object') {
      if (options.enhanceApp) {
        EnhancedApp = options.enhanceApp(App)
      }
      if (options.enhanceComponent) {
        EnhancedComponent = options.enhanceComponent(Component)
      }
    }

    const app = createElement(EnhancedApp, { Component: EnhancedComponent, router, ...props })
>>>>>>> 992ea2e8

    const render = staticMarkup ? renderToStaticMarkup : renderToString

    let html
    let head
    let errorHtml = ''

    try {
      if (err && dev) {
        errorHtml = render(<ErrorDebug error={err} />)
      } else if (err) {
        html = render(app)
      } else {
        html = render(app)
      }
    } finally {
      head = Head.rewind() || defaultHead()
    }

    return { html, head, errorHtml, buildManifest }
  }

  const docProps = await loadGetInitialProps(Document, { ...ctx, renderPage })
  const dynamicImports = getBundles(reactLoadableManifest, reactLoadableModules)

  if (isResSent(res)) return

  if (!Document.prototype || !Document.prototype.isReactComponent) throw new Error('_document.js is not exporting a React component')
  const doc = <Document {...{
    __NEXT_DATA__: {
      distDir: dev ? distDir : undefined,
      props,
      page, // the rendered page
      pathname, // the requested path
      query,
      buildId,
      assetPrefix,
      runtimeConfig,
      nextExport,
      err: (err) ? serializeError(dev, err) : null
    },
    dev,
    dir,
    staticMarkup,
    buildManifest,
    dynamicImports,
    ...docProps
  }} />

  return '<!DOCTYPE html>' + renderToStaticMarkup(doc)
}

export async function renderScriptError (req, res, page, error) {
  // Asks CDNs and others to not to cache the errored page
  res.setHeader('Cache-Control', 'no-cache, no-store, must-revalidate')

  if (error.code === 'ENOENT' || error.message === 'INVALID_BUILD_ID') {
    res.statusCode = 404
    res.end('404 - Not Found')
    return
  }

  logger.error(error.stack)
  res.statusCode = 500
  res.end('500 - Internal Error')
}

export function sendHTML (req, res, html, method, { dev, generateEtags }) {
  if (isResSent(res)) return
  const etag = generateEtags && generateETag(html)

  if (fresh(req.headers, { etag })) {
    res.statusCode = 304
    res.end()
    return
  }

  if (dev) {
    // In dev, we should not cache pages for any reason.
    // That's why we do this.
    res.setHeader('Cache-Control', 'no-store, must-revalidate')
  }

  if (etag) {
    res.setHeader('ETag', etag)
  }

  if (!res.getHeader('Content-Type')) {
    res.setHeader('Content-Type', 'text/html; charset=utf-8')
  }
  res.setHeader('Content-Length', Buffer.byteLength(html))
  res.end(method === 'HEAD' ? null : html)
}

export function sendJSON (res, obj, method) {
  if (isResSent(res)) return

  const json = JSON.stringify(obj)
  res.setHeader('Content-Type', 'application/json')
  res.setHeader('Content-Length', Buffer.byteLength(json))
  res.end(method === 'HEAD' ? null : json)
}

function errorToJSON (err) {
  const { name, message, stack } = err
  const json = { name, message, stack }

  if (err.module) {
    // rawRequest contains the filename of the module which has the error.
    const { rawRequest } = err.module
    json.module = { rawRequest }
  }

  return json
}

function serializeError (dev, err) {
  if (dev) {
    return errorToJSON(err)
  }

  return { message: '500 - Internal Server Error.' }
}

export function serveStatic (req, res, path) {
  return new Promise((resolve, reject) => {
    send(req, path)
      .on('directory', () => {
      // We don't allow directories to be read.
        const err = new Error('No directory access')
        err.code = 'ENOENT'
        reject(err)
      })
      .on('error', reject)
      .pipe(res)
      .on('finish', resolve)
  })
}

async function ensurePage (page, { dir, hotReloader }) {
  if (page === '/_error') return

  await hotReloader.ensurePage(page)
}<|MERGE_RESOLUTION|>--- conflicted
+++ resolved
@@ -90,18 +90,7 @@
   // the response might be finshed on the getinitialprops call
   if (isResSent(res)) return
 
-<<<<<<< HEAD
   let reactLoadableModules = []
-
-  const renderPage = (enhancer = Page => Page) => {
-    const app = <Loadable.Capture report={moduleName => reactLoadableModules.push(moduleName)}>
-      <App {...{
-        Component: enhancer(Component),
-        router,
-        ...props
-      }} />
-    </Loadable.Capture>
-=======
   const renderPage = (options = Page => Page) => {
     let EnhancedApp = App
     let EnhancedComponent = Component
@@ -118,8 +107,13 @@
       }
     }
 
-    const app = createElement(EnhancedApp, { Component: EnhancedComponent, router, ...props })
->>>>>>> 992ea2e8
+    const app = <Loadable.Capture report={moduleName => reactLoadableModules.push(moduleName)}>
+      <EnhancedApp {...{
+        Component: EnhancedComponent,
+        router,
+        ...props
+      }} />
+    </Loadable.Capture>
 
     const render = staticMarkup ? renderToStaticMarkup : renderToString
 
