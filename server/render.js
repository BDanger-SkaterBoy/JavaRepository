--- conflicted
+++ resolved
@@ -224,11 +224,7 @@
 }
 
 async function ensurePage (page, { dir, hotReloader }) {
-<<<<<<< HEAD
-  if (page === '_error' || page === '_document') return
-=======
   if (page === '/_error') return
->>>>>>> fc3b3a41
 
   await hotReloader.ensurePage(page)
 }
