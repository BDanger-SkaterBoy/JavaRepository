<<<<<<< HEAD
import {join, parse, normalize, sep} from 'path'
import fs from 'fs'

function exists (path) {
  return new Promise((resolve, reject) => {
    fs.exists(path, (exists) => (
      resolve(exists)
    ))
  })
}
=======
import {join, posix} from 'path'
import {PAGES_MANIFEST} from '../lib/constants'
>>>>>>> e90f8963

export function pageNotFoundError (page) {
  const err = new Error(`Cannot find module for page: ${page}`)
  err.code = 'ENOENT'
  return err
}

export function normalizePagePath (page) {
  // If the page is `/` we need to append `/index`, otherwise the returned directory root will be bundles instead of pages
  if (page === '/') {
    page = '/index'
  }

  // Resolve on anything that doesn't start with `/`
  if (page[0] !== '/') {
    page = `/${page}`
  }

  // Throw when using ../ etc in the pathname
  const resolvedPage = posix.normalize(page)
  if (page !== resolvedPage) {
    throw new Error('Requested and resolved page mismatch')
  }

  return page
}

export function getPagePath (page, {dir, dist}) {
  const serverBuildPath = join(dir, dist, 'dist')
  const pagesManifest = require(join(serverBuildPath, PAGES_MANIFEST))

  try {
    page = normalizePagePath(page)
  } catch (err) {
    console.error(err)
    throw pageNotFoundError(page)
  }

  if (!pagesManifest[page]) {
    throw pageNotFoundError(page)
  }

  return join(serverBuildPath, pagesManifest[page])
}

export default async function requirePage (page, {dir, dist}) {
<<<<<<< HEAD
  const pagePath = getPagePath(page, {dir, dist}) + '.js'
  const fileExists = await exists(pagePath)
  if (!fileExists) {
    throw pageNotFoundError(page)
  }

=======
  const pagePath = getPagePath(page, {dir, dist})
>>>>>>> e90f8963
  return require(pagePath)
}<|MERGE_RESOLUTION|>--- conflicted
+++ resolved
@@ -1,18 +1,5 @@
-<<<<<<< HEAD
-import {join, parse, normalize, sep} from 'path'
-import fs from 'fs'
-
-function exists (path) {
-  return new Promise((resolve, reject) => {
-    fs.exists(path, (exists) => (
-      resolve(exists)
-    ))
-  })
-}
-=======
 import {join, posix} from 'path'
 import {PAGES_MANIFEST} from '../lib/constants'
->>>>>>> e90f8963
 
 export function pageNotFoundError (page) {
   const err = new Error(`Cannot find module for page: ${page}`)
@@ -59,15 +46,6 @@
 }
 
 export default async function requirePage (page, {dir, dist}) {
-<<<<<<< HEAD
-  const pagePath = getPagePath(page, {dir, dist}) + '.js'
-  const fileExists = await exists(pagePath)
-  if (!fileExists) {
-    throw pageNotFoundError(page)
-  }
-
-=======
   const pagePath = getPagePath(page, {dir, dist})
->>>>>>> e90f8963
   return require(pagePath)
 }