name: Triage issues

on:
  issues:
    types: [opened, labeled]
  issue_comment:
    types: [created]

env:
  GITHUB_TOKEN: ${{ secrets.GITHUB_TOKEN }}

permissions:
  issues: write

jobs:
  triage:
    name: Nissuer
    runs-on: ubuntu-latest
    steps:
      - uses: balazsorban44/nissuer@1.9.2
        with:
          label-area-prefix: 'bug'
          label-area-section: 'Which area\(s\) are affected\? \(Select all that apply\)(.*)### Additional context'
          label-comments: |
            {
              "good first issue": ".github/comments/good-first-issue.md",
              "please add a complete reproduction": ".github/comments/invalid-reproduction.md",
              "please simplify reproduction": ".github/comments/simplify-reproduction.md",
              "please verify canary": ".github/comments/verify-canary.md",
              "resolved": ".github/comments/resolved.md"
            }
          reproduction-comment: '.github/comments/invalid-link.md'
          reproduction-hosts: 'github.com,codesandbox.io'
          reproduction-blocklist: 'github.com/vercel/next.js.*,github.com/\\w*/?$,github.com$'
          reproduction-link-section: '### Link to the code that reproduces this issue(.*)### To Reproduce'
          reproduction-invalid-label: 'invalid link'
<<<<<<< HEAD
          reproduction-issue-labels: 'bug,'
=======
          reproduction-issue-labels: 'template: bug,'
          comment-unhelpful-weight: 0.5
>>>>>>> bc1d1907
<|MERGE_RESOLUTION|>--- conflicted
+++ resolved
@@ -34,9 +34,5 @@
           reproduction-blocklist: 'github.com/vercel/next.js.*,github.com/\\w*/?$,github.com$'
           reproduction-link-section: '### Link to the code that reproduces this issue(.*)### To Reproduce'
           reproduction-invalid-label: 'invalid link'
-<<<<<<< HEAD
           reproduction-issue-labels: 'bug,'
-=======
-          reproduction-issue-labels: 'template: bug,'
-          comment-unhelpful-weight: 0.5
->>>>>>> bc1d1907
+          comment-unhelpful-weight: 0.5