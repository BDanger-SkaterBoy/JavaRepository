on:
  pull_request:
    types: [opened, synchronize]

name: Generate Pull Request Stats

jobs:
  build-native-dev:
    name: Build dev binary for tests
    runs-on: ubuntu-18.04
    steps:
      # https://github.com/actions/virtual-environments/issues/1187
      - name: tune linux network
        run: sudo ethtool -K eth0 tx off rx off

      - uses: actions/checkout@v2
        with:
          fetch-depth: 25

      - run: echo ::set-output name=DOCS_CHANGE::$(node skip-docs-change.js echo 'not-docs-only-change')
        id: docs-change

      - name: Setup node
        uses: actions/setup-node@v2
        if: ${{ steps.docs-change.outputs.DOCS_CHANGE != 'docs only change' }}
        with:
          node-version: 14
          check-latest: true

      - name: Install
        uses: actions-rs/toolchain@v1
        if: ${{ steps.docs-change.outputs.DOCS_CHANGE != 'docs only change' }}
        with:
          profile: minimal
          toolchain: nightly-2021-08-12

      - name: Cache cargo registry
        uses: actions/cache@v1
        if: ${{ steps.docs-change.outputs.DOCS_CHANGE != 'docs only change' }}
        with:
          path: ~/.cargo/registry
          key: stable-ubuntu-18.04-node@14-cargo-registry-trimmed-${{ hashFiles('**/Cargo.lock') }}

      - name: Cache cargo index
        uses: actions/cache@v1
        if: ${{ steps.docs-change.outputs.DOCS_CHANGE != 'docs only change' }}
        with:
          path: ~/.cargo/git
          key: stable-ubuntu-18.04-node@14-cargo-index-trimmed-${{ hashFiles('**/Cargo.lock') }}

      - name: Cache native binary
        id: binary-cache
        uses: actions/cache@v2
        if: ${{ steps.docs-change.outputs.DOCS_CHANGE != 'docs only change' }}
        with:
          path: packages/next-swc/native/next-swc.linux-x64-gnu.node
          key: dev-next-swc-nightly-2021-08-12-linux-x64-gnu-${{ hashFiles('.github/workflows/build_test_deploy.yml', 'packages/next-swc/**') }}

      # We use restore-key to pick latest cache.
      # We will not get exact match, but doc says
      # "If there are multiple partial matches for a restore key, the action returns the most recently created cache."
      # So we get latest cache
      - name: Cache built files
        uses: actions/cache@v2
        with:
          path: ./packages/next-target
          key: next-swc-cargo-cache-ubuntu-18.04--${{ hashFiles('**/Cargo.lock') }}
          restore-keys: |
            next-swc-cargo-cache-ubuntu-18.04

      # since the repo's dependencies aren't installed we need
      # to install napi globally
      - run: npm i -g @napi-rs/cli@1.2.1
      - run: npm i -g turbo@0.8.5-next.3

      - name: Build
        if: ${{ steps.binary-cache.outputs.cache-hit != 'true' && steps.docs-change.outputs.DOCS_CHANGE != 'docs only change' }}
        run: turbo run build-native
        env:
          MACOSX_DEPLOYMENT_TARGET: '10.13'
<<<<<<< HEAD
          TURBO_TOKEN: ${{secrets.TURBO_TOKEN}}
          TURBO_TEAM: nextjs
          TURBO_PROJECT: nextjs
=======
        working-directory: packages/next-swc
>>>>>>> e95c9cac

      - name: Upload artifact
        uses: actions/upload-artifact@v2.2.4
        with:
          name: next-swc-dev-binary
          path: packages/next-swc/native/next-swc.linux-x64-gnu.node

      - name: Clear the cargo caches
        if: ${{ steps.docs-change.outputs.DOCS_CHANGE != 'docs only change' }}
        run: |
          cargo install cargo-cache --no-default-features --features ci-autoclean
          cargo-cache

  stats:
    name: PR Stats
    needs: build-native-dev
    runs-on: ubuntu-latest
    steps:
      - uses: actions/checkout@v2
        with:
          fetch-depth: 25

      - run: echo ::set-output name=DOCS_CHANGE::$(node skip-docs-change.js echo 'not-docs-only-change')
        id: docs-change

      - uses: actions/download-artifact@v2
        if: ${{ steps.docs-change.outputs.DOCS_CHANGE != 'docs only change' }}
        with:
          name: next-swc-dev-binary
          path: packages/next-swc/native

      - run: cp -r packages/next-swc/native .github/actions/next-stats-action/native
        if: ${{ steps.docs-change.outputs.DOCS_CHANGE != 'docs only change' }}

      - uses: ./.github/actions/next-stats-action
        if: ${{ steps.docs-change.outputs.DOCS_CHANGE != 'docs only change' }}<|MERGE_RESOLUTION|>--- conflicted
+++ resolved
@@ -78,13 +78,9 @@
         run: turbo run build-native
         env:
           MACOSX_DEPLOYMENT_TARGET: '10.13'
-<<<<<<< HEAD
           TURBO_TOKEN: ${{secrets.TURBO_TOKEN}}
           TURBO_TEAM: nextjs
           TURBO_PROJECT: nextjs
-=======
-        working-directory: packages/next-swc
->>>>>>> e95c9cac
 
       - name: Upload artifact
         uses: actions/upload-artifact@v2.2.4
