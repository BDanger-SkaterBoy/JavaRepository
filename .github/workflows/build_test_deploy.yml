--- conflicted
+++ resolved
@@ -234,17 +234,7 @@
           path: ./*
           key: ${{ github.sha }}-${{ github.run_number }}
 
-<<<<<<< HEAD
-      - run: docker run --rm -v $(pwd):/work mcr.microsoft.com/playwright:v1.28.1-focal /bin/bash -c "cd /work && curl -s https://install-node.vercel.app/v${{ matrix.node }} | FORCE=1 bash && node -v && npm i -g pnpm@${PNPM_VERSION} > /dev/null && NEXT_TEST_JOB=1 NEXT_TEST_MODE=dev TEST_TIMINGS_TOKEN=${{ secrets.TEST_TIMINGS_TOKEN }} xvfb-run node run-tests.js --type development --timings -g ${{ matrix.group }}/4 >> /proc/1/fd/1"
-=======
-      - uses: actions/download-artifact@v3
-        if: ${{needs.build.outputs.docsChange == 'nope'}}
-        with:
-          name: next-swc-test-binary
-          path: packages/next-swc/native
-
       - run: docker run --rm -v $(pwd):/work mcr.microsoft.com/playwright:v1.28.1-focal /bin/bash -c "cd /work && curl -s https://install-node.vercel.app/v${{ matrix.node }} | FORCE=1 bash && node -v && npm i -g pnpm@${PNPM_VERSION} > /dev/null && NEXT_TEST_JOB=1 NEXT_TEST_MODE=dev TEST_TIMINGS_TOKEN=${{ secrets.TEST_TIMINGS_TOKEN }} xvfb-run node run-tests.js --type development --timings -g ${{ matrix.group }}/5 >> /proc/1/fd/1"
->>>>>>> dee944bb
         name: Run test/development
         if: ${{needs.build.outputs.docsChange == 'nope'}}
 
@@ -261,7 +251,7 @@
   testDevMaintenance:
     name: Test Development Node.js Maintenance
     runs-on: ubuntu-latest
-    needs: [build, build-native-test]
+    needs: [build]
     timeout-minutes: 35
     env:
       NEXT_TELEMETRY_DISABLED: 1
@@ -289,14 +279,8 @@
           path: ./*
           key: ${{ github.sha }}-${{ github.run_number }}
 
-      - uses: actions/download-artifact@v3
-        if: ${{needs.build.outputs.docsChange == 'nope'}}
-        with:
-          name: next-swc-test-binary
-          path: packages/next-swc/native
-
-      - run: docker run --rm -v $(pwd):/work mcr.microsoft.com/playwright:v1.28.1-focal /bin/bash -c "cd /work && curl -s https://install-node.vercel.app/v${{ matrix.node }} | FORCE=1 bash && node -v && npm i -g pnpm@${PNPM_VERSION} > /dev/null && NEXT_TEST_JOB=1 NEXT_TEST_MODE=dev TEST_TIMINGS_TOKEN=${{ secrets.TEST_TIMINGS_TOKEN }} xvfb-run node run-tests.js --type development --timings -g ${{ matrix.group }}/5 >> /proc/1/fd/1"
-        name: Run test/development
+      - run: docker run --rm -v $(pwd):/work mcr.microsoft.com/playwright:v1.28.1-focal /bin/bash -c "cd /work && curl -s https://install-node.vercel.app/v${{ matrix.node }} | FORCE=1 bash && node -v && npm i -g pnpm@${PNPM_VERSION} > /dev/null && NEXT_TEST_JOB=1 NEXT_TEST_MODE=dev TEST_TIMINGS_TOKEN=${{ secrets.TEST_TIMINGS_TOKEN }} xvfb-run node run-tests.js --type e2e --timings -g ${{ matrix.group }}/7 >> /proc/1/fd/1"
+        name: Run test/e2e (dev)
         if: ${{needs.build.outputs.docsChange == 'nope'}}
 
       - name: Upload test trace
@@ -312,7 +296,7 @@
   testDevE2ELTS:
     name: Test Development (E2E) Node.js LTS
     runs-on: ubuntu-latest
-    needs: [build]
+    needs: [build, build-native-test]
     timeout-minutes: 35
     env:
       NEXT_TELEMETRY_DISABLED: 1
@@ -337,9 +321,6 @@
           path: ./*
           key: ${{ github.sha }}-${{ github.run_number }}
 
-<<<<<<< HEAD
-      - run: docker run --rm -v $(pwd):/work mcr.microsoft.com/playwright:v1.28.1-focal /bin/bash -c "cd /work && curl -s https://install-node.vercel.app/v${{ matrix.node }} | FORCE=1 bash && node -v && npm i -g pnpm@${PNPM_VERSION} > /dev/null && NEXT_TEST_JOB=1 NEXT_TEST_MODE=dev TEST_TIMINGS_TOKEN=${{ secrets.TEST_TIMINGS_TOKEN }} xvfb-run node run-tests.js --type e2e --timings -g ${{ matrix.group }}/7 >> /proc/1/fd/1"
-=======
       - uses: actions/download-artifact@v3
         if: ${{needs.build.outputs.docsChange == 'nope'}}
         with:
@@ -347,7 +328,6 @@
           path: packages/next-swc/native
 
       - run: docker run --rm -v $(pwd):/work mcr.microsoft.com/playwright:v1.28.1-focal /bin/bash -c "cd /work && curl -s https://install-node.vercel.app/v${{ matrix.node }} | FORCE=1 bash && node -v && npm i -g pnpm@${PNPM_VERSION} > /dev/null && NEXT_TEST_JOB=1 NEXT_TEST_MODE=dev TEST_TIMINGS_TOKEN=${{ secrets.TEST_TIMINGS_TOKEN }} xvfb-run node run-tests.js --type e2e --timings -g ${{ matrix.group }}/8 >> /proc/1/fd/1"
->>>>>>> dee944bb
         name: Run test/e2e (dev)
         if: ${{needs.build.outputs.docsChange == 'nope'}}
 
@@ -413,7 +393,7 @@
   testProdLTS:
     name: Test Production Node.js LTS
     runs-on: ubuntu-latest
-    needs: [build, build-native-test]
+    needs: [build]
     timeout-minutes: 15
     env:
       NEXT_TELEMETRY_DISABLED: 1
@@ -438,20 +418,14 @@
           path: ./*
           key: ${{ github.sha }}-${{ github.run_number }}
 
-      - uses: actions/download-artifact@v3
-        if: ${{needs.build.outputs.docsChange == 'nope'}}
-        with:
-          name: next-swc-test-binary
-          path: packages/next-swc/native
-
-      - run: docker run --rm -v $(pwd):/work mcr.microsoft.com/playwright:v1.28.1-focal /bin/bash -c "cd /work && curl -s https://install-node.vercel.app/v${{ matrix.node }} | FORCE=1 bash && node -v && npm i -g pnpm@${PNPM_VERSION} > /dev/null && NEXT_TEST_JOB=1 NEXT_TEST_MODE=start TEST_TIMINGS_TOKEN=${{ secrets.TEST_TIMINGS_TOKEN }} xvfb-run node run-tests.js --type production --timings -g ${{ matrix.group }}/5 >> /proc/1/fd/1"
+      - run: docker run --rm -v $(pwd):/work mcr.microsoft.com/playwright:v1.28.1-focal /bin/bash -c "cd /work && curl -s https://install-node.vercel.app/v${{ matrix.node }} | FORCE=1 bash && node -v && npm i -g pnpm@${PNPM_VERSION} > /dev/null && NEXT_TEST_JOB=1 NEXT_TEST_MODE=start TEST_TIMINGS_TOKEN=${{ secrets.TEST_TIMINGS_TOKEN }} xvfb-run node run-tests.js --type production --timings -g ${{ matrix.group }}/3 >> /proc/1/fd/1"
         name: Run test/production
         if: ${{needs.build.outputs.docsChange == 'nope'}}
 
   testProdMaintenance:
     name: Test Production Node.js Maintenance
     runs-on: ubuntu-latest
-    needs: [build]
+    needs: [build, build-native-test]
     timeout-minutes: 15
     env:
       NEXT_TELEMETRY_DISABLED: 1
@@ -477,9 +451,6 @@
           path: ./*
           key: ${{ github.sha }}-${{ github.run_number }}
 
-<<<<<<< HEAD
-      - run: docker run --rm -v $(pwd):/work mcr.microsoft.com/playwright:v1.28.1-focal /bin/bash -c "cd /work && curl -s https://install-node.vercel.app/v${{ matrix.node }} | FORCE=1 bash && node -v && npm i -g pnpm@${PNPM_VERSION} > /dev/null && NEXT_TEST_JOB=1 NEXT_TEST_MODE=start TEST_TIMINGS_TOKEN=${{ secrets.TEST_TIMINGS_TOKEN }} xvfb-run node run-tests.js --type production --timings -g ${{ matrix.group }}/3 >> /proc/1/fd/1"
-=======
       - uses: actions/download-artifact@v3
         if: ${{needs.build.outputs.docsChange == 'nope'}}
         with:
@@ -487,7 +458,6 @@
           path: packages/next-swc/native
 
       - run: docker run --rm -v $(pwd):/work mcr.microsoft.com/playwright:v1.28.1-focal /bin/bash -c "cd /work && curl -s https://install-node.vercel.app/v${{ matrix.node }} | FORCE=1 bash && node -v && npm i -g pnpm@${PNPM_VERSION} > /dev/null && NEXT_TEST_JOB=1 NEXT_TEST_MODE=start TEST_TIMINGS_TOKEN=${{ secrets.TEST_TIMINGS_TOKEN }} xvfb-run node run-tests.js --type production --timings -g ${{ matrix.group }}/5 >> /proc/1/fd/1"
->>>>>>> dee944bb
         name: Run test/production
         if: ${{needs.build.outputs.docsChange == 'nope'}}
 
@@ -519,17 +489,7 @@
           path: ./*
           key: ${{ github.sha }}-${{ github.run_number }}
 
-<<<<<<< HEAD
       - run: docker run --rm -v $(pwd):/work mcr.microsoft.com/playwright:v1.28.1-focal /bin/bash -c "cd /work && curl -s https://install-node.vercel.app/v${{ matrix.node }} | FORCE=1 bash && node -v && npm i -g pnpm@${PNPM_VERSION} > /dev/null && NEXT_TEST_JOB=1 NEXT_TEST_MODE=start TEST_TIMINGS_TOKEN=${{ secrets.TEST_TIMINGS_TOKEN }} xvfb-run node run-tests.js --type e2e --timings -g ${{ matrix.group }}/7 >> /proc/1/fd/1"
-=======
-      - uses: actions/download-artifact@v3
-        if: ${{needs.build.outputs.docsChange == 'nope'}}
-        with:
-          name: next-swc-test-binary
-          path: packages/next-swc/native
-
-      - run: docker run --rm -v $(pwd):/work mcr.microsoft.com/playwright:v1.28.1-focal /bin/bash -c "cd /work && curl -s https://install-node.vercel.app/v${{ matrix.node }} | FORCE=1 bash && node -v && npm i -g pnpm@${PNPM_VERSION} > /dev/null && NEXT_TEST_JOB=1 NEXT_TEST_MODE=start TEST_TIMINGS_TOKEN=${{ secrets.TEST_TIMINGS_TOKEN }} xvfb-run node run-tests.js --type e2e --timings -g ${{ matrix.group }}/8 >> /proc/1/fd/1"
->>>>>>> dee944bb
         name: Run test/e2e (production)
         if: ${{needs.build.outputs.docsChange == 'nope'}}
 
@@ -699,17 +659,7 @@
           path: ./*
           key: ${{ github.sha }}-${{ github.run_number }}
 
-<<<<<<< HEAD
       - run: docker run --rm -v $(pwd):/work mcr.microsoft.com/playwright:v1.28.1-focal /bin/bash -c "cd /work && curl -s https://install-node.vercel.app/v16 | FORCE=1 bash && npm i -g pnpm@${PNPM_VERSION} > /dev/null && NEXT_TEST_JOB=1 TEST_TIMINGS_TOKEN=${{ secrets.TEST_TIMINGS_TOKEN }} xvfb-run node run-tests.js --timings -g ${{ matrix.group }}/25 >> /proc/1/fd/1"
-=======
-      - uses: actions/download-artifact@v3
-        if: ${{needs.build.outputs.docsChange == 'nope'}}
-        with:
-          name: next-swc-test-binary
-          path: packages/next-swc/native
-
-      - run: docker run --rm -v $(pwd):/work mcr.microsoft.com/playwright:v1.28.1-focal /bin/bash -c "cd /work && curl -s https://install-node.vercel.app/v${{ env.NODE_LTS_VERSION }} | FORCE=1 bash && npm i -g pnpm@${PNPM_VERSION} > /dev/null && NEXT_TEST_JOB=1 TEST_TIMINGS_TOKEN=${{ secrets.TEST_TIMINGS_TOKEN }} xvfb-run node run-tests.js --timings -g ${{ matrix.group }}/28 >> /proc/1/fd/1"
->>>>>>> dee944bb
         if: ${{needs.build.outputs.docsChange == 'nope'}}
 
       - name: Upload test trace
@@ -775,13 +725,8 @@
 
   testFirefox:
     name: Test Firefox (production)
-<<<<<<< HEAD
     runs-on: ubuntu-20.04
     needs: [build]
-=======
-    runs-on: ubuntu-latest
-    needs: [build, build-native-test]
->>>>>>> dee944bb
     timeout-minutes: 10
     env:
       NEXT_TELEMETRY_DISABLED: 1
@@ -794,28 +739,13 @@
           path: ./*
           key: ${{ github.sha }}-${{ github.run_number }}
 
-<<<<<<< HEAD
       - run: docker run --rm -v $(pwd):/work mcr.microsoft.com/playwright:v1.28.1-focal /bin/bash -c "cd /work && curl -s https://install-node.vercel.app/v16 | FORCE=1 bash && npm i -g pnpm@${PNPM_VERSION} > /dev/null && BROWSERNAME=firefox NEXT_TEST_JOB=1 TEST_TIMINGS_TOKEN=${{ secrets.TEST_TIMINGS_TOKEN }} xvfb-run node run-tests.js test/integration/production/test/index.test.js >> /proc/1/fd/1"
-=======
-      - uses: actions/download-artifact@v3
-        if: ${{needs.build.outputs.docsChange == 'nope'}}
-        with:
-          name: next-swc-test-binary
-          path: packages/next-swc/native
-
-      - run: docker run --rm -v $(pwd):/work mcr.microsoft.com/playwright:v1.28.1-focal /bin/bash -c "cd /work && curl -s https://install-node.vercel.app/v${{ env.NODE_MAINTENANCE_VERSION }} | FORCE=1 bash && npm i -g pnpm@${PNPM_VERSION} > /dev/null && BROWSERNAME=firefox NEXT_TEST_JOB=1 TEST_TIMINGS_TOKEN=${{ secrets.TEST_TIMINGS_TOKEN }} xvfb-run node run-tests.js test/integration/production/test/index.test.js >> /proc/1/fd/1"
->>>>>>> dee944bb
         if: ${{needs.build.outputs.docsChange == 'nope'}}
 
   testSafari:
     name: Test Safari (production)
-<<<<<<< HEAD
-    runs-on: ubuntu-20.04
-    needs: [build]
-=======
-    runs-on: ubuntu-latest
-    needs: [build, build-native-test]
->>>>>>> dee944bb
+    runs-on: ubuntu-latest
+    needs: [build]
     timeout-minutes: 15
     env:
       NEXT_TELEMETRY_DISABLED: 1
@@ -831,21 +761,6 @@
         with:
           path: ./*
           key: ${{ github.sha }}-${{ github.run_number }}
-
-<<<<<<< HEAD
-      - run: docker run --rm -v $(pwd):/work mcr.microsoft.com/playwright:v1.28.1-focal /bin/bash -c "cd /work && curl -s https://install-node.vercel.app/v16 | FORCE=1 bash && npm i -g pnpm@${PNPM_VERSION} > /dev/null && NEXT_TEST_JOB=1 NEXT_TEST_MODE=start BROWSER_NAME=safari node run-tests.js -c 1 test/integration/production/test/index.test.js test/e2e/basepath.test.ts && DEVICE_NAME='iPhone XR' node run-tests.js -c 1 test/production/prerender-prefetch/index.test.ts  >> /proc/1/fd/1"
-        if: ${{needs.build.outputs.docsChange == 'nope'}}
-
-  testFirefoxNode18:
-    name: Test Firefox Node.js 18
-    runs-on: ubuntu-20.04
-    needs: [build, testFirefox]
-=======
-      - uses: actions/download-artifact@v3
-        if: ${{needs.build.outputs.docsChange == 'nope'}}
-        with:
-          name: next-swc-test-binary
-          path: packages/next-swc/native
 
       - run: docker run --rm -v $(pwd):/work mcr.microsoft.com/playwright:v1.28.1-focal /bin/bash -c "cd /work && curl -s https://install-node.vercel.app/v{{ env.NODE_LTS_VERSION }} | FORCE=1 bash && npm i -g pnpm@${PNPM_VERSION} > /dev/null && NEXT_TEST_JOB=1 NEXT_TEST_MODE=start BROWSER_NAME=safari node run-tests.js -c 1 test/integration/production/test/index.test.js test/e2e/basepath.test.ts && DEVICE_NAME='iPhone XR' node run-tests.js -c 1 test/production/prerender-prefetch/index.test.ts  >> /proc/1/fd/1"
         if: ${{needs.build.outputs.docsChange == 'nope'}}
@@ -854,7 +769,6 @@
     name: Test Firefox Node.js LTS
     runs-on: ubuntu-latest
     needs: [build, testFirefox, build-native-test]
->>>>>>> dee944bb
     timeout-minutes: 10
     env:
       NEXT_TELEMETRY_DISABLED: 1
@@ -867,17 +781,7 @@
           path: ./*
           key: ${{ github.sha }}-${{ github.run_number }}
 
-<<<<<<< HEAD
-      - run: docker run --rm -v $(pwd):/work mcr.microsoft.com/playwright:v1.28.1-focal /bin/bash -c "cd /work && curl -s https://install-node.vercel.app/v18 | FORCE=1 bash && node -v && npm i -g pnpm@${PNPM_VERSION} > /dev/null && BROWSER_NAME=firefox NEXT_TEST_JOB=1 TEST_TIMINGS_TOKEN=${{ secrets.TEST_TIMINGS_TOKEN }} xvfb-run node run-tests.js test/integration/production/test/index.test.js >> /proc/1/fd/1"
-=======
-      - uses: actions/download-artifact@v3
-        if: ${{needs.build.outputs.docsChange == 'nope'}}
-        with:
-          name: next-swc-test-binary
-          path: packages/next-swc/native
-
       - run: docker run --rm -v $(pwd):/work mcr.microsoft.com/playwright:v1.28.1-focal /bin/bash -c "cd /work && curl -s https://install-node.vercel.app/v${{ env.NODE_LTS_VERSION }} | FORCE=1 bash && node -v && npm i -g pnpm@${PNPM_VERSION} > /dev/null && BROWSER_NAME=firefox NEXT_TEST_JOB=1 TEST_TIMINGS_TOKEN=${{ secrets.TEST_TIMINGS_TOKEN }} xvfb-run node run-tests.js test/integration/production/test/index.test.js >> /proc/1/fd/1"
->>>>>>> dee944bb
         if: ${{needs.build.outputs.docsChange == 'nope'}}
 
   publishRelease:
@@ -966,569 +870,6 @@
         env:
           PR_STATS_COMMENT_TOKEN: ${{ secrets.PR_STATS_COMMENT_TOKEN }}
 
-<<<<<<< HEAD
-=======
-  build-native-test:
-    name: Build native binary for tests and metrics
-    runs-on: ubuntu-latest
-    steps:
-      # https://github.com/actions/virtual-environments/issues/1187
-      - name: tune linux network
-        run: sudo ethtool -K eth0 tx off rx off
-
-      - uses: actions/checkout@v3
-        with:
-          fetch-depth: 25
-
-      - run: echo "DOCS_CHANGE<<EOF" >> $GITHUB_OUTPUT; echo "$(node scripts/run-for-change.js --not --type docs --exec echo 'nope')" >> $GITHUB_OUTPUT; echo 'EOF' >> $GITHUB_OUTPUT
-        id: docs-change
-
-      - name: Cache cargo registry
-        uses: actions/cache@v3
-        timeout-minutes: 5
-        if: ${{ steps.docs-change.outputs.DOCS_CHANGE == 'nope' }}
-        with:
-          path: ~/.cargo/registry
-          key: stable-ubuntu-latest-cargo-registry
-
-      - name: Cache cargo index
-        uses: actions/cache@v3
-        timeout-minutes: 5
-        if: ${{ steps.docs-change.outputs.DOCS_CHANGE == 'nope' }}
-        with:
-          path: ~/.cargo/git
-          key: stable-ubuntu-latest-cargo-index
-
-      # We use week in the turbo cache key to keep the cache from infinitely growing
-      - id: get-week
-        run: echo "WEEK=$(date +%U)" >> $GITHUB_OUTPUT
-
-      - name: Turbo Cache
-        id: turbo-cache
-        uses: actions/cache@v3
-        timeout-minutes: 5
-        if: ${{ steps.docs-change.outputs.DOCS_CHANGE == 'nope' }}
-        with:
-          path: .turbo
-          key: turbo-${{ github.job }}-${{ github.ref_name }}-${{ steps.get-week.outputs.WEEK }}-${{ github.sha }}
-          restore-keys: |
-            turbo-${{ github.job }}-
-            turbo-${{ github.job }}-${{ github.ref_name }}-${{ steps.get-week.outputs.WEEK }}-
-            turbo-${{ github.job }}-canary-${{ steps.get-week.outputs.WEEK }}-
-
-      - name: normalize versions
-        if: ${{ steps.docs-change.outputs.DOCS_CHANGE == 'nope' }}
-        run: node scripts/normalize-version-bump.js
-
-      - name: Build in docker
-        uses: addnab/docker-run-action@v3
-        if: ${{ steps.docs-change.outputs.DOCS_CHANGE == 'nope' }}
-        with:
-          image: ghcr.io/napi-rs/napi-rs/nodejs-rust:stable-2022-10-24-x64
-          options: -e RUST_TOOLCHAIN=${{ env.RUST_TOOLCHAIN }} -e NAPI_CLI_VERSION=${{ env.NAPI_CLI_VERSION }} -e TURBO_VERSION=${{ env.TURBO_VERSION }} -v ${{ env.HOME }}/.cargo/git:/root/.cargo/git -v ${{ env.HOME }}/.cargo/registry:/root/.cargo/registry -v ${{ github.workspace }}:/build -w /build
-          # turn on some optimization while building Rust codes to prevent tests timeout
-          run: |
-            set -e &&
-            export CARGO_PROFILE_DEV_OPT_LEVEL=1 &&
-            rustup toolchain install "${RUST_TOOLCHAIN}" &&
-            rustup default "${RUST_TOOLCHAIN}" &&
-            rustup target add x86_64-unknown-linux-gnu &&
-            npm i -g "@napi-rs/cli@${NAPI_CLI_VERSION}" "turbo@${TURBO_VERSION}" && if [ ! -f $(dirname $(which yarn))/pnpm ]; then ln -s $(which yarn) $(dirname $(which yarn))/pnpm;fi &&
-            unset CC_x86_64_unknown_linux_gnu && unset CC &&
-            turbo run build-native --cache-dir=".turbo" -- --target x86_64-unknown-linux-gnu &&
-            strip packages/next-swc/native/next-swc.*.node
-
-      - name: Upload artifact
-        uses: actions/upload-artifact@v3
-        if: ${{ steps.docs-change.outputs.DOCS_CHANGE == 'nope' }}
-        with:
-          name: next-swc-test-binary
-          path: packages/next-swc/native/next-swc.linux-x64-gnu.node
-
-      - name: Clear the cargo caches
-        if: ${{ steps.docs-change.outputs.DOCS_CHANGE == 'nope' }}
-        run: |
-          cargo install cargo-cache --no-default-features --features ci-autoclean
-          cargo-cache
-
-  test-native:
-    name: Unit Test Native Code
-    runs-on: ubuntu-latest
-
-    steps:
-      - uses: actions/checkout@v3
-        with:
-          fetch-depth: 25
-
-      - run: echo "SWC_CHANGE<<EOF" >> $GITHUB_OUTPUT; echo "$(node scripts/run-for-change.js --type next-swc --exec echo 'yup')" >> $GITHUB_OUTPUT; echo 'EOF' >> $GITHUB_OUTPUT
-        id: swc-change
-
-      - run: echo "${{ steps.swc-change.outputs.SWC_CHANGE }}"
-
-      - name: Install
-        if: ${{ steps.swc-change.outputs.SWC_CHANGE == 'yup' }}
-        uses: actions-rs/toolchain@v1
-        with:
-          toolchain: ${{ env.RUST_TOOLCHAIN }}
-          profile: minimal
-
-      - run: cd packages/next-swc && cargo test
-        if: ${{ steps.swc-change.outputs.SWC_CHANGE == 'yup' }}
-
-  test-wasm:
-    name: Test the wasm build
-    runs-on: ubuntu-latest
-    timeout-minutes: 15
-    needs: [build, build-native-test, build-wasm-dev]
-
-    steps:
-      - uses: actions/cache@v3
-        timeout-minutes: 5
-        if: ${{needs.build.outputs.docsChange == 'nope'}}
-        id: restore-build
-        with:
-          path: ./*
-          key: ${{ github.sha }}
-
-      - uses: actions/download-artifact@v3
-        if: ${{needs.build.outputs.docsChange == 'nope'}}
-        with:
-          name: wasm-dev-binary
-          path: packages/next-swc/crates/wasm/pkg-nodejs
-
-      - run: ls packages/next-swc/crates/wasm
-        if: ${{needs.build.outputs.docsChange == 'nope'}}
-
-      - uses: actions/download-artifact@v3
-        if: ${{needs.build.outputs.docsChange == 'nope'}}
-        with:
-          name: next-swc-test-binary
-          path: packages/next-swc/native
-
-      - run: docker run --rm -v $(pwd):/work mcr.microsoft.com/playwright:v1.28.1-focal /bin/bash -c "cd /work && curl -s https://install-node.vercel.app/v${{ env.NODE_LTS_VERSION }} | FORCE=1 bash && node -v && node ./scripts/setup-wasm.mjs && npm i -g pnpm@${PNPM_VERSION} > /dev/null && TEST_WASM=true xvfb-run node run-tests.js test/integration/production/test/index.test.js test/e2e/streaming-ssr/index.test.ts >> /proc/1/fd/1"
-        if: ${{needs.build.outputs.docsChange == 'nope'}}
-
-  # Build binaries for publishing
-  build-native:
-    strategy:
-      fail-fast: false
-      matrix:
-        settings:
-          # pnpm is aliased here temporarily until the build docker
-          # image is updated past Node.js v14.19 (current 14.18.1)
-          - host: macos-latest
-            target: 'x86_64-apple-darwin'
-            build: |
-              npm i -g "@napi-rs/cli@${NAPI_CLI_VERSION}" "turbo@${TURBO_VERSION}" && if [ ! -f $(dirname $(which yarn))/pnpm ]; then ln -s $(which yarn) $(dirname $(which yarn))/pnpm;fi
-              turbo run build-native -- --release --target x86_64-apple-darwin
-              strip -x packages/next-swc/native/next-swc.*.node
-          - host: windows-latest
-            build: |
-              npm i -g "@napi-rs/cli@${NAPI_CLI_VERSION}" "turbo@${TURBO_VERSION}" "pnpm@${PNPM_VERSION}"
-              turbo run build-native -- --release --target x86_64-pc-windows-msvc
-            target: 'x86_64-pc-windows-msvc'
-          - host: windows-latest
-            build: |
-              npm i -g "@napi-rs/cli@${NAPI_CLI_VERSION}" "turbo@${TURBO_VERSION}" "pnpm@${PNPM_VERSION}"
-              turbo run build-native-no-plugin -- --release --target i686-pc-windows-msvc
-            target: 'i686-pc-windows-msvc'
-          - host: ubuntu-latest
-            target: 'x86_64-unknown-linux-gnu'
-            docker: ghcr.io/napi-rs/napi-rs/nodejs-rust:stable-2022-10-24-x64
-            build: >-
-              set -e &&
-              rustup toolchain install "${RUST_TOOLCHAIN}" &&
-              rustup default "${RUST_TOOLCHAIN}" &&
-              rustup target add x86_64-unknown-linux-gnu &&
-              npm i -g "@napi-rs/cli@${NAPI_CLI_VERSION}" "turbo@${TURBO_VERSION}" && if [ ! -f $(dirname $(which yarn))/pnpm ]; then ln -s $(which yarn) $(dirname $(which yarn))/pnpm;fi &&
-              unset CC_x86_64_unknown_linux_gnu && unset CC &&
-              turbo run build-native -- --release --target x86_64-unknown-linux-gnu &&
-              strip packages/next-swc/native/next-swc.*.node
-          - host: ubuntu-latest
-            target: 'x86_64-unknown-linux-musl'
-            docker: ghcr.io/napi-rs/napi-rs/nodejs-rust:stable-2022-10-24-alpine
-            build: >-
-              set -e &&
-              apk add --no-cache libc6-compat &&
-              rustup toolchain install "${RUST_TOOLCHAIN}" &&
-              rustup default "${RUST_TOOLCHAIN}" &&
-              rustup target add x86_64-unknown-linux-musl &&
-              npm i -g "@napi-rs/cli@${NAPI_CLI_VERSION}" "turbo@${TURBO_VERSION}" && if [ ! -f $(dirname $(which yarn))/pnpm ]; then ln -s $(which yarn) $(dirname $(which yarn))/pnpm;fi &&
-              turbo run build-native -- --release --target x86_64-unknown-linux-musl &&
-              strip packages/next-swc/native/next-swc.*.node
-          - host: macos-latest
-            target: 'aarch64-apple-darwin'
-            build: |
-              sudo rm -Rf /Library/Developer/CommandLineTools/SDKs/*;
-              export CC=$(xcrun -f clang);
-              export CXX=$(xcrun -f clang++);
-              SYSROOT=$(xcrun --sdk macosx --show-sdk-path);
-              export CFLAGS="-isysroot $SYSROOT -isystem $SYSROOT";
-              npm i -g "@napi-rs/cli@${NAPI_CLI_VERSION}" "turbo@${TURBO_VERSION}" && if [ ! -f $(dirname $(which yarn))/pnpm ]; then ln -s $(which yarn) $(dirname $(which yarn))/pnpm;fi
-              turbo run build-native -- --release --target aarch64-apple-darwin
-              strip -x packages/next-swc/native/next-swc.*.node
-          - host: ubuntu-latest
-            target: 'aarch64-unknown-linux-gnu'
-            docker: ghcr.io/napi-rs/napi-rs/nodejs-rust:stable-2022-10-24-aarch64
-            build: >-
-              set -e &&
-              export JEMALLOC_SYS_WITH_LG_PAGE=16 &&
-              rustup toolchain install "${RUST_TOOLCHAIN}" &&
-              rustup default "${RUST_TOOLCHAIN}" &&
-              rustup target add aarch64-unknown-linux-gnu &&
-              npm i -g "@napi-rs/cli@${NAPI_CLI_VERSION}" "turbo@${TURBO_VERSION}" && if [ ! -f $(dirname $(which yarn))/pnpm ]; then ln -s $(which yarn) $(dirname $(which yarn))/pnpm;fi &&
-              export CC_aarch64_unknown_linux_gnu=/usr/aarch64-unknown-linux-gnu/bin/aarch64-unknown-linux-gnu-gcc &&
-              turbo run build-native -- --release --target aarch64-unknown-linux-gnu &&
-              llvm-strip -x packages/next-swc/native/next-swc.*.node
-          - host: ubuntu-latest
-            target: 'armv7-unknown-linux-gnueabihf'
-            setup: |
-              sudo apt-get update
-              sudo apt-get install gcc-arm-linux-gnueabihf g++-arm-linux-gnueabihf -y
-            build: |
-              npm i -g "@napi-rs/cli@${NAPI_CLI_VERSION}" "turbo@${TURBO_VERSION}" && if [ ! -f $(dirname $(which yarn))/pnpm ]; then ln -s $(which yarn) $(dirname $(which yarn))/pnpm;fi
-              turbo run build-native-no-plugin -- --release --target armv7-unknown-linux-gnueabihf
-              arm-linux-gnueabihf-strip packages/next-swc/native/next-swc.*.node
-          - host: ubuntu-latest
-            target: aarch64-linux-android
-            build: |
-              export CLANG_VERSION=`ls ${ANDROID_NDK_LATEST_HOME}/toolchains/llvm/prebuilt/linux-x86_64/lib64/clang | sed 's/ *$//g'`
-              export CARGO_TARGET_AARCH64_LINUX_ANDROID_LINKER="${ANDROID_NDK_LATEST_HOME}/toolchains/llvm/prebuilt/linux-x86_64/bin/aarch64-linux-android24-clang"
-              export CC="${ANDROID_NDK_LATEST_HOME}/toolchains/llvm/prebuilt/linux-x86_64/bin/aarch64-linux-android24-clang"
-              export CXX="${ANDROID_NDK_LATEST_HOME}/toolchains/llvm/prebuilt/linux-x86_64/bin/aarch64-linux-android24-clang++"
-              export AR="${ANDROID_NDK_LATEST_HOME}/toolchains/llvm/prebuilt/linux-x86_64/bin/llvm-ar"
-              export PATH="${ANDROID_NDK_LATEST_HOME}/toolchains/llvm/prebuilt/linux-x86_64/bin:${PATH}"
-              touch "${ANDROID_NDK_LATEST_HOME}/toolchains/llvm/prebuilt/linux-x86_64/lib64/clang/${CLANG_VERSION}/lib/linux/aarch64/libgcc.a"
-              chmod 777 "${ANDROID_NDK_LATEST_HOME}/toolchains/llvm/prebuilt/linux-x86_64/lib64/clang/${CLANG_VERSION}/lib/linux/aarch64/libgcc.a"
-              echo "INPUT(-lunwind)" > "${ANDROID_NDK_LATEST_HOME}/toolchains/llvm/prebuilt/linux-x86_64/lib64/clang/${CLANG_VERSION}/lib/linux/aarch64/libgcc.a"
-              npm i -g "@napi-rs/cli@${NAPI_CLI_VERSION}" "turbo@${TURBO_VERSION}" && if [ ! -f $(dirname $(which yarn))/pnpm ]; then ln -s $(which yarn) $(dirname $(which yarn))/pnpm;fi
-              turbo run build-native -- --release --target aarch64-linux-android
-              ${ANDROID_NDK_LATEST_HOME}/toolchains/llvm/prebuilt/linux-x86_64/bin/llvm-strip packages/next-swc/native/next-swc.*.node
-          - host: ubuntu-latest
-            target: armv7-linux-androideabi
-            build: |
-              export CLANG_VERSION=`ls ${ANDROID_NDK_LATEST_HOME}/toolchains/llvm/prebuilt/linux-x86_64/lib64/clang | sed 's/ *$//g'`
-              export CARGO_TARGET_ARMV7_LINUX_ANDROIDEABI_LINKER="${ANDROID_NDK_LATEST_HOME}/toolchains/llvm/prebuilt/linux-x86_64/bin/armv7a-linux-androideabi24-clang"
-              export CC="${ANDROID_NDK_LATEST_HOME}/toolchains/llvm/prebuilt/linux-x86_64/bin/armv7a-linux-androideabi24-clang"
-              export CXX="${ANDROID_NDK_LATEST_HOME}/toolchains/llvm/prebuilt/linux-x86_64/bin/armv7a-linux-androideabi24-clang++"
-              export AR="${ANDROID_NDK_LATEST_HOME}/toolchains/llvm/prebuilt/linux-x86_64/bin/llvm-ar"
-              export PATH="${ANDROID_NDK_LATEST_HOME}/toolchains/llvm/prebuilt/linux-x86_64/bin:${PATH}"
-              touch "${ANDROID_NDK_LATEST_HOME}/toolchains/llvm/prebuilt/linux-x86_64/lib64/clang/${CLANG_VERSION}/lib/linux/arm/libgcc.a"
-              chmod 777 "${ANDROID_NDK_LATEST_HOME}/toolchains/llvm/prebuilt/linux-x86_64/lib64/clang/${CLANG_VERSION}/lib/linux/arm/libgcc.a"
-              echo "INPUT(-lunwind)" > "${ANDROID_NDK_LATEST_HOME}/toolchains/llvm/prebuilt/linux-x86_64/lib64/clang/${CLANG_VERSION}/lib/linux/arm/libgcc.a"
-              npm i -g "@napi-rs/cli@${NAPI_CLI_VERSION}" "turbo@${TURBO_VERSION}" "pnpm@${PNPM_VERSION}"
-              turbo run build-native-no-plugin -- --release --target armv7-linux-androideabi
-              ${ANDROID_NDK_LATEST_HOME}/toolchains/llvm/prebuilt/linux-x86_64/bin/llvm-strip packages/next-swc/native/next-swc.*.node
-          - host: ubuntu-latest
-            target: 'aarch64-unknown-linux-musl'
-            docker: ghcr.io/napi-rs/napi-rs/nodejs-rust:stable-2022-10-24-alpine
-            build: >-
-              set -e &&
-              apk add --no-cache libc6-compat &&
-              export JEMALLOC_SYS_WITH_LG_PAGE=16 &&
-              npm i -g "@napi-rs/cli@${NAPI_CLI_VERSION}" "turbo@${TURBO_VERSION}" && if [ ! -f $(dirname $(which yarn))/pnpm ]; then ln -s $(which yarn) $(dirname $(which yarn))/pnpm;fi &&
-              rustup toolchain install "${RUST_TOOLCHAIN}" &&
-              rustup default "${RUST_TOOLCHAIN}" &&
-              rustup target add aarch64-unknown-linux-musl &&
-              turbo run build-native -- --release --target aarch64-unknown-linux-musl &&
-              llvm-strip -x packages/next-swc/native/next-swc.*.node
-          - host: windows-latest
-            target: 'aarch64-pc-windows-msvc'
-            build: |
-              npm i -g "@napi-rs/cli@${NAPI_CLI_VERSION}" "turbo@${TURBO_VERSION}" "pnpm@${PNPM_VERSION}"
-              turbo run build-native-no-plugin-woa -- --release --target aarch64-pc-windows-msvc --cargo-flags=--no-default-features
-    if: ${{ needs.build.outputs.isRelease == 'true' || (needs.build.outputs.turboToken != 'empty') }}
-    needs: build
-    name: stable - ${{ matrix.settings.target }} - node@16
-    runs-on: ${{ matrix.settings.host }}
-    env:
-      TURBO_TEAM: 'vercel'
-      TURBO_TOKEN: ${{ secrets.TURBO_TOKEN }}
-      TURBO_REMOTE_ONLY: 'true'
-    steps:
-      # https://github.com/actions/virtual-environments/issues/1187
-      - name: tune linux network
-        run: sudo ethtool -K eth0 tx off rx off
-        if: ${{ matrix.settings.host == 'ubuntu-latest' }}
-      - name: tune linux network
-        run: sudo ethtool -K eth0 tx off rx off
-        if: ${{ matrix.settings.host == 'ubuntu-latest' }}
-      - name: tune windows network
-        run: Disable-NetAdapterChecksumOffload -Name * -TcpIPv4 -UdpIPv4 -TcpIPv6 -UdpIPv6
-        if: ${{ matrix.settings.host == 'windows-latest' }}
-      - name: tune mac network
-        run: sudo sysctl -w net.link.generic.system.hwcksum_tx=0 && sudo sysctl -w net.link.generic.system.hwcksum_rx=0
-        if: ${{ matrix.settings.host == 'macos-latest' }}
-      # we use checkout here instead of the build cache since
-      # it can fail to restore in different OS'
-      - uses: actions/checkout@v3
-
-      - name: Setup node
-        uses: actions/setup-node@v3
-        if: ${{ !matrix.settings.docker }}
-        with:
-          node-version: 16
-          check-latest: true
-
-      - name: Install
-        uses: actions-rs/toolchain@v1
-        if: ${{ !matrix.settings.docker }}
-        with:
-          profile: minimal
-          override: true
-          toolchain: ${{ env.RUST_TOOLCHAIN }}
-          target: ${{ matrix.settings.target }}
-
-      - name: Cache cargo registry
-        uses: actions/cache@v3
-        timeout-minutes: 5
-        with:
-          path: ~/.cargo/registry
-          key: ${{ matrix.settings.target }}-cargo-registry
-
-      - name: Cache cargo index
-        uses: actions/cache@v3
-        timeout-minutes: 5
-        with:
-          path: ~/.cargo/git
-          key: ${{ matrix.settings.target }}-cargo-index
-
-      - name: normalize versions
-        run: node scripts/normalize-version-bump.js
-
-      - name: Setup toolchain
-        run: ${{ matrix.settings.setup }}
-        if: ${{ matrix.settings.setup }}
-        shell: bash
-
-      - name: Build in docker
-        uses: addnab/docker-run-action@v3
-        if: ${{ matrix.settings.docker }}
-        with:
-          image: ${{ matrix.settings.docker }}
-          options: -e RUST_TOOLCHAIN=${{ env.RUST_TOOLCHAIN }} -e NAPI_CLI_VERSION=${{ env.NAPI_CLI_VERSION }} -e TURBO_VERSION=${{ env.TURBO_VERSION }} -e TURBO_TEAM=vercel -e TURBO_TOKEN=${{ secrets.TURBO_TOKEN }} -e TURBO_REMOTE_ONLY=true -v ${{ env.HOME }}/.cargo/git:/root/.cargo/git -v ${{ env.HOME }}/.cargo/registry:/root/.cargo/registry -v ${{ github.workspace }}:/build -w /build
-          run: ${{ matrix.settings.build }}
-
-      - name: 'Build'
-        run: ${{ matrix.settings.build }}
-        if: ${{ !matrix.settings.docker }}
-        shell: bash
-
-      - name: Upload artifact
-        if: ${{ needs.build.outputs.isRelease == 'true' }}
-        uses: actions/upload-artifact@v3
-        with:
-          name: next-swc-binaries
-          path: packages/next-swc/native/next-swc.*.node
-
-  build-native-freebsd:
-    if: ${{ needs.build.outputs.isRelease == 'true' || (needs.build.outputs.turboToken != 'empty') }}
-    needs: build
-    name: stable - x86_64-unknown-freebsd - node@16
-    runs-on: macos-12
-    env:
-      TURBO_TEAM: 'vercel'
-      TURBO_TOKEN: ${{ secrets.TURBO_TOKEN }}
-      TURBO_REMOTE_ONLY: 'true'
-    steps:
-      - name: tune mac network
-        run: sudo sysctl -w net.link.generic.system.hwcksum_tx=0 && sudo sysctl -w net.link.generic.system.hwcksum_rx=0
-      - uses: actions/checkout@v3
-
-      - name: Setup node
-        uses: actions/setup-node@v3
-        with:
-          node-version: 16
-          check-latest: true
-
-      - run: npm i -g turbo@${{ env.TURBO_VERSION }} pnpm@${PNPM_VERSION}
-
-      - name: Delete useless files
-        run: |
-          rm -rf bench
-          rm -rf docs
-          rm -rf errors
-          rm -rf examples
-          rm -rf test
-
-      - run: node scripts/normalize-version-bump.js
-
-      # attempt pulling existing turbo cache, this must be done
-      # outside of the freeBSD vm as there isn't a turbo build
-      # for freeBSD currently
-      - run: node ./scripts/pull-freebsd-cache.js
-
-      - name: check build exists
-        run: if [ -f packages/next-swc/native/next-swc.freebsd-x64.node ]; then echo "BUILD_EXISTS=yes" >> $GITHUB_OUTPUT; else echo "BUILD_EXISTS=no" >> $GITHUB_OUTPUT; fi
-        id: build-exists
-
-      - run: echo "${{steps.build-exists.outputs.BUILD_EXISTS}}"
-
-      - name: Build
-        id: build
-        uses: vmactions/freebsd-vm@v0
-        if: ${{ steps.build-exists.outputs.BUILD_EXISTS == 'no' }}
-        env:
-          DEBUG: napi:*
-          RUSTUP_HOME: /usr/local/rustup
-          CARGO_HOME: /usr/local/cargo
-          RUSTUP_IO_THREADS: 1
-          # Disable LTO, or the lld may crash with OOM
-          CARGO_PROFILE_RELEASE_LTO: false
-        with:
-          envs: DEBUG RUSTUP_HOME CARGO_HOME RUSTUP_IO_THREADS CARGO_PROFILE_RELEASE_LTO NAPI_CLI_VERSION RUST_TOOLCHAIN PNPM_VERSION VM_RELEASE
-          usesh: true
-          mem: 6000
-          prepare: |
-            pkg install -y -f curl node libnghttp2
-            curl -qL https://www.npmjs.com/install.sh | sh
-            npm i -g pnpm@${PNPM_VERSION} "@napi-rs/cli@${NAPI_CLI_VERSION}"
-            curl https://sh.rustup.rs -sSf --output rustup.sh
-            sh rustup.sh -y --profile minimal --default-toolchain stable
-            export PATH="/usr/local/cargo/bin:$PATH"
-            echo "~~~~ rustc --version ~~~~"
-            rustc --version
-            echo "~~~~ node -v ~~~~"
-            node -v
-          run: |
-            export PATH="/usr/local/cargo/bin:$PATH"
-            pwd
-            ls -lah
-            whoami
-            env
-            freebsd-version
-            GITHUB_EVENT_PATH='' pnpm --filter=@next/swc run build-native-no-plugin --platform --release --target x86_64-unknown-freebsd
-            rm -rf node_modules
-            rm -rf packages/next-swc/target
-
-      - name: cache build
-        if: ${{ steps.build-exists.outputs.BUILD_EXISTS == 'no' }}
-        run: pnpm turbo run --force cache-build-native -- --platform --release --target x86_64-unknown-freebsd
-
-      - name: Upload artifact
-        if: ${{ needs.build.outputs.isRelease == 'true' }}
-        uses: actions/upload-artifact@v3
-        with:
-          name: next-swc-binaries
-          path: packages/next-swc/native/next-swc.*.node
-          if-no-files-found: error
-
-  build-wasm:
-    needs: build
-    if: ${{ needs.build.outputs.isRelease == 'true' || (needs.build.outputs.turboToken != 'empty') }}
-    strategy:
-      matrix:
-        target: [web, nodejs]
-    runs-on: macos-latest
-    env:
-      TURBO_TEAM: 'vercel'
-      TURBO_TOKEN: ${{ secrets.TURBO_TOKEN }}
-      TURBO_REMOTE_ONLY: 'true'
-    steps:
-      - uses: actions/checkout@v3
-
-      - name: Setup node
-        uses: actions/setup-node@v3
-        with:
-          node-version: 16
-          check-latest: true
-
-      - name: Install Rust
-        uses: actions-rs/toolchain@v1
-        with:
-          profile: minimal
-          toolchain: ${{ env.RUST_TOOLCHAIN }}
-          override: true
-          target: wasm32-unknown-unknown
-
-      - run: npm i -g turbo@${{ env.TURBO_VERSION }} pnpm@${PNPM_VERSION}
-
-      - name: Install wasm-pack
-        run: curl https://rustwasm.github.io/wasm-pack/installer/init.sh -sSf | sh
-
-      - name: normalize versions
-        run: node scripts/normalize-version-bump.js
-
-      - name: Build
-        run: turbo run build-wasm -- --target ${{ matrix.target }}
-
-      - name: Add target to folder name
-        run: '[[ -d "packages/next-swc/crates/wasm/pkg" ]] && mv packages/next-swc/crates/wasm/pkg packages/next-swc/crates/wasm/pkg-${{ matrix.target }} || ls packages/next-swc/crates/wasm'
-
-      - name: Upload artifact
-        if: ${{ needs.build.outputs.isRelease == 'true' }}
-        uses: actions/upload-artifact@v3
-        with:
-          name: wasm-binaries
-          path: packages/next-swc/crates/wasm/pkg-*
-
-  build-wasm-dev:
-    needs: build
-    runs-on: ubuntu-latest
-    steps:
-      - uses: actions/cache@v3
-        timeout-minutes: 5
-        if: ${{needs.build.outputs.docsChange == 'nope'}}
-        id: restore-build
-        with:
-          path: ./*
-          key: ${{ github.sha }}-${{ github.run_number }}
-
-      - name: Setup node
-        if: ${{needs.build.outputs.docsChange == 'nope'}}
-        uses: actions/setup-node@v3
-        with:
-          node-version: 16
-          check-latest: true
-
-      - run: npm i -g turbo@${{ env.TURBO_VERSION }} pnpm@${PNPM_VERSION}
-
-      - name: Install Rust
-        if: ${{needs.build.outputs.docsChange == 'nope'}}
-        uses: actions-rs/toolchain@v1
-        with:
-          profile: minimal
-          toolchain: ${{ env.RUST_TOOLCHAIN }}
-          override: true
-          target: wasm32-unknown-unknown
-
-      - name: Turbo Cache
-        id: turbo-cache
-        uses: actions/cache@v3
-        timeout-minutes: 5
-        if: ${{needs.build.outputs.docsChange == 'nope'}}
-        with:
-          path: .turbo
-          key: turbo-${{ github.job }}-${{ github.ref_name }}-${{ steps.get-week.outputs.WEEK }}-${{ github.sha }}
-          restore-keys: |
-            turbo-${{ github.job }}-
-            turbo-${{ github.job }}-${{ github.ref_name }}-${{ steps.get-week.outputs.WEEK }}-
-            turbo-${{ github.job }}-canary-${{ steps.get-week.outputs.WEEK }}-
-
-      - name: Install wasm-pack
-        if: ${{needs.build.outputs.docsChange == 'nope'}}
-        run: curl https://rustwasm.github.io/wasm-pack/installer/init.sh -sSf | sh
-
-      - name: normalize versions
-        if: ${{needs.build.outputs.docsChange == 'nope'}}
-        run: node scripts/normalize-version-bump.js
-
-      - name: Build
-        if: ${{needs.build.outputs.docsChange == 'nope'}}
-        run: turbo run build-wasm --cache-dir=".turbo" -- --target nodejs --dev
-
-      - name: Add target to folder name
-        if: ${{needs.build.outputs.docsChange == 'nope'}}
-        run: '[[ -d "packages/next-swc/crates/wasm/pkg" ]] && mv packages/next-swc/crates/wasm/pkg packages/next-swc/crates/wasm/pkg-nodejs || ls packages/next-swc/crates/wasm'
-
-      - name: Upload artifact
-        if: ${{needs.build.outputs.docsChange == 'nope'}}
-        uses: actions/upload-artifact@v3
-        with:
-          name: wasm-dev-binary
-          path: packages/next-swc/crates/wasm/pkg-nodejs
-
->>>>>>> dee944bb
   check-trace-secrests:
     runs-on: ubuntu-latest
     outputs:
