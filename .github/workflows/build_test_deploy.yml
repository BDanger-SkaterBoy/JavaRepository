on:
  push:
    branches: [canary]
  pull_request:
    types: [opened, synchronize]

name: Build, test, and deploy

jobs:
  check-examples:
    name: Check examples
    runs-on: ubuntu-latest
    steps:
      - uses: actions/checkout@v2
      - name: Install moreutils
        run: sudo apt install moreutils
      - name: Check examples
        run: ./scripts/check-examples.sh

  build:
    runs-on: ubuntu-latest
    env:
      NEXT_TELEMETRY_DISABLED: 1
      # we build a dev binary for use in CI so skip downloading
      # canary next-swc binaries in the monorepo
      NEXT_SKIP_NATIVE_POSTINSTALL: 1
    outputs:
      docsChange: ${{ steps.docs-change.outputs.DOCS_CHANGE }}
      isRelease: ${{ steps.check-release.outputs.IS_RELEASE }}
    steps:
      - uses: actions/checkout@v2
        with:
          fetch-depth: 25

      # https://github.com/actions/virtual-environments/issues/1187
      - name: tune linux network
        run: sudo ethtool -K eth0 tx off rx off

      - run: git fetch --depth=1 origin +refs/tags/*:refs/tags/*
      - run: yarn install --frozen-lockfile --check-files
      - run: node run-tests.js --timings --write-timings -g 1/1
      - name: Check docs only change
        run: echo ::set-output name=DOCS_CHANGE::$(node skip-docs-change.js echo 'not-docs-only-change')
        id: docs-change
      - run: echo ${{steps.docs-change.outputs.DOCS_CHANGE}}
      - run: git fetch --depth=1 origin +refs/tags/*:refs/tags/*
      - run: git describe
      - id: check-release
        run: |
          if [[ $(git describe --exact-match 2> /dev/null || :) = v* ]];
            then
              echo "::set-output name=IS_RELEASE::true"
            else
              echo "::set-output name=IS_RELEASE::false"
          fi
      - uses: actions/cache@v2
        id: cache-build
        with:
          path: ./*
          key: ${{ github.sha }}

  lint:
    runs-on: ubuntu-latest
    needs: build
    steps:
      - uses: actions/cache@v2
        id: restore-build
        with:
          path: ./*
          key: ${{ github.sha }}
      - run: ./scripts/check-manifests.js
      - run: yarn lint

  checkPrecompiled:
    name: Check Pre-compiled
    runs-on: ubuntu-latest
    needs: build
    env:
      NEXT_TELEMETRY_DISABLED: 1
    steps:
      # https://github.com/actions/virtual-environments/issues/1187
      - name: tune linux network
        if: ${{needs.build.outputs.docsChange != 'docs only change'}}
        run: sudo ethtool -K eth0 tx off rx off

      - uses: actions/checkout@v2
        if: ${{needs.build.outputs.docsChange != 'docs only change'}}

      - run: mv .git .git-bak
        if: ${{needs.build.outputs.docsChange != 'docs only change'}}

      - uses: actions/cache@v2
        if: ${{needs.build.outputs.docsChange != 'docs only change'}}
        id: restore-build
        with:
          path: ./*
          key: ${{ github.sha }}

      - run: rm -rf .git && mv .git-bak .git
        if: ${{needs.build.outputs.docsChange != 'docs only change'}}

      - run: ./scripts/check-pre-compiled.sh
        if: ${{needs.build.outputs.docsChange != 'docs only change'}}

      - uses: EndBug/add-and-commit@v7
        if: ${{ failure() }}
        with:
          add: 'packages/next/compiled packages/next/bundles --force'
          message: '⚙ Update compiled files'

  testUnit:
    name: Test Unit
    runs-on: ubuntu-latest
    needs: [build, build-native-dev]
    env:
      NEXT_TELEMETRY_DISABLED: 1
      NEXT_TEST_JOB: 1
    steps:
      - uses: actions/cache@v2
        if: ${{needs.build.outputs.docsChange != 'docs only change'}}
        id: restore-build
        with:
          path: ./*
          key: ${{ github.sha }}

      - uses: actions/download-artifact@v2
        if: ${{needs.build.outputs.docsChange != 'docs only change'}}
        with:
          name: next-swc-dev-binary
          path: packages/next-swc/native

      - run: node run-tests.js --type unit
        if: ${{needs.build.outputs.docsChange != 'docs only change'}}

  testDev:
    name: Test Development
    runs-on: ubuntu-latest
    needs: [build, build-native-dev]
    env:
      NEXT_TELEMETRY_DISABLED: 1
      NEXT_TEST_JOB: 1
    steps:
      - run: echo ${{needs.build.outputs.docsChange}}

      # https://github.com/actions/virtual-environments/issues/1187
      - name: tune linux network
        run: sudo ethtool -K eth0 tx off rx off

      - uses: actions/cache@v2
        if: ${{needs.build.outputs.docsChange != 'docs only change'}}
        id: restore-build
        with:
          path: ./*
          key: ${{ github.sha }}

      - uses: actions/download-artifact@v2
        if: ${{needs.build.outputs.docsChange != 'docs only change'}}
        with:
          name: next-swc-dev-binary
          path: packages/next-swc/native

      - run: npm i -g playwright-chromium@1.14.1 && npx playwright install-deps
        if: ${{needs.build.outputs.docsChange != 'docs only change'}}

      # TODO: remove after we fix watchpack watching too much
      - run: echo fs.inotify.max_user_watches=524288 | sudo tee -a /etc/sysctl.conf && sudo sysctl -p
        if: ${{needs.build.outputs.docsChange != 'docs only change'}}

      - run: node run-tests.js --type development
        name: Run test/development
        if: ${{needs.build.outputs.docsChange != 'docs only change'}}

      - run: NEXT_TEST_MODE=dev node run-tests.js --type e2e
        name: Run test/e2e (dev)
        if: ${{needs.build.outputs.docsChange != 'docs only change'}}

      - name: Upload test trace
        if: always()
        uses: actions/upload-artifact@v2
        with:
          name: test-trace
          if-no-files-found: ignore
          retention-days: 2
          path: |
            test/traces

  testProd:
    name: Test Production
    runs-on: ubuntu-latest
    needs: [build, build-native-dev]
    env:
      NEXT_TELEMETRY_DISABLED: 1
      NEXT_TEST_JOB: 1
    steps:
      - run: echo ${{needs.build.outputs.docsChange}}

      # https://github.com/actions/virtual-environments/issues/1187
      - name: tune linux network
        run: sudo ethtool -K eth0 tx off rx off

      - uses: actions/cache@v2
        if: ${{needs.build.outputs.docsChange != 'docs only change'}}
        id: restore-build
        with:
          path: ./*
          key: ${{ github.sha }}

      - uses: actions/download-artifact@v2
        if: ${{needs.build.outputs.docsChange != 'docs only change'}}
        with:
          name: next-swc-dev-binary
          path: packages/next-swc/native

      - run: npm i -g playwright-chromium@1.14.1 && npx playwright install-deps
        if: ${{needs.build.outputs.docsChange != 'docs only change'}}

      # TODO: remove after we fix watchpack watching too much
      - run: echo fs.inotify.max_user_watches=524288 | sudo tee -a /etc/sysctl.conf && sudo sysctl -p
        if: ${{needs.build.outputs.docsChange != 'docs only change'}}

      - run: node run-tests.js --type production
        name: Run test/production
        if: ${{needs.build.outputs.docsChange != 'docs only change'}}

      - run: NEXT_TEST_MODE=start node run-tests.js --type e2e
        name: Run test/e2e (production)
        if: ${{needs.build.outputs.docsChange != 'docs only change'}}

  testIntegration:
    name: Test Integration
    runs-on: ubuntu-latest
    needs: [build, build-native-dev]
    env:
      NEXT_TELEMETRY_DISABLED: 1
      NEXT_TEST_JOB: 1
      TEST_TIMINGS_TOKEN: ${{ secrets.TEST_TIMINGS_TOKEN }}
    strategy:
      fail-fast: false
      matrix:
        group: [1, 2, 3, 4, 5, 6]
    steps:
      - run: echo ${{needs.build.outputs.docsChange}}

      # https://github.com/actions/virtual-environments/issues/1187
      - name: tune linux network
        run: sudo ethtool -K eth0 tx off rx off

      - uses: actions/cache@v2
        if: ${{needs.build.outputs.docsChange != 'docs only change'}}
        id: restore-build
        with:
          path: ./*
          key: ${{ github.sha }}

      - uses: actions/download-artifact@v2
        if: ${{needs.build.outputs.docsChange != 'docs only change'}}
        with:
          name: next-swc-dev-binary
          path: packages/next-swc/native

      - run: npm i -g playwright-chromium@1.14.1 && npx playwright install-deps
        if: ${{needs.build.outputs.docsChange != 'docs only change'}}

      # TODO: remove after we fix watchpack watching too much
      - run: echo fs.inotify.max_user_watches=524288 | sudo tee -a /etc/sysctl.conf && sudo sysctl -p
        if: ${{needs.build.outputs.docsChange != 'docs only change'}}

      - run: xvfb-run node run-tests.js --timings -g ${{ matrix.group }}/6
        if: ${{needs.build.outputs.docsChange != 'docs only change'}}

      - name: Upload test trace
        if: always()
        uses: actions/upload-artifact@v2
        with:
          name: test-trace
          if-no-files-found: ignore
          retention-days: 2
          path: |
            test/traces

  testElectron:
    name: Test Electron
    runs-on: ubuntu-latest
    needs: [build, build-native-dev]
    env:
      NEXT_TELEMETRY_DISABLED: 1
      NEXT_TEST_JOB: 1
      TEST_ELECTRON: 1
    steps:
      - uses: actions/cache@v2
        if: ${{needs.build.outputs.docsChange != 'docs only change'}}
        id: restore-build
        with:
          path: ./*
          key: ${{ github.sha }}

      - uses: actions/download-artifact@v2
        if: ${{needs.build.outputs.docsChange != 'docs only change'}}
        with:
          name: next-swc-dev-binary
          path: packages/next-swc/native

      # TODO: remove after we fix watchpack watching too much
      - run: echo fs.inotify.max_user_watches=524288 | sudo tee -a /etc/sysctl.conf && sudo sysctl -p
        if: ${{needs.build.outputs.docsChange != 'docs only change'}}

      - run: cd test/integration/with-electron/app && yarn
        if: ${{needs.build.outputs.docsChange != 'docs only change'}}

      - run: xvfb-run node run-tests.js test/integration/with-electron/test/index.test.js
        if: ${{needs.build.outputs.docsChange != 'docs only change'}}

  testYarnPnP:
    runs-on: ubuntu-latest
    needs: [build, build-native-dev]
    env:
      NODE_OPTIONS: '--unhandled-rejections=strict'
      YARN_COMPRESSION_LEVEL: '0'
    steps:
      - uses: actions/cache@v2
        if: ${{needs.build.outputs.docsChange != 'docs only change'}}
        id: restore-build
        with:
          path: ./*
          key: ${{ github.sha }}

      - uses: actions/download-artifact@v2
        if: ${{needs.build.outputs.docsChange != 'docs only change'}}
        with:
          name: next-swc-dev-binary
          path: packages/next-swc/native

      - run: bash ./scripts/test-pnp.sh
        if: ${{needs.build.outputs.docsChange != 'docs only change'}}

  testsPass:
    name: thank you, next
    runs-on: ubuntu-latest
    needs:
      [
        lint,
        check-examples,
        test-native,
        checkPrecompiled,
        testIntegration,
        testUnit,
        testYarnPnP,
        testDev,
        testProd,
      ]
    steps:
      - run: exit 0

  testFirefox:
    name: Test Firefox (production)
    runs-on: ubuntu-latest
    needs: [build, build-native-dev]
    env:
      BROWSER_NAME: 'firefox'
      NEXT_TELEMETRY_DISABLED: 1
    steps:
      - uses: actions/cache@v2
        if: ${{needs.build.outputs.docsChange != 'docs only change'}}
        id: restore-build
        with:
          path: ./*
          key: ${{ github.sha }}
      - uses: actions/download-artifact@v2
        if: ${{needs.build.outputs.docsChange != 'docs only change'}}
        with:
          name: next-swc-dev-binary
          path: packages/next-swc/native
      - run: npx playwright install-deps && npx playwright install firefox
        if: ${{needs.build.outputs.docsChange != 'docs only change'}}
      - run: node run-tests.js test/integration/production/test/index.test.js
        if: ${{needs.build.outputs.docsChange != 'docs only change'}}

  testSafari:
    name: Test Safari (production)
    runs-on: ubuntu-latest
    needs: [build, build-native-dev]
    env:
      BROWSERSTACK: true
      BROWSER_NAME: 'safari'
      NEXT_TELEMETRY_DISABLED: 1
      SKIP_LOCAL_SELENIUM_SERVER: true
      BROWSERSTACK_USERNAME: ${{ secrets.BROWSERSTACK_USERNAME }}
      BROWSERSTACK_ACCESS_KEY: ${{ secrets.BROWSERSTACK_ACCESS_KEY }}
    steps:
      # https://github.com/actions/virtual-environments/issues/1187
      - name: tune linux network
        run: sudo ethtool -K eth0 tx off rx off

      - uses: actions/cache@v2
        if: ${{needs.build.outputs.docsChange != 'docs only change'}}
        id: restore-build
        with:
          path: ./*
          key: ${{ github.sha }}

      - uses: actions/download-artifact@v2
        if: ${{needs.build.outputs.docsChange != 'docs only change'}}
        with:
          name: next-swc-dev-binary
          path: packages/next-swc/native

      # TODO: use macos runner so that we can use playwright to test against
      # PRs instead of only running on canary?
      - run: '[[ -z "$BROWSERSTACK_ACCESS_KEY" ]] && echo "Skipping for PR" || npm i -g browserstack-local@1.4.0'
        if: ${{needs.build.outputs.docsChange != 'docs only change'}}

      - run: '[[ -z "$BROWSERSTACK_ACCESS_KEY" ]] && echo "Skipping for PR" || node run-tests.js -c 1 test/integration/production/test/index.test.js'
        if: ${{needs.build.outputs.docsChange != 'docs only change'}}

  testSafariOld:
    name: Test Safari 10.1 (nav)
    runs-on: ubuntu-latest
    needs: [build, testSafari, build-native-dev]
    env:
      BROWSERSTACK: true
      LEGACY_SAFARI: true
      BROWSER_NAME: 'safari'
      NEXT_TELEMETRY_DISABLED: 1
      SKIP_LOCAL_SELENIUM_SERVER: true
      BROWSERSTACK_USERNAME: ${{ secrets.BROWSERSTACK_USERNAME }}
      BROWSERSTACK_ACCESS_KEY: ${{ secrets.BROWSERSTACK_ACCESS_KEY }}
    steps:
      # https://github.com/actions/virtual-environments/issues/1187
      - name: tune linux network
        run: sudo ethtool -K eth0 tx off rx off

      - uses: actions/cache@v2
        if: ${{needs.build.outputs.docsChange != 'docs only change'}}
        id: restore-build
        with:
          path: ./*
          key: ${{ github.sha }}

      - uses: actions/download-artifact@v2
        if: ${{needs.build.outputs.docsChange != 'docs only change'}}
        with:
          name: next-swc-dev-binary
          path: packages/next-swc/native

      - run: '[[ -z "$BROWSERSTACK_ACCESS_KEY" ]] && echo "Skipping for PR" || npm i -g browserstack-local@1.4.0'
        if: ${{needs.build.outputs.docsChange != 'docs only change'}}

      - run: '[[ -z "$BROWSERSTACK_ACCESS_KEY" ]] && echo "Skipping for PR" || node run-tests.js test/integration/production-nav/test/index.test.js'
        if: ${{needs.build.outputs.docsChange != 'docs only change'}}

  testFirefoxNode17:
    name: Test Firefox Node.js 17
    runs-on: ubuntu-latest
    needs: [build, testFirefox, build-native-dev]
    env:
      BROWSER_NAME: 'firefox'
      NEXT_TELEMETRY_DISABLED: 1
    steps:
      - name: Setup node
        uses: actions/setup-node@v2
        if: ${{ steps.docs-change.outputs.docsChange != 'docs only change' }}
        with:
          node-version: 17
          check-latest: true
      - uses: actions/cache@v2
        if: ${{needs.build.outputs.docsChange != 'docs only change'}}
        id: restore-build
        with:
          path: ./*
          key: ${{ github.sha }}
      - uses: actions/download-artifact@v2
        if: ${{needs.build.outputs.docsChange != 'docs only change'}}
        with:
          name: next-swc-dev-binary
          path: packages/next-swc/native
      - run: npx playwright install-deps && npx playwright install firefox
        if: ${{needs.build.outputs.docsChange != 'docs only change'}}
      - run: node run-tests.js test/integration/production/test/index.test.js
        if: ${{needs.build.outputs.docsChange != 'docs only change'}}

  publishRelease:
    if: ${{ needs.build.outputs.isRelease == 'true' }}
    name: Potentially publish release
    runs-on: ubuntu-latest
    needs:
      - build
      - build-wasm
      - build-native
      - build-windows-i686
      - build-windows-aarch64
      - build-linux-musl
      - build-linux-arm7
      - build-linux-aarch64
      - build-android-aarch64
      - build-linux-aarch64-musl
    env:
      NPM_TOKEN: ${{ secrets.NPM_TOKEN_ELEVATED }}
    steps:
      # https://github.com/actions/virtual-environments/issues/1187
      - name: tune linux network
        run: sudo ethtool -K eth0 tx off rx off

      - uses: actions/cache@v2
        id: restore-build
        with:
          path: ./*
          key: ${{ github.sha }}

      - uses: actions/download-artifact@v2
        with:
          name: next-swc-binaries
          path: packages/next-swc/native

      - uses: actions/download-artifact@v2
        with:
          name: wasm-binaries
          path: packages/next-swc/crates/wasm

      - run: echo "//registry.npmjs.org/:_authToken=$NPM_TOKEN" >> ~/.npmrc
      - run: ./scripts/publish-native.js $GITHUB_REF
      - run: ./scripts/publish-release.sh

  releaseStats:
    name: Release Stats
    runs-on: ubuntu-latest
    needs: [publishRelease, build-native-dev]
    steps:
      - uses: actions/cache@v2
        id: restore-build
        with:
          path: ./*
          key: ${{ github.sha }}

      - uses: actions/download-artifact@v2
        with:
          name: next-swc-dev-binary
          path: packages/next-swc/native

      - run: cp -r packages/next-swc/native .github/actions/next-stats-action/native

      - run: ./scripts/release-stats.sh
      - uses: ./.github/actions/next-stats-action
        env:
          PR_STATS_COMMENT_TOKEN: ${{ secrets.PR_STATS_COMMENT_TOKEN }}

  build-native-dev:
    name: Build dev binary for tests
    runs-on: ubuntu-18.04
    steps:
      # https://github.com/actions/virtual-environments/issues/1187
      - name: tune linux network
        run: sudo ethtool -K eth0 tx off rx off

      - uses: actions/checkout@v2
        with:
          fetch-depth: 25

      - run: echo ::set-output name=DOCS_CHANGE::$(node skip-docs-change.js echo 'not-docs-only-change')
        id: docs-change

      - name: Setup node
        uses: actions/setup-node@v2
        if: ${{ steps.docs-change.outputs.DOCS_CHANGE != 'docs only change' }}
        with:
          node-version: 14
          check-latest: true

      - name: Install
        uses: actions-rs/toolchain@v1
        if: ${{ steps.docs-change.outputs.DOCS_CHANGE != 'docs only change' }}
        with:
          profile: minimal
          toolchain: nightly-2021-08-12

      - name: Cache cargo registry
        uses: actions/cache@v1
        if: ${{ steps.docs-change.outputs.DOCS_CHANGE != 'docs only change' }}
        with:
          path: ~/.cargo/registry
          key: stable-ubuntu-18.04-node@14-cargo-registry-trimmed-${{ hashFiles('**/Cargo.lock') }}

      - name: Cache cargo index
        uses: actions/cache@v1
        if: ${{ steps.docs-change.outputs.DOCS_CHANGE != 'docs only change' }}
        with:
          path: ~/.cargo/git
          key: stable-ubuntu-18.04-node@14-cargo-index-trimmed-${{ hashFiles('**/Cargo.lock') }}

      - name: Cache native binary
        id: binary-cache
        uses: actions/cache@v2
        if: ${{ steps.docs-change.outputs.DOCS_CHANGE != 'docs only change' }}
        with:
          path: packages/next-swc/native/next-swc.linux-x64-gnu.node
          key: dev-next-swc-nightly-2021-08-12-linux-x64-gnu-${{ hashFiles('.github/workflows/build_test_deploy.yml', 'packages/next-swc/**') }}

      # We use restore-key to pick latest cache.
      # We will not get exact match, but doc says
      # "If there are multiple partial matches for a restore key, the action returns the most recently created cache."
      # So we get latest cache
      - name: Cache built files
        uses: actions/cache@v2
        with:
          path: ./packages/next-swc/target
          key: next-swc-cargo-cache-ubuntu-18.04--${{ hashFiles('**/Cargo.lock') }}
          restore-keys: |
            next-swc-cargo-cache-ubuntu-18.04

      # since the repo's dependencies aren't installed we need
      # to install napi globally
      - run: npm i -g @napi-rs/cli@1.2.1
      - run: npm i -g turbo@0.8.5-next.3

      - name: Build
        if: ${{ steps.binary-cache.outputs.cache-hit != 'true' && steps.docs-change.outputs.DOCS_CHANGE != 'docs only change' }}
        run: turbo run build-native
        env:
          MACOSX_DEPLOYMENT_TARGET: '10.13'
<<<<<<< HEAD
          TURBO_TOKEN: ${{ secrets.TURBO_TOKEN }}
          TURBO_TEAM: nextjs
          TURBO_PROJECT: nextjs
=======
        working-directory: packages/next-swc
>>>>>>> e95c9cac

      - name: Upload artifact
        uses: actions/upload-artifact@v2.2.4
        with:
          name: next-swc-dev-binary
          path: packages/next-swc/native/next-swc.linux-x64-gnu.node

      - name: Clear the cargo caches
        if: ${{ steps.docs-change.outputs.DOCS_CHANGE != 'docs only change' }}
        run: |
          cargo install cargo-cache --no-default-features --features ci-autoclean
          cargo-cache

  test-native:
    name: Unit Test Native Code
    runs-on: ubuntu-18.04

    steps:
      - uses: actions/checkout@v2
        with:
          fetch-depth: 25
      - run: echo ::set-output name=DOCS_CHANGE::$(node skip-docs-change.js echo 'not-docs-only-change')
        id: docs-change
      - name: Install
        if: ${{ steps.docs-change.outputs.DOCS_CHANGE != 'docs only change' }}
        uses: actions-rs/toolchain@v1
        with:
          toolchain: nightly-2021-08-12
          profile: minimal
      - run: cd packages/next-swc && cargo test
        if: ${{ steps.docs-change.outputs.DOCS_CHANGE != 'docs only change' }}

  # Build binaries for publishing
  build-native:
    needs: build
    if: ${{ needs.build.outputs.isRelease == 'true' }}
    strategy:
      matrix:
        os: [ubuntu-18.04, macos-latest, windows-latest]
        description: [default]
        include:
          - os: ubuntu-18.04
            target: x86_64-unknown-linux-gnu
            name: linux-x64-gnu
          - os: windows-latest
            target: x86_64-pc-windows-msvc
            name: win32-x64-msvc
          - os: macos-latest
            target: x86_64-apple-darwin
            name: darwin-x64
          - os: macos-latest
            target: aarch64-apple-darwin
            name: darwin-arm64
            description: m1

    name: next-swc - ${{ matrix.os }} - ${{ matrix.target }} - node@14
    runs-on: ${{ matrix.os }}

    steps:
      # https://github.com/actions/virtual-environments/issues/1187
      - name: tune linux network
        run: sudo ethtool -K eth0 tx off rx off
        if: ${{ matrix.os == 'ubuntu-18.04' }}
      - name: tune windows network
        run: Disable-NetAdapterChecksumOffload -Name * -TcpIPv4 -UdpIPv4 -TcpIPv6 -UdpIPv6
        if: ${{ matrix.os == 'windows-latest' }}
      - name: tune mac network
        run: sudo sysctl -w net.link.generic.system.hwcksum_tx=0 && sudo sysctl -w net.link.generic.system.hwcksum_rx=0
        if: ${{ matrix.os == 'macos-latest' }}

      - name: Setup node
        uses: actions/setup-node@v2
        with:
          node-version: 14
          check-latest: true

      # we use checkout here instead of the build cache since
      # it can fail to restore in different OS'
      - uses: actions/checkout@v2

      # since the repo's dependencies aren't installed we need
      # to install napi globally
      - run: npm i -g @napi-rs/cli@1.2.1

      - name: Install
        uses: actions-rs/toolchain@v1
        with:
          profile: minimal
          toolchain: nightly-2021-08-12
          target: ${{ matrix.target }}

      - name: Cache cargo registry
        uses: actions/cache@v1
        with:
          path: ~/.cargo/registry
          key: stable-${{ matrix.os }}-node@14-cargo-registry-trimmed-${{ hashFiles('**/Cargo.lock') }}

      - name: Cache cargo index
        uses: actions/cache@v1
        with:
          path: ~/.cargo/git
          key: stable-${{ matrix.os }}-node@14-cargo-index-trimmed-${{ hashFiles('**/Cargo.lock') }}

      - name: Cache native binary
        id: binary-cache
        uses: actions/cache@v2
        with:
          path: packages/next-swc/native/next-swc.${{ matrix.name }}.node
          key: next-swc-nightly-2021-08-12-${{ matrix.target }}-${{ hashFiles('.github/workflows/build_test_deploy.yml', 'packages/next-swc/**') }}

      - name: Cross build aarch64 setup
        if: ${{ matrix.target == 'aarch64-apple-darwin' }}
        run: |
          sudo rm -Rf /Library/Developer/CommandLineTools/SDKs/*;
          export CC=$(xcrun -f clang);
          export CXX=$(xcrun -f clang++);
          SYSROOT=$(xcrun --sdk macosx --show-sdk-path);
          export CFLAGS="-isysroot $SYSROOT -isystem $SYSROOT";
      # We use restore-key to pick latest cache.
      # We will not get exact match, but doc says
      # "If there are multiple partial matches for a restore key, the action returns the most recently created cache."
      # So we get latest cache
      - name: Cache built files
        uses: actions/cache@v2
        with:
          path: ./packages/next-swc/target
          key: next-swc-cargo-cache-${{ matrix.os }}--${{ hashFiles('**/Cargo.lock') }}
          restore-keys: |
            next-swc-cargo-cache-${{ matrix.os }}

      - name: 'Build'
        if: ${{ steps.binary-cache.outputs.cache-hit != 'true' }}
        run: turbo run build-native -- --release --target ${{ matrix.target }}
        env:
          MACOSX_DEPLOYMENT_TARGET: '10.13'
<<<<<<< HEAD
          TURBO_TOKEN: ${{secrets.TURBO_TOKEN}}
          TURBO_TEAM: nextjs
          TURBO_PROJECT: nextjs
=======
        working-directory: packages/next-swc
>>>>>>> e95c9cac

      - name: Upload artifact
        uses: actions/upload-artifact@v2.2.4
        with:
          name: next-swc-binaries
          path: packages/next-swc/native/next-swc.${{ matrix.name }}.node

      - name: Clear the cargo caches
        run: |
          cargo install cargo-cache --no-default-features --features ci-autoclean
          cargo-cache

  build-windows-i686:
    needs: build
    if: ${{ needs.build.outputs.isRelease == 'true' }}
    name: next-swc - windows-i686 - node@14
    runs-on: windows-latest
    env:
      CARGO_PROFILE_RELEASE_CODEGEN_UNITS: 32
      CARGO_PROFILE_RELEASE_LTO: 'false'
    steps:
      - name: Install node x86
        run: |
          choco install nodejs-lts --x86 -y --force
          refreshenv

      - name: Set 32bit Node.js path
        run: |
          echo "C:\\Program Files (x86)\\nodejs" >> $GITHUB_PATH
        shell: bash

      - name: Node.js arch
        run: node -e "console.log(process.arch)"

      # we use checkout here instead of the build cache since
      # it can fail to restore in different OS'
      - uses: actions/checkout@v2

      # since the repo's dependencies aren't installed we need
      # to install napi globally
      - run: npm i -g @napi-rs/cli@1.2.1
      - run: npm i -g turbo@0.8.5-next.3
      - name: Install Rust
        uses: actions-rs/toolchain@v1
        with:
          profile: minimal
          toolchain: nightly-2021-08-12
          override: true
          target: i686-pc-windows-msvc

      - name: Cache native binary
        id: binary-cache
        uses: actions/cache@v2
        with:
          path: packages/next-swc/native/next-swc.win32-ia32-msvc.node
          key: next-swc-nightly-2021-08-12-win32-ia32-msvc-${{ hashFiles('.github/workflows/build_test_deploy.yml', 'packages/next-swc/**') }}

      - name: Build
        if: ${{ steps.binary-cache.outputs.cache-hit != 'true' }}
        shell: bash
<<<<<<< HEAD
        run: turbo run build-native -- --release --target i686-pc-windows-msvc
        env:
          TURBO_TOKEN: ${{secrets.TURBO_TOKEN}}
          TURBO_TEAM: nextjs
          TURBO_PROJECT: nextjs
=======
        run: yarn build-native --release --target i686-pc-windows-msvc
        working-directory: packages/next-swc
>>>>>>> e95c9cac

      - name: Upload artifact
        uses: actions/upload-artifact@v2
        with:
          name: next-swc-binaries
          path: packages/next-swc/native/next-swc.win32-ia32-msvc.node

  build-windows-aarch64:
    needs: build
    if: ${{ needs.build.outputs.isRelease == 'true' }}
    name: next-swc - windows-aarch64 - node@14
    runs-on: windows-latest
    steps:
      - name: Setup node
        uses: actions/setup-node@v2
        with:
          node-version: 14

      # we use checkout here instead of the build cache since
      # it can fail to restore in different OS'
      - uses: actions/checkout@v2

      # since the repo's dependencies aren't installed we need
      # to install napi globally
      - run: npm i -g @napi-rs/cli@1.2.1
      - run: npm i -g turbo@0.8.5-next.3
      - name: Install Rust
        uses: actions-rs/toolchain@v1
        with:
          profile: minimal
          toolchain: nightly-2021-08-12
          override: true
          target: aarch64-pc-windows-msvc

      - name: Cache native binary
        id: binary-cache
        uses: actions/cache@v2
        with:
          path: packages/next-swc/native/next-swc.win32-arm64-msvc.node
          key: next-swc-nightly-2021-08-12-win32-arm64-msvc-${{ hashFiles('.github/workflows/build_test_deploy.yml', 'packages/next-swc/**') }}

      - name: Build
        if: ${{ steps.binary-cache.outputs.cache-hit != 'true' }}
        shell: bash
<<<<<<< HEAD
        run: turbo run build-native -- --release --target aarch64-pc-windows-msvc
        env:
          TURBO_TOKEN: ${{secrets.TURBO_TOKEN}}
          TURBO_TEAM: nextjs
          TURBO_PROJECT: nextjs
=======
        run: yarn build-native --release --target aarch64-pc-windows-msvc
        working-directory: packages/next-swc
>>>>>>> e95c9cac

      - name: Upload artifact
        uses: actions/upload-artifact@v2
        with:
          name: next-swc-binaries
          path: packages/next-swc/native/next-swc.win32-arm64-msvc.node

  build-linux-musl:
    needs: build
    if: ${{ needs.build.outputs.isRelease == 'true' }}
    name: next-swc - linux-musl - node@lts
    runs-on: ubuntu-latest
    steps:
      # we use checkout here instead of the build cache since
      # it can fail to restore in different OS'
      - uses: actions/checkout@v2

      - name: Login to registry
        run: |
          docker login -u $DOCKER_USERNAME -p $DOCKER_PASSWORD $DOCKER_REGISTRY_URL
        env:
          DOCKER_REGISTRY_URL: ghcr.io
          DOCKER_USERNAME: ${{ github.actor }}
          DOCKER_PASSWORD: ${{ secrets.GITHUB_TOKEN }}

      - name: Cache
        uses: actions/cache@v2
        with:
          path: |
            target/
          key: linux-musl-publish-integration

      - name: Pull docker image
        run: |
          docker pull ghcr.io/napi-rs/napi-rs/nodejs-rust:lts-alpine
          docker tag ghcr.io/napi-rs/napi-rs/nodejs-rust:lts-alpine builder

      - name: Cache native binary
        id: binary-cache
        uses: actions/cache@v2
        with:
          path: packages/next-swc/native/next-swc.linux-x64-musl.node
          key: next-swc-nightly-2021-08-12-linux-x64-musl-${{ hashFiles('.github/workflows/build_test_deploy.yml', 'packages/next-swc/**') }}

      - name: 'Build'
        if: ${{ steps.binary-cache.outputs.cache-hit != 'true' }}
        run: |
<<<<<<< HEAD
          docker run --rm -v ~/.cargo/git:/root/.cargo/git -v ~/.cargo/registry:/root/.cargo/registry -v $(pwd)/packages/next:/build -w /build builder sh -c "npm i -g @napi-rs/cli@1.2.1 && npm i -g turbo@0.8.5-next.3 && turbo run build-native -- --release --target x86_64-unknown-linux-musl"
=======
          docker run --rm -v ~/.cargo/git:/root/.cargo/git -v ~/.cargo/registry:/root/.cargo/registry -v $(pwd)/packages/next-swc:/build -w /build builder sh -c "npm i -g @napi-rs/cli@1.2.1 && yarn build-native --release --target x86_64-unknown-linux-musl"
>>>>>>> e95c9cac

      - name: Upload artifact
        uses: actions/upload-artifact@v2
        with:
          name: next-swc-binaries
          path: packages/next-swc/native/next-swc.linux-x64-musl.node

  build-linux-aarch64:
    needs: build
    if: ${{ needs.build.outputs.isRelease == 'true' }}
    name: next-swc - aarch64-unknown-linux-gnu - node@14
    runs-on: ubuntu-18.04
    steps:
      - run: docker run --rm --privileged multiarch/qemu-user-static:register --reset

      - name: Setup node
        uses: actions/setup-node@v2
        with:
          node-version: 14

      # we use checkout here instead of the build cache since
      # it can fail to restore in different OS'
      - uses: actions/checkout@v2

      # since the repo's dependencies aren't installed we need
      # to install napi globally
      - run: npm i -g @napi-rs/cli@1.2.1
      - run: npm i -g turbo@0.8.5-next.3

      - name: Install Rust
        uses: actions-rs/toolchain@v1
        with:
          profile: minimal
          toolchain: nightly-2021-08-12
          override: true
          target: aarch64-unknown-linux-gnu

      - name: Cache
        uses: actions/cache@v2
        with:
          path: |
            target/
          key: aarch64-linux-gnu-publish-integration

      - name: Install cross compile toolchain
        run: |
          sudo apt-get update
          sudo apt-get install gcc-aarch64-linux-gnu g++-aarch64-linux-gnu -y

      - name: Cache native binary
        id: binary-cache
        uses: actions/cache@v2
        with:
          path: packages/next-swc/native/next-swc.linux-arm64-gnu.node
          key: next-swc-nightly-2021-08-12-linux-arm64-gnu-${{ hashFiles('.github/workflows/build_test_deploy.yml', 'packages/next-swc/**') }}

      - name: Cross build aarch64
        if: ${{ steps.binary-cache.outputs.cache-hit != 'true' }}
<<<<<<< HEAD
        run: turbo run build-native -- --release --target aarch64-unknown-linux-gnu
        env:
          TURBO_TOKEN: ${{secrets.TURBO_TOKEN}}
          TURBO_TEAM: nextjs
          TURBO_PROJECT: nextjs
=======
        run: yarn build-native --release --target aarch64-unknown-linux-gnu
        working-directory: packages/next-swc
>>>>>>> e95c9cac

      - name: Upload artifact
        uses: actions/upload-artifact@v2
        with:
          name: next-swc-binaries
          path: packages/next-swc/native/next-swc.linux-arm64-gnu.node

  build-linux-aarch64-musl:
    needs: build
    if: ${{ needs.build.outputs.isRelease == 'true' }}
    name: next-swc - aarch64-unknown-linux-musl - node@14
    runs-on: ubuntu-18.04
    steps:
      - name: Setup node
        uses: actions/setup-node@v2
        with:
          node-version: 14

      # we use checkout here instead of the build cache since
      # it can fail to restore in different OS'
      - uses: actions/checkout@v2

      # since the repo's dependencies aren't installed we need
      # to install napi globally
      - run: npm i -g @napi-rs/cli@1.2.1
      - run: npm i -g turbo@0.8.5-next.3
      - name: Install Rust
        uses: actions-rs/toolchain@v1
        with:
          profile: minimal
          toolchain: nightly-2021-08-12
          override: true
          target: aarch64-unknown-linux-musl

      - name: Cache
        uses: actions/cache@v2
        with:
          path: |
            target/
          key: aarch64-linux-musl-publish-integration

      - name: Install cross compile toolchain
        run: |
          sudo apt-get update
          sudo apt-get install gcc-aarch64-linux-gnu -y

      - name: Cache native binary
        id: binary-cache
        uses: actions/cache@v2
        with:
          path: packages/next-swc/native/next-swc.linux-arm64-musl.node
          key: next-swc-nightly-2021-08-12-linux-arm64-musl-${{ hashFiles('.github/workflows/build_test_deploy.yml', 'packages/next-swc/**') }}

      - name: Cross build aarch64
        if: ${{ steps.binary-cache.outputs.cache-hit != 'true' }}
<<<<<<< HEAD
        run: turbo run build-native -- --release --target aarch64-unknown-linux-musl
        env:
          TURBO_TOKEN: ${{secrets.TURBO_TOKEN}}
          TURBO_TEAM: nextjs
          TURBO_PROJECT: nextjs
=======
        run: yarn build-native --release --target aarch64-unknown-linux-musl
        working-directory: packages/next-swc
>>>>>>> e95c9cac

      - name: Upload artifact
        uses: actions/upload-artifact@v2
        with:
          name: next-swc-binaries
          path: packages/next-swc/native/next-swc.linux-arm64-musl.node

  build-linux-arm7:
    needs: build
    if: ${{ needs.build.outputs.isRelease == 'true' }}
    name: next-swc - arm7-unknown-linux-gnu - node@14
    runs-on: ubuntu-18.04
    steps:
      - run: docker run --rm --privileged multiarch/qemu-user-static:register --reset

      - name: Setup node
        uses: actions/setup-node@v2
        with:
          node-version: 14

      # we use checkout here instead of the build cache since
      # it can fail to restore in different OS'
      - uses: actions/checkout@v2

      # since the repo's dependencies aren't installed we need
      # to install napi globally
      - run: npm i -g @napi-rs/cli@1.2.1
      - run: npm i -g turbo@0.8.5-next.3

      - name: Install Rust
        uses: actions-rs/toolchain@v1
        with:
          profile: minimal
          toolchain: nightly-2021-08-12
          override: true
          target: armv7-unknown-linux-gnueabihf

      - name: Cache
        uses: actions/cache@v2
        with:
          path: |
            target/
          key: arm7-linux-gnu-publish-integration

      - name: Install cross compile toolchain
        run: |
          sudo apt-get update
          sudo apt-get install gcc-arm-linux-gnueabihf -y

      - name: Cache native binary
        id: binary-cache
        uses: actions/cache@v2
        with:
          path: packages/next-swc/native/next-swc.linux-arm-gnueabihf.node
          key: next-swc-nightly-2021-08-12-linux-arm-gnueabihf-${{ hashFiles('.github/workflows/build_test_deploy.yml', 'packages/next-swc/**') }}

      - name: Cross build aarch64
        if: ${{ steps.binary-cache.outputs.cache-hit != 'true' }}
<<<<<<< HEAD
        run: turbo run build-native -- --release --target armv7-unknown-linux-gnueabihf
        env:
          TURBO_TOKEN: ${{secrets.TURBO_TOKEN}}
          TURBO_TEAM: nextjs
          TURBO_PROJECT: nextjs
=======
        run: yarn build-native --release --target armv7-unknown-linux-gnueabihf
        working-directory: packages/next-swc
>>>>>>> e95c9cac

      - name: Upload artifact
        uses: actions/upload-artifact@v2
        with:
          name: next-swc-binaries
          path: packages/next-swc/native/next-swc.linux-arm-gnueabihf.node

  build-android-aarch64:
    needs: build
    if: ${{ needs.build.outputs.isRelease == 'true' }}
    name: next-swc - Android - aarch64
    runs-on: macos-latest
    steps:
      - name: Setup node
        uses: actions/setup-node@v2
        with:
          node-version: 14

      # we use checkout here instead of the build cache since
      # it can fail to restore in different OS'
      - uses: actions/checkout@v2

      # since the repo's dependencies aren't installed we need
      # to install napi globally
      - run: npm i -g @napi-rs/cli@1.2.1
      - run: npm i -g turbo@0.8.5-next.3

      - name: Install Rust
        uses: actions-rs/toolchain@v1
        with:
          profile: minimal
          toolchain: nightly-2021-08-12
          override: true
          target: aarch64-linux-android

      - name: Cache native binary
        id: binary-cache
        uses: actions/cache@v2
        with:
          path: packages/next-swc/native/next-swc.android-arm64.node
          key: next-swc-nightly-2021-08-12-android-arm64-${{ hashFiles('.github/workflows/build_test_deploy.yml', 'packages/next-swc/**') }}

      - name: Build
        if: ${{ steps.binary-cache.outputs.cache-hit != 'true' }}
        shell: bash
        run: |
          export CARGO_TARGET_AARCH64_LINUX_ANDROID_LINKER="${ANDROID_NDK_HOME}/toolchains/llvm/prebuilt/darwin-x86_64/bin/aarch64-linux-android24-clang"
<<<<<<< HEAD
          turbo run build-native -- --release --target aarch64-linux-android
        env:
          TURBO_TOKEN: ${{secrets.TURBO_TOKEN}}
          TURBO_TEAM: nextjs
          TURBO_PROJECT: nextjs
=======
          yarn build-native --release --target aarch64-linux-android
        working-directory: packages/next-swc
>>>>>>> e95c9cac

      - name: Upload artifact
        uses: actions/upload-artifact@v2
        with:
          name: next-swc-binaries
          path: packages/next-swc/native/next-swc.android-arm64.node

  build-wasm:
    needs: build
    if: ${{ needs.build.outputs.isRelease == 'true' }}
    strategy:
      matrix:
        target: [web, nodejs]
    runs-on: ubuntu-latest
    steps:
      - uses: actions/cache@v2
        id: restore-build
        with:
          path: ./*
          key: ${{ github.sha }}

      - name: Setup node
        uses: actions/setup-node@v2
        with:
          node-version: 14

      - name: Install Rust
        uses: actions-rs/toolchain@v1
        with:
          profile: minimal
          toolchain: nightly-2021-08-12
          override: true
          target: wasm32-unknown-unknown

      - name: Cache
        uses: actions/cache@v2
        with:
          path: |
            ~/.cargo/
            **/target/
          key: ${{ runner.os }}-publish-integration

      - name: Install wasm-pack
        run: curl https://rustwasm.github.io/wasm-pack/installer/init.sh -sSf | sh

      - name: Build
        run: (wasm-pack build packages/next-swc/crates/wasm --release --scope=next --target ${{ matrix.target }})

      - name: Add target to folder name
        run: mv packages/next-swc/crates/wasm/pkg packages/next-swc/crates/wasm/pkg-${{ matrix.target }}

      - name: Upload artifact
        uses: actions/upload-artifact@v2
        with:
          name: wasm-binaries
          path: packages/next-swc/crates/wasm/pkg-*

      - run: ls packages/next-swc/crates/wasm<|MERGE_RESOLUTION|>--- conflicted
+++ resolved
@@ -616,13 +616,9 @@
         run: turbo run build-native
         env:
           MACOSX_DEPLOYMENT_TARGET: '10.13'
-<<<<<<< HEAD
           TURBO_TOKEN: ${{ secrets.TURBO_TOKEN }}
           TURBO_TEAM: nextjs
           TURBO_PROJECT: nextjs
-=======
-        working-directory: packages/next-swc
->>>>>>> e95c9cac
 
       - name: Upload artifact
         uses: actions/upload-artifact@v2.2.4
@@ -758,13 +754,9 @@
         run: turbo run build-native -- --release --target ${{ matrix.target }}
         env:
           MACOSX_DEPLOYMENT_TARGET: '10.13'
-<<<<<<< HEAD
           TURBO_TOKEN: ${{secrets.TURBO_TOKEN}}
           TURBO_TEAM: nextjs
           TURBO_PROJECT: nextjs
-=======
-        working-directory: packages/next-swc
->>>>>>> e95c9cac
 
       - name: Upload artifact
         uses: actions/upload-artifact@v2.2.4
@@ -825,16 +817,11 @@
       - name: Build
         if: ${{ steps.binary-cache.outputs.cache-hit != 'true' }}
         shell: bash
-<<<<<<< HEAD
         run: turbo run build-native -- --release --target i686-pc-windows-msvc
         env:
           TURBO_TOKEN: ${{secrets.TURBO_TOKEN}}
           TURBO_TEAM: nextjs
           TURBO_PROJECT: nextjs
-=======
-        run: yarn build-native --release --target i686-pc-windows-msvc
-        working-directory: packages/next-swc
->>>>>>> e95c9cac
 
       - name: Upload artifact
         uses: actions/upload-artifact@v2
@@ -879,16 +866,11 @@
       - name: Build
         if: ${{ steps.binary-cache.outputs.cache-hit != 'true' }}
         shell: bash
-<<<<<<< HEAD
         run: turbo run build-native -- --release --target aarch64-pc-windows-msvc
         env:
           TURBO_TOKEN: ${{secrets.TURBO_TOKEN}}
           TURBO_TEAM: nextjs
           TURBO_PROJECT: nextjs
-=======
-        run: yarn build-native --release --target aarch64-pc-windows-msvc
-        working-directory: packages/next-swc
->>>>>>> e95c9cac
 
       - name: Upload artifact
         uses: actions/upload-artifact@v2
@@ -936,11 +918,7 @@
       - name: 'Build'
         if: ${{ steps.binary-cache.outputs.cache-hit != 'true' }}
         run: |
-<<<<<<< HEAD
-          docker run --rm -v ~/.cargo/git:/root/.cargo/git -v ~/.cargo/registry:/root/.cargo/registry -v $(pwd)/packages/next:/build -w /build builder sh -c "npm i -g @napi-rs/cli@1.2.1 && npm i -g turbo@0.8.5-next.3 && turbo run build-native -- --release --target x86_64-unknown-linux-musl"
-=======
-          docker run --rm -v ~/.cargo/git:/root/.cargo/git -v ~/.cargo/registry:/root/.cargo/registry -v $(pwd)/packages/next-swc:/build -w /build builder sh -c "npm i -g @napi-rs/cli@1.2.1 && yarn build-native --release --target x86_64-unknown-linux-musl"
->>>>>>> e95c9cac
+          docker run --rm -v ~/.cargo/git:/root/.cargo/git -v ~/.cargo/registry:/root/.cargo/registry -v $(pwd)/packages/next-swc:/build -w /build builder sh -c "npm i -g @napi-rs/cli@1.2.1 && npm i -g turbo@0.8.5-next.3 && turbo run build-native -- --release --target x86_64-unknown-linux-musl"
 
       - name: Upload artifact
         uses: actions/upload-artifact@v2
@@ -999,16 +977,11 @@
 
       - name: Cross build aarch64
         if: ${{ steps.binary-cache.outputs.cache-hit != 'true' }}
-<<<<<<< HEAD
         run: turbo run build-native -- --release --target aarch64-unknown-linux-gnu
         env:
           TURBO_TOKEN: ${{secrets.TURBO_TOKEN}}
           TURBO_TEAM: nextjs
           TURBO_PROJECT: nextjs
-=======
-        run: yarn build-native --release --target aarch64-unknown-linux-gnu
-        working-directory: packages/next-swc
->>>>>>> e95c9cac
 
       - name: Upload artifact
         uses: actions/upload-artifact@v2
@@ -1064,16 +1037,11 @@
 
       - name: Cross build aarch64
         if: ${{ steps.binary-cache.outputs.cache-hit != 'true' }}
-<<<<<<< HEAD
         run: turbo run build-native -- --release --target aarch64-unknown-linux-musl
         env:
           TURBO_TOKEN: ${{secrets.TURBO_TOKEN}}
           TURBO_TEAM: nextjs
           TURBO_PROJECT: nextjs
-=======
-        run: yarn build-native --release --target aarch64-unknown-linux-musl
-        working-directory: packages/next-swc
->>>>>>> e95c9cac
 
       - name: Upload artifact
         uses: actions/upload-artifact@v2
@@ -1132,16 +1100,11 @@
 
       - name: Cross build aarch64
         if: ${{ steps.binary-cache.outputs.cache-hit != 'true' }}
-<<<<<<< HEAD
         run: turbo run build-native -- --release --target armv7-unknown-linux-gnueabihf
         env:
           TURBO_TOKEN: ${{secrets.TURBO_TOKEN}}
           TURBO_TEAM: nextjs
           TURBO_PROJECT: nextjs
-=======
-        run: yarn build-native --release --target armv7-unknown-linux-gnueabihf
-        working-directory: packages/next-swc
->>>>>>> e95c9cac
 
       - name: Upload artifact
         uses: actions/upload-artifact@v2
@@ -1189,16 +1152,11 @@
         shell: bash
         run: |
           export CARGO_TARGET_AARCH64_LINUX_ANDROID_LINKER="${ANDROID_NDK_HOME}/toolchains/llvm/prebuilt/darwin-x86_64/bin/aarch64-linux-android24-clang"
-<<<<<<< HEAD
           turbo run build-native -- --release --target aarch64-linux-android
         env:
           TURBO_TOKEN: ${{secrets.TURBO_TOKEN}}
           TURBO_TEAM: nextjs
           TURBO_PROJECT: nextjs
-=======
-          yarn build-native --release --target aarch64-linux-android
-        working-directory: packages/next-swc
->>>>>>> e95c9cac
 
       - name: Upload artifact
         uses: actions/upload-artifact@v2
