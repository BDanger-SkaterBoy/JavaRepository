--- conflicted
+++ resolved
@@ -113,11 +113,8 @@
       - run: yarn install --check-files
       - run: node run-tests.js test/integration/production/test/index.test.js
       - run: node run-tests.js test/integration/basic/test/index.test.js
-<<<<<<< HEAD
       - run: node run-tests.js test/integration/async-modules/test/index.test.js
-=======
       - run: node run-tests.js test/integration/font-optimization/test/index.test.js
->>>>>>> 71d798ce
       - run: node run-tests.js test/acceptance/*
 
   testFirefox:
