--- conflicted
+++ resolved
@@ -184,33 +184,19 @@
         await rootSpan
           .traceChild('packing packages')
           .traceAsyncFn(async (packingSpan) => {
-<<<<<<< HEAD
-            for (const pkgName of pkgDatas.keys()) {
-              await packingSpan
-                .traceChild(`pack ${pkgName}`)
-                .traceAsyncFn(async () => {
-                  const { pkgPath } = pkgDatas.get(pkgName)
-                  await exec(
-                    `cd ${pkgPath} && turbo run test-pack --cache-dir="${turboCacheLocation}"`,
-                    true
-                  )
-                })
-            }
-=======
             await Promise.all(
               Array.from(pkgDatas.keys()).map(async (pkgName) => {
                 await packingSpan
                   .traceChild(`pack ${pkgName}`)
                   .traceAsyncFn(async () => {
-                    const { pkg, pkgPath } = pkgDatas.get(pkgName)
+                    const { pkgPath } = pkgDatas.get(pkgName)
                     await exec(
-                      `cd ${pkgPath} && yarn pack -f '${pkg}-packed.tgz'`,
+                      `cd ${pkgPath} && turbo run test-pack --cache-dir="${turboCacheLocation}"`,
                       true
                     )
                   })
               })
             )
->>>>>>> 595ecdbf
           })
 
         return pkgPaths
