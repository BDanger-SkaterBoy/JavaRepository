--- conflicted
+++ resolved
@@ -147,45 +147,28 @@
             }
           })
 
-<<<<<<< HEAD
-      // wait to pack packages until after dependency paths have been updated
-      // to the correct versions
-      await Promise.all(
-        Array.from(pkgDatas.keys()).map(async (pkgName) => {
-          const { pkg, pkgPath } = pkgDatas.get(pkgName)
-          await exec(`cd ${pkgPath} && yarn pack -f ${pkg}-packed.tgz`, true, {
-            env: {
-              // Yarn installed through corepack will not run in pnpm project without this env var set
-              // This var works for corepack >=0.15.0
-              COREPACK_ENABLE_STRICT: '0',
-            },
-          })
-        })
-      )
-
-      return pkgPaths
-=======
         // wait to pack packages until after dependency paths have been updated
         // to the correct versions
         await rootSpan
           .traceChild('packing packages')
           .traceAsyncFn(async (packingSpan) => {
-            for (const pkgName of pkgDatas.keys()) {
-              await packingSpan
-                .traceChild(`pack ${pkgName}`)
-                .traceAsyncFn(async () => {
-                  const { pkg, pkgPath } = pkgDatas.get(pkgName)
-                  await exec(
-                    `cd ${pkgPath} && yarn pack -f '${pkg}-packed.tgz'`,
-                    true
-                  )
-                })
-            }
+            await Promise.all(
+              Array.from(pkgDatas.keys()).map(async (pkgName) => {
+                await packingSpan
+                  .traceChild(`pack ${pkgName}`)
+                  .traceAsyncFn(async () => {
+                    const { pkg, pkgPath } = pkgDatas.get(pkgName)
+                    await exec(
+                      `cd ${pkgPath} && yarn pack -f '${pkg}-packed.tgz'`,
+                      true
+                    )
+                  })
+              })
+            )
           })
 
         return pkgPaths
       })
->>>>>>> ab328c6c
     },
   }
 }