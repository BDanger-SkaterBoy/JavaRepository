<<<<<<< HEAD
/* __next_internal_client_entry_do_not_use__ default auto */ /* __next_internal_action_entry_do_not_use__ {"7f6a88810ecce4a4e8b59d53b8327d7e98bbf251d7":"$$RSC_SERVER_ACTION_0"} */ export default function App() {
    var fn = registerServerReference($$RSC_SERVER_ACTION_0, "006a88810ecce4a4e8b59d53b8327d7e98bbf251d7", null);
=======
/* __next_internal_client_entry_do_not_use__ default auto */ export default function App() {
    async function fn() {}
>>>>>>> 1344b75e
    return <div>App</div>;
}<|MERGE_RESOLUTION|>--- conflicted
+++ resolved
@@ -1,9 +1,4 @@
-<<<<<<< HEAD
-/* __next_internal_client_entry_do_not_use__ default auto */ /* __next_internal_action_entry_do_not_use__ {"7f6a88810ecce4a4e8b59d53b8327d7e98bbf251d7":"$$RSC_SERVER_ACTION_0"} */ export default function App() {
-    var fn = registerServerReference($$RSC_SERVER_ACTION_0, "006a88810ecce4a4e8b59d53b8327d7e98bbf251d7", null);
-=======
 /* __next_internal_client_entry_do_not_use__ default auto */ export default function App() {
     async function fn() {}
->>>>>>> 1344b75e
     return <div>App</div>;
 }