use std::{
    collections::BTreeMap,
    convert::{TryFrom, TryInto},
    mem::take,
};

use hex::encode as hex_encode;
use serde::Deserialize;
use sha1::{Digest, Sha1};
use swc_core::{
    common::{
        comments::{Comment, CommentKind, Comments},
        errors::HANDLER,
        util::take::Take,
        BytePos, FileName, Mark, Span, SyntaxContext, DUMMY_SP,
    },
    ecma::{
        ast::*,
        atoms::JsWord,
        utils::{private_ident, quote_ident, ExprFactory},
        visit::{as_folder, noop_visit_mut_type, Fold, VisitMut, VisitMutWith},
    },
};

#[derive(Clone, Debug, Deserialize)]
#[serde(deny_unknown_fields, rename_all = "camelCase")]
pub struct Config {
    pub is_react_server_layer: bool,
    pub enabled: bool,
    pub hash_salt: String,
}

/// A mapping of hashed action id to the action's exported function name.
// Using BTreeMap to ensure the order of the actions is deterministic.
pub type ActionsMap = BTreeMap<String, String>;

#[tracing::instrument(level = tracing::Level::TRACE, skip_all)]
pub fn server_actions<C: Comments>(
    file_name: &FileName,
    config: Config,
    comments: C,
) -> impl VisitMut + Fold {
    as_folder(ServerActions {
        config,
        comments,
        file_name: file_name.to_string(),
        start_pos: BytePos(0),
        in_action_file: false,
        in_cache_file: false,
        in_export_decl: false,
        in_default_export_decl: false,
        in_callee: false,
        has_action: false,
        has_cache: false,

        reference_index: 0,
        in_module_level: true,
        should_track_names: false,

        names: Default::default(),
        declared_idents: Default::default(),

        exported_idents: Default::default(),

        // This flag allows us to rewrite `function foo() {}` to `const foo = createProxy(...)`.
        rewrite_fn_decl_to_proxy_decl: None,
        rewrite_default_fn_expr_to_proxy_expr: None,
        rewrite_expr_to_proxy_expr: None,

        annotations: Default::default(),
        extra_items: Default::default(),
        export_actions: Default::default(),

        private_ctxt: SyntaxContext::empty().apply_mark(Mark::new()),
    })
}

/// Serializes the Server Actions into a magic comment prefixed by
/// `__next_internal_action_entry_do_not_use__`.
fn generate_server_actions_comment(actions: ActionsMap) -> String {
    format!(
        " __next_internal_action_entry_do_not_use__ {} ",
        serde_json::to_string(&actions).unwrap()
    )
}

struct ServerActions<C: Comments> {
    #[allow(unused)]
    config: Config,
    file_name: String,
    comments: C,

    start_pos: BytePos,
    in_action_file: bool,
    in_cache_file: bool,
    in_export_decl: bool,
    in_default_export_decl: bool,
    in_callee: bool,
    has_action: bool,
    has_cache: bool,

    reference_index: u32,
    in_module_level: bool,
    should_track_names: bool,

    names: Vec<Name>,
    declared_idents: Vec<Id>,

    // This flag allows us to rewrite `function foo() {}` to `const foo = createProxy(...)`.
    rewrite_fn_decl_to_proxy_decl: Option<VarDecl>,
    rewrite_default_fn_expr_to_proxy_expr: Option<Box<Expr>>,
    rewrite_expr_to_proxy_expr: Option<Box<Expr>>,

    // (ident, export name)
    exported_idents: Vec<(Id, String)>,

    annotations: Vec<Stmt>,
    extra_items: Vec<ModuleItem>,
    export_actions: Vec<String>,

    private_ctxt: SyntaxContext,
}

impl<C: Comments> ServerActions<C> {
    // Check if the function or arrow function is an action function
    fn get_action_info(&mut self, maybe_body: Option<&mut BlockStmt>) -> (bool, bool) {
        let mut is_action_fn = false;
        let mut is_cache_fn = false;

        if self.in_action_file && self.in_export_decl {
            // All export functions in a server file are actions
            is_action_fn = true;
        } else if self.in_cache_file && self.in_export_decl {
            // All export functions in a cache file are cache functions
            is_cache_fn = true;
        } else {
            // Check if the function has `"use server"`
            if let Some(body) = maybe_body {
                let mut action_span = None;
                remove_server_directive_index_in_fn(
                    &mut body.stmts,
                    &mut is_action_fn,
                    &mut is_cache_fn,
                    &mut action_span,
                    self.config.enabled,
                );

                if is_action_fn && !self.config.is_react_server_layer && !self.in_action_file {
                    HANDLER.with(|handler| {
                        handler
                            .struct_span_err(
                                action_span.unwrap_or(body.span),
                                "It is not allowed to define inline \"use server\" annotated Server Actions in Client Components.\nTo use Server Actions in a Client Component, you can either export them from a separate file with \"use server\" at the top, or pass them down through props from a Server Component.\n\nRead more: https://nextjs.org/docs/app/api-reference/functions/server-actions#with-client-components\n",
                            )
                            .emit()
                    });
                }
            }
        }

        (is_action_fn, is_cache_fn)
    }

    fn maybe_hoist_and_create_proxy(
        &mut self,
        ids_from_closure: Vec<Name>,
        function: Option<&mut Box<Function>>,
        arrow: Option<&mut ArrowExpr>,
    ) -> Option<Box<Expr>> {
<<<<<<< HEAD
        let action_name: JsWord = gen_action_ident(&mut self.reference_index);
        let action_ident = private_ident!(action_name.clone());
=======
        let action_name: JsWord = gen_ident(&mut self.reference_index);
        let action_ident = Ident::new(action_name.clone(), DUMMY_SP, self.private_ctxt);
>>>>>>> b59fe88f
        let export_name: JsWord = action_name;

        self.has_action = true;
        self.export_actions.push(export_name.to_string());

        if let Some(a) = arrow {
            let register_action_expr = annotate_ident_as_server_reference(
                action_ident.clone(),
                ids_from_closure
                    .iter()
                    .cloned()
                    .map(|id| Some(id.as_arg()))
                    .collect(),
                generate_action_id(
                    &self.config.hash_salt,
                    &self.file_name,
                    export_name.to_string().as_str(),
                ),
            );

            if let BlockStmtOrExpr::BlockStmt(block) = &mut *a.body {
                block.visit_mut_with(&mut ClosureReplacer {
                    used_ids: &ids_from_closure,
                    private_ctxt: self.private_ctxt,
                });
            }

            // export const $ACTION_myAction = async () => {}
            let mut new_params: Vec<Param> = vec![];
            let mut new_body: BlockStmtOrExpr = *a.body.clone();

            if !ids_from_closure.is_empty() {
                // First argument is the encrypted closure variables
                new_params.push(Param {
                    span: DUMMY_SP,
                    decorators: vec![],
                    pat: Pat::Ident(
                        IdentName::new("$$ACTION_CLOSURE_BOUND".into(), DUMMY_SP).into(),
                    ),
                });

                // Also prepend the decryption decl into the body.
                // var [arg1, arg2, arg3] = await decryptActionBoundArgs(actionId,
                // $$ACTION_CLOSURE_BOUND)
                let mut pats = vec![];
                for i in 0..ids_from_closure.len() {
                    pats.push(Some(Pat::Ident(
                        Ident::new(
                            format!("$$ACTION_ARG_{i}").into(),
                            DUMMY_SP,
                            self.private_ctxt,
                        )
                        .into(),
                    )));
                }
                let decryption_decl = VarDecl {
                    span: DUMMY_SP,
                    kind: VarDeclKind::Var,
                    declare: false,
                    decls: vec![VarDeclarator {
                        span: DUMMY_SP,
                        name: Pat::Array(ArrayPat {
                            span: DUMMY_SP,
                            elems: pats,
                            optional: false,
                            type_ann: None,
                        }),
                        init: Some(Box::new(Expr::Await(AwaitExpr {
                            span: DUMMY_SP,
                            arg: Box::new(Expr::Call(CallExpr {
                                span: DUMMY_SP,
                                callee: quote_ident!("decryptActionBoundArgs").as_callee(),
                                args: vec![
                                    generate_action_id(
                                        &self.config.hash_salt,
                                        &self.file_name,
                                        &export_name,
                                    )
                                    .as_arg(),
                                    quote_ident!("$$ACTION_CLOSURE_BOUND").as_arg(),
                                ],
                                ..Default::default()
                            })),
                        }))),
                        definite: Default::default(),
                    }],
                    ..Default::default()
                };

                match &mut new_body {
                    BlockStmtOrExpr::BlockStmt(body) => {
                        body.stmts.insert(0, decryption_decl.into());
                    }
                    BlockStmtOrExpr::Expr(body_expr) => {
                        new_body = BlockStmtOrExpr::BlockStmt(BlockStmt {
                            span: DUMMY_SP,
                            stmts: vec![
                                decryption_decl.into(),
                                Stmt::Return(ReturnStmt {
                                    span: DUMMY_SP,
                                    arg: Some(body_expr.take()),
                                }),
                            ],
                            ..Default::default()
                        });
                    }
                }
            }

            for p in a.params.iter() {
                new_params.push(Param {
                    span: DUMMY_SP,
                    decorators: vec![],
                    pat: p.clone(),
                });
            }

            // Create the action export decl from the arrow function
            self.extra_items
                .push(ModuleItem::ModuleDecl(ModuleDecl::ExportDecl(ExportDecl {
                    span: DUMMY_SP,
                    decl: FnDecl {
                        ident: action_ident.clone(),
                        function: Box::new(Function {
                            params: new_params,
                            body: match new_body {
                                BlockStmtOrExpr::BlockStmt(body) => Some(body),
                                BlockStmtOrExpr::Expr(expr) => Some(BlockStmt {
                                    span: DUMMY_SP,
                                    stmts: vec![Stmt::Return(ReturnStmt {
                                        span: DUMMY_SP,
                                        arg: Some(expr),
                                    })],
                                    ..Default::default()
                                }),
                            },
                            decorators: vec![],
                            span: DUMMY_SP,
                            is_generator: false,
                            is_async: true,
                            ..Default::default()
                        }),
                        declare: Default::default(),
                    }
                    .into(),
                })));

            return Some(Box::new(register_action_expr.clone()));
        } else if let Some(f) = function {
            let register_action_expr = annotate_ident_as_server_reference(
                action_ident.clone(),
                ids_from_closure
                    .iter()
                    .cloned()
                    .map(|id| Some(id.as_arg()))
                    .collect(),
                generate_action_id(&self.config.hash_salt, &self.file_name, &export_name),
            );

            f.body.visit_mut_with(&mut ClosureReplacer {
                used_ids: &ids_from_closure,
                private_ctxt: self.private_ctxt,
            });

            // export async function $ACTION_myAction () {}
            let mut new_params: Vec<Param> = vec![];
            let mut new_body: Option<BlockStmt> = f.body.clone();

            // add params from closure collected ids
            if !ids_from_closure.is_empty() {
                // First argument is the encrypted closure variables
                new_params.push(Param {
                    span: DUMMY_SP,
                    decorators: vec![],
                    pat: Pat::Ident(
                        IdentName::new("$$ACTION_CLOSURE_BOUND".into(), DUMMY_SP).into(),
                    ),
                });

                // Also prepend the decryption decl into the body.
                // var [arg1, arg2, arg3] = await decryptActionBoundArgs(actionId,
                // $$ACTION_CLOSURE_BOUND)
                let mut pats = vec![];
                for i in 0..ids_from_closure.len() {
                    pats.push(Some(Pat::Ident(
                        Ident::new(
                            format!("$$ACTION_ARG_{i}").into(),
                            DUMMY_SP,
                            self.private_ctxt,
                        )
                        .into(),
                    )));
                }
                let decryption_decl = VarDecl {
                    span: DUMMY_SP,
                    kind: VarDeclKind::Var,
                    decls: vec![VarDeclarator {
                        span: DUMMY_SP,
                        name: Pat::Array(ArrayPat {
                            span: DUMMY_SP,
                            elems: pats,
                            optional: false,
                            type_ann: None,
                        }),
                        init: Some(Box::new(Expr::Await(AwaitExpr {
                            span: DUMMY_SP,
                            arg: Box::new(Expr::Call(CallExpr {
                                span: DUMMY_SP,
                                callee: quote_ident!("decryptActionBoundArgs").as_callee(),
                                args: vec![
                                    generate_action_id(
                                        &self.config.hash_salt,
                                        &self.file_name,
                                        &export_name,
                                    )
                                    .as_arg(),
                                    quote_ident!("$$ACTION_CLOSURE_BOUND").as_arg(),
                                ],
                                ..Default::default()
                            })),
                        }))),
                        definite: Default::default(),
                    }],
                    ..Default::default()
                };

                if let Some(body) = &mut new_body {
                    body.stmts.insert(0, decryption_decl.into());
                } else {
                    new_body = Some(BlockStmt {
                        span: DUMMY_SP,
                        stmts: vec![decryption_decl.into()],
                        ..Default::default()
                    });
                }
            }

            for p in f.params.iter() {
                new_params.push(p.clone());
            }

            self.extra_items
                .push(ModuleItem::ModuleDecl(ModuleDecl::ExportDecl(ExportDecl {
                    span: DUMMY_SP,
                    decl: FnDecl {
                        ident: action_ident.clone(),
                        function: Box::new(Function {
                            params: new_params,
                            body: new_body,
                            ..*f.take()
                        }),
                        declare: Default::default(),
                    }
                    .into(),
                })));

            return Some(Box::new(register_action_expr));
        }

        None
    }

    fn maybe_hoist_and_create_proxy_to_cache(
        &mut self,
        ids_from_closure: Vec<Name>,
        function: Option<&mut Box<Function>>,
        arrow: Option<&mut ArrowExpr>,
    ) -> Option<Box<Expr>> {
        let cache_name: JsWord = gen_cache_ident(&mut self.reference_index);
        let cache_ident = private_ident!(cache_name.clone());
        let export_name: JsWord = cache_name;

        self.has_cache = true;
        self.has_action = true;
        self.export_actions.push(export_name.to_string());

        let reference_id =
            generate_action_id(&self.config.hash_salt, &self.file_name, &export_name);

        if let Some(a) = arrow {
            let register_action_expr = annotate_ident_as_server_reference(
                cache_ident.clone(),
                ids_from_closure
                    .iter()
                    .cloned()
                    .map(|id| Some(id.as_arg()))
                    .collect(),
                reference_id.clone(),
            );

            if let BlockStmtOrExpr::BlockStmt(block) = &mut *a.body {
                block.visit_mut_with(&mut ClosureReplacer {
                    used_ids: &ids_from_closure,
                });
            }

            // export const $ACTION_myAction = async () => {}
            let mut new_params: Vec<Param> = vec![];
            let mut new_body: BlockStmtOrExpr = *a.body.clone();

            if !ids_from_closure.is_empty() {
                // First argument is the encrypted closure variables
                new_params.push(Param {
                    span: DUMMY_SP,
                    decorators: vec![],
                    pat: Pat::Ident(
                        IdentName::new("$$ACTION_CLOSURE_BOUND".into(), DUMMY_SP).into(),
                    ),
                });

                // Also prepend the decryption decl into the body.
                // var [arg1, arg2, arg3] = await decryptActionBoundArgs(actionId,
                // $$ACTION_CLOSURE_BOUND)
                let mut pats = vec![];
                for i in 0..ids_from_closure.len() {
                    pats.push(Some(Pat::Ident(
                        IdentName::new(format!("$$ACTION_ARG_{i}").into(), DUMMY_SP).into(),
                    )));
                }
                let decryption_decl = VarDecl {
                    span: DUMMY_SP,
                    kind: VarDeclKind::Var,
                    declare: false,
                    decls: vec![VarDeclarator {
                        span: DUMMY_SP,
                        name: Pat::Array(ArrayPat {
                            span: DUMMY_SP,
                            elems: pats,
                            optional: false,
                            type_ann: None,
                        }),
                        init: Some(Box::new(Expr::Await(AwaitExpr {
                            span: DUMMY_SP,
                            arg: Box::new(Expr::Call(CallExpr {
                                span: DUMMY_SP,
                                callee: quote_ident!("decryptActionBoundArgs").as_callee(),
                                args: vec![
                                    generate_action_id(
                                        &self.config.hash_salt,
                                        &self.file_name,
                                        &export_name,
                                    )
                                    .as_arg(),
                                    quote_ident!("$$ACTION_CLOSURE_BOUND").as_arg(),
                                ],
                                ..Default::default()
                            })),
                        }))),
                        definite: Default::default(),
                    }],
                    ..Default::default()
                };

                match &mut new_body {
                    BlockStmtOrExpr::BlockStmt(body) => {
                        body.stmts.insert(0, decryption_decl.into());
                    }
                    BlockStmtOrExpr::Expr(body_expr) => {
                        new_body = BlockStmtOrExpr::BlockStmt(BlockStmt {
                            span: DUMMY_SP,
                            stmts: vec![
                                decryption_decl.into(),
                                Stmt::Return(ReturnStmt {
                                    span: DUMMY_SP,
                                    arg: Some(body_expr.take()),
                                }),
                            ],
                            ..Default::default()
                        });
                    }
                }
            }

            for p in a.params.iter() {
                new_params.push(Param {
                    span: DUMMY_SP,
                    decorators: vec![],
                    pat: p.clone(),
                });
            }

            // Create the action export decl from the arrow function
            // export var cache_ident = async function() {}
            self.extra_items
                .push(ModuleItem::ModuleDecl(ModuleDecl::ExportDecl(ExportDecl {
                    span: DUMMY_SP,
                    decl: VarDecl {
                        span: DUMMY_SP,
                        kind: VarDeclKind::Var,
                        decls: vec![VarDeclarator {
                            span: DUMMY_SP,
                            name: Pat::Ident(cache_ident.clone().into()),
                            init: Some(Box::new(wrap_cache_expr(
                                Expr::Fn(FnExpr {
                                    ident: None,
                                    function: Box::new(Function {
                                        params: new_params,
                                        body: match new_body {
                                            BlockStmtOrExpr::BlockStmt(body) => Some(body),
                                            BlockStmtOrExpr::Expr(expr) => Some(BlockStmt {
                                                span: DUMMY_SP,
                                                stmts: vec![Stmt::Return(ReturnStmt {
                                                    span: DUMMY_SP,
                                                    arg: Some(expr),
                                                })],
                                                ..Default::default()
                                            }),
                                        },
                                        decorators: vec![],
                                        span: DUMMY_SP,
                                        is_generator: false,
                                        is_async: true,
                                        ..Default::default()
                                    }),
                                }),
                                "default",
                                &reference_id,
                            ))),
                            definite: false,
                        }],
                        ..Default::default()
                    }
                    .into(),
                })));

            return Some(Box::new(register_action_expr.clone()));
        } else if let Some(f) = function {
            let register_action_expr = annotate_ident_as_server_reference(
                cache_ident.clone(),
                ids_from_closure
                    .iter()
                    .cloned()
                    .map(|id| Some(id.as_arg()))
                    .collect(),
                reference_id.clone(),
            );

            f.body.visit_mut_with(&mut ClosureReplacer {
                used_ids: &ids_from_closure,
            });

            // export async function $ACTION_myAction () {}
            let mut new_params: Vec<Param> = vec![];
            let mut new_body: Option<BlockStmt> = f.body.clone();

            // add params from closure collected ids
            if !ids_from_closure.is_empty() {
                // First argument is the encrypted closure variables
                new_params.push(Param {
                    span: DUMMY_SP,
                    decorators: vec![],
                    pat: Pat::Ident(
                        IdentName::new("$$ACTION_CLOSURE_BOUND".into(), DUMMY_SP).into(),
                    ),
                });

                // Also prepend the decryption decl into the body.
                // var [arg1, arg2, arg3] = await decryptActionBoundArgs(actionId,
                // $$ACTION_CLOSURE_BOUND)
                let mut pats = vec![];
                for i in 0..ids_from_closure.len() {
                    pats.push(Some(Pat::Ident(
                        IdentName::new(format!("$$ACTION_ARG_{i}").into(), DUMMY_SP).into(),
                    )));
                }
                let decryption_decl = VarDecl {
                    span: DUMMY_SP,
                    kind: VarDeclKind::Var,
                    decls: vec![VarDeclarator {
                        span: DUMMY_SP,
                        name: Pat::Array(ArrayPat {
                            span: DUMMY_SP,
                            elems: pats,
                            optional: false,
                            type_ann: None,
                        }),
                        init: Some(Box::new(Expr::Await(AwaitExpr {
                            span: DUMMY_SP,
                            arg: Box::new(Expr::Call(CallExpr {
                                span: DUMMY_SP,
                                callee: quote_ident!("decryptActionBoundArgs").as_callee(),
                                args: vec![
                                    generate_action_id(
                                        &self.config.hash_salt,
                                        &self.file_name,
                                        &export_name,
                                    )
                                    .as_arg(),
                                    quote_ident!("$$ACTION_CLOSURE_BOUND").as_arg(),
                                ],
                                ..Default::default()
                            })),
                        }))),
                        definite: Default::default(),
                    }],
                    ..Default::default()
                };

                if let Some(body) = &mut new_body {
                    body.stmts.insert(0, decryption_decl.into());
                } else {
                    new_body = Some(BlockStmt {
                        span: DUMMY_SP,
                        stmts: vec![decryption_decl.into()],
                        ..Default::default()
                    });
                }
            }

            for p in f.params.iter() {
                new_params.push(p.clone());
            }

            // export var cache_ident = async function() {}
            self.extra_items
                .push(ModuleItem::ModuleDecl(ModuleDecl::ExportDecl(ExportDecl {
                    span: DUMMY_SP,
                    decl: VarDecl {
                        span: DUMMY_SP,
                        kind: VarDeclKind::Var,
                        decls: vec![VarDeclarator {
                            span: DUMMY_SP,
                            name: Pat::Ident(cache_ident.clone().into()),
                            init: Some(Box::new(wrap_cache_expr(
                                Expr::Fn(FnExpr {
                                    ident: None,
                                    function: Box::new(Function {
                                        params: new_params,
                                        body: new_body,
                                        ..*f.take()
                                    }),
                                }),
                                "default",
                                &reference_id,
                            ))),
                            definite: false,
                        }],
                        ..Default::default()
                    }
                    .into(),
                })));

            return Some(Box::new(register_action_expr));
        }

        None
    }
}

impl<C: Comments> VisitMut for ServerActions<C> {
    fn visit_mut_export_decl(&mut self, decl: &mut ExportDecl) {
        let old = self.in_export_decl;
        self.in_export_decl = true;
        decl.decl.visit_mut_with(self);
        self.in_export_decl = old;
    }

    fn visit_mut_export_default_decl(&mut self, decl: &mut ExportDefaultDecl) {
        let old = self.in_export_decl;
        let old_default = self.in_default_export_decl;
        self.in_export_decl = true;
        self.in_default_export_decl = true;
        self.rewrite_default_fn_expr_to_proxy_expr = None;
        decl.decl.visit_mut_with(self);
        self.in_export_decl = old;
        self.in_default_export_decl = old_default;
    }

    fn visit_mut_export_default_expr(&mut self, expr: &mut ExportDefaultExpr) {
        let old = self.in_export_decl;
        let old_default = self.in_default_export_decl;
        self.in_export_decl = true;
        self.in_default_export_decl = true;
        expr.expr.visit_mut_with(self);
        self.in_export_decl = old;
        self.in_default_export_decl = old_default;
    }

    fn visit_mut_fn_expr(&mut self, f: &mut FnExpr) {
        let (is_action_fn, is_cache_fn) = self.get_action_info(f.function.body.as_mut());

        let declared_idents_until = self.declared_idents.len();
        let current_names = take(&mut self.names);

        // Visit children
        {
            let old_in_module = self.in_module_level;
            let old_should_track_names = self.should_track_names;
            let old_in_export_decl = self.in_export_decl;
            let old_in_default_export_decl = self.in_default_export_decl;
            self.in_module_level = false;
            self.should_track_names = is_action_fn || self.should_track_names;
            self.in_export_decl = false;
            self.in_default_export_decl = false;
            f.visit_mut_children_with(self);
            self.in_module_level = old_in_module;
            self.should_track_names = old_should_track_names;
            self.in_export_decl = old_in_export_decl;
            self.in_default_export_decl = old_in_default_export_decl;
        }

        let mut child_names = if self.should_track_names {
            let names = take(&mut self.names);
            self.names = current_names;
            self.names.extend(names.iter().cloned());
            names
        } else {
            take(&mut self.names)
        };

        if (is_action_fn || is_cache_fn) && !f.function.is_async {
            HANDLER.with(|handler| {
                handler
                    .struct_span_err(f.function.span, "Server actions must be async functions")
                    .emit();
            });
        }

        if is_cache_fn && !(self.in_cache_file && self.in_export_decl) {
            // It's an action function. If it doesn't have a name, give it one.
            match f.ident.as_mut() {
                None => {
                    let action_name = gen_cache_ident(&mut self.reference_index);
                    let ident = Ident::new(action_name, DUMMY_SP, Default::default());
                    f.ident.insert(ident)
                }
                Some(i) => i,
            };

            // Collect all the identifiers defined inside the closure and used
            // in the action function. With deduplication.
            retain_names_from_declared_idents(
                &mut child_names,
                &self.declared_idents[..declared_idents_until],
            );

            let maybe_new_expr = self.maybe_hoist_and_create_proxy_to_cache(
                child_names.clone(),
                Some(&mut f.function),
                None,
            );

            if self.in_default_export_decl {
                // This function expression is also the default export:
                // `export default async function() {}`
                // This specific case (default export) isn't handled by `visit_mut_expr`.
                // Replace the original function expr with a action proxy expr.
                self.rewrite_default_fn_expr_to_proxy_expr = maybe_new_expr;
            } else {
                self.rewrite_expr_to_proxy_expr = maybe_new_expr;
            }
        }

        if is_action_fn && !(self.in_action_file && self.in_export_decl) {
            // It's an action function. If it doesn't have a name, give it one.
            match f.ident.as_mut() {
                None => {
<<<<<<< HEAD
                    let action_name = gen_action_ident(&mut self.reference_index);
                    let ident = Ident::new(action_name, DUMMY_SP, Default::default());
=======
                    let action_name = gen_ident(&mut self.reference_index);
                    let ident = Ident::new(action_name, DUMMY_SP, self.private_ctxt);
>>>>>>> b59fe88f
                    f.ident.insert(ident)
                }
                Some(i) => i,
            };

            // Collect all the identifiers defined inside the closure and used
            // in the action function. With deduplication.
            retain_names_from_declared_idents(
                &mut child_names,
                &self.declared_idents[..declared_idents_until],
            );

            let maybe_new_expr =
                self.maybe_hoist_and_create_proxy(child_names, Some(&mut f.function), None);

            if self.in_default_export_decl {
                // This function expression is also the default export:
                // `export default async function() {}`
                // This specific case (default export) isn't handled by `visit_mut_expr`.
                // Replace the original function expr with a action proxy expr.
                self.rewrite_default_fn_expr_to_proxy_expr = maybe_new_expr;
            } else {
                self.rewrite_expr_to_proxy_expr = maybe_new_expr;
            }
        }
    }

    fn visit_mut_decl(&mut self, d: &mut Decl) {
        self.rewrite_fn_decl_to_proxy_decl = None;
        d.visit_mut_children_with(self);

        if let Some(decl) = &self.rewrite_fn_decl_to_proxy_decl {
            *d = (*decl).clone().into();
        }

        self.rewrite_fn_decl_to_proxy_decl = None;
    }

    fn visit_mut_fn_decl(&mut self, f: &mut FnDecl) {
        let (is_action_fn, is_cache_fn) = self.get_action_info(f.function.body.as_mut());

        let declared_idents_until = self.declared_idents.len();
        let current_names = take(&mut self.names);

        {
            // Visit children
            let old_in_module = self.in_module_level;
            let old_should_track_names = self.should_track_names;
            let old_in_export_decl = self.in_export_decl;
            let old_in_default_export_decl = self.in_default_export_decl;
            self.in_module_level = false;
            self.should_track_names = is_action_fn || self.should_track_names;
            self.in_export_decl = false;
            self.in_default_export_decl = false;
            f.visit_mut_children_with(self);
            self.in_module_level = old_in_module;
            self.should_track_names = old_should_track_names;
            self.in_export_decl = old_in_export_decl;
            self.in_default_export_decl = old_in_default_export_decl;
        }

        let mut child_names = if self.should_track_names {
            let names = take(&mut self.names);
            self.names = current_names;
            self.names.extend(names.iter().cloned());
            names
        } else {
            take(&mut self.names)
        };

        if is_cache_fn {
            if !f.function.is_async {
                HANDLER.with(|handler| {
                    handler
                        .struct_span_err(f.ident.span, "Cache functions must be async functions")
                        .emit();
                });
            }

            let maybe_new_expr = self.maybe_hoist_and_create_proxy_to_cache(
                [].to_vec(),
                Some(&mut f.function),
                None,
            );

            // Replace the original function declaration with a cache decl.
            self.rewrite_fn_decl_to_proxy_decl = Some(VarDecl {
                span: DUMMY_SP,
                kind: VarDeclKind::Var,
                decls: vec![VarDeclarator {
                    span: DUMMY_SP,
                    name: Pat::Ident(f.ident.clone().into()),
                    init: maybe_new_expr,
                    definite: false,
                }],
                ..Default::default()
            });

            return;
        }

        if is_action_fn {
            if !f.function.is_async {
                HANDLER.with(|handler| {
                    handler
                        .struct_span_err(f.ident.span, "Server actions must be async functions")
                        .emit();
                });
            }

            if !(self.in_action_file && self.in_export_decl) {
                // Collect all the identifiers defined inside the closure and used
                // in the action function. With deduplication.
                retain_names_from_declared_idents(
                    &mut child_names,
                    &self.declared_idents[..declared_idents_until],
                );

                let maybe_new_expr =
                    self.maybe_hoist_and_create_proxy(child_names, Some(&mut f.function), None);

                // Replace the original function declaration with a action proxy declaration
                // expr.
                self.rewrite_fn_decl_to_proxy_decl = Some(VarDecl {
                    span: DUMMY_SP,
                    kind: VarDeclKind::Var,
                    decls: vec![VarDeclarator {
                        span: DUMMY_SP,
                        name: Pat::Ident(f.ident.clone().into()),
                        init: maybe_new_expr,
                        definite: false,
                    }],
                    ..Default::default()
                });
            }
        }
    }

    fn visit_mut_method_prop(&mut self, m: &mut MethodProp) {
        let old_in_export_decl = self.in_export_decl;
        let old_in_default_export_decl = self.in_default_export_decl;
        self.in_export_decl = false;
        self.in_default_export_decl = false;
        m.visit_mut_children_with(self);
        self.in_export_decl = old_in_export_decl;
        self.in_default_export_decl = old_in_default_export_decl;
    }

    fn visit_mut_class_method(&mut self, m: &mut ClassMethod) {
        let old_in_export_decl = self.in_export_decl;
        let old_in_default_export_decl = self.in_default_export_decl;
        self.in_export_decl = false;
        self.in_default_export_decl = false;
        m.visit_mut_children_with(self);
        self.in_export_decl = old_in_export_decl;
        self.in_default_export_decl = old_in_default_export_decl;
    }

    fn visit_mut_arrow_expr(&mut self, a: &mut ArrowExpr) {
        // Arrow expressions need to be visited in prepass to determine if it's
        // an action function or not.
        let (is_action_fn, is_cache_fn) =
            self.get_action_info(if let BlockStmtOrExpr::BlockStmt(block) = &mut *a.body {
                Some(block)
            } else {
                None
            });

        let declared_idents_until = self.declared_idents.len();
        let current_names = take(&mut self.names);

        {
            // Visit children
            let old_in_module = self.in_module_level;
            let old_should_track_names = self.should_track_names;
            let old_in_export_decl = self.in_export_decl;
            let old_in_default_export_decl = self.in_default_export_decl;
            self.in_module_level = false;
            self.should_track_names = is_action_fn || self.should_track_names;
            self.in_export_decl = false;
            self.in_default_export_decl = false;
            {
                for n in &mut a.params {
                    collect_idents_in_pat(n, &mut self.declared_idents);
                }
            }
            a.visit_mut_children_with(self);
            self.in_module_level = old_in_module;
            self.should_track_names = old_should_track_names;
            self.in_export_decl = old_in_export_decl;
            self.in_default_export_decl = old_in_default_export_decl;
        }

        let mut child_names = if self.should_track_names {
            let names = take(&mut self.names);
            self.names = current_names;
            self.names.extend(names.iter().cloned());
            names
        } else {
            take(&mut self.names)
        };

        if !is_action_fn && !is_cache_fn {
            return;
        }

        if !a.is_async && !self.in_action_file && !self.in_cache_file {
            HANDLER.with(|handler| {
                handler
                    .struct_span_err(a.span, "Server actions must be async functions")
                    .emit();
            });
        }

        // Collect all the identifiers defined inside the closure and used
        // in the action function. With deduplication.
        retain_names_from_declared_idents(
            &mut child_names,
            &self.declared_idents[..declared_idents_until],
        );

        let maybe_new_expr = if is_action_fn {
            self.maybe_hoist_and_create_proxy(child_names, None, Some(a))
        } else {
            self.maybe_hoist_and_create_proxy_to_cache(child_names, None, Some(a))
        };

        self.rewrite_expr_to_proxy_expr = maybe_new_expr;
    }

    fn visit_mut_module(&mut self, m: &mut Module) {
        self.start_pos = m.span.lo;
        m.visit_mut_children_with(self);
    }

    fn visit_mut_stmt(&mut self, n: &mut Stmt) {
        n.visit_mut_children_with(self);

        if self.in_module_level {
            return;
        }

        // If it's a closure (not in the module level), we need to collect
        // identifiers defined in the closure.
        collect_decl_idents_in_stmt(n, &mut self.declared_idents);
    }

    fn visit_mut_param(&mut self, n: &mut Param) {
        n.visit_mut_children_with(self);

        if self.in_module_level {
            return;
        }

        collect_idents_in_pat(&n.pat, &mut self.declared_idents);
    }

    fn visit_mut_prop_or_spread(&mut self, n: &mut PropOrSpread) {
        if !self.in_module_level && self.should_track_names {
            if let PropOrSpread::Prop(box Prop::Shorthand(i)) = n {
                self.names.push(Name::from(&*i));
                self.should_track_names = false;
                n.visit_mut_children_with(self);
                self.should_track_names = true;
                return;
            }
        }

        n.visit_mut_children_with(self);
    }

    fn visit_mut_callee(&mut self, n: &mut Callee) {
        let old_in_callee = self.in_callee;
        self.in_callee = true;
        n.visit_mut_children_with(self);
        self.in_callee = old_in_callee;
    }

    fn visit_mut_expr(&mut self, n: &mut Expr) {
        if !self.in_module_level && self.should_track_names {
            if let Ok(mut name) = Name::try_from(&*n) {
                if self.in_callee {
                    // This is a callee i.e. `foo.bar()`,
                    // we need to track the actual value instead of the method name.
                    if !name.1.is_empty() {
                        name.1.pop();
                    }
                }

                self.names.push(name);
                self.should_track_names = false;
                n.visit_mut_children_with(self);
                self.should_track_names = true;
                return;
            }
        }

        self.rewrite_expr_to_proxy_expr = None;
        n.visit_mut_children_with(self);
        if let Some(expr) = &self.rewrite_expr_to_proxy_expr {
            *n = (**expr).clone();
            self.rewrite_expr_to_proxy_expr = None;
        }
    }

    fn visit_mut_module_items(&mut self, stmts: &mut Vec<ModuleItem>) {
        remove_server_directive_index_in_module(
            stmts,
            &mut self.in_action_file,
            &mut self.in_cache_file,
            &mut self.has_action,
            &mut self.has_cache,
            self.config.enabled,
        );

        let old_annotations = self.annotations.take();
        let mut new = Vec::with_capacity(stmts.len());

        for mut stmt in stmts.take() {
            // For server boundary files, it's not allowed to export things other than async
            // functions.
            if self.in_action_file || self.in_cache_file {
                let mut disallowed_export_span = DUMMY_SP;

                // Currently only function exports are allowed.
                match &mut stmt {
                    ModuleItem::ModuleDecl(ModuleDecl::ExportDecl(ExportDecl { decl, span })) => {
                        match decl {
                            Decl::Fn(f) => {
                                // export function foo() {}
                                self.exported_idents
                                    .push((f.ident.to_id(), f.ident.sym.to_string()));
                            }
                            Decl::Var(var) => {
                                // export const foo = 1
                                let mut ids: Vec<Id> = Vec::new();
                                collect_idents_in_var_decls(&var.decls, &mut ids);
                                self.exported_idents.extend(
                                    ids.into_iter().map(|id| (id.clone(), id.0.to_string())),
                                );

                                for decl in &mut var.decls {
                                    if let Some(init) = &decl.init {
                                        if let Expr::Lit(_) = &**init {
                                            // It's not allowed to export any literal.
                                            disallowed_export_span = *span;
                                        }
                                    }
                                }
                            }
                            _ => {
                                disallowed_export_span = *span;
                            }
                        }
                    }
                    ModuleItem::ModuleDecl(ModuleDecl::ExportNamed(named)) => {
                        if named.src.is_some() {
                            disallowed_export_span = named.span;
                        } else {
                            for spec in &mut named.specifiers {
                                if let ExportSpecifier::Named(ExportNamedSpecifier {
                                    orig: ModuleExportName::Ident(ident),
                                    exported,
                                    ..
                                }) = spec
                                {
                                    if let Some(export_name) = exported {
                                        if let ModuleExportName::Ident(Ident { sym, .. }) =
                                            export_name
                                        {
                                            // export { foo as bar }
                                            self.exported_idents
                                                .push((ident.to_id(), sym.to_string()));
                                        } else if let ModuleExportName::Str(str) = export_name {
                                            // export { foo as "bar" }
                                            self.exported_idents
                                                .push((ident.to_id(), str.value.to_string()));
                                        }
                                    } else {
                                        // export { foo }
                                        self.exported_idents
                                            .push((ident.to_id(), ident.sym.to_string()));
                                    }
                                } else {
                                    disallowed_export_span = named.span;
                                }
                            }
                        }
                    }
                    ModuleItem::ModuleDecl(ModuleDecl::ExportDefaultDecl(ExportDefaultDecl {
                        decl,
                        span,
                        ..
                    })) => match decl {
                        DefaultDecl::Fn(f) => {
                            if let Some(ident) = &f.ident {
                                // export default function foo() {}
                                self.exported_idents.push((ident.to_id(), "default".into()));
                            } else {
                                // export default function() {}
                                let new_ident = Ident::new(
                                    gen_action_ident(&mut self.reference_index),
                                    DUMMY_SP,
                                    self.private_ctxt,
                                );
                                f.ident = Some(new_ident.clone());
                                self.exported_idents
                                    .push((new_ident.to_id(), "default".into()));
                            }
                        }
                        _ => {
                            disallowed_export_span = *span;
                        }
                    },
                    ModuleItem::ModuleDecl(ModuleDecl::ExportDefaultExpr(default_expr)) => {
                        match &mut *default_expr.expr {
                            Expr::Fn(_f) => {}
                            Expr::Arrow(arrow) => {
                                if !arrow.is_async {
                                    disallowed_export_span = default_expr.span;
                                } else {
                                    // export default async () => {}
                                    let new_ident = Ident::new(
                                        gen_action_ident(&mut self.reference_index),
                                        DUMMY_SP,
                                        self.private_ctxt,
                                    );

                                    self.exported_idents
                                        .push((new_ident.to_id(), "default".into()));

                                    *default_expr.expr = attach_name_to_expr(
                                        new_ident,
                                        Expr::Arrow(arrow.clone()),
                                        &mut self.extra_items,
                                    );
                                }
                            }
                            Expr::Ident(ident) => {
                                // export default foo
                                self.exported_idents.push((ident.to_id(), "default".into()));
                            }
                            Expr::Call(call) => {
                                // export default fn()
                                let new_ident = Ident::new(
                                    gen_action_ident(&mut self.reference_index),
                                    DUMMY_SP,
                                    self.private_ctxt,
                                );

                                self.exported_idents
                                    .push((new_ident.to_id(), "default".into()));

                                *default_expr.expr = attach_name_to_expr(
                                    new_ident,
                                    Expr::Call(call.clone()),
                                    &mut self.extra_items,
                                );
                            }
                            _ => {
                                disallowed_export_span = default_expr.span;
                            }
                        }
                    }
                    ModuleItem::ModuleDecl(ModuleDecl::ExportAll(ExportAll { span, .. })) => {
                        disallowed_export_span = *span;
                    }
                    _ => {}
                }

                if disallowed_export_span != DUMMY_SP {
                    HANDLER.with(|handler| {
                        handler
                            .struct_span_err(
                                disallowed_export_span,
                                "Only async functions are allowed to be exported in a \"use \
                                 server\" file.",
                            )
                            .emit();
                    });
                }
            }

            stmt.visit_mut_with(self);

            let mut new_stmt = stmt;

            if let Some(expr) = &self.rewrite_default_fn_expr_to_proxy_expr {
                // If this happens, we need to replace the statement with a default export expr.
                new_stmt =
                    ModuleItem::ModuleDecl(ModuleDecl::ExportDefaultExpr(ExportDefaultExpr {
                        span: DUMMY_SP,
                        expr: expr.clone(),
                    }));
                self.rewrite_default_fn_expr_to_proxy_expr = None;
            }

            if self.config.is_react_server_layer || !self.in_action_file {
                new.push(new_stmt);
                new.extend(self.annotations.drain(..).map(ModuleItem::Stmt));
                new.append(&mut self.extra_items);
            }
        }

        // If it's a "use server" file, all exports need to be annotated as actions.
        if self.in_action_file {
            // If it's compiled in the client layer, each export field needs to be
            // wrapped by a reference creation call.
            let create_ref_ident = private_ident!("createServerReference");
            if !self.config.is_react_server_layer {
                // import { createServerReference } from
                // 'private-next-rsc-action-client-wrapper'
                // createServerReference("action_id")
                new.push(ModuleItem::ModuleDecl(ModuleDecl::Import(ImportDecl {
                    span: DUMMY_SP,
                    specifiers: vec![ImportSpecifier::Named(ImportNamedSpecifier {
                        span: DUMMY_SP,
                        local: create_ref_ident.clone(),
                        imported: None,
                        is_type_only: false,
                    })],
                    src: Box::new(Str {
                        span: DUMMY_SP,
                        value: "private-next-rsc-action-client-wrapper".into(),
                        raw: None,
                    }),
                    type_only: false,
                    with: None,
                    phase: Default::default(),
                })));
            }

            for (id, export_name) in self.exported_idents.iter() {
                let ident = Ident::new(id.0.clone(), DUMMY_SP, id.1);

                if !self.config.is_react_server_layer {
                    let action_id =
                        generate_action_id(&self.config.hash_salt, &self.file_name, export_name);

                    let span = Span::dummy_with_cmt();
                    self.comments.add_pure_comment(span.lo);
                    if export_name == "default" {
                        let export_expr = ModuleItem::ModuleDecl(ModuleDecl::ExportDefaultExpr(
                            ExportDefaultExpr {
                                span: DUMMY_SP,
                                expr: Box::new(Expr::Call(CallExpr {
                                    span,
                                    callee: Callee::Expr(Box::new(Expr::Ident(
                                        create_ref_ident.clone(),
                                    ))),
                                    args: vec![action_id.as_arg()],
                                    ..Default::default()
                                })),
                            },
                        ));
                        new.push(export_expr);
                    } else {
                        let export_expr =
                            ModuleItem::ModuleDecl(ModuleDecl::ExportDecl(ExportDecl {
                                span: DUMMY_SP,
                                decl: Decl::Var(Box::new(VarDecl {
                                    span: DUMMY_SP,
                                    kind: VarDeclKind::Var,
                                    decls: vec![VarDeclarator {
                                        span: DUMMY_SP,
                                        name: Pat::Ident(
                                            IdentName::new(export_name.clone().into(), DUMMY_SP)
                                                .into(),
                                        ),
                                        init: Some(Box::new(Expr::Call(CallExpr {
                                            span,
                                            callee: Callee::Expr(Box::new(Expr::Ident(
                                                create_ref_ident.clone(),
                                            ))),
                                            args: vec![action_id.as_arg()],
                                            ..Default::default()
                                        }))),
                                        definite: false,
                                    }],
                                    ..Default::default()
                                })),
                            }));
                        new.push(export_expr);
                    }
                } else {
                    self.annotations.push(Stmt::Expr(ExprStmt {
                        span: DUMMY_SP,
                        expr: Box::new(annotate_ident_as_server_reference(
                            ident.clone(),
                            Vec::new(),
                            generate_action_id(
                                &self.config.hash_salt,
                                &self.file_name,
                                export_name,
                            ),
                        )),
                    }));
                }
            }

            if self.config.is_react_server_layer {
                new.append(&mut self.extra_items);

                // Ensure that the exports are valid by appending a check
                // import { ensureServerEntryExports } from 'private-next-rsc-action-validate'
                // ensureServerEntryExports([action1, action2, ...])
                let ensure_ident = private_ident!("ensureServerEntryExports");
                new.push(ModuleItem::ModuleDecl(ModuleDecl::Import(ImportDecl {
                    span: DUMMY_SP,
                    specifiers: vec![ImportSpecifier::Named(ImportNamedSpecifier {
                        span: DUMMY_SP,
                        local: ensure_ident.clone(),
                        imported: None,
                        is_type_only: false,
                    })],
                    src: Box::new(Str {
                        span: DUMMY_SP,
                        value: "private-next-rsc-action-validate".into(),
                        raw: None,
                    }),
                    type_only: false,
                    with: None,
                    phase: Default::default(),
                })));
                new.push(ModuleItem::Stmt(Stmt::Expr(ExprStmt {
                    span: DUMMY_SP,
                    expr: Box::new(Expr::Call(CallExpr {
                        span: DUMMY_SP,
                        callee: Callee::Expr(Box::new(Expr::Ident(ensure_ident))),
                        args: vec![ExprOrSpread {
                            spread: None,
                            expr: Box::new(Expr::Array(ArrayLit {
                                span: DUMMY_SP,
                                elems: self
                                    .exported_idents
                                    .iter()
                                    .map(|e| {
                                        Some(ExprOrSpread {
                                            spread: None,
                                            expr: Box::new(Expr::Ident(Ident::new(
                                                e.0 .0.clone(),
                                                DUMMY_SP,
                                                e.0 .1,
                                            ))),
                                        })
                                    })
                                    .collect(),
                            })),
                        }],
                        ..Default::default()
                    })),
                })));

                // Append annotations to the end of the file.
                new.extend(self.annotations.drain(..).map(ModuleItem::Stmt));
            }
        }

        if self.has_action {
            let mut actions = self.export_actions.clone();

            // All exported values are considered as actions if the file is an action file.
            if self.in_action_file {
                actions.extend(self.exported_idents.iter().map(|e| e.1.clone()));
            };

            let actions = actions
                .into_iter()
                .map(|name| {
                    (
                        generate_action_id(&self.config.hash_salt, &self.file_name, &name),
                        name,
                    )
                })
                .collect::<ActionsMap>();
            // Prepend a special comment to the top of the file.
            self.comments.add_leading(
                self.start_pos,
                Comment {
                    span: DUMMY_SP,
                    kind: CommentKind::Block,
                    text: generate_server_actions_comment(actions).into(),
                },
            );

            if !self.config.is_react_server_layer {
                // Make it the first item
                new.rotate_right(1);
            }
        }

        // import { cache as $cache } from "private-next-rsc-cache-wrapper";
        if self.has_cache {
            new.push(ModuleItem::ModuleDecl(ModuleDecl::Import(ImportDecl {
                span: DUMMY_SP,
                specifiers: vec![ImportSpecifier::Named(ImportNamedSpecifier {
                    span: DUMMY_SP,
                    local: quote_ident!("$cache").into(),
                    imported: Some(quote_ident!("cache").into()),
                    is_type_only: false,
                })],
                src: Box::new(Str {
                    span: DUMMY_SP,
                    value: "private-next-rsc-cache-wrapper".into(),
                    raw: None,
                }),
                type_only: false,
                with: None,
                phase: Default::default(),
            })));

            // Make it the first item
            new.rotate_right(1);
        }

        if self.has_action || self.has_cache {
            if self.config.is_react_server_layer {
                // Inlined actions are only allowed on the server layer.
                // import { registerServerReference } from 'private-next-rsc-server-reference'
                // registerServerReference("action_id")
                new.push(ModuleItem::ModuleDecl(ModuleDecl::Import(ImportDecl {
                    span: DUMMY_SP,
                    specifiers: vec![ImportSpecifier::Named(ImportNamedSpecifier {
                        span: DUMMY_SP,
                        local: quote_ident!("registerServerReference").into(),
                        imported: None,
                        is_type_only: false,
                    })],
                    src: Box::new(Str {
                        span: DUMMY_SP,
                        value: "private-next-rsc-server-reference".into(),
                        raw: None,
                    }),
                    type_only: false,
                    with: None,
                    phase: Default::default(),
                })));

                // Encryption and decryption only happens on the server layer.
                // import { encryptActionBoundArgs, decryptActionBoundArgs } from
                // 'private-next-rsc-action-encryption'
                new.push(ModuleItem::ModuleDecl(ModuleDecl::Import(ImportDecl {
                    span: DUMMY_SP,
                    specifiers: vec![
                        ImportSpecifier::Named(ImportNamedSpecifier {
                            span: DUMMY_SP,
                            local: quote_ident!("encryptActionBoundArgs").into(),
                            imported: None,
                            is_type_only: false,
                        }),
                        ImportSpecifier::Named(ImportNamedSpecifier {
                            span: DUMMY_SP,
                            local: quote_ident!("decryptActionBoundArgs").into(),
                            imported: None,
                            is_type_only: false,
                        }),
                    ],
                    src: Box::new(Str {
                        span: DUMMY_SP,
                        value: "private-next-rsc-action-encryption".into(),
                        raw: None,
                    }),
                    type_only: false,
                    with: None,
                    phase: Default::default(),
                })));

                // Make it the first item
                new.rotate_right(2);
            }
        }

        *stmts = new;

        self.annotations = old_annotations;
    }

    fn visit_mut_stmts(&mut self, stmts: &mut Vec<Stmt>) {
        let old_annotations = self.annotations.take();

        let mut new = Vec::with_capacity(stmts.len());
        for mut stmt in stmts.take() {
            stmt.visit_mut_with(self);

            new.push(stmt);
            new.append(&mut self.annotations);
        }

        *stmts = new;

        self.annotations = old_annotations;
    }

    noop_visit_mut_type!();
}

fn retain_names_from_declared_idents(child_names: &mut Vec<Name>, current_declared_idents: &[Id]) {
    // Collect the names to retain in a separate vector
    let mut retained_names = Vec::new();

    for name in child_names.iter() {
        let mut should_retain = true;

        // Merge child_names. For example if both `foo.bar` and `foo.bar.baz` are used,
        // we only need to keep `foo.bar` as it covers the other.

        // Currently this is O(n^2) and we can potentially improve this to O(n log n)
        // by sorting or using a hashset.
        for another_name in child_names.iter() {
            if name != another_name
                && name.0 == another_name.0
                && name.1.len() >= another_name.1.len()
            {
                let mut is_prefix = true;
                for i in 0..another_name.1.len() {
                    if name.1[i] != another_name.1[i] {
                        is_prefix = false;
                        break;
                    }
                }
                if is_prefix {
                    should_retain = false;
                    break;
                }
            }
        }

        if should_retain
            && current_declared_idents.contains(&name.0)
            && !retained_names.contains(name)
        {
            retained_names.push(name.clone());
        }
    }

    // Replace the original child_names with the retained names
    *child_names = retained_names;
}

fn gen_action_ident(cnt: &mut u32) -> JsWord {
    let id: JsWord = format!("$$ACTION_{cnt}").into();
    *cnt += 1;
    id
}

fn gen_cache_ident(cnt: &mut u32) -> JsWord {
    let id: JsWord = format!("$$CACHE_{cnt}").into();
    *cnt += 1;
    id
}

fn wrap_cache_expr(expr: Expr, name: &str, id: &str) -> Expr {
    // expr -> $cache("name", "id", expr)
    Expr::Call(CallExpr {
        span: DUMMY_SP,
        callee: quote_ident!("$cache").as_callee(),
        args: vec![
            ExprOrSpread {
                spread: None,
                expr: Box::new(name.into()),
            },
            ExprOrSpread {
                spread: None,
                expr: Box::new(id.into()),
            },
            expr.as_arg(),
        ],
        ..Default::default()
    })
}

fn attach_name_to_expr(ident: Ident, expr: Expr, extra_items: &mut Vec<ModuleItem>) -> Expr {
    // Create the variable `var $$ACTION_0;`
    extra_items.push(ModuleItem::Stmt(Stmt::Decl(Decl::Var(Box::new(VarDecl {
        span: DUMMY_SP,
        kind: VarDeclKind::Var,
        decls: vec![VarDeclarator {
            span: DUMMY_SP,
            name: ident.clone().into(),
            init: None,
            definite: Default::default(),
        }],
        ..Default::default()
    })))));

    if let Expr::Paren(_paren) = &expr {
        expr
    } else {
        // Create the assignment `($$ACTION_0 = arrow)`
        Expr::Paren(ParenExpr {
            span: DUMMY_SP,
            expr: Box::new(Expr::Assign(AssignExpr {
                span: DUMMY_SP,
                left: ident.into(),
                op: op!("="),
                right: Box::new(expr),
            })),
        })
    }
}

fn generate_action_id(hash_salt: &str, file_name: &str, export_name: &str) -> String {
    // Attach a checksum to the action using sha1:
    // $$id = sha1('hash_salt' + 'file_name' + ':' + 'export_name');
    let mut hasher = Sha1::new();
    hasher.update(hash_salt.as_bytes());
    hasher.update(file_name.as_bytes());
    hasher.update(b":");
    hasher.update(export_name.as_bytes());
    let result = hasher.finalize();

    hex_encode(result)
}

fn annotate_ident_as_server_reference(
    ident: Ident,
    bound: Vec<Option<ExprOrSpread>>,
    action_id: String,
) -> Expr {
    // Add the proxy wrapper call `registerServerReference($$id, $$bound, myAction,
    // maybe_orig_action)`.

    let proxy_expr = Expr::Call(CallExpr {
        span: DUMMY_SP,
        callee: quote_ident!("registerServerReference").as_callee(),
        args: vec![
            // $$id
            ExprOrSpread {
                spread: None,
                expr: Box::new(action_id.clone().into()),
            },
            ExprOrSpread {
                spread: None,
                expr: Box::new(Expr::Ident(ident)),
            },
        ],
        ..Default::default()
    });

    if bound.is_empty() {
        proxy_expr
    } else {
        // proxy_expr.bind(null, [encryptActionBoundArgs("id", [arg1, ...])])
        Expr::Call(CallExpr {
            span: DUMMY_SP,
            callee: Expr::Member(MemberExpr {
                span: DUMMY_SP,
                obj: Box::new(proxy_expr),
                prop: MemberProp::Ident(quote_ident!("bind")),
            })
            .as_callee(),
            args: vec![
                ExprOrSpread {
                    spread: None,
                    expr: Box::new(Expr::Lit(Lit::Null(Null { span: DUMMY_SP }))),
                },
                ExprOrSpread {
                    spread: None,
                    expr: Box::new(Expr::Call(CallExpr {
                        span: DUMMY_SP,
                        callee: quote_ident!("encryptActionBoundArgs").as_callee(),
                        args: vec![
                            ExprOrSpread {
                                spread: None,
                                expr: Box::new(action_id.into()),
                            },
                            ExprOrSpread {
                                spread: None,
                                expr: Box::new(Expr::Array(ArrayLit {
                                    span: DUMMY_SP,
                                    elems: bound,
                                })),
                            },
                        ],
                        ..Default::default()
                    })),
                },
            ],
            ..Default::default()
        })
    }
}

// Detects if two strings are similar (but not the same).
// This implementation is fast and simple as it allows only one
// edit (add, remove, edit, swap), instead of using a N^2 Levenshtein algorithm.
//
// Example of similar strings of "use server":
// "use servers",
// "use-server",
// "use sevrer",
// "use srever",
// "use servre",
// "user server",
//
// This avoids accidental typos as there's currently no other static analysis
// tool to help when these mistakes happen.
fn detect_similar_strings(a: &str, b: &str) -> bool {
    let mut a = a.chars().collect::<Vec<char>>();
    let mut b = b.chars().collect::<Vec<char>>();

    if a.len() < b.len() {
        (a, b) = (b, a);
    }

    if a.len() == b.len() {
        // Same length, get the number of character differences.
        let mut diff = 0;
        for i in 0..a.len() {
            if a[i] != b[i] {
                diff += 1;
                if diff > 2 {
                    return false;
                }
            }
        }

        // Should be 1 or 2, but not 0.
        diff != 0
    } else {
        if a.len() - b.len() > 1 {
            return false;
        }

        // A has one more character than B.
        for i in 0..b.len() {
            if a[i] != b[i] {
                // This should be the only difference, a[i+1..] should be equal to b[i..].
                // Otherwise, they're not considered similar.
                // A: "use srerver"
                // B: "use server"
                //          ^
                return a[i + 1..] == b[i..];
            }
        }

        // This happens when the last character of A is an extra character.
        true
    }
}

fn remove_server_directive_index_in_module(
    stmts: &mut Vec<ModuleItem>,
    in_action_file: &mut bool,
    in_cache_file: &mut bool,
    has_action: &mut bool,
    has_cache: &mut bool,
    enabled: bool,
) {
    let mut is_directive = true;

    stmts.retain(|stmt| {
        match stmt {
            ModuleItem::Stmt(Stmt::Expr(ExprStmt {
                expr: box Expr::Lit(Lit::Str(Str { value, span, .. })),
                ..
            })) => {
                if value == "use server" {
                    if is_directive {
                        *in_action_file = true;
                        *has_action = true;
                        if !enabled {
                            HANDLER.with(|handler| {
                                handler
                                    .struct_span_err(
                                        *span,
                                        "To use Server Actions, please enable the feature flag in your Next.js config. Read more: https://nextjs.org/docs/app/building-your-application/data-fetching/forms-and-mutations#convention",
                                    )
                                    .emit()
                            });
                        }
                        return false;
                    } else {
                        HANDLER.with(|handler| {
                            handler
                                .struct_span_err(
                                    *span,
                                    "The \"use server\" directive must be at the top of the file.",
                                )
                                .emit();
                        });
                    }
                } else if value == "use cache" {
                    if is_directive {
                        *in_cache_file = true;
                        *has_cache = true;
                        return false;
                    } else {
                        HANDLER.with(|handler| {
                            handler
                                .struct_span_err(
                                    *span,
                                    "The \"use cache\" directive must be at the top of the file.",
                                )
                                .emit();
                        });
                    }
                } else {
                    // Detect typo of "use cache"
                    if detect_similar_strings(value, "use cache") {
                        HANDLER.with(|handler| {
                            handler
                                .struct_span_err(
                                    *span,
                                    format!(
                                        "Did you mean \"use cache\"? \"{value}\" is not a supported \
                                         directive name."
                                    )
                                    .as_str(),
                                )
                                .emit();
                        });
                    }
                }
            }
            ModuleItem::Stmt(Stmt::Expr(ExprStmt {
                expr:
                    box Expr::Paren(ParenExpr {
                        expr: box Expr::Lit(Lit::Str(Str { value, .. })),
                        ..
                    }),
                span,
                ..
            })) => {
                // Match `("use server")`.
                if value == "use server" || detect_similar_strings(value, "use server") {
                    if is_directive {
                        HANDLER.with(|handler| {
                            handler
                                .struct_span_err(
                                    *span,
                                    "The \"use server\" directive cannot be wrapped in \
                                     parentheses.",
                                )
                                .emit();
                        })
                    } else {
                        HANDLER.with(|handler| {
                            handler
                                .struct_span_err(
                                    *span,
                                    "The \"use server\" directive must be at the top of the file, \
                                     and cannot be wrapped in parentheses.",
                                )
                                .emit();
                        })
                    }
                } else if value == "use cache" || detect_similar_strings(value, "use cache") {
                    if is_directive {
                        HANDLER.with(|handler| {
                            handler
                                .struct_span_err(
                                    *span,
                                    "The \"use cache\" directive cannot be wrapped in \
                                     parentheses.",
                                )
                                .emit();
                        })
                    } else {
                        HANDLER.with(|handler| {
                            handler
                                .struct_span_err(
                                    *span,
                                    "The \"use cache\" directive must be at the top of the file, \
                                     and cannot be wrapped in parentheses.",
                                )
                                .emit();
                        })
                    }
                }
            }
            _ => {
                is_directive = false;
            }
        }
        true
    });
}

fn remove_server_directive_index_in_fn(
    stmts: &mut Vec<Stmt>,
    is_action_fn: &mut bool,
    is_cache_fn: &mut bool,
    action_span: &mut Option<Span>,
    enabled: bool,
) {
    let mut is_directive = true;

    stmts.retain(|stmt| {
        if let Stmt::Expr(ExprStmt {
            expr: box Expr::Lit(Lit::Str(Str { value, span, .. })),
            ..
        }) = stmt
        {
            if value == "use server" {
                *action_span = Some(*span);

                if is_directive {
                    *is_action_fn = true;
                    if !enabled {
                        HANDLER.with(|handler| {
                            handler
                                .struct_span_err(
                                    *span,
                                    "To use Server Actions, please enable the feature flag in your Next.js config. Read more: https://nextjs.org/docs/app/building-your-application/data-fetching/forms-and-mutations#convention",
                                )
                                .emit()
                        });
                    }
                    return false;
                } else {
                    HANDLER.with(|handler| {
                        handler
                            .struct_span_err(
                                *span,
                                "The \"use server\" directive must be at the top of the function \
                                 body.",
                            )
                            .emit();
                    });
                }
            } else if detect_similar_strings(value, "use server") {
                    // Detect typo of "use server"
                    HANDLER.with(|handler| {
                        handler
                            .struct_span_err(
                                *span,
                                format!(
                                    "Did you mean \"use server\"? \"{value}\" is not a supported \
                                     directive name."
                                )
                                .as_str(),
                            )
                            .emit();
                    });
            } else if value == "use cache" {
                if is_directive {
                    // Detect typo of "use server"
                    *is_cache_fn = true;
                    return false;
                } else {
                    HANDLER.with(|handler| {
                        handler
                            .struct_span_err(
                                *span,
                                "The \"use cache\" directive must be at the top of the function \
                                 body.",
                            )
                            .emit();
                    });
                }
            } else if detect_similar_strings(value, "use cache") {
                // Detect typo of "use cache"
                HANDLER.with(|handler| {
                    handler
                        .struct_span_err(
                            *span,
                            format!(
                                "Did you mean \"use cache\"? \"{value}\" is not a supported \
                                 directive name."
                            )
                            .as_str(),
                        )
                        .emit();
                });
            }
        } else {
            is_directive = false;
        }
        true
    });
}

fn collect_idents_in_array_pat(elems: &[Option<Pat>], ids: &mut Vec<Id>) {
    for elem in elems.iter().flatten() {
        match elem {
            Pat::Ident(ident) => {
                ids.push(ident.id.to_id());
            }
            Pat::Array(array) => {
                collect_idents_in_array_pat(&array.elems, ids);
            }
            Pat::Object(object) => {
                collect_idents_in_object_pat(&object.props, ids);
            }
            Pat::Rest(rest) => {
                if let Pat::Ident(ident) = &*rest.arg {
                    ids.push(ident.id.to_id());
                }
            }
            Pat::Assign(AssignPat { left, .. }) => {
                collect_idents_in_pat(left, ids);
            }
            Pat::Expr(..) | Pat::Invalid(..) => {}
        }
    }
}

fn collect_idents_in_object_pat(props: &[ObjectPatProp], ids: &mut Vec<Id>) {
    for prop in props {
        match prop {
            ObjectPatProp::KeyValue(KeyValuePatProp { key, value }) => {
                if let PropName::Ident(ident) = key {
                    ids.push((ident.sym.clone(), SyntaxContext::empty()));
                }

                match &**value {
                    Pat::Ident(ident) => {
                        ids.push(ident.id.to_id());
                    }
                    Pat::Array(array) => {
                        collect_idents_in_array_pat(&array.elems, ids);
                    }
                    Pat::Object(object) => {
                        collect_idents_in_object_pat(&object.props, ids);
                    }
                    _ => {}
                }
            }
            ObjectPatProp::Assign(AssignPatProp { key, .. }) => {
                ids.push(key.to_id());
            }
            ObjectPatProp::Rest(RestPat { arg, .. }) => {
                if let Pat::Ident(ident) = &**arg {
                    ids.push(ident.id.to_id());
                }
            }
        }
    }
}

fn collect_idents_in_var_decls(decls: &[VarDeclarator], ids: &mut Vec<Id>) {
    for decl in decls {
        collect_idents_in_pat(&decl.name, ids);
    }
}

fn collect_idents_in_pat(pat: &Pat, ids: &mut Vec<Id>) {
    match pat {
        Pat::Ident(ident) => {
            ids.push(ident.id.to_id());
        }
        Pat::Array(array) => {
            collect_idents_in_array_pat(&array.elems, ids);
        }
        Pat::Object(object) => {
            collect_idents_in_object_pat(&object.props, ids);
        }
        Pat::Assign(AssignPat { left, .. }) => {
            collect_idents_in_pat(left, ids);
        }
        Pat::Rest(RestPat { arg, .. }) => {
            if let Pat::Ident(ident) = &**arg {
                ids.push(ident.id.to_id());
            }
        }
        Pat::Expr(..) | Pat::Invalid(..) => {}
    }
}

fn collect_decl_idents_in_stmt(stmt: &Stmt, ids: &mut Vec<Id>) {
    if let Stmt::Decl(Decl::Var(var)) = &stmt {
        collect_idents_in_var_decls(&var.decls, ids);
    }
}

pub(crate) struct ClosureReplacer<'a> {
    used_ids: &'a [Name],
    private_ctxt: SyntaxContext,
}

impl ClosureReplacer<'_> {
    fn index(&self, e: &Expr) -> Option<usize> {
        let name = Name::try_from(e).ok()?;
        self.used_ids.iter().position(|used_id| *used_id == name)
    }
}

impl VisitMut for ClosureReplacer<'_> {
    fn visit_mut_expr(&mut self, e: &mut Expr) {
        e.visit_mut_children_with(self);

        if let Some(index) = self.index(e) {
            *e = Expr::Ident(Ident::new(
                // $$ACTION_ARG_0
                format!("$$ACTION_ARG_{index}").into(),
                DUMMY_SP,
                self.private_ctxt,
            ));
        }
    }

    fn visit_mut_prop_or_spread(&mut self, n: &mut PropOrSpread) {
        n.visit_mut_children_with(self);

        if let PropOrSpread::Prop(box Prop::Shorthand(i)) = n {
            let name = Name::from(&*i);
            if let Some(index) = self.used_ids.iter().position(|used_id| *used_id == name) {
                *n = PropOrSpread::Prop(Box::new(Prop::KeyValue(KeyValueProp {
                    key: PropName::Ident(i.clone().into()),
                    value: Box::new(Expr::Ident(Ident::new(
                        // $$ACTION_ARG_0
                        format!("$$ACTION_ARG_{index}").into(),
                        DUMMY_SP,
                        self.private_ctxt,
                    ))),
                })));
            }
        }
    }

    noop_visit_mut_type!();
}

#[derive(Debug, Clone, PartialEq, Eq)]
struct NamePart {
    prop: JsWord,
    is_member: bool,
    optional: bool,
}

#[derive(Debug, Clone, PartialEq, Eq)]
struct Name(Id, Vec<NamePart>);

impl From<&'_ Ident> for Name {
    fn from(value: &Ident) -> Self {
        Name(value.to_id(), vec![])
    }
}

impl TryFrom<&'_ Expr> for Name {
    type Error = ();

    fn try_from(value: &Expr) -> Result<Self, Self::Error> {
        match value {
            Expr::Ident(i) => Ok(Name(i.to_id(), vec![])),
            Expr::Member(e) => e.try_into(),
            Expr::OptChain(e) => e.try_into(),
            _ => Err(()),
        }
    }
}

impl TryFrom<&'_ MemberExpr> for Name {
    type Error = ();

    fn try_from(value: &MemberExpr) -> Result<Self, Self::Error> {
        match &value.prop {
            MemberProp::Ident(prop) => {
                let mut obj: Name = value.obj.as_ref().try_into()?;
                obj.1.push(NamePart {
                    prop: prop.sym.clone(),
                    is_member: true,
                    optional: false,
                });
                Ok(obj)
            }
            _ => Err(()),
        }
    }
}

impl TryFrom<&'_ OptChainExpr> for Name {
    type Error = ();

    fn try_from(value: &OptChainExpr) -> Result<Self, Self::Error> {
        match &*value.base {
            OptChainBase::Member(m) => match &m.prop {
                MemberProp::Ident(prop) => {
                    let mut obj: Name = m.obj.as_ref().try_into()?;
                    obj.1.push(NamePart {
                        prop: prop.sym.clone(),
                        is_member: false,
                        optional: value.optional,
                    });
                    Ok(obj)
                }
                _ => Err(()),
            },
            OptChainBase::Call(_) => Err(()),
        }
    }
}

impl From<Name> for Box<Expr> {
    fn from(value: Name) -> Self {
        let mut expr = Box::new(Expr::Ident(value.0.into()));

        for NamePart {
            prop,
            is_member,
            optional,
        } in value.1.into_iter()
        {
            if is_member {
                expr = Box::new(Expr::Member(MemberExpr {
                    span: DUMMY_SP,
                    obj: expr,
                    prop: MemberProp::Ident(IdentName::new(prop, DUMMY_SP)),
                }));
            } else {
                expr = Box::new(Expr::OptChain(OptChainExpr {
                    span: DUMMY_SP,
                    base: Box::new(OptChainBase::Member(MemberExpr {
                        span: DUMMY_SP,
                        obj: expr,
                        prop: MemberProp::Ident(IdentName::new(prop, DUMMY_SP)),
                    })),
                    optional,
                }));
            }
        }

        expr
    }
}<|MERGE_RESOLUTION|>--- conflicted
+++ resolved
@@ -167,13 +167,8 @@
         function: Option<&mut Box<Function>>,
         arrow: Option<&mut ArrowExpr>,
     ) -> Option<Box<Expr>> {
-<<<<<<< HEAD
         let action_name: JsWord = gen_action_ident(&mut self.reference_index);
-        let action_ident = private_ident!(action_name.clone());
-=======
-        let action_name: JsWord = gen_ident(&mut self.reference_index);
         let action_ident = Ident::new(action_name.clone(), DUMMY_SP, self.private_ctxt);
->>>>>>> b59fe88f
         let export_name: JsWord = action_name;
 
         self.has_action = true;
@@ -831,13 +826,8 @@
             // It's an action function. If it doesn't have a name, give it one.
             match f.ident.as_mut() {
                 None => {
-<<<<<<< HEAD
                     let action_name = gen_action_ident(&mut self.reference_index);
-                    let ident = Ident::new(action_name, DUMMY_SP, Default::default());
-=======
-                    let action_name = gen_ident(&mut self.reference_index);
                     let ident = Ident::new(action_name, DUMMY_SP, self.private_ctxt);
->>>>>>> b59fe88f
                     f.ident.insert(ident)
                 }
                 Some(i) => i,
