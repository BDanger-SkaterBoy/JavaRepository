--- conflicted
+++ resolved
@@ -7,17 +7,12 @@
     route::{Endpoint, WrittenEndpoint},
 };
 use tracing::Instrument;
-<<<<<<< HEAD
 use turbo_tasks::{Completion, ReadRef, Vc, VcValueType};
-use turbopack_binding::turbopack::core::{
+use turbopack_core::{
     diagnostics::PlainDiagnostic,
     error::PrettyPrintError,
     issue::{IssueSeverity, PlainIssue},
 };
-=======
-use turbo_tasks::{Completion, ReadRef, Vc};
-use turbopack_core::{diagnostics::PlainDiagnostic, error::PrettyPrintError, issue::PlainIssue};
->>>>>>> 1adcd3bf
 
 use super::utils::{
     get_diagnostics, get_issues, subscribe, NapiDiagnostic, NapiIssue, RootTask, TurbopackResult,
