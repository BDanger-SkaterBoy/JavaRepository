--- conflicted
+++ resolved
@@ -67,15 +67,9 @@
 }
 ```
 
-<<<<<<< HEAD
-> **Good to know**:
->
-> - The `forbidden` function cannot be called in the [root layout](/docs/app/building-your-application/routing/layouts-and-templates#root-layout-required).
-=======
 ## Good to know
 
 - The `forbidden` function cannot be called in the [root layout](/docs/app/building-your-application/routing/layouts-and-templates#root-layout-required).
->>>>>>> 6a2d3502
 
 ## Examples
 
