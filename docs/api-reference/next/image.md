--- conflicted
+++ resolved
@@ -14,21 +14,9 @@
 <details>
   <summary><b>Version History</b></summary>
 
-<<<<<<< HEAD
-| Version    | Changes                                                                                           |
-| ---------- | ------------------------------------------------------------------------------------------------- |
-| `v12.0.11` | `raw` layout added                                                                                |
-| `v12.0.9`  | `lazyRoot` prop added                                                                             |
-| `v12.0.0`  | `formats` configuration added.<br/>AVIF support added.<br/>Wrapper `<div>` changed to `<span>`.   |
-| `v11.1.0`  | `onLoadingComplete` and `lazyBoundary` props added.                                               |
-| `v11.0.0`  | `src` prop support for static import.<br/>`placeholder` prop added.<br/>`blurDataURL` prop added. |
-| `v10.0.5`  | `loader` prop added.                                                                              |
-| `v10.0.1`  | `layout` prop added.                                                                              |
-| `v10.0.0`  | `next/image` introduced.                                                                          |
-=======
 | Version   | Changes                                                                                           |
 | --------- | ------------------------------------------------------------------------------------------------- |
-| `v12.1.0` | `dangerouslyAllowSVG` and `contentSecurityPolicy` configuration added.                            |
+| `v12.1.0` | `dangerouslyAllowSVG` and `contentSecurityPolicy` configuration added. `raw` layout added.                            |
 | `v12.0.9` | `lazyRoot` prop added.                                                                            |
 | `v12.0.0` | `formats` configuration added.<br/>AVIF support added.<br/>Wrapper `<div>` changed to `<span>`.   |
 | `v11.1.0` | `onLoadingComplete` and `lazyBoundary` props added.                                               |
@@ -36,7 +24,6 @@
 | `v10.0.5` | `loader` prop added.                                                                              |
 | `v10.0.1` | `layout` prop added.                                                                              |
 | `v10.0.0` | `next/image` introduced.                                                                          |
->>>>>>> d288d43f
 
 </details>
 
