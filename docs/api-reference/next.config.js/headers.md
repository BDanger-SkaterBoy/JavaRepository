--- conflicted
+++ resolved
@@ -376,11 +376,7 @@
 
 ### Cache-Control
 
-<<<<<<< HEAD
-Cache-Control headers set in next.config.js will be overwritten in production to ensure that static assets can be cached effectively. If you need to revalidate the cache of a page that has been [statically generated](https://nextjs.org/docs/basic-features/pages#static-generation-recommended), you can do so by setting `revalidate` in the page's [`getStaticProps`](https://nextjs.org/docs/basic-features/data-fetching/get-static-props) function.
-=======
 Cache-Control headers set in next.config.js will be overwritten in production to ensure that static assets can be cached effectively. If you need to revalidate the cache of a page that has been [statically generated](https://nextjs.org/docs/basic-features/pages#static-generation-recommended), you can do so by setting `revalidate` in the page's [`getStaticProps`](/docs/basic-features/data-fetching/get-static-props.md) function.
->>>>>>> 26c40f31
 
 ## Related
 
