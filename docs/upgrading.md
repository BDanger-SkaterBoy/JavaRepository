--- conflicted
+++ resolved
@@ -11,11 +11,9 @@
 The `next/image` import was renamed to `next/legacy/image`. The `next/future/image` import was renamed to `next/image`.
 A [codemod is available](/docs/advanced-features/codemods.md#next-image-to-legacy-image) to safely and automatically rename your imports.
 
-<<<<<<< HEAD
+The `next/link` child can no longer be `<a>`. Add the `legacyBehavior` prop to use the legacy behavior or remove the `<a>` to upgrade. A [codemod is available](/docs/advanced-features/codemods.md#new-link) to automatically upgrade your code.
+
 The `target` configuration option has been removed and superseded by [Output File Tracing](https://nextjs.org/docs/advanced-features/output-file-tracing).
-=======
-The `next/link` child can no longer be `<a>`. Add the `legacyBehavior` prop to use the legacy behavior or remove the `<a>` to upgrade. A [codemod is available](/docs/advanced-features/codemods.md#new-link) to automatically upgrade your code.
->>>>>>> f2603289
 
 ## Upgrading to 12.2
 
