---
description: Debug your Next.js app.
---

# Debugging

This documentation explains how you can debug your Next.js frontend and backend code with full source maps support using either the [VS Code debugger](https://code.visualstudio.com/docs/editor/debugging) or [Chrome DevTools](https://developers.google.com/web/tools/chrome-devtools).

Any debugger that can attach to Node.js can also be used to debug a Next.js application. You can find more details in the Node.js [Debugging Guide](https://nodejs.org/en/docs/guides/debugging-getting-started/).

## Debugging with VS Code

Create a file named `.vscode/launch.json` at the root of your project with the following content:

```json
{
  "version": "0.2.0",
  "configurations": [
    {
      "name": "Next.js: debug server-side",
      "type": "node-terminal",
      "request": "launch",
      "command": "npm run dev"
    },
    {
      "name": "Next.js: debug client-side",
      "type": "pwa-chrome",
      "request": "launch",
      "url": "http://localhost:3000"
    },
    {
      "name": "Next.js: debug full stack",
      "type": "node-terminal",
      "request": "launch",
      "command": "npm run dev",
      "console": "integratedTerminal",
      "serverReadyAction": {
        "pattern": "started server on .+, url: (https?://.+)",
        "uriFormat": "%s",
        "action": "debugWithChrome"
      }
    }
  ]
}
```

`npm run dev` can be replaced with `yarn dev` if you're using Yarn. If you're [changing the port number](/docs/api-reference/cli#development) your application starts on, replace the `3000` in `http://localhost:3000` with the port you're using instead.

Now go to the Debug panel (<kbd>Ctrl</kbd>+<kbd>Shift</kbd>+<kbd>D</kbd> on Windows/Linux, <kbd>⇧</kbd>+<kbd>⌘</kbd>+<kbd>D</kbd> on macOS), select a launch configuration, then press <kbd>F5</kbd> or select **Debug: Start Debugging** from the Command Palette to start your debugging session.

## Debugging with Chrome DevTools

### Client-side code

Start your development server as usual by running `next dev`, `npm run dev`, or `yarn dev`. Once the server starts, open `http://localhost:3000` (or your alternate URL) in Chrome. Next, open Chrome's Developer Tools (<kbd>Ctrl</kbd>+<kbd>Shift</kbd>+<kbd>J</kbd> on Windows/Linux, <kbd>⌥</kbd>+<kbd>⌘</kbd>+<kbd>I</kbd> on macOS), then go to the **Sources** tab.

Now, any time your client-side code reaches a [`debugger`](https://developer.mozilla.org/en-US/docs/Web/JavaScript/Reference/Statements/debugger) statement, code execution will pause and that file will appear in the debug area. You can also press <kbd>Ctrl</kbd>+<kbd>P</kbd> on Windows/Linux or <kbd>⌘</kbd>+<kbd>P</kbd> on macOS to search for a file and set breakpoints manually. Note that when searching here, your source files will have paths starting with `webpack://_N_E/./`.

### Server-side code

To debug server-side Next.js code with Chrome DevTools, you need to pass the [`--inspect`](https://nodejs.org/api/cli.html#cli_inspect_host_port) flag to the underlying Node.js process:

```bash
NODE_OPTIONS='--inspect' next dev
```

If you're using `npm run dev` or `yarn dev` (see [Getting Started](/docs/getting-started)) then you should update the `dev` script on your `package.json`:

```json
"dev": "NODE_OPTIONS='--inspect' next dev"
```

Launching the Next.js dev server with the `--inspect` flag will look something like this:

```bash
Debugger listening on ws://127.0.0.1:9229/0cf90313-350d-4466-a748-cd60f4e47c95
For help, see: https://nodejs.org/en/docs/inspector
ready - started server on 0.0.0.0:3000, url: http://localhost:3000
```

> Be aware that running `NODE_OPTIONS='--inspect' npm run dev` or `NODE_OPTIONS='--inspect' yarn dev` won't work. This would try to start multiple debuggers on the same port: one for the npm/yarn process and one for Next.js. You would then get an error like `Starting inspector on 127.0.0.1:9229 failed: address already in use` in your console.

Once the server starts, open a new tab in Chrome and visit `chrome://inspect`, where you should see your Next.js application inside the **Remote Target** section. Click **inspect** under your application to open a separate DevTools window, then go to the **Sources** tab.

Debugging server-side code here works much like debugging client-side code with Chrome DevTools, except that when you search for files here with <kbd>Ctrl</kbd>+<kbd>P</kbd> or <kbd>⌘</kbd>+<kbd>P</kbd>, your source files will have paths starting with `webpack://{application-name}/./` (where `{application-name}` will be replaced with the name of your application according to your `package.json` file).

### Debugging on Windows

Windows users may run into an issue when using `NODE_OPTIONS='--inspect'` as that syntax is not supported on Windows platforms. To get around this, install the [`cross-env`](https://www.npmjs.com/package/cross-env) package as a development dependency (`--dev` with NPM or `-D` for Yarn) and replace the `dev` script with the following.

```json
"dev": "cross-env NODE_OPTIONS='--inspect' next dev",
```

<<<<<<< HEAD
Now hit <kdb>F5</kbd> or select **Debug: Start Debugging** from the Command Palette and you can start your debugging session.

### Using the Debugger in Jetbrains WebStorm

Click the drop down menu listing the runtime configuration, and click `Edit Configurations...`. Create a `Javascript Debug` debug configuration with `http://localhost:3000` as the URL. Customize to your liking (e.g. Browser for debugging, store as project file), and click `OK`. Run this debug configuration, and the selected browser should automatically open. At this point, you should have 2 applications in debug mode: the NextJS node application, and the client/ browser application.

## Step 3: Put breakpoints and see what happens

Now you can use the [`debugger`](https://developer.mozilla.org/en-US/docs/Web/JavaScript/Reference/Statements/debugger) statement to pause your backend or frontend code anytime you want to observe and debug your code more precisely.
=======
`cross-env` will set the `NODE_OPTIONS` environment variable regardless of which platform you are on (including Mac, Linux, and Windows) and allow you to debug consistently across devices and operating systems.
>>>>>>> 241c510e

## More information

To learn more about how to use a JavaScript debugger, take a look at the following documentation:

- [Node.js debugging in VS Code: Breakpoints](https://code.visualstudio.com/docs/nodejs/nodejs-debugging#_breakpoints)
- [Chrome DevTools: Debug JavaScript](https://developers.google.com/web/tools/chrome-devtools/javascript)<|MERGE_RESOLUTION|>--- conflicted
+++ resolved
@@ -48,6 +48,10 @@
 
 Now go to the Debug panel (<kbd>Ctrl</kbd>+<kbd>Shift</kbd>+<kbd>D</kbd> on Windows/Linux, <kbd>⇧</kbd>+<kbd>⌘</kbd>+<kbd>D</kbd> on macOS), select a launch configuration, then press <kbd>F5</kbd> or select **Debug: Start Debugging** from the Command Palette to start your debugging session.
 
+## Using the Debugger in Jetbrains WebStorm
+
+Click the drop down menu listing the runtime configuration, and click `Edit Configurations...`. Create a `Javascript Debug` debug configuration with `http://localhost:3000` as the URL. Customize to your liking (e.g. Browser for debugging, store as project file), and click `OK`. Run this debug configuration, and the selected browser should automatically open. At this point, you should have 2 applications in debug mode: the NextJS node application, and the client/ browser application.
+
 ## Debugging with Chrome DevTools
 
 ### Client-side code
@@ -92,19 +96,7 @@
 "dev": "cross-env NODE_OPTIONS='--inspect' next dev",
 ```
 
-<<<<<<< HEAD
-Now hit <kdb>F5</kbd> or select **Debug: Start Debugging** from the Command Palette and you can start your debugging session.
-
-### Using the Debugger in Jetbrains WebStorm
-
-Click the drop down menu listing the runtime configuration, and click `Edit Configurations...`. Create a `Javascript Debug` debug configuration with `http://localhost:3000` as the URL. Customize to your liking (e.g. Browser for debugging, store as project file), and click `OK`. Run this debug configuration, and the selected browser should automatically open. At this point, you should have 2 applications in debug mode: the NextJS node application, and the client/ browser application.
-
-## Step 3: Put breakpoints and see what happens
-
-Now you can use the [`debugger`](https://developer.mozilla.org/en-US/docs/Web/JavaScript/Reference/Statements/debugger) statement to pause your backend or frontend code anytime you want to observe and debug your code more precisely.
-=======
 `cross-env` will set the `NODE_OPTIONS` environment variable regardless of which platform you are on (including Mac, Linux, and Windows) and allow you to debug consistently across devices and operating systems.
->>>>>>> 241c510e
 
 ## More information
 
