---
description: Learn how to instrument your Next.js app with OpenTelemetry.
---

> **Note**: This feature is experimental, you need to explicitly opt-in by providing `experimental.instrumentationHook = true;` in your `next.config.js`.

# OpenTelemetry in Next.js

Observability is crucial for understanding and optimizing the behavior and performance of your Next.js app.

As applications become more complex, it becomes increasingly difficult to identify and diagnose issues that may arise. By leveraging observability tools, such as logging and metrics, developers can gain insights into their application's behavior and identify areas for optimization. With observability, developers can proactively address issues before they become major problems and provide a better user experience. Therefore, it is highly recommended to use observability in your Next.js applications to improve performance, optimize resources, and enhance user experience.

We recommend using OpenTelemetry for instrumenting your apps.
It's a platform-agnostic way to instrument apps that allows you to change your observability provider without changing your code.
Read [Official OpenTelemetry docs](https://opentelemetry.io/docs/) for more information about OpenTelemetry and how it works.

This documentation uses terms like _Span_, _Trace_ or _Exporter_ throughout this doc, all of which can be found in [the OpenTelemetry Observability Primer](https://opentelemetry.io/docs/concepts/observability-primer/).

Next.js supports OpenTelemetry instrumentation out of the box, which means that we already instrumented Next.js itself.
When you enable OpenTelemetry we will automatically wrap all your code like `getStaticProps` in _spans_ with helpful attributes.

> **Note:** We currently support OpenTelemetry bindings only in serverless functions.
> We don't provide any for `edge` or client side code.

## Getting Started

OpenTelemetry is extensible but setting it up properly can be quite verbose.
That's why we prepared a package `@vercel/otel` that helps you get started quickly.
It's not extensible and you should configure OpenTelemetry manually you need to customize your setup.

### Using `@vercel/otel`

To get started, you must install `@vercel/otel`:

```bash
npm install @vercel/otel
```

Next, create a custom [`instrumentation.ts`](https://nextjs.org/docs/advanced-features/instrumentation) file in the root of the project:

```ts
// instrumentation.ts
import { registerOTel } from '@vercel/otel'

export function register() {
  registerOTel('next-app')
}
```

> **Note**: We have created a basic [with-opentelemetry](https://github.com/vercel/next.js/tree/canary/examples/with-opentelemetry) example that you can use.

### Manual OpenTelemetry configuration

If our wrapper `@vercel/otel` doesn't suit your needs, you can configure OpenTelemetry manually.

Firstly you need to install OpenTelemetry packages:

```bash
npm install @opentelemetry/sdk-node @opentelemetry/resources @opentelemetry/semantic-conventions @opentelemetry/sdk-trace-base @opentelemetry/exporter-trace-otlp-http
`
```

Now you can initialize `NodeSDK` in your `instrumentation.ts`.
OpenTelemetry APIs are not compatible with edge runtime, so you need to make sure that you are importing them only when `process.end.NEXT_RUNTIME === "nodejs"`. Conditionally importing with an `require` doesn't play well with typescript. We recommend using a conditionally `require`ing new file `instrumentation.node.ts` which can use normal `import`s:

```ts
// instrumentation.ts
export function register() {
  if (process.env.NEXT_RUNTIME === 'nodejs') {
    require('./instrumentation.node.ts')
  }
}
```

```ts
// instrumentation.node.ts
import { trace, context } from '@opentelemetry/api'
import { NodeSDK } from '@opentelemetry/sdk-node'
import { OTLPTraceExporter } from '@opentelemetry/exporter-trace-otlp-http'
import { Resource } from '@opentelemetry/resources'
import { SemanticResourceAttributes } from '@opentelemetry/semantic-conventions'
import { SimpleSpanProcessor } from '@opentelemetry/sdk-trace-node'

const sdk = new NodeSDK({
  resource: new Resource({
    [SemanticResourceAttributes.SERVICE_NAME]: 'next-app',
  }),
  spanProcessor: new SimpleSpanProcessor(new OTLPTraceExporter()),
})
sdk.start()
```

Doing this is equivalent to using `@vercel/otel`, but it's possible to modify and extend.
For example you could use `@opentelemetry/exporter-trace-otlp-grpc` instead of `@opentelemetry/exporter-trace-otlp-http`.

## Testing your instrumentation

You need an OpenTelemetry collector with a compatible backend to test OpenTelemetry traces locally.
We recommend using our [OpenTelemetry dev environment](https://github.com/vercel/opentelemetry-collector-dev-setup).

If everything works well you should be able to see the root server span labeled as `GET /requested/pathname`.
All other spans from that particular trace will be nested under it.

Next.js traces more spans than are emitted by default.
To see more spans, you must set `NEXT_OTEL_VERBOSE=1`.

## Custom Spans

You can add a custom span with [OpenTelemetry APIs](https://opentelemetry.io/docs/instrumentation/js/instrumentation).

```bash
npm install @opentelemetry/api
```

The following example demonstrates a function that fetches GitHub stars and adds a custom `fetchGithubStars` span to track the fetch request's result:

```ts
import { trace } from '@opentelemetry/api'

export async function fetchGithubStars() {
  return await trace
    .getTracer('nextjs-example')
    .startActiveSpan('fetchGithubStars', async (span) => {
      try {
        return await getValue()
      } finally {
        span.end()
      }
    })
}
```

The `register` function will execute before your code runs in a new environment.
You can start creating new spans, and they should be correctly added to the exported trace.

<<<<<<< HEAD
## Custom register function

We have created `@vercel/otel` to make it easier to get started with OpenTelemetry. But this package won't be able to satisfy some advanced setups. You can always use OpenTelemetry APIs directly.

To be able to leverage the instrumentation provided by next.js you will need to set up and register a custom [TraceProvider](https://opentelemetry.io/docs/reference/specification/trace/api/#tracerprovider).

> **Note**: `instrumentation.ts` get's called in both `edge` and `nodejs` runtime. You need to make sure that you are initializing OpenTelemetry only in `nodejs` runtime. OpenTelemetry APIs are not available on `edge`.

=======
>>>>>>> af12a94a
## Default Spans in Next.js

Next.js automatically instruments several spans for you to provide useful insights into your application's performance.

Attributes on spans follow [OpenTelemetry semantic conventions](https://opentelemetry.io/docs/reference/specification/trace/semantic_conventions/). We also add some custom attributes under the `next` namespace:

- `next.span_name` - duplicates span name
- `next.span_type` - each span type has a unique identifier
- `next.route` - The route pattern of the request (e.g., `/[param]/user`).
- `next.page`
  - This is an internal value used by an app router.
  - You can think about it as a route to a special file (like `page.ts`, `layout.ts`, `loading.ts` and others)
  - It can be used as a unique identifier only when paired with `next.route` because `/layout` can be used to identify both `/(groupA)/layout.ts` and `/(groupB)/layout.ts`

### `[http.method] [next.route]`

- `next.span_type`: `BaseServer.handleRequest`

This span represents the root span for each incoming request to your Next.js application. It tracks the HTTP method, route, target, and status code of the request.

Attributes:

- [Common HTTP attributes](https://opentelemetry.io/docs/reference/specification/trace/semantic_conventions/http/#common-attributes)
  - `http.method`
  - `http.status_code`
- [Server HTTP attributes](https://opentelemetry.io/docs/reference/specification/trace/semantic_conventions/http/#http-server-semantic-conventions)
  - `http.route`
  - `http.target`
- `next.span_name`
- `next.span_type`
- `next.route`

### `render route (app) [next.route]`

- `next.span_type`: `AppRender.getBodyResult`.

This span represents the process of rendering a route in the app router.

Attributes:

- `next.span_name`
- `next.span_type`
- `next.route`

### `fetch [http.method] [http.url]`

- `next.span_type`: `AppRender.fetch`

This span represents the fetch request executed in your code.

Attributes:

- [Common HTTP attributes](https://opentelemetry.io/docs/reference/specification/trace/semantic_conventions/http/#common-attributes)
  - `http.method`
- [Client HTTP attributes](https://opentelemetry.io/docs/reference/specification/trace/semantic_conventions/http/#http-client)
  - `http.url`
  - `net.peer.name`
  - `net.peer.port` (only if specified)
- `next.span_name`
- `next.span_type`

### `executing api route (app) [next.route]`

- `next.span_type`: `AppRouteRouteHandlers.runHandler`.

This span represents the execution of an API route handler in the app router.

Attributes:

- `next.span_name`
- `next.span_type`
- `next.route`

### `getServerSideProps [next.route]`

- `next.span_type`: `Render.getServerSideProps`.

This span represents the execution of `getServerSideProps` for a specific route.

Attributes:

- `next.span_name`
- `next.span_type`
- `next.route`

### `getStaticProps [next.route]`

- `next.span_type`: `Render.getStaticProps`.

This span represents the execution of `getStaticProps` for a specific route.

Attributes:

- `next.span_name`
- `next.span_type`
- `next.route`

### `render route (pages) [next.route]`

- `next.span_type`: `Render.renderDocument`.

This span represents the process of rendering the document for a specific route.

Attributes:

- `next.span_name`
- `next.span_type`
- `next.route`

### `generateMetadata [next.page]`

- `next.span_type`: `ResolveMetadata.generateMetadata`.

This span represents the process of generating metadata for a specific page (a single route can have multiple of these spans).

Attributes:

- `next.span_name`
- `next.span_type`
- `next.page`<|MERGE_RESOLUTION|>--- conflicted
+++ resolved
@@ -133,17 +133,6 @@
 The `register` function will execute before your code runs in a new environment.
 You can start creating new spans, and they should be correctly added to the exported trace.
 
-<<<<<<< HEAD
-## Custom register function
-
-We have created `@vercel/otel` to make it easier to get started with OpenTelemetry. But this package won't be able to satisfy some advanced setups. You can always use OpenTelemetry APIs directly.
-
-To be able to leverage the instrumentation provided by next.js you will need to set up and register a custom [TraceProvider](https://opentelemetry.io/docs/reference/specification/trace/api/#tracerprovider).
-
-> **Note**: `instrumentation.ts` get's called in both `edge` and `nodejs` runtime. You need to make sure that you are initializing OpenTelemetry only in `nodejs` runtime. OpenTelemetry APIs are not available on `edge`.
-
-=======
->>>>>>> af12a94a
 ## Default Spans in Next.js
 
 Next.js automatically instruments several spans for you to provide useful insights into your application's performance.
