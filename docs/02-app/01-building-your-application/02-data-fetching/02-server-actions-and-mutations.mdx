---
title: Server Actions and Mutations
nav_title: Server Actions and Mutations
description: Learn how to handle form submissions and data mutations with Next.js.
---

Server Actions are **asynchronous functions** that are executed on the server. They can be used in Server and Client Components to handle form submissions and data mutations in Next.js applications.

> **🎥 Watch:** Learn more about forms and mutations with the App Router → [YouTube (10 minutes)](https://youtu.be/dDpZfOQBMaU?si=cJZHlUu_jFhCzHUg).

## Behavior

- Server actions can be invoked using the `action` attribute in a [`<form>` element](#forms):
  - Server Components support progressive enhancement by default, meaning the form will be submitted even if JavaScript hasn't loaded yet or is disabled.
  - In Client Components, forms invoking Server Actions will queue submissions if JavaScript isn't loaded yet, prioritizing client hydration.
  - After hydration, the browser does not refresh on form submission.
- Server Actions are not limited to `<form>` elements and can be invoked from event handlers, `useEffect`, third-party libraries, and other form elements like `<button>`.
- Server Actions integrate with the Next.js [caching and revalidation](/docs/app/building-your-application/caching) architecture. When an action is invoked, Next.js can return both the updated UI and new data in a single server roundtrip.
- Behind the scenes, actions use the `POST` method, and only this HTTP method is allowed to invoke them.
- The arguments and return value of Server Actions must be serializable by React. See the React docs for a list of [serializable arguments and values](https://react.dev/reference/react/use-server#serializable-parameters-and-return-values).
- Server Actions are just functions. This means they can be used and reused anywhere in your application.
- Server Actions inherit the [runtime](/docs/app/building-your-application/rendering/edge-and-nodejs-runtimes) from the page or layout they are used on.

## Convention

A Server Action can be defined with the React [´"use server"`](https://react.dev/reference/react/use-server) directive. You can place the directive at the top of an `async` function to mark the function as a Server Action, or at the top of a separate file to mark all exports of that file as Server Actions.

Server components can use the inline function level or module level `"use server"` directive. Client components can only import actions that use the module-level `"use server"` directive.

### Server Components

In Server Components, the action can be inlined and the `"use server"` added at the top of the function body:

```tsx filename="app/page.tsx" switcher
// Server Component
export default function Page() {
  // Server Action
  async function create() {
    'use server'

    // ...
  }

  return (
    // ...
  )
}
```

```jsx filename="app/page.jsx" switcher
// Server Component
export default function Page() {
  // Server Action
  async function create() {
    'use server'

    // ...
  }

  return (
    // ...
  )
}
```

### Client Components

To call a Server Action in a Client Component, create a new file and add the `"use server"` directive at the top of it. All functions within the file will be marked as Server Actions that can be reused in both Client and Server Components:

```tsx filename="app/actions.ts" switcher
'use server'

export async function create() {
  // ...
}
```

```js filename="app/actions.js" switcher
'use server'

export async function create() {
  // ...
}
```

```tsx filename="app/ui/button.tsx" switcher
import { create } from '@/app/actions'

export function Button() {
  return (
    // ...
  )
}
```

```jsx filename="app/ui/button.js" switcher
import { create } from '@/app/actions'

export function Button() {
  return (
    // ...
  )
}
```

In some cases, you might want to pass down a Server Action to a Client Component as a prop:

```jsx
<ClientComponent updateItem={updateItem} />
```

```jsx filename="app/client-component.jsx"
'use client'

export default function ClientComponent({ updateItem }) {
  return <form action={updateItem}>{/* ... */}</form>
}
```

## Examples

### Forms

React extends the HTML [`<form>`](https://developer.mozilla.org/docs/Web/HTML/Element/form) element to allow Server Actions to be invoked with the `action` prop.

When invoked in a form, the action automatically receives the [`FormData`](https://developer.mozilla.org/docs/Web/API/FormData/FormData) object. You don't need to use React `useState` to manage fields, instead, you can extract the data using the native [`FormData` methods](https://developer.mozilla.org/en-US/docs/Web/API/FormData#instance_methods):

```tsx filename="app/invoices/page.tsx" switcher
export default function Page() {
  async function createInvoice(formData: FormData) {
    'use server'

    const rawFormData = {
      customerId: formData.get('customerId'),
      amount: formData.get('amount'),
      status: formData.get('status'),
    }

    // mutate data
    // revalidate cache
  }

  return <form action={createInvoice}>...</form>
}
```

```jsx filename="app/invoices/page.jsx" switcher
export default function Page() {
  async function createInvoice(formData) {
    'use server'

    const rawFormData = {
      customerId: formData.get('customerId'),
      amount: formData.get('amount'),
      status: formData.get('status'),
    }

    // mutate data
    // revalidate cache
  }

  return <form action={createInvoice}>...</form>
}
```

> **Good to know:** When working with forms that have many fields, you may want to consider using the [`entries()`](https://developer.mozilla.org/en-US/docs/Web/API/FormData/entries) method with JavaScript's [`Object.fromEntries()`](https://developer.mozilla.org/en-US/docs/Web/JavaScript/Reference/Global_Objects/Object/entries). For example: `const rawFormData = Object.fromEntries(formData.entries())`

To learn more about the `<form>` element in React, see the following resources:

- [React `<form>` documentation](https://react.dev/reference/react-dom/components/form#handle-form-submission-with-a-server-action)
- Next.js Example: [Form with Loading & Error States](https://github.com/vercel/next.js/tree/canary/examples/next-forms)

<<<<<<< HEAD
#### Passing Additional Arguments
=======
#### Binding additional arguments
>>>>>>> 49785cd2

You can pass additional arguments to a Server Action using the JavaScript `bind` method.

```jsx filename="app/client-component.jsx" highlight={6}
'use client'

import { updateUser } from './actions'

export function UserProfile({ userId }) {
  const updateUserWithId = updateUser.bind(null, userId)

  return (
    <form action={updateUserWithId}>
      <input type="text" name="name" />
      <button type="submit">Update User Name</button>
    </form>
  )
}
```

`updateUser` Server Action will always receive the `userId` argument, in addition to the form data:

```js filename="app/actions.js"
'use server'

export async function updateUser(userId, formData) {
  // ...
}
```

> **Good to know**:
>
> - An alternative is to pass arguments as hidden input fields in the form (e.g. `<input type="hidden" name="userId" value={userId} />`). However, the value will be part of the rendered HTML and will not be encoded.
> - `.bind` of a Server Action works in both Server and Client Components. It also supports progressive enhancement.

#### Pending states

You can use the React [`useFormStatus`](https://react.dev/reference/react-dom/hooks/useFormStatus) hook to show a pending state while the form is being submitted.

- `useFormStatus` returns the status for a specific `<form>`, so it **must be defined as a child of the `<form>` element**.
- `useFormStatus` is a React hook and therefore must be used in a Client Component.

```tsx filename="app/submit-button.tsx" switcher
'use client'

import { useFormStatus } from 'react-dom'

export function SubmitButton() {
  const { pending } = useFormStatus()

  return (
    <button type="submit" aria-disabled={pending}>
      Add
    </button>
  )
}
```

```jsx filename="app/submit-button.jsx" switcher
'use client'

import { useFormStatus } from 'react-dom'

export function SubmitButton() {
  const { pending } = useFormStatus()

  return (
    <button type="submit" aria-disabled={pending}>
      Add
    </button>
  )
}
```

`<SubmitButton />` can then be nested in any form:

```tsx filename="app/page.tsx" switcher
import { SubmitButton } from '@/app/submit-button'
import { createItem } from '@/app/actions'

export default async function Home() {
  return (
    <form action={createItem}>
      <input type="text" name="field-name" />
      <SubmitButton />
    </form>
  )
}
```

```jsx filename="app/page.jsx" switcher
import { SubmitButton } from '@/app/submit-button'
import { createItem } from '@/app/actions'

export default async function Home() {
  return (
    <form action={createItem}>
      <input type="text" name="field-name" />
      <SubmitButton />
    </form>
  )
}
```

<<<<<<< HEAD
#### Server-side validation and error handling
=======
#### Form validation
>>>>>>> 49785cd2

We recommend using HTML validation like `required` and `type="email"` for basic client-side validation.

For more advanced server-side validation, you can use a library like [zod](https://zod.dev/) to validate the form fields before mutating the data:

```tsx filename="app/actions.ts" switcher
'use server'

import { z } from 'zod'

const schema = z.object({
  email: z.string({
    invalid_type_error: 'Invalid Email',
  }),
})

export default async function createUser(formData: FormData) {
  const validatedFields = schema.safeParse({
    email: formData.get('email'),
  })

  // Return early if the form data is invalid
  if (!validatedFields.success) {
    return {
      errors: validatedFields.error.flatten().fieldErrors,
    }
  }

  // Mutate data
}
```

```jsx filename="app/actions.js" switcher
'use server'

import { z } from 'zod'

const schema = z.object({
  email: z.string({
    invalid_type_error: 'Invalid Email',
  }),
})

export default async function createsUser(formData) {
  const validatedFields = schema.safeParse({
    email: formData.get('email'),
  })

  // Return early if the form data is invalid
  if (!validatedFields.success) {
    return {
      errors: validatedFields.error.flatten().fieldErrors,
    }
  }

  // Mutate data
}
```

> Please refer to the [Zod documentation](https://zod.dev/) for more information.

<<<<<<< HEAD
Once the fields have been validated on the server, you can return a serializable object in your action and use the React [`useFormState`](https://react.dev/reference/react-dom/hooks/useFormState) hook to show a message to the user.
=======
#### Error handling

To handle form errors on the server, you can return a serializable object in your action and use the React [`useFormState`](https://react.dev/reference/react-dom/hooks/useFormState) hook to show a message to the user.
>>>>>>> 49785cd2

- By passing the action to `useFormState`, the action's function signature changes to receive a new `prevState` or `initialState` parameter as its first argument.
- `useFormState` is a React hook and therefore must be used in a Client Component.

```tsx filename="app/actions.ts" switcher
'use server'

export async function createUser(prevState: any, formData: FormData) {
  // ...
  return {
    message: 'Please enter a valid email',
  }
}
```

```jsx filename="app/actions.js" switcher
'use server'

export async function createUser(prevState, formData) {
  // ...
  return {
    message: 'Please enter a valid email',
  }
}
```

Then, you can pass your action to the `useFormState` hook and use the returned `state` to display an error message.

```tsx filename="app/ui/signup.tsx" switcher
'use client'

import { useFormState } from 'react-dom'
import { createUser } from '@/app/actions'

const initialState = {
  message: null,
}

export function Signup() {
  const [state, formAction] = useFormState(createUser, initialState)

  return (
    <form action={formAction}>
      <label htmlFor="email">Email</label>
      <input type="text" id="email" name="email" required />
      {/* ... */}
      <p aria-live="polite" className="sr-only">
        {state?.message}
      </p>
      <button>Sign up</button>
    </form>
  )
}
```

```jsx filename="app/ui/signup.js" switcher
'use client'

import { useFormState } from 'react-dom'
import { createUser } from '@/app/actions'

const initialState = {
  message: null,
}

export function Signup() {
  const [state, formAction] = useFormState(createUser, initialState)

  return (
    <form action={formAction}>
      <label htmlFor="email">Email</label>
      <input type="text" id="email" name="email" required />
      {/* ... */}
      <p aria-live="polite" className="sr-only">
        {state?.message}
      </p>
      <button>Sign up</button>
    </form>
  )
}
```

#### Optimistic updates

You can use the React [`useOptimistic`](https://react.dev/reference/react/useOptimistic) hook to optimistically update the UI before the Server Action finishes, rather than waiting for the response:

```tsx filename="app/page.tsx" switcher
'use client'

import { useOptimistic } from 'react'
import { send } from './actions'

type Message = {
  message: string
}

export function Thread({ messages }: { messages: Message[] }) {
  const [optimisticMessages, addOptimisticMessage] = useOptimistic<Message[]>(
    messages,
    (state: Message[], newMessage: string) => [
      ...state,
      { message: newMessage },
    ]
  )

  return (
    <div>
      {optimisticMessages.map((m, k) => (
        <div key={k}>{m.message}</div>
      ))}
      <form
        action={async (formData: FormData) => {
          const message = formData.get('message')
          addOptimisticMessage(message)
          await send(message)
        }}
      >
        <input type="text" name="message" />
        <button type="submit">Send</button>
      </form>
    </div>
  )
}
```

```jsx filename="app/page.jsx" switcher
'use client'

import { useOptimistic } from 'react'
import { send } from './actions'

export function Thread({ messages }) {
  const [optimisticMessages, addOptimisticMessage] = useOptimistic(
    messages,
    (state, newMessage) => [...state, { message: newMessage }]
  )

  return (
    <div>
      {optimisticMessages.map((m) => (
        <div>{m.message}</div>
      ))}
      <form
        action={async (formData) => {
          const message = formData.get('message')
          addOptimisticMessage(message)
          await send(message)
        }}
      >
        <input type="text" name="message" />
        <button type="submit">Send</button>
      </form>
    </div>
  )
}
```

#### `<button>` and `<input>` Elements

You can invoke a Server Action from other form elements like `<button>`, `<input type="submit">`, and `<input type="image">`. These elements accept the `formAction` prop or [event handlers](#event-handlers).

This is useful in cases where you want to call multiple server actions within a form. For example, you can create a specific `<button>` element for saving a post draft in addition to publishing it. See the [React `<form>` docs](https://react.dev/docs/forms#handling-multiple-submit-buttons) for more information.

### Non-form Elements

While it's common to use Server Actions within `<form>` elements, they can also be invoked from other parts of your code such as event handlers and `useEffect`.

#### Event Handlers

You can invoke a Server Action from event handlers such as `onClick`. For example, to increment a like count:

```js filename="app/actions.js" switcher
'use server'

export async function incrementLike() {
  // Mutate database
  // Return updated data
}
```

```tsx filename="app/like-button.tsx" switcher
'use client'

import { incrementLike } from './actions'
import { useState } from 'react'

export default function LikeButton({ initialLikes }: { initialLikes: number }) {
  const [likes, setLikes] = useState(initialLikes)

  return (
    <>
      <p>Total Likes: {likes}</p>
      <button
        onClick={async () => {
          const updatedLikes = await incrementLike()
          setLikes(updatedLikes)
        }}
      >
        Like
      </button>
    </>
  )
}
```

To improve the user experience, we recommend using other React APIs like [`useOptimistic`](https://react.dev/reference/react/useOptimistic) and [`useTransition`](https://react.dev/reference/react/useTransition) to update the UI before the Server Action finishes executing on the server, or to show a pending state.

You can also add event handlers to form elements, for example, to save a form field `onChange`:

```tsx filename="app/ui/edit-post.tsx" switcher
'use client'

import { publishPost, saveDraft } from './actions'

export default function EditPost() {
  return (
    <form action={publishPost}>
      <textarea
        name="content"
        onChange={async (e) => {
          await saveDraft(e.target.value)
        }}
      />
      <button type="submit">Publish</button>
    </form>
  )
}
```

```jsx filename="app/ui/edit-post.js" switcher
'use client'

import { publishPost, saveDraft } from './actions'

export default function EditPost() {
  return (
    <form action={publishPost}>
      <textarea
        name="content"
        onChange={async (e) => {
          await saveDraft(e.target.value)
        }}
      />
      <button type="submit">Publish</button>
    </form>
  )
}
```

For cases like this, where multiple events might be fired in succession, we recommend debouncing to prevent unnecessary Server Action invocations.

#### `useEffect`

You can use the React [`useEffect`](https://react.dev/reference/react/useEffect) hook to invoke a Server Action when the component mounts or a dependency changes. This is useful for mutations that depend on global events or need to be triggered automatically. For example, `onKeyDown` for app shortcuts, `onScroll` for infinite scrolling, or when the component mounts to update the view count:

```tsx filename="app/view-count.tsx" switcher
'use client'

import { incrementViews } from './actions'
import { useState, useEffect } from 'react'

export default function ViewCount({ initialViews }: { initialViews: number }) {
  const [views, setViews] = useState(initialViews)

  useEffect(() => {
    const updateViews = async () => {
      const updatedViews = await incrementViews()
      setViews(updatedViews)
    }

    updateViews()
  }, [])

  return <p>Total Views: {views}</p>
}
```

<<<<<<< HEAD
Remember to consider the [behavior and caveats](https://react.dev/reference/react/useEffect#caveats) of `useEffect`.

### Error Handling
=======
### Error handling
>>>>>>> 49785cd2

When an error is thrown, it'll be caught by the nearest [`error.js`](/docs/app/building-your-application/routing/error-handling) or `<Suspense>` boundary on the client. We recommend using `try/catch` to return errors to be handled by your UI.

For example, your Server Action might handle errors from creating a new item by returning a message:

```ts filename="app/actions.ts" switcher
'use server'

export async function createTodo(prevState: any, formData: FormData) {
  try {
    await createItem(formData.get('todo'))
  } catch (e) {
    throw new Error('Failed to create task')
  }
}
```

```js filename="app/actions.js" switcher
'use server'

export async function createTodo(prevState, formData) {
  try {
    await createItem(formData.get('todo'))
  } catch (e) {
    throw new Error('Failed to create task')
  }
}
```

### Revalidating data

You can revalidate the [Next.js Cache](/docs/app/building-your-application/caching) inside your Server Actions with the [`revalidatePath`](/docs/app/api-reference/functions/revalidatePath) API:

```ts filename="app/actions.ts" switcher
'use server'

import { revalidatePath } from 'next/cache'

export async function createPost() {
  try {
    // ...
  } catch (error) {
    // ...
  }

  revalidatePath('/posts')
}
```

```js filename="app/actions.js" switcher
'use server'

import { revalidatePath } from 'next/cache'

export async function createPost() {
  try {
    // ...
  } catch (error) {
    // ...
  }

  revalidatePath('/posts')
}
```

Or invalidate a specific data fetch with a cache tag using [`revalidateTag`](/docs/app/api-reference/functions/revalidateTag):

```ts filename="app/actions.ts" switcher
'use server'

import { revalidateTag } from 'next/cache'

export async function createPost() {
  try {
    // ...
  } catch (error) {
    // ...
  }

  revalidateTag('posts')
}
```

```js filename="app/actions.js" switcher
'use server'

import { revalidateTag } from 'next/cache'

export async function createPost() {
  try {
    // ...
  } catch (error) {
    // ...
  }

  revalidateTag('posts')
}
```

### Redirecting

If you would like to redirect the user to a different route after the completion of a Server Action, you can use [`redirect`](/docs/app/api-reference/functions/redirect) API:

```ts filename="app/actions.ts" switcher
'use server'

import { redirect } from 'next/navigation'
import { revalidateTag } from 'next/cache'

export async function createPost(id: string) {
  try {
    // ...
  } catch (error) {
    // ...
  }

  revalidateTag('posts') // Update cached posts
  redirect(`/post/${id}`) // Navigate to the new post page
}
```

```js filename="app/actions.js" switcher
'use server'

import { redirect } from 'next/navigation'
import { revalidateTag } from 'next/cache'

export async function createPost(id) {
  try {
    // ...
  } catch (error) {
    // ...
  }

  revalidateTag('posts') // Update cached posts
  redirect(`/post/${id}`) // Navigate to the new post page
}
```

> **Good to know:** `redirect` should be called outside of the `try/catch` block.

### Cookies

You can get, set, and delete cookies inside a Server Action using the [`cookies`](/docs/app/api-reference/functions/cookies) API:

```ts filename="app/actions.ts" switcher
'use server'

import { cookies } from 'next/headers'

export async function exampleAction() {
  // Get cookie
  const value = cookies().get('name')?.value

  // Set cookie
  cookies().set('name', 'Delba')

  // Delete cookie
  cookies().delete('name')
}
```

```js filename="app/actions.js" switcher
'use server'

import { cookies } from 'next/headers'

export async function exampleAction() {
  // Get cookie
  const value = cookies().get('name')?.value

  // Set cookie
  cookies().set('name', 'Delba')

  // Delete cookie
  cookies().delete('name')
}
```

See [additional examples](/docs/app/api-reference/functions/cookies#deleting-cookies) for deleting cookies from Server Actions.

## Security

#### Closures and encryption

Defining a Server Action inside a component creates a [closure](https://developer.mozilla.org/en-US/docs/Web/JavaScript/Closures) where the action has access to the outer function's scope. For example, the `publish` action has access to the `publishVersion` variable:

```tsx filename="app/page.tsx" switcher
export default function Page() {
  const publishVersion = await getLatestVersion();

  async function publish(formData: FormData) {
    "use server";
    if (publishVersion !== await getLatestVersion()) {
      throw new Error('The version has changed since pressing publish');
    }
    ...
  }

  return <button action={publish}>Publish</button>;
}
```

```jsx filename="app/page.js" switcher
export default function Page() {
  const publishVersion = await getLatestVersion();

  async function publish() {
    "use server";
    if (publishVersion !== await getLatestVersion()) {
      throw new Error('The version has changed since pressing publish');
    }
    ...
  }

  return <button action={publish}>Publish</button>;
}
```

Closures are useful when you need to capture a _snapshot_ of data (e.g. `publishVersion`) at the time of rendering so that it can be used later when the action is invoked.

However, for this to happen, the captured variables are sent to the client and back to the server when the action is invoked. To prevent sensitive data from being exposed to the client, Next.js automatically encrypts the closed-over variables. A new private key is generated for each action every time a Next.js application is built. This means actions can only be invoked for a specific build.

> **Good to know:** We don't recommend relying on encryption alone to prevent sensitive values from being exposed on the client. Instead, you should use the [React taint APIs](/docs/app/building-your-application/data-fetching/patterns#preventing-sensitive-data-from-being-exposed-to-the-client) to proactively prevent specific data from being sent to the client.

#### Overwriting encryption keys (advanced)

When self-hosting your Next.js application across multiple servers, each server instance may end up with a different encryption key, leading to potential inconsistencies.

To mitigate this, you can overwrite the encryption key using the `process.env.NEXT_SERVER_ACTIONS_ENCRYPTION_KEY` environment variable. Specifying this variable ensures that your encryption keys are persistent across builds, and all server instances use the same key.

This is an advanced use case where consistent encryption behavior across multiple deployments is critical for your application. You should consider standard security practices such key rotation and signing.

> **Good to know:** Next.js applications deployed to Vercel automatically handle this.

#### Allowed origins (advanced)

Since Server Actions can be invoked in a `<form>` element, this opens them up to [CSRF attacks](https://developer.mozilla.org/en-US/docs/Glossary/CSRF).

Behind the scenes, Server Actions use the `POST` method, and only this HTTP method is allowed to invoke them. This prevents most CSRF vulnerabilities in modern browsers, particularly with [SameSite cookies](https://web.dev/articles/samesite-cookies-explained) being the default.

As an additional protection, Server Actions in Next.js also compares the [Origin header](https://developer.mozilla.org/en-US/docs/Web/HTTP/Headers/Origin) to the [Host header](https://developer.mozilla.org/en-US/docs/Web/HTTP/Headers/Host) (or `X-Forwarded-Host`). If these don't match, the request will be aborted. In other words, Server Actions can only be invoked on the same host as the page that hosts it.

For large applications that use reverse proxies or multi-layered backend architectures (where the server API differs from the production domain), it's recommended to use the configuration option [`serverActions.allowedOrigins`](/docs/app/api-reference/next-config-js/serverActions) option to specify a list of safe origins. The option accepts an array of strings.

```js filename="next.config.js"
/** @type {import('next').NextConfig} */
module.exports = {
  experimental: {
    serverActions: {
      allowedOrigins: ['my-proxy.com'],
    },
  },
}
```

Learn more about [Security and Server Actions](https://nextjs.org/blog/security-nextjs-server-components-actions).

## Additional resources

For more information on Server Actions, check out the following React docs:

- [`"use server"`](https://react.dev/reference/react/use-server)
- [`<form>`](https://react.dev/reference/react-dom/components/form)
- [`useFormStatus`](https://react.dev/reference/react-dom/hooks/useFormStatus)
- [`useFormState`](https://react.dev/reference/react-dom/hooks/useFormState)
- [`useOptimistic`](https://react.dev/reference/react/useOptimistic)<|MERGE_RESOLUTION|>--- conflicted
+++ resolved
@@ -170,11 +170,7 @@
 - [React `<form>` documentation](https://react.dev/reference/react-dom/components/form#handle-form-submission-with-a-server-action)
 - Next.js Example: [Form with Loading & Error States](https://github.com/vercel/next.js/tree/canary/examples/next-forms)
 
-<<<<<<< HEAD
 #### Passing Additional Arguments
-=======
-#### Binding additional arguments
->>>>>>> 49785cd2
 
 You can pass additional arguments to a Server Action using the JavaScript `bind` method.
 
@@ -279,11 +275,7 @@
 }
 ```
 
-<<<<<<< HEAD
 #### Server-side validation and error handling
-=======
-#### Form validation
->>>>>>> 49785cd2
 
 We recommend using HTML validation like `required` and `type="email"` for basic client-side validation.
 
@@ -345,13 +337,7 @@
 
 > Please refer to the [Zod documentation](https://zod.dev/) for more information.
 
-<<<<<<< HEAD
 Once the fields have been validated on the server, you can return a serializable object in your action and use the React [`useFormState`](https://react.dev/reference/react-dom/hooks/useFormState) hook to show a message to the user.
-=======
-#### Error handling
-
-To handle form errors on the server, you can return a serializable object in your action and use the React [`useFormState`](https://react.dev/reference/react-dom/hooks/useFormState) hook to show a message to the user.
->>>>>>> 49785cd2
 
 - By passing the action to `useFormState`, the action's function signature changes to receive a new `prevState` or `initialState` parameter as its first argument.
 - `useFormState` is a React hook and therefore must be used in a Client Component.
@@ -629,13 +615,9 @@
 }
 ```
 
-<<<<<<< HEAD
 Remember to consider the [behavior and caveats](https://react.dev/reference/react/useEffect#caveats) of `useEffect`.
 
 ### Error Handling
-=======
-### Error handling
->>>>>>> 49785cd2
 
 When an error is thrown, it'll be caught by the nearest [`error.js`](/docs/app/building-your-application/routing/error-handling) or `<Suspense>` boundary on the client. We recommend using `try/catch` to return errors to be handled by your UI.
 
