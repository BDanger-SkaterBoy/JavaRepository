---
title: Forms and Mutations
nav_title: Forms and Mutations
description: Learn how to handle form submissions and data mutations with Next.js.
---

{/* The content of this doc is shared between the app and pages router. You can use the `<PagesOnly>Content</PagesOnly>` component to add content that is specific to the Pages Router. Any shared content should not be wrapped in a component. */}

<PagesOnly>

Forms enable you to create and update data in web applications. Next.js provides a powerful way to handle form submissions and data mutations using **API Routes**.

> **Good to know:**
>
> - We will soon recommend [incrementally adopting](/docs/app/building-your-application/upgrading/app-router-migration) the App Router and using [Server Actions](/docs/app/building-your-application/data-fetching/forms-and-mutations#how-server-actions-work) for handling form submissions and data mutations. Server Actions allow you to define asynchronous server functions that can be called directly from your components, without needing to manually create an API Route.
> - API Routes [do not specify CORS headers](https://developer.mozilla.org/docs/Web/HTTP/CORS), meaning they are same-origin only by default.
> - Since API Routes run on the server, we're able to use sensitive values (like API keys) through [Environment Variables](/docs/pages/building-your-application/configuring/environment-variables) without exposing them to the client. This is critical for the security of your application.

</PagesOnly>

<AppOnly>

Forms enable you to create and update data in web applications. Next.js provides a powerful way to handle form submissions and data mutations using **Server Actions**.

## How Server Actions Work

With Server Actions, you don't need to manually create API endpoints. Instead, you define asynchronous server functions that can be called directly from your components.

Server Actions can be defined in Server Components or called from Client Components. Defining the action in a Server Component allows the form to function without JavaScript, providing progressive enhancement.

Enable Server Actions in your `next.config.js` file:

```js filename="next.config.js"
module.exports = {
  experimental: {
    serverActions: true,
  },
}
```

> **Good to know:**
>
> - Forms calling Server Actions from Server Components can function without JavaScript.
> - Forms calling Server Actions from Client Components will queue submissions if JavaScript isn't loaded yet, prioritizing client hydration.
> - Server Actions inherit the [runtime](/docs/app/building-your-application/rendering/edge-and-nodejs-runtimes) from the page or layout they are used on.
<<<<<<< HEAD
> - Server Actions work with fully static routes (including revalidating data with ISR).
=======
>>>>>>> ea148f35

## Revalidating Cached Data

Server Actions integrate deeply with the Next.js [caching and revalidation](/docs/app/building-your-application/caching) architecture. When a form is submitted, the Server Action can update cached data and revalidate any cache keys that should change.

Rather than being limited to a single form per route like traditional applications, Server Actions enable having multiple actions per route. Further, the browser does not need to refresh on form submission. In a single network roundtrip, Next.js can return both the updated UI and the refreshed data.

View the examples below for [revalidating data from Server Actions](#revalidating-data).

</AppOnly>

## Examples

### Server-only Forms

<PagesOnly>

With the Pages Router, you need to manually create API endpoints to handle securely mutating data on the server.

```ts filename="pages/api/submit.ts" switcher
import type { NextApiRequest, NextApiResponse } from 'next'

export default async function handler(
  req: NextApiRequest,
  res: NextApiResponse
) {
  const data = req.body
  const id = await createItem(data)
  res.status(200).json({ id })
}
```

```js filename="pages/api/submit.js" switcher
export default function handler(req, res) {
  const data = req.body
  const id = await createItem(data)
  res.status(200).json({ id })
}
```

Then, call the API Route from the client with an event handler:

```tsx filename="pages/index.tsx" switcher
import { FormEvent } from 'react'

export default function Page() {
  async function onSubmit(event: FormEvent<HTMLFormElement>) {
    event.preventDefault()

    const formData = new FormData(event.currentTarget)
    const response = await fetch('/api/submit', {
      method: 'POST',
      body: formData,
    })

    // Handle response if necessary
    const data = await response.json()
    // ...
  }

  return (
    <form onSubmit={onSubmit}>
      <input type="text" name="name" />
      <button type="submit">Submit</button>
    </form>
  )
}
```

```jsx filename="pages/index.jsx" switcher
export default function Page() {
  async function onSubmit(event) {
    event.preventDefault()

    const formData = new FormData(event.target)
    const response = await fetch('/api/submit', {
      method: 'POST',
      body: formData,
    })

    // Handle response if necessary
    const data = await response.json()
    // ...
  }

  return (
    <form onSubmit={onSubmit}>
      <input type="text" name="name" />
      <button type="submit">Submit</button>
    </form>
  )
}
```

</PagesOnly>

<AppOnly>

To create a server-only form, define the Server Action in a Server Component. The action can either be defined inline with the `"use server"` directive at the top of the function, or in a separate file with the directive at the top of the file.

```tsx filename="app/page.tsx" switcher
export default function Page() {
  async function create(formData: FormData) {
    'use server'

    // mutate data
    // revalidate cache
  }

  return <form action={create}>...</form>
}
```

```jsx filename="app/page.jsx" switcher
export default function Page() {
  async function create(formData) {
    'use server'

    // mutate data
    // revalidate cache
  }

  return <form action={create}>...</form>
}
```

> **Good to know**: `<form action={create}>` takes the [FormData](https://developer.mozilla.org/docs/Web/API/FormData/FormData) data type. In the example above, the FormData submitted via the HTML [`form`](https://developer.mozilla.org/docs/Web/HTML/Element/form) is accessible in the server action `create`.

### Revalidating Data

Server Actions allow you to invalidate the [Next.js Cache](/docs/app/building-your-application/caching) on demand. You can invalidate an entire route segment with [`revalidatePath`](/docs/app/api-reference/functions/revalidatePath):

```ts filename="app/actions.ts" switcher
'use server'

import { revalidatePath } from 'next/cache'

export default async function submit() {
  await submitForm()
  revalidatePath('/')
}
```

```js filename="app/actions.js" switcher
'use server'

import { revalidatePath } from 'next/cache'

export default async function submit() {
  await submitForm()
  revalidatePath('/')
}
```

Or invalidate a specific data fetch with a cache tag using [`revalidateTag`](/docs/app/api-reference/functions/revalidateTag):

```ts filename="app/actions.ts" switcher
'use server'

import { revalidateTag } from 'next/cache'

export default async function submit() {
  await addPost()
  revalidateTag('posts')
}
```

```js filename="app/actions.js" switcher
'use server'

import { revalidateTag } from 'next/cache'

export default async function submit() {
  await addPost()
  revalidateTag('posts')
}
```

</AppOnly>

### Redirecting

<PagesOnly>

If you would like to redirect the user to a different route after a mutation, you can [`redirect`](/docs/pages/building-your-application/routing/api-routes#response-helpers) to any absolute or relative URL:

```ts filename="pages/api/submit.ts" switcher
import type { NextApiRequest, NextApiResponse } from 'next'

export default async function handler(
  req: NextApiRequest,
  res: NextApiResponse
) {
  const id = await addPost()
  res.redirect(307, `/post/${id}`)
}
```

```js filename="pages/api/submit.js" switcher
export default async function handler(req, res) {
  const id = await addPost()
  res.redirect(307, `/post/${id}`)
}
```

</PagesOnly>

<AppOnly>

If you would like to redirect the user to a different route after the completion of a Server Action, you can use [`redirect`](/docs/app/api-reference/functions/redirect) and any absolute or relative URL:

```ts filename="app/actions.ts" switcher
'use server'

import { redirect } from 'next/navigation'
import { revalidateTag } from 'next/cache'

export default async function submit() {
  const id = await addPost()
  revalidateTag('posts') // Update cached posts
  redirect(`/post/${id}`) // Navigate to new route
}
```

```js filename="app/actions.js" switcher
'use server'

import { redirect } from 'next/navigation'
import { revalidateTag } from 'next/cache'

export default async function submit() {
  const id = await addPost()
  revalidateTag('posts') // Update cached posts
  redirect(`/post/${id}`) // Navigate to new route
}
```

</AppOnly>

### Form Validation

We recommend using HTML validation like `required` and `type="email"` for basic form validation.

For more advanced server-side validation, use a schema validation library like [zod](https://zod.dev/) to validate the structure of the parsed form data:

<PagesOnly>

```ts filename="pages/api/submit.ts" switcher
import type { NextApiRequest, NextApiResponse } from 'next'
import { z } from 'zod'

const schema = z.object({
  // ...
})

export default async function handler(
  req: NextApiRequest,
  res: NextApiResponse
) {
  const parsed = schema.parse(req.body)
  // ...
}
```

```js filename="pages/api/submit.js" switcher
import { z } from 'zod'

const schema = z.object({
  // ...
})

export default async function handler(req, res) {
  const parsed = schema.parse(req.body)
  // ...
}
```

</PagesOnly>

<AppOnly>

```tsx filename="app/actions.ts" switcher
import { z } from 'zod'

const schema = z.object({
  // ...
})

export default async function submit(formData: FormData) {
  const parsed = schema.parse({
    id: formData.get('id'),
  })
  // ...
}
```

```jsx filename="app/actions.js" switcher
import { z } from 'zod'

const schema = z.object({
  // ...
})

export default async function submit(formData) {
  const parsed = schema.parse({
    id: formData.get('id'),
  })
  // ...
}
```

</AppOnly>

### Displaying Loading State

<AppOnly>

Use the `useFormStatus` hook to show a loading state when a form is submitting on the server. The `useFormStatus` hook can only be used as a child of a `form` element using a Server Action.

For example, the following submit button:

```tsx filename="app/submit-button.tsx" switcher
'use client'

import { experimental_useFormStatus as useFormStatus } from 'react-dom'

export function SubmitButton() {
  const { pending } = useFormStatus()

  return (
    <button disabled={pending}>{pending ? 'Submitting...' : 'Submit'}</button>
  )
}
```

```jsx filename="app/submit-button.jsx" switcher
'use client'

import { experimental_useFormStatus as useFormStatus } from 'react-dom'

export function SubmitButton() {
  const { pending } = useFormStatus()

  return (
    <button disabled={pending}>{pending ? 'Submitting...' : 'Submit'}</button>
  )
}
```

`<SubmitButton />` can then be used in a form with a Server Action:

```tsx filename="app/page.tsx" switcher
import { SubmitButton } from '@/app/submit-button'

export default async function Home() {
  return (
    <form action={...}>
      <input type="text" name="field-name" />
      <SubmitButton />
    </form>
  )
}
```

```jsx filename="app/page.jsx" switcher
import { SubmitButton } from '@/app/submit-button'

export default async function Home() {
  return (
    <form action={...}>
      <input type="text" name="field-name" />
      <SubmitButton />
    </form>
  )
}
```

<details>
  <summary>Examples</summary>

- [Form with Loading & Error States](https://github.com/vercel/next.js/tree/canary/examples/next-forms)

</details>

</AppOnly>

<PagesOnly>

You can use React state to show a loading state when a form is submitting on the server:

```tsx filename="pages/index.tsx" switcher
import React, { useState, FormEvent } from 'react'

export default function Page() {
  const [isLoading, setIsLoading] = useState<boolean>(false)

  async function onSubmit(event: FormEvent<HTMLFormElement>) {
    event.preventDefault()
    setIsLoading(true) // Set loading to true when the request starts

    try {
      const formData = new FormData(event.currentTarget)
      const response = await fetch('/api/submit', {
        method: 'POST',
        body: formData,
      })

      // Handle response if necessary
      const data = await response.json()
      // ...
    } catch (error) {
      // Handle error if necessary
      console.error(error)
    } finally {
      setIsLoading(false) // Set loading to false when the request completes
    }
  }

  return (
    <form onSubmit={onSubmit}>
      <input type="text" name="name" />
      <button type="submit" disabled={isLoading}>
        {isLoading ? 'Loading...' : 'Submit'}
      </button>
    </form>
  )
}
```

```jsx filename="pages/index.jsx" switcher
import React, { useState } from 'react'

export default function Page() {
  const [isLoading, setIsLoading] = useState(false)

  async function onSubmit(event) {
    event.preventDefault()
    setIsLoading(true) // Set loading to true when the request starts

    try {
      const formData = new FormData(event.currentTarget)
      const response = await fetch('/api/submit', {
        method: 'POST',
        body: formData,
      })

      // Handle response if necessary
      const data = await response.json()
      // ...
    } catch (error) {
      // Handle error if necessary
      console.error(error)
    } finally {
      setIsLoading(false) // Set loading to false when the request completes
    }
  }

  return (
    <form onSubmit={onSubmit}>
      <input type="text" name="name" />
      <button type="submit" disabled={isLoading}>
        {isLoading ? 'Loading...' : 'Submit'}
      </button>
    </form>
  )
}
```

</PagesOnly>

### Error Handling

<AppOnly>

Server Actions can also return [serializable objects](https://developer.mozilla.org/docs/Glossary/Serialization). For example, your Server Action might handle errors from creating a new item:

```ts filename="app/actions.ts" switcher
'use server'

export async function create(prevState: any, formData: FormData) {
  try {
    await createItem(formData.get('todo'))
    return revalidatePath('/')
  } catch (e) {
    return { message: 'Failed to create' }
  }
}
```

```js filename="app/actions.js" switcher
'use server'

export async function createTodo(prevState, formData) {
  try {
    await createItem(formData.get('todo'))
    return revalidatePath('/')
  } catch (e) {
    return { message: 'Failed to create' }
  }
}
```

Then, from a Client Component, you can read this value and display an error message.

```tsx filename="app/add-form.tsx" switcher
'use client'

import { experimental_useFormState as useFormState } from 'react-dom'
import { experimental_useFormStatus as useFormStatus } from 'react-dom'
import { createTodo } from '@/app/actions'

const initialState = {
  message: null,
}

function SubmitButton() {
  const { pending } = useFormStatus()

  return (
    <button type="submit" aria-disabled={pending}>
      Add
    </button>
  )
}

export function AddForm() {
  const [state, formAction] = useFormState(createTodo, initialState)

  return (
    <form action={formAction}>
      <label htmlFor="todo">Enter Task</label>
      <input type="text" id="todo" name="todo" required />
      <SubmitButton />
      <p aria-live="polite" className="sr-only">
        {state?.message}
      </p>
    </form>
  )
}
```

```jsx filename="app/add-form.jsx" switcher
'use client'

import { experimental_useFormState as useFormState } from 'react-dom'
import { experimental_useFormStatus as useFormStatus } from 'react-dom'
import { createTodo } from '@/app/actions'

const initialState = {
  message: null,
}

function SubmitButton() {
  const { pending } = useFormStatus()

  return (
    <button type="submit" aria-disabled={pending}>
      Add
    </button>
  )
}

export function AddForm() {
  const [state, formAction] = useFormState(createTodo, initialState)

  return (
    <form action={formAction}>
      <label htmlFor="todo">Enter Task</label>
      <input type="text" id="todo" name="todo" required />
      <SubmitButton />
      <p aria-live="polite" className="sr-only">
        {state?.message}
      </p>
    </form>
  )
}
```

<details>
  <summary>Examples</summary>

- [Form with Loading & Error States](https://github.com/vercel/next.js/tree/canary/examples/next-forms)

</details>

</AppOnly>

<PagesOnly>

You can use React state to show an error message when a form submission fails:

```tsx filename="pages/index.tsx" switcher
import React, { useState, FormEvent } from 'react'

export default function Page() {
  const [isLoading, setIsLoading] = useState<boolean>(false)
  const [error, setError] = useState<string | null>(null)

  async function onSubmit(event: FormEvent<HTMLFormElement>) {
    event.preventDefault()
    setIsLoading(true)
    setError(null) // Clear previous errors when a new request starts

    try {
      const formData = new FormData(event.currentTarget)
      const response = await fetch('/api/submit', {
        method: 'POST',
        body: formData,
      })

      if (!response.ok) {
        throw new Error('Failed to submit the data. Please try again.')
      }

      // Handle response if necessary
      const data = await response.json()
      // ...
    } catch (error) {
      // Capture the error message to display to the user
      setError(error.message)
      console.error(error)
    } finally {
      setIsLoading(false)
    }
  }

  return (
    <div>
      {error && <div style={{ color: 'red' }}>{error}</div>}
      <form onSubmit={onSubmit}>
        <input type="text" name="name" />
        <button type="submit" disabled={isLoading}>
          {isLoading ? 'Loading...' : 'Submit'}
        </button>
      </form>
    </div>
  )
}
```

```jsx filename="pages/index.jsx" switcher
import React, { useState } from 'react'

export default function Page() {
  const [isLoading, setIsLoading] = useState(false)
  const [error, setError] = useState(null)

  async function onSubmit(event) {
    event.preventDefault()
    setIsLoading(true)
    setError(null) // Clear previous errors when a new request starts

    try {
      const formData = new FormData(event.currentTarget)
      const response = await fetch('/api/submit', {
        method: 'POST',
        body: formData,
      })

      if (!response.ok) {
        throw new Error('Failed to submit the data. Please try again.')
      }

      // Handle response if necessary
      const data = await response.json()
      // ...
    } catch (error) {
      // Capture the error message to display to the user
      setError(error.message)
      console.error(error)
    } finally {
      setIsLoading(false)
    }
  }

  return (
    <div>
      {error && <div style={{ color: 'red' }}>{error}</div>}
      <form onSubmit={onSubmit}>
        <input type="text" name="name" />
        <button type="submit" disabled={isLoading}>
          {isLoading ? 'Loading...' : 'Submit'}
        </button>
      </form>
    </div>
  )
}
```

</PagesOnly>

<AppOnly>

### Optimistic Updates

Use `useOptimistic` to optimistically update the UI before the Server Action finishes, rather than waiting for the response:

```tsx filename="app/page.tsx" switcher
'use client'

import { experimental_useOptimistic as useOptimistic } from 'react'
import { send } from './actions'

type Message = {
  message: string
}

export function Thread({ messages }: { messages: Message[] }) {
  const [optimisticMessages, addOptimisticMessage] = useOptimistic<Message[]>(
    messages,
    (state: Message[], newMessage: string) => [
      ...state,
      { message: newMessage },
    ]
  )

  return (
    <div>
      {optimisticMessages.map((m, k) => (
        <div key={k}>{m.message}</div>
      ))}
      <form
        action={async (formData: FormData) => {
          const message = formData.get('message')
          addOptimisticMessage(message)
          await send(message)
        }}
      >
        <input type="text" name="message" />
        <button type="submit">Send</button>
      </form>
    </div>
  )
}
```

```jsx filename="app/page.jsx" switcher
'use client'

import { experimental_useOptimistic as useOptimistic } from 'react'
import { send } from './actions'

export function Thread({ messages }) {
  const [optimisticMessages, addOptimisticMessage] = useOptimistic(
    messages,
    (state, newMessage) => [...state, { message: newMessage }]
  )

  return (
    <div>
      {optimisticMessages.map((m) => (
        <div>{m.message}</div>
      ))}
      <form
        action={async (formData) => {
          const message = formData.get('message')
          addOptimisticMessage(message)
          await send(message)
        }}
      >
        <input type="text" name="message" />
        <button type="submit">Send</button>
      </form>
    </div>
  )
}
```

</AppOnly>

### Setting Cookies

<PagesOnly>

You can set cookies inside an API Route using the `setHeader` method on the response:

```ts filename="pages/api/cookie.ts" switcher
import type { NextApiRequest, NextApiResponse } from 'next'

export default async function handler(
  req: NextApiRequest,
  res: NextApiResponse
) {
  res.setHeader('Set-Cookie', 'username=lee; Path=/; HttpOnly')
  res.status(200).send('Cookie has been set.')
}
```

```js filename="pages/api/cookie.js" switcher
export default async function handler(req, res) {
  res.setHeader('Set-Cookie', 'username=lee; Path=/; HttpOnly')
  res.status(200).send('Cookie has been set.')
}
```

</PagesOnly>

<AppOnly>

You can set cookies inside a Server Action using the [`cookies`](/docs/app/api-reference/functions/cookies) function:

```ts filename="app/actions.ts" switcher
'use server'

import { cookies } from 'next/headers'

export async function create() {
  const cart = await createCart()
  cookies().set('cartId', cart.id)
}
```

```js filename="app/actions.js" switcher
'use server'

import { cookies } from 'next/headers'

export async function create() {
  const cart = await createCart()
  cookies().set('cartId', cart.id)
}
```

</AppOnly>

### Reading Cookies

<PagesOnly>

You can read cookies inside an API Route using the [`cookies`](/docs/pages/building-your-application/routing/api-routes#request-helpers) request helper:

```ts filename="pages/api/cookie.ts" switcher
import type { NextApiRequest, NextApiResponse } from 'next'

export default async function handler(
  req: NextApiRequest,
  res: NextApiResponse
) {
  const auth = req.cookies.authorization
  // ...
}
```

```js filename="pages/api/cookie.js" switcher
export default async function handler(req, res) {
  const auth = req.cookies.authorization
  // ...
}
```

</PagesOnly>

<AppOnly>

You can read cookies inside a Server Action using the [`cookies`](/docs/app/api-reference/functions/cookies) function:

```ts filename="app/actions.ts" switcher
'use server'

import { cookies } from 'next/headers'

export async function read() {
  const auth = cookies().get('authorization')?.value
  // ...
}
```

```js filename="app/actions.js" switcher
'use server'

import { cookies } from 'next/headers'

export async function read() {
  const auth = cookies().get('authorization')?.value
  // ...
}
```

</AppOnly>

### Deleting Cookies

<PagesOnly>

You can delete cookies inside an API Route using the `setHeader` method on the response:

```ts filename="pages/api/cookie.ts" switcher
import type { NextApiRequest, NextApiResponse } from 'next'

export default async function handler(
  req: NextApiRequest,
  res: NextApiResponse
) {
  res.setHeader('Set-Cookie', 'username=; Path=/; HttpOnly; Max-Age=0')
  res.status(200).send('Cookie has been deleted.')
}
```

```js filename="pages/api/cookie.js" switcher
export default async function handler(req, res) {
  res.setHeader('Set-Cookie', 'username=; Path=/; HttpOnly; Max-Age=0')
  res.status(200).send('Cookie has been deleted.')
}
```

</PagesOnly>

<AppOnly>

You can delete cookies inside a Server Action using the [`cookies`](/docs/app/api-reference/functions/cookies) function:

```ts filename="app/actions.ts" switcher
'use server'

import { cookies } from 'next/headers'

export async function delete() {
  cookies().delete('name')
  // ...
}
```

```js filename="app/actions.js" switcher
'use server'

import { cookies } from 'next/headers'

export async function delete() {
  cookies().delete('name')
  // ...
}
```

See [additional examples](/docs/app/api-reference/functions/cookies#deleting-cookies) for deleting cookies from Server Actions.

</AppOnly><|MERGE_RESOLUTION|>--- conflicted
+++ resolved
@@ -43,10 +43,7 @@
 > - Forms calling Server Actions from Server Components can function without JavaScript.
 > - Forms calling Server Actions from Client Components will queue submissions if JavaScript isn't loaded yet, prioritizing client hydration.
 > - Server Actions inherit the [runtime](/docs/app/building-your-application/rendering/edge-and-nodejs-runtimes) from the page or layout they are used on.
-<<<<<<< HEAD
 > - Server Actions work with fully static routes (including revalidating data with ISR).
-=======
->>>>>>> ea148f35
 
 ## Revalidating Cached Data
 
