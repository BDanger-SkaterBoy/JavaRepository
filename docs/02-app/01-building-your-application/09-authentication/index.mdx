--- conflicted
+++ resolved
@@ -716,7 +716,6 @@
 import 'server-only'
 import { cookies } from 'next/headers'
 
-<<<<<<< HEAD
 export async function createSession(userId: string) {
   const expiresAt = new Date(Date.now() + 7 * 24 * 60 * 60 * 1000) // 7 days
   const session = await encrypt({ userId, expiresAt })
@@ -728,19 +727,6 @@
     sameSite: 'lax',
     path: '/',
   })
-=======
-  const handleClick = (event) => {
-    if (pending) {
-      event.preventDefault()
-    }
-  }
-
-  return (
-    <button aria-disabled={pending} type="submit" onClick={handleClick}>
-      Login
-    </button>
-  )
->>>>>>> 2a605af1
 }
 ```
 
@@ -766,7 +752,6 @@
 ```js filename="app/actions/auth.js" switcher
 import { createSession } from '@/app/actions/session'
 
-<<<<<<< HEAD
 export async function signup(state, formData) {
   // Previous steps:
   // 1. Validate form fields
@@ -778,19 +763,6 @@
   await createSession(user.id)
   // 5. Redirect user
   redirect('/profile')
-=======
-  const handleClick = (event) => {
-    if (pending) {
-      event.preventDefault()
-    }
-  }
-
-  return (
-    <button aria-disabled={pending} type="submit" onClick={handleClick}>
-      Login
-    </button>
-  )
->>>>>>> 2a605af1
 }
 ```
 
@@ -1377,17 +1349,11 @@
 You can do auth checks and use the [`redirect()`](/docs/app/api-reference/functions/redirect) API in [Server Components](/docs/app/building-your-application/rendering/server-components). This is useful for role-based navigation. For example, to display different components based on the user's role:
 
 ```tsx filename="app/dashboard/page.tsx" switcher
-<<<<<<< HEAD
 import { verifySession } from '@/app/lib/dal'
 
 export default function Dashboard() {
   const session = await verifySession()
-  const userRole = session?.role
-=======
-export default async function Dashboard() {
-  const session = await getSession()
   const userRole = session?.user?.role // Assuming 'role' is part of the session object
->>>>>>> 2a605af1
 
   if (userRole === 'admin') {
     return <AdminDashboard />
