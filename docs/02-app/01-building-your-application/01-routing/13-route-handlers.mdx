--- conflicted
+++ resolved
@@ -47,20 +47,12 @@
 
 ### Caching
 
-<<<<<<< HEAD
 Route Handlers are not cached by default. You can, however, opt into caching for `GET` methods. To do so, use a route config option such as `export const dynamic = 'force-static'` in your Route Handler file.
 
 > **Good to know**: Like API Routes, Route Handlers can be used for cases like handling form submissions. A new abstraction for [handling forms and mutations](/docs/app/building-your-application/data-fetching/server-actions-and-mutations) that integrates deeply with React is being worked on.
 
 ```ts filename="app/items/route.ts" switcher
 export const dynamic = 'force-static'
-=======
-Route Handlers are dynamic by default as of Next.js v15. To opt-in to caching for `GET` requests, you can use the following config:
-
-```ts filename="app/items/route.ts" switcher
-// opt in to caching the route handler
-export const dynamic = 'force-static' // or 'error'
->>>>>>> 22f822eb
 
 export async function GET() {
   const res = await fetch('https://data.mongodb-api.com/...', {
@@ -93,13 +85,10 @@
 
 > **TypeScript Warning:** `Response.json()` is only valid from TypeScript 5.2. If you use a lower TypeScript version, you can use [`NextResponse.json()`](/docs/app/api-reference/functions/next-response#json) for typed responses instead.
 
-<<<<<<< HEAD
 ### Special Route Handlers
 
 Special Route Handlers like [`sitemap.ts`](/docs/app/api-reference/file-conventions/metadata/sitemap), [`opengraph-image.tsx`](/docs/app/api-reference/file-conventions/metadata/opengraph-image), and [`icon.tsx`](/docs/app/api-reference/file-conventions/metadata/app-icons) are static by default unless they use dynamic functions or dynamic config options.
 
-=======
->>>>>>> 22f822eb
 ### Route Resolution
 
 You can consider a `route` the lowest level routing primitive.
