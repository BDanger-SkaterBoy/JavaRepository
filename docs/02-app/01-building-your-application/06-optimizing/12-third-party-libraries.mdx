---
title: Third Party Libraries
description: Optimize the performance of third-party libraries in your application with the `@next/third-parties` package.
---

{/* The content of this doc is shared between the app and pages router. You can use the `<PagesOnly>Content</PagesOnly>` component to add content that is specific to the Pages Router. Any shared content should not be wrapped in a component. */}

**`@next/third-parties`** is a library that provides a collection of components and utilities that improve the performance and developer experience of loading popular third-party libraries in your Next.js application.

All third-party integrations provided by `@next/third-parties` have been optimized for performance and ease of use.

## Getting Started

To get started, install the `@next/third-parties` library:

```bash filename="Terminal"
npm install @next/third-parties@latest next@latest
```

{/* To do: Remove this paragraph once package becomes stable */}

`@next/third-parties` is currently an **experimental** library under active development. We recommend installing it with the **latest** or **canary** flags while we work on adding more third-party integrations.

## Google Third-Parties

All supported third-party libraries from Google can be imported from `@next/third-parties/google`.

### Google Tag Manager

The `GoogleTagManager` component can be used to instantiate a [Google Tag Manager](https://developers.google.com/tag-platform/tag-manager) container to your page. By default, it fetches the original inline script after hydration occurs on the page.

<AppOnly>

To load Google Tag Manager for all routes, include the component directly in your root layout and pass in your GTM container ID:

```tsx filename="app/layout.tsx" switcher
import { GoogleTagManager } from '@next/third-parties/google'

export default function RootLayout({
  children,
}: {
  children: React.ReactNode
}) {
  return (
    <html lang="en">
      <GoogleTagManager gtmId="GTM-XYZ" />
      <body>{children}</body>
    </html>
  )
}
```

```jsx filename="app/layout.js" switcher
import { GoogleTagManager } from '@next/third-parties/google'

export default function RootLayout({ children }) {
  return (
    <html lang="en">
      <GoogleTagManager gtmId="GTM-XYZ" />
      <body>{children}</body>
    </html>
  )
}
```

</AppOnly>

<PagesOnly>

To load Google Tag Manager for all routes, include the component directly in your custom `_app` and
pass in your GTM container ID:

```jsx filename="pages/_app.js"
import { GoogleTagManager } from '@next/third-parties/google'

export default function MyApp({ Component, pageProps }) {
  return (
    <>
      <Component {...pageProps} />
      <GoogleTagManager gtmId="GTM-XYZ" />
    </>
  )
}
```

</PagesOnly>

To load Google Tag Manager for a single route, include the component in your page file:

<AppOnly>

```jsx filename="app/page.js"
import { GoogleTagManager } from '@next/third-parties/google'

export default function Page() {
  return <GoogleTagManager gtmId="GTM-XYZ" />
}
```

</AppOnly>

<PagesOnly>

```jsx filename="pages/index.js"
import { GoogleTagManager } from '@next/third-parties/google'

export default function Page() {
  return <GoogleTagManager gtmId="GTM-XYZ" />
}
```

</PagesOnly>

#### Sending Events

The `sendGTMEvent` function can be used to track user interactions on your page by sending events
using the `dataLayer` object. For this function to work, the `<GoogleTagManager />` component must be
included in either a parent layout, page, or component, or directly in the same file.

<AppOnly>

```jsx filename="app/page.js"
'use client'

import { sendGTMEvent } from '@next/third-parties/google'

export function EventButton() {
  return (
    <div>
      <button
        onClick={() => sendGTMEvent('event', 'buttonClicked', { value: 'xyz' })}
      >
        Send Event
      </button>
    </div>
  )
}
```

</AppOnly>

<PagesOnly>

```jsx filename="pages/index.js"
import { sendGTMEvent } from '@next/third-parties/google'

export function EventButton() {
  return (
    <div>
      <button
        onClick={() => sendGTMEvent('event', 'buttonClicked', { value: 'xyz' })}
      >
        Send Event
      </button>
    </div>
  )
}
```

</PagesOnly>

Refer to the Tag Manager [developer
documentation](https://developers.google.com/tag-platform/tag-manager/datalayer) to learn about the
different variables and events that can be passed into the function.

#### Options

Options to pass to the Google Tag Manager. For a full list of options, read the [Google Tag Manager
docs](https://developers.google.com/tag-platform/tag-manager/datalayer).

<<<<<<< HEAD
| Name            | Type     | Description                                                                       |
| --------------- | -------- | --------------------------------------------------------------------------------- |
| `gtmId`         | Required | Your GTM container ID. Usually starts with `GTM-`.                                |
| `dataLayer`     | Optional | Data layer object to instantiate the container with. Defaults to an empty object. |
| `dataLayerName` | Optional | Name of the data layer. Defaults to `dataLayer`.                                  |
| `auth`          | Optional | Value of authentication parameter (`gtm_auth`) for environment snippets.          |
| `preview`       | Optional | Value of preview parameter (`gtm_preview`) for environment snippets.              |
=======
| Name            | Type     | Description                                                              |
| --------------- | -------- | ------------------------------------------------------------------------ |
| `gtmId`         | Required | Your GTM container ID. Usually starts with `GTM-`.                       |
| `dataLayer`     | Optional | Data layer object to instantiate the container with.                     |
| `dataLayerName` | Optional | Name of the data layer. Defaults to `dataLayer`.                         |
| `auth`          | Optional | Value of authentication parameter (`gtm_auth`) for environment snippets. |
| `preview`       | Optional | Value of preview parameter (`gtm_preview`) for environment snippets.     |
>>>>>>> 528d3979

### Google Analytics

The `GoogleAnalytics` component can be used to include [Google Analytics
4](https://developers.google.com/analytics/devguides/collection/ga4) to your page via the Google tag
(`gtag.js`). By default, it fetches the original scripts after hydration occurs on the page.

> **Recommendation**: If Google Tag Manager is already included in your application, you can
> configure Google Analytics directly using it, rather than including Google Analytics as a separate
> component. Refer to the
> [documentation](https://developers.google.com/analytics/devguides/collection/ga4/tag-options#what-is-gtm)
> to learn more about the differences between Tag Manager and `gtag.js`.

<AppOnly>

To load Google Analytics for all routes, include the component directly in your root layout and pass
in your measurement ID:

```tsx filename="app/layout.tsx" switcher
import { GoogleAnalytics } from '@next/third-parties/google'

export default function RootLayout({
  children,
}: {
  children: React.ReactNode
}) {
  return (
    <html lang="en">
      <body>{children}</body>
      <GoogleAnalytics gaId="G-XYZ" />
    </html>
  )
}
```

```jsx filename="app/layout.js" switcher
import { GoogleAnalytics } from '@next/third-parties/google'

export default function RootLayout({ children }) {
  return (
    <html lang="en">
      <body>{children}</body>
      <GoogleAnalytics gaId="G-XYZ" />
    </html>
  )
}
```

</AppOnly>

<PagesOnly>

To load Google Analytics for all routes, include the component directly in your custom `_app` and
pass in your measurement ID:

```jsx filename="pages/_app.js"
import { GoogleAnalytics } from '@next/third-parties/google'

export default function MyApp({ Component, pageProps }) {
  return (
    <>
      <Component {...pageProps} />
      <GoogleAnalytics gaId="G-XYZ" />
    </>
  )
}
```

</PagesOnly>

To load Google Analytics for a single route, include the component in your page file:

<AppOnly>

```jsx filename="app/page.js"
import { GoogleAnalytics } from '@next/third-parties/google'

export default function Page() {
  return <GoogleAnalytics gaId="G-XYZ" />
}
```

</AppOnly>

<PagesOnly>

```jsx filename="pages/index.js"
import { GoogleAnalytics } from '@next/third-parties/google'

export default function Page() {
  return <GoogleAnalytics gaId="G-XYZ" />
}
```

</PagesOnly>

#### Sending Events

The `sendGAEvent` function can be used to measure user interactions on your page by sending events
using the `dataLayer` object. For this function to work, the `<GoogleAnalytics />` component must be
included in either a parent layout, page, or component, or directly in the same file.

<AppOnly>

```jsx filename="app/page.js"
'use client'

import { sendGAEvent } from '@next/third-parties/google'

export function EventButton() {
  return (
    <div>
      <button
        onClick={() => sendGAEvent('event', 'buttonClicked', { value: 'xyz' })}
      >
        Send Event
      </button>
    </div>
  )
}
```

</AppOnly>

<PagesOnly>

```jsx filename="pages/index.js"
import { sendGAEvent } from '@next/third-parties/google'

export function EventButton() {
  return (
    <div>
      <button
        onClick={() => sendGAEvent('event', 'buttonClicked', { value: 'xyz' })}
      >
        Send Event
      </button>
    </div>
  )
}
```

</PagesOnly>

Refer to the Google Analytics [developer
documentation](https://developers.google.com/analytics/devguides/collection/ga4/event-parameters) to learn
more about event parameters.

#### Tracking Pageviews

Google Analytics automatically tracks pageviews when the browser history state changes. This means
that client-side navigations between Next.js routes will send pageview data without any configuration.

To ensure that client-side navigations are being measured correctly, verify that the [_“Enhanced
Measurement”_](https://support.google.com/analytics/answer/9216061#enable_disable) property is
enabled in your Admin panel and the _“Page changes based on browser history events”_ checkbox is
selected.

> **Note**: If you decide to manually send pageview events, make sure to disable the default
> pageview measurement to avoid having duplicate data. Refer to the Google Analytics [developer
> documentation](https://developers.google.com/analytics/devguides/collection/ga4/views?client_type=gtag#manual_pageviews)
> to learn more.

#### Options

Options to pass to the `<GoogleAnalytics>` component.

| Name            | Type     | Description                                                                                            |
| --------------- | -------- | ------------------------------------------------------------------------------------------------------ |
| `gaId`          | Required | Your [measurement ID](https://support.google.com/analytics/answer/12270356). Usually starts with `G-`. |
| `dataLayerName` | Optional | Name of the data layer. Defaults to `dataLayer`.                                                       |

### Google Maps Embed

The `GoogleMapsEmbed` component can be used to add a [Google Maps
Embed](https://developers.google.com/maps/documentation/embed/embedding-map) to your page. By
default, it uses the `loading` attribute to lazy-load the embed below the fold.

<AppOnly>

```jsx filename="app/page.js"
import { GoogleMapsEmbed } from '@next/third-parties/google'

export default function Page() {
  return (
    <GoogleMapsEmbed
      apiKey="XYZ"
      height={200}
      width="100%"
      mode="place"
      q="Brooklyn+Bridge,New+York,NY"
    />
  )
}
```

</AppOnly>

<PagesOnly>

```jsx filename="pages/index.js"
import { GoogleMapsEmbed } from '@next/third-parties/google'

export default function Page() {
  return (
    <GoogleMapsEmbed
      apiKey="XYZ"
      height={200}
      width="100%"
      mode="place"
      q="Brooklyn+Bridge,New+York,NY"
    />
  )
}
```

</PagesOnly>

#### Options

Options to pass to the Google Maps Embed. For a full list of options, read the [Google Map Embed
docs](https://developers.google.com/maps/documentation/embed/embedding-map).

| Name              | Type     | Description                                                                                         |
| ----------------- | -------- | --------------------------------------------------------------------------------------------------- |
| `apiKey`          | Required | Your api key.                                                                                       |
| `mode`            | Required | [Map mode](https://developers.google.com/maps/documentation/embed/embedding-map#choosing_map_modes) |
| `height`          | Optional | Height of the embed. Defaults to `auto`.                                                            |
| `width`           | Optional | Width of the embed. Defaults to `auto`.                                                             |
| `style`           | Optional | Pass styles to the iframe.                                                                          |
| `allowfullscreen` | Optional | Property to allow certain map parts to go full screen.                                              |
| `loading`         | Optional | Defaults to lazy. Consider changing if you know your embed will be above the fold.                  |
| `q`               | Optional | Defines map marker location. _This may be required depending on the map mode_.                      |
| `center`          | Optional | Defines the center of the map view.                                                                 |
| `zoom`            | Optional | Sets initial zoom level of the map.                                                                 |
| `maptype`         | Optional | Defines type of map tiles to load.                                                                  |
| `language`        | Optional | Defines the language to use for UI elements and for the display of labels on map tiles.             |
| `region`          | Optional | Defines the appropriate borders and labels to display, based on geo-political sensitivities.        |

### YouTube Embed

The `YouTubeEmbed` component can be used to load and display a YouTube embed. This component loads
faster by using [`lite-youtube-embed`](https://github.com/paulirish/lite-youtube-embed) under the
hood.

<AppOnly>

```jsx filename="app/page.js"
import { YouTubeEmbed } from '@next/third-parties/google'

export default function Page() {
  return <YouTubeEmbed videoid="ogfYd705cRs" height={400} params="controls=0" />
}
```

</AppOnly>

<PagesOnly>

```jsx filename="pages/index.js"
import { YouTubeEmbed } from '@next/third-parties/google'

export default function Page() {
  return <YouTubeEmbed videoid="ogfYd705cRs" height={400} params="controls=0" />
}
```

</PagesOnly>

#### Options

| Name        | Type     | Description                                                                                                                                                                                                  |
| ----------- | -------- | ------------------------------------------------------------------------------------------------------------------------------------------------------------------------------------------------------------ |
| `videoid`   | Required | YouTube video id.                                                                                                                                                                                            |
| `width`     | Optional | Width of the video container. Defaults to `auto`                                                                                                                                                             |
| `height`    | Optional | Height of the video container. Defaults to `auto`                                                                                                                                                            |
| `playlabel` | Optional | A visually hidden label for the play button for accessibility.                                                                                                                                               |
| `params`    | Optional | The video player params defined [here](https://developers.google.com/youtube/player_parameters#Parameters). <br/> Params are passed as a query param string. <br/> Eg: `params="controls=0&start=10&end=30"` |
| `style`     | Optional | Used to apply styles to the video container.                                                                                                                                                                 |<|MERGE_RESOLUTION|>--- conflicted
+++ resolved
@@ -168,15 +168,6 @@
 Options to pass to the Google Tag Manager. For a full list of options, read the [Google Tag Manager
 docs](https://developers.google.com/tag-platform/tag-manager/datalayer).
 
-<<<<<<< HEAD
-| Name            | Type     | Description                                                                       |
-| --------------- | -------- | --------------------------------------------------------------------------------- |
-| `gtmId`         | Required | Your GTM container ID. Usually starts with `GTM-`.                                |
-| `dataLayer`     | Optional | Data layer object to instantiate the container with. Defaults to an empty object. |
-| `dataLayerName` | Optional | Name of the data layer. Defaults to `dataLayer`.                                  |
-| `auth`          | Optional | Value of authentication parameter (`gtm_auth`) for environment snippets.          |
-| `preview`       | Optional | Value of preview parameter (`gtm_preview`) for environment snippets.              |
-=======
 | Name            | Type     | Description                                                              |
 | --------------- | -------- | ------------------------------------------------------------------------ |
 | `gtmId`         | Required | Your GTM container ID. Usually starts with `GTM-`.                       |
@@ -184,7 +175,6 @@
 | `dataLayerName` | Optional | Name of the data layer. Defaults to `dataLayer`.                         |
 | `auth`          | Optional | Value of authentication parameter (`gtm_auth`) for environment snippets. |
 | `preview`       | Optional | Value of preview parameter (`gtm_preview`) for environment snippets.     |
->>>>>>> 528d3979
 
 ### Google Analytics
 
