---
title: usePathname
description: API Reference for the usePathname hook.
---

`usePathname` is a **Client Component** hook that lets you read the current URL's **pathname**.

```tsx filename="app/example-client-component.tsx" switcher
'use client'

import { usePathname } from 'next/navigation'

export default function ExampleClientComponent() {
  const pathname = usePathname()
  return <>Current pathname: {pathname}</>
}
```

```jsx filename="app/example-client-component.js" switcher
'use client'

import { usePathname } from 'next/navigation'

export default function ExampleClientComponent() {
  const pathname = usePathname()
  return <>Current pathname: {pathname}</>
}
```

<<<<<<< HEAD
> **Good to know**:
=======
`usePathname` intentionally requires using a [Client Component](/docs/getting-started/react-essentials). It's important to note Client Components are not a de-optimization. They are an integral part of the [Server Components](/docs/getting-started/react-essentials) architecture.

For example, a Client Component with `usePathname` will be rendered into HTML on the initial page load. When navigating to a new route, this component does not need to be re-fetched. Instead, the component is downloaded once (in the client JavaScript bundle), and re-renders based on the current state.

> **Good to know:**
>>>>>>> e5a45c8a
>
> - Reading the current URL from a [Server Component](/docs/getting-started/react-essentials) is not supported. This design is intentional to support layout state being preserved across page navigations.
> - Compatibility mode:
>   - `usePathname` can return `null` when a [fallback route](/docs/pages/api-reference/functions/get-static-paths#fallback-true) is being rendered or when a `pages` directory page has been [automatically statically optimized](/docs/pages/building-your-application/rendering/automatic-static-optimization) by Next.js and the router is not ready.
>   - Next.js will automatically update your types if it detects both an `app` and `pages` directory in your project.

## Parameters

```tsx
const pathname = usePathname()
```

`usePathname` does not take any parameters.

## Returns

`usePathname` returns a string of the current URL's pathname. For example:

| URL                 | Returned value        |
| ------------------- | --------------------- |
| `/`                 | `'/'`                 |
| `/dashboard`        | `'/dashboard'`        |
| `/dashboard?v=2`    | `'/dashboard'`        |
| `/blog/hello-world` | `'/blog/hello-world'` |

## Examples

### Do something in response to a route change

```tsx filename="app/example-client-component.tsx" switcher
'use client'

import { usePathname, useSearchParams } from 'next/navigation'

function ExampleClientComponent() {
  const pathname = usePathname()
  const searchParams = useSearchParams()
  useEffect(() => {
    // Do something here...
  }, [pathname, searchParams])
}
```

```jsx filename="app/example-client-component.js" switcher
'use client'

import { usePathname, useSearchParams } from 'next/navigation'

function ExampleClientComponent() {
  const pathname = usePathname()
  const searchParams = useSearchParams()
  useEffect(() => {
    // Do something here...
  }, [pathname, searchParams])
}
```<|MERGE_RESOLUTION|>--- conflicted
+++ resolved
@@ -27,15 +27,11 @@
 }
 ```
 
-<<<<<<< HEAD
-> **Good to know**:
-=======
 `usePathname` intentionally requires using a [Client Component](/docs/getting-started/react-essentials). It's important to note Client Components are not a de-optimization. They are an integral part of the [Server Components](/docs/getting-started/react-essentials) architecture.
 
 For example, a Client Component with `usePathname` will be rendered into HTML on the initial page load. When navigating to a new route, this component does not need to be re-fetched. Instead, the component is downloaded once (in the client JavaScript bundle), and re-renders based on the current state.
 
-> **Good to know:**
->>>>>>> e5a45c8a
+> **Good to know**:
 >
 > - Reading the current URL from a [Server Component](/docs/getting-started/react-essentials) is not supported. This design is intentional to support layout state being preserved across page navigations.
 > - Compatibility mode:
