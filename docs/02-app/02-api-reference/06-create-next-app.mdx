---
title: create-next-app
description: Create Next.js apps in one command with create-next-app.
---

{/* The content of this doc is shared between the app and pages router. You can use the `<PagesOnly>Content</PagesOnly>` component to add content that is specific to the Pages Router. Any shared content should not be wrapped in a component. */}

The easiest way to get started with Next.js is by using `create-next-app`. This CLI tool enables you to quickly start building a new Next.js application, with everything set up for you.

You can create a new app using the default Next.js template, or by using one of the [official Next.js examples](https://github.com/vercel/next.js/tree/canary/examples).

### Interactive

You can create a new project interactively by running:

```bash filename="Terminal"
npx create-next-app@latest
```

```bash filename="Terminal"
yarn create next-app
```

```bash filename="Terminal"
pnpm create next-app
```

```bash filename="Terminal"
bun create next-app
```

You will then be asked the following prompts:

```txt filename="Terminal"
What is your project named?  my-app
Would you like to use TypeScript?  No / Yes
Would you like to use ESLint?  No / Yes
Would you like to use Tailwind CSS?  No / Yes
Would you like your code inside a `src/` directory?  No / Yes
Would you like to use App Router? (recommended)  No / Yes
Would you like to use Turbopack for `next dev`?  No / Yes
Would you like to customize the import alias (`@/*` by default)?  No / Yes
```

Once you've answered the prompts, a new project will be created with the correct configuration depending on your answers.

### Non-interactive

You can also pass command line arguments to set up a new project non-interactively.

Further, you can negate default options by prefixing them with `--no-` (e.g. `--no-eslint`).

See `create-next-app --help`:

```bash filename="Terminal"
Usage: create-next-app [directory] [options]

Options:
<<<<<<< HEAD
  -v, --version                            Output the current version of create-next-app.
  --app                                    Initialize as an App Router project. (default)
  --ts, --typescript                       Initialize as a TypeScript project. (default)
  --js, --javascript                       Initialize as a JavaScript project.
  --eslint                                 Enable ESLint config. (default)
  --tailwind                               Enable Tailwind CSS config. (default)
  --src-dir                                Initialize inside a "src/" directory.
  --import-alias <prefix/*>                Specify import alias to use. (default: "@/*")
  --use <package-manager>                  Specify the package manager to use. (choices: "npm", "pnpm", "yarn", "bun")
  --empty                                  Initialize an empty project.
  --skip-install                           Explicitly tell the CLI to skip installing packages.
  --reset, --reset-preferences             Reset the preferences saved for create-next-app.
  -e, --example <example-name|github-url>
=======
  -V, --version                        output the version number
  --ts, --typescript

    Initialize as a TypeScript project. (default)

  --js, --javascript

    Initialize as a JavaScript project.

  --tailwind

    Initialize with Tailwind CSS config. (default)

  --eslint

    Initialize with ESLint config.

  --app

    Initialize as an App Router project.

  --src-dir

    Initialize inside a `src/` directory.

  --turbo

    Enable Turbopack by default for development.

  --import-alias <alias-to-configure>

    Specify import alias to use (default "@/*").

  --empty

    Initialize an empty project.

  --use-npm

    Explicitly tell the CLI to bootstrap the app using npm

  --use-pnpm

    Explicitly tell the CLI to bootstrap the app using pnpm

  --use-yarn

    Explicitly tell the CLI to bootstrap the app using Yarn

  --use-bun

    Explicitly tell the CLI to bootstrap the app using Bun

  -e, --example [name]|[github-url]
>>>>>>> 62e8c9dd

    An example to bootstrap the app with. You can use an example name
    from the official Next.js repo or a public GitHub URL. The URL can use
    any branch and/or subdirectory.

  --example-path <path-to-example>

    In a rare case, your GitHub URL might contain a branch name with
    a slash (e.g. bug/fix-1) and the path to the example (e.g. foo/bar).
    In this case, you must specify the path to the example separately:
    --example-path foo/bar

  -h, --help                               Display this help message.
```

### Why use Create Next App?

`create-next-app` allows you to create a new Next.js app within seconds. It is officially maintained by the creators of Next.js, and includes a number of benefits:

- **Interactive Experience**: Running `npx create-next-app@latest` (with no arguments) launches an interactive experience that guides you through setting up a project.
- **Zero Dependencies**: Initializing a project is as quick as one second. Create Next App has zero dependencies.
- **Offline Support**: Create Next App will automatically detect if you're offline and bootstrap your project using your local package cache.
- **Support for Examples**: Create Next App can bootstrap your application using an example from the Next.js examples collection (e.g. `npx create-next-app --example api-routes`) or any public GitHub repository.
- **Tested**: The package is part of the Next.js monorepo and tested using the same integration test suite as Next.js itself, ensuring it works as expected with every release.<|MERGE_RESOLUTION|>--- conflicted
+++ resolved
@@ -56,21 +56,6 @@
 Usage: create-next-app [directory] [options]
 
 Options:
-<<<<<<< HEAD
-  -v, --version                            Output the current version of create-next-app.
-  --app                                    Initialize as an App Router project. (default)
-  --ts, --typescript                       Initialize as a TypeScript project. (default)
-  --js, --javascript                       Initialize as a JavaScript project.
-  --eslint                                 Enable ESLint config. (default)
-  --tailwind                               Enable Tailwind CSS config. (default)
-  --src-dir                                Initialize inside a "src/" directory.
-  --import-alias <prefix/*>                Specify import alias to use. (default: "@/*")
-  --use <package-manager>                  Specify the package manager to use. (choices: "npm", "pnpm", "yarn", "bun")
-  --empty                                  Initialize an empty project.
-  --skip-install                           Explicitly tell the CLI to skip installing packages.
-  --reset, --reset-preferences             Reset the preferences saved for create-next-app.
-  -e, --example <example-name|github-url>
-=======
   -V, --version                        output the version number
   --ts, --typescript
 
@@ -95,10 +80,6 @@
   --src-dir
 
     Initialize inside a `src/` directory.
-
-  --turbo
-
-    Enable Turbopack by default for development.
 
   --import-alias <alias-to-configure>
 
@@ -125,7 +106,6 @@
     Explicitly tell the CLI to bootstrap the app using Bun
 
   -e, --example [name]|[github-url]
->>>>>>> 62e8c9dd
 
     An example to bootstrap the app with. You can use an example name
     from the official Next.js repo or a public GitHub URL. The URL can use
