--- conflicted
+++ resolved
@@ -55,7 +55,7 @@
 Usage: create-next-app [directory] [options]
 
 Options:
-<<<<<<< HEAD
+
   -v, --version                            Output the current version of create-next-app.
   --app                                    Initialize as an App Router project. (default)
   --ts, --typescript                       Initialize as a TypeScript project. (default)
@@ -65,60 +65,9 @@
   --src-dir                                Initialize inside a "src/" directory.
   --import-alias <prefix/*>                Specify import alias to use. (default: "@/*")
   --use <package-manager>                  Specify the package manager to use. (choices: "npm", "pnpm", "yarn", "bun")
+  --skip-install                           Explicitly tell the CLI to skip installing packages.
   --reset, --reset-preferences             Reset the preferences saved for create-next-app.
   -e, --example <example-name|github-url>
-=======
-  -V, --version                        output the version number
-  --ts, --typescript
-
-    Initialize as a TypeScript project. (default)
-
-  --js, --javascript
-
-    Initialize as a JavaScript project.
-
-  --tailwind
-
-    Initialize with Tailwind CSS config. (default)
-
-  --eslint
-
-    Initialize with ESLint config.
-
-  --app
-
-    Initialize as an App Router project.
-
-  --src-dir
-
-    Initialize inside a `src/` directory.
-
-  --import-alias <alias-to-configure>
-
-    Specify import alias to use (default "@/*").
-
-  --empty
-
-    Initialize an empty project.
-
-  --use-npm
-
-    Explicitly tell the CLI to bootstrap the app using npm
-
-  --use-pnpm
-
-    Explicitly tell the CLI to bootstrap the app using pnpm
-
-  --use-yarn
-
-    Explicitly tell the CLI to bootstrap the app using Yarn
-
-  --use-bun
-
-    Explicitly tell the CLI to bootstrap the app using Bun
-
-  -e, --example [name]|[github-url]
->>>>>>> c3c0c4f8
 
     An example to bootstrap the app with. You can use an example name
     from the official Next.js repo or a public GitHub URL. The URL can use
@@ -131,19 +80,7 @@
     In this case, you must specify the path to the example separately:
     --example-path foo/bar
 
-<<<<<<< HEAD
   -h, --help                               Display this help message.
-=======
-  --reset-preferences
-
-    Explicitly tell the CLI to reset any stored preferences
-
-  --skip-install
-
-    Explicitly tell the CLI to skip installing packages
-
-  -h, --help                           output usage information
->>>>>>> c3c0c4f8
 ```
 
 ### Why use Create Next App?
