---
title: unstable_cache
description: API Reference for the unstable_cache function.
version: legacy
---

<<<<<<< HEAD
> This API will be deprecated in future versions. In version 15 we recommend using the [`use cache`](/docs/canary/app/api-reference/directives/use-cache) directive instead.
=======
In version 15, we recommend using the [`use cache`](/docs/app/api-reference/directives/use-cache) directive instead.
>>>>>>> 6ae66057

`unstable_cache` allows you to cache the results of expensive operations, like database queries, and reuse them across multiple requests.

```jsx
import { getUser } from './data';
import { unstable_cache } from 'next/cache';

const getCachedUser = unstable_cache(
  async (id) => getUser(id),
  ['my-app-user']
);

export default async function Component({ userID }) {
  const user = await getCachedUser(userID);
  ...
}
```

> **Good to know**:
>
> - Accessing dynamic data sources such as `headers` or `cookies` inside a cache scope is not supported. If you need this data inside a cached function use `headers` outside of the cached function and pass the required dynamic data in as an argument.
> - This API uses Next.js' built-in [Data Cache](/docs/app/building-your-application/caching#data-cache) to persist the result across requests and deployments.

> **Warning**: This API is unstable and may change in the future. We will provide migration documentation and codemods, if needed, as this API stabilizes.

## Parameters

```jsx
const data = unstable_cache(fetchData, keyParts, options)()
```

- `fetchData`: This is an asynchronous function that fetches the data you want to cache. It must be a function that returns a `Promise`.
- `keyParts`: This is an extra array of keys that further adds identification to the cache. By default, `unstable_cache` already uses the arguments and the stringified version of your function as the cache key. It is optional in most cases; the only time you need to use it is when you use external variables without passing them as parameters. However, it is important to add closures used within the function if you do not pass them as parameters.
- `options`: This is an object that controls how the cache behaves. It can contain the following properties:
  - `tags`: An array of tags that can be used to control cache invalidation. Next.js will not use this to uniquely identify the function.
  - `revalidate`: The number of seconds after which the cache should be revalidated. Omit or pass `false` to cache indefinitely or until matching `revalidateTag()` or `revalidatePath()` methods are called.

## Returns

`unstable_cache` returns a function that when invoked, returns a Promise that resolves to the cached data. If the data is not in the cache, the provided function will be invoked, and its result will be cached and returned.

## Example

```tsx filename="app/page.tsx" switcher
import { unstable_cache } from 'next/cache'

export default async function Page({ params }: { params: { userId: string } }) {
  const getCachedUser = unstable_cache(
    async () => {
      return { id: params.userId }
    },
    [params.userId], // add the user ID to the cache key
    {
      tags: ['users'],
      revalidate: 60,
    }
  )

  //...
}
```

```jsx filename="app/page.jsx" switcher
import { unstable_cache } from 'next/cache';

export default async function Page({ params } }) {
  const getCachedUser = unstable_cache(
    async () => {
      return { id: params.userId };
    },
    [params.userId], // add the user ID to the cache key
    {
      tags: ["users"],
      revalidate: 60,
    }
  );

  //...
}
```

## Version History

| Version   | Changes                      |
| --------- | ---------------------------- |
| `v14.0.0` | `unstable_cache` introduced. |<|MERGE_RESOLUTION|>--- conflicted
+++ resolved
@@ -4,11 +4,7 @@
 version: legacy
 ---
 
-<<<<<<< HEAD
-> This API will be deprecated in future versions. In version 15 we recommend using the [`use cache`](/docs/canary/app/api-reference/directives/use-cache) directive instead.
-=======
 In version 15, we recommend using the [`use cache`](/docs/app/api-reference/directives/use-cache) directive instead.
->>>>>>> 6ae66057
 
 `unstable_cache` allows you to cache the results of expensive operations, like database queries, and reuse them across multiple requests.
 
