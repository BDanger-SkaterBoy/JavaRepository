--- conflicted
+++ resolved
@@ -62,12 +62,8 @@
 
 - `props` - A **required** object with the props that will be received by the page component. It should be a [serializable object](https://en.wikipedia.org/wiki/Serialization)
 - `revalidate` - An **optional** amount in seconds after which a page re-generation can occur. More on [Incremental Static Regeneration](#incremental-static-regeneration)
-<<<<<<< HEAD
 - `notFound` - An **optional** boolean value to allow the page to return a 404 status and page. More on [Incremental Static Regeneration](#incremental-static-regeneration)
-=======
-- `notFound` - An optional boolean value to allow the page to return a 404 status and page. More on [Incremental Static Regeneration](#incremental-static-regeneration)
-- `redirect` - An optional redirect value to allow redirecting to internal and external resources. It should match the shape of `{ destination: string, permanent: boolean }`. In some rare cases, you might need to assign a custom status code for older HTTP Clients to properly redirect. In these cases, you can use the `statusCode` property instead of the `permanent` property, but not both.
->>>>>>> f8f0c6bb
+- `redirect` - An **optional** redirect value to allow redirecting to internal and external resources. It should match the shape of `{ destination: string, permanent: boolean }`. In some rare cases, you might need to assign a custom status code for older HTTP Clients to properly redirect. In these cases, you can use the `statusCode` property instead of the `permanent` property, but not both.
 
 > **Note**: You can import modules in top-level scope for use in `getStaticProps`.
 > Imports used in `getStaticProps` will [not be bundled for the client-side](#write-server-side-code-directly).
@@ -560,8 +556,8 @@
 `getServerSideProps` should return an object with:
 
 - `props` - A **required** object with the props that will be received by the page component. It should be a [serializable object](https://en.wikipedia.org/wiki/Serialization)
-- `notFound` - An optional boolean value to allow the page to return a 404 status and page. More on [Incremental Static Regeneration](#incremental-static-regeneration)
-- `redirect` - An optional redirect value to allow redirecting to internal and external resources. It should match the shape of `{ destination: string, permanent: boolean }`. In some rare cases, you might need to assign a custom status code for older HTTP Clients to properly redirect. In these cases, you can use the `statusCode` property instead of the `permanent` property, but not both.
+- `notFound` - An **optional** boolean value to allow the page to return a 404 status and page. More on [Incremental Static Regeneration](#incremental-static-regeneration)
+- `redirect` - An **optional** redirect value to allow redirecting to internal and external resources. It should match the shape of `{ destination: string, permanent: boolean }`. In some rare cases, you might need to assign a custom status code for older HTTP Clients to properly redirect. In these cases, you can use the `statusCode` property instead of the `permanent` property, but not both.
 
 > **Note**: You can import modules in top-level scope for use in `getServerSideProps`.
 > Imports used in `getServerSideProps` will not be bundled for the client-side.
