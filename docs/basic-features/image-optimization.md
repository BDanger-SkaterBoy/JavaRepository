--- conflicted
+++ resolved
@@ -88,8 +88,8 @@
 - [Imgix](https://www.imgix.com): `loader: 'imgix'`
 - [Cloudinary](https://cloudinary.com): `loader: 'cloudinary'`
 - [Akamai](https://www.akamai.com): `loader: 'akamai'`
-<<<<<<< HEAD
 - [Uploadcare](https://uploadcare.com): `loader: 'uploadcare'`. See more info [here](#uploadcare-loader).
+- Default: Works automatically with `next dev`, `next start`, or a custom server
 
 ### Uploadcare loader
 
@@ -116,9 +116,6 @@
 Relative images, statically served by Next.js, are not supported.
 
 By default, loader uses `smart` quality. You can override it using `quality` property for Image component. Integer quality values are mapped onto Uploadcare ones. All available quality transformations described [here](https://uploadcare.com/docs/transformations/compression/#operation-quality).
-=======
-- Default: Works automatically with `next dev`, `next start`, or a custom server
->>>>>>> b3d9fd2a
 
 ## Caching
 
