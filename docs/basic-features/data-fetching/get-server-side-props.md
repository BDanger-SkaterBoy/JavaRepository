---
description: Fetch data on each request with `getServerSideProps`.
---

# getServerSideProps

If you export a function called `getServerSideProps` (Server-Side Rendering) from a page, Next.js will pre-render this page on each request using the data returned by `getServerSideProps`.

```js
export async function getServerSideProps(context) {
  return {
    props: {}, // will be passed to the page component as props
  }
}
```

## When does getServerSideProps run

`getServerSideProps` only runs on server-side and never runs on the browser. If a page uses `getServerSideProps`, then:

- When you request this page directly, `getServerSideProps` runs at request time, and this page will be pre-rendered with the returned props
- When you request this page on client-side page transitions through [`next/link`](/docs/api-reference/next/link.md) or [`next/router`](/docs/api-reference/next/router.md), Next.js sends an API request to the server, which runs `getServerSideProps`

It then returns `JSON` that contains the result of running `getServerSideProps`, that `JSON` will be used to render the page. All this work will be handled automatically by Next.js, so you don’t need to do anything extra as long as you have `getServerSideProps` defined.

You can use the [next-code-elimination tool](https://next-code-elimination.vercel.app/) to verify what Next.js eliminates from the client-side bundle.

`getServerSideProps` can only be exported from a **page**. You can’t export it from non-page files.

Note that you must export `getServerSideProps` as a standalone function — it will **not** work if you add `getServerSideProps` as a property of the page component.

The [`getServerSideProps` API reference](/docs/api-reference/data-fetching/get-server-side-props.md) covers all parameters and props that can be used with `getServerSideProps`.

## When should I use getServerSideProps

You should use `getServerSideProps` only if you need to pre-render a page whose data must be fetched at request time. [Time to First Byte (TTFB)](https://web.dev/ttfb/) will be higher than [`getStaticProps`](/docs/basic-features/data-fetching/get-static-props.md) because the server must compute the result on every request, and the result can only be cached by a CDN using `cache-control` headers (which could require extra configuration).

If you do not need to pre-render the data, then you should consider fetching data on the [client side](#fetching-data-on-the-client-side).

### getServerSideProps or API Routes

It can be tempting to reach for an [API Route](/docs/api-routes/introduction.md) when you want to fetch data from the server, then call that API route from `getServerSideProps`. This is an unnecessary and inefficient approach, as it will cause an extra request to be made due to both `getServerSideProps` and API Routes running on the server.

Take the following example. An API route is used to fetch some data from a CMS. That API route is then called directly from `getServerSideProps`. This produces an additional call, reducing performance. Instead, directly import the logic used inside your API Route into `getServerSideProps`. This could mean calling a CMS, database, or other API directly from inside `getServerSideProps`.

## Fetching data on the client side

If your page contains frequently updating data, and you don’t need to pre-render the data, you can fetch the data on the [client side](/docs/basic-features/data-fetching/client-side.md). An example of this is user-specific data:

- First, immediately show the page without data. Parts of the page can be pre-rendered using Static Generation. You can show loading states for missing data
- Then, fetch the data on the client side and display it when ready

This approach works well for user dashboard pages, for example. Because a dashboard is a private, user-specific page, SEO is not relevant and the page doesn’t need to be pre-rendered. The data is frequently updated, which requires request-time data fetching.

## Using getServerSideProps to fetch data at request time

The following example shows how to fetch data at request time and pre-render the result.

```jsx
function Page({ data }) {
  // Render data...
}

// This gets called on every request
export async function getServerSideProps() {
  // Fetch data from external API
  const res = await fetch(`https://.../data`)
  const data = await res.json()

  // Pass data to the page via props
  return { props: { data } }
}

export default Page
```

<<<<<<< HEAD
## Does getServerSideProps render an error page

If an error is thrown inside `getServerSideProps`, it will show the `pages/500.js` file. Check out the documentation for [500 page](/docs/advanced-features/custom-error-page#500-page) to learn more on how to create it. During development this file will not be used and the dev overlay will be shown instead. 
=======
## Related

For more information on what to do next, we recommend the following sections:
>>>>>>> eddabd98

<div class="card">
  <a href="/docs/api-reference/data-fetching/get-server-side-props.md">
    <b>getServerSideProps API Reference</b>
    <small>Read the API Reference for getServerSideProps</small>
  </a>
</div><|MERGE_RESOLUTION|>--- conflicted
+++ resolved
@@ -74,15 +74,11 @@
 export default Page
 ```
 
-<<<<<<< HEAD
 ## Does getServerSideProps render an error page
 
 If an error is thrown inside `getServerSideProps`, it will show the `pages/500.js` file. Check out the documentation for [500 page](/docs/advanced-features/custom-error-page#500-page) to learn more on how to create it. During development this file will not be used and the dev overlay will be shown instead. 
-=======
+
 ## Related
-
-For more information on what to do next, we recommend the following sections:
->>>>>>> eddabd98
 
 <div class="card">
   <a href="/docs/api-reference/data-fetching/get-server-side-props.md">
