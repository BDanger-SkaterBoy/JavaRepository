--- conflicted
+++ resolved
@@ -21,7 +21,6 @@
 }
 
 const {
-<<<<<<< HEAD
   props,
   err,
   page,
@@ -29,24 +28,10 @@
   query,
   buildId,
   assetPrefix,
-  runtimeConfig
+  runtimeConfig,
+  dynamicIds
 } = getNextData()
 const { location } = window
-=======
-  __NEXT_DATA__: {
-    props,
-    err,
-    page,
-    pathname,
-    query,
-    buildId,
-    assetPrefix,
-    runtimeConfig,
-    dynamicIds
-  },
-  location
-} = window
->>>>>>> 139bc40f
 
 const prefix = assetPrefix || ''
 
