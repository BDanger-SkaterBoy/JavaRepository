# Text content does not match server-rendered HTML

#### Why This Error Occurred

While rendering your application, there was a difference between the React tree that was pre-rendered (SSR/SSG) and the React tree that rendered during the first render in the Browser. The first render is called Hydration which is a [feature of React](https://react.dev/reference/react-dom/hydrate).

This can cause the React tree to be out of sync with the DOM and result in unexpected content/attributes being present.

#### Possible Ways to Fix It

In general this issue is caused by using a specific library or application code that is relying on something that could differ between pre-rendering and the browser. An example of this is using `window` in a component's rendering.

An example:

```jsx
function MyComponent() {
  // This condition depends on `window`. During the first render of the browser the `color` variable will be different
  const color = typeof window !== 'undefined' ? 'red' : 'blue'
  // As color is passed as a prop there is a mismatch between what was rendered server-side vs what was rendered in the first render
  return <h1 className={`title ${color}`}>Hello World!</h1>
}
```

How to fix it:

```jsx
// In order to prevent the first render from being different you can use `useEffect` which is only executed in the browser and is executed during hydration
import { useEffect, useState } from 'react'
function MyComponent() {
  // The default value is 'blue', it will be used during pre-rendering and the first render in the browser (hydration)
  const [color, setColor] = useState('blue')
  // During hydration `useEffect` is called. `window` is available in `useEffect`. In this case because we know we're in the browser checking for window is not needed. If you need to read something from window that is fine.
  // By calling `setColor` in `useEffect` a render is triggered after hydrating, this causes the "browser specific" value to be available. In this case 'red'.
  useEffect(() => setColor('red'), [])
  // As color is a state passed as a prop there is no mismatch between what was rendered server-side vs what was rendered in the first render. After useEffect runs the color is set to 'red'
  return <h1 className={`title ${color}`}>Hello World!</h1>
}
```

Another example:

Invalid HTML may cause hydration mismatch such as div inside p.

```jsx
export const IncorrectComponent = () => {
  return (
    <p>
      <div>
        This is not correct and should never be done because the p tag has been
        abused
      </div>
      <Image src="/vercel.svg" alt="" width="30" height="30" />
    </p>
  )
}
```

How to fix it:

```jsx
export const CorrectComponent = () => {
  return (
    <div>
      <div>
        This is correct and should work because a div is really good for this
        task.
      </div>
      <Image src="/vercel.svg" alt="" width="30" height="30" />
    </div>
  )
}
```

Common causes with css-in-js libraries:

- When using Styled Components / Emotion
  - When css-in-js libraries are not set up for pre-rendering (SSR/SSG) it will often lead to a hydration mismatch. In general this means the application has to follow the Next.js example for the library. For example if `pages/_document` is missing and the Babel plugin is not added.
    - Possible fix for Styled Components:
      - If you want to leverage Styled Components with SWC in Next.js 12.1+ you need to [add it to your Next.js config under compiler options](https://nextjs.org/docs/advanced-features/compiler#styled-components): https://github.com/vercel/next.js/tree/canary/examples/with-styled-components
      - If you want to use Styled Components with Babel, you need `pages/_document` and the Babel plugin: https://github.com/vercel/next.js/tree/canary/examples/with-styled-components-babel
    - Possible fix for Emotion: https://github.com/vercel/next.js/tree/canary/examples/with-emotion
- When using other css-in-js libraries
  - Similar to Styled Components / Emotion css-in-js libraries generally need configuration specified in their examples in the [examples directory](https://github.com/vercel/next.js/tree/canary/examples)

<<<<<<< HEAD
Common causes on iOS:

- iOS attempts to detect phone numbers, email addressees and other data in text content and convert them into links, which can [lead to hydration mismatches](https://github.com/vercel/next.js/issues/38290). This can be disabled with the following `meta` tag:

```
<meta name="format-detection" content="telephone=no, date=no, email=no, address=no" />
```
=======
Local Overrides

It's possible you may have [Local Overrides enabled in Chrome devtools](https://developer.chrome.com/blog/new-in-devtools-65/#overrides). With this enabled, the HTML served will be different from what the SSR emitted. It also won't show up in view-source, so you may be left wondering what is going on.
>>>>>>> 81f5ed7a

### Useful Links

- [React Hydration Documentation](https://react.dev/reference/react-dom/client/hydrateRoot)
- [Josh Comeau's article on React Hydration](https://www.joshwcomeau.com/react/the-perils-of-rehydration/)<|MERGE_RESOLUTION|>--- conflicted
+++ resolved
@@ -82,7 +82,10 @@
 - When using other css-in-js libraries
   - Similar to Styled Components / Emotion css-in-js libraries generally need configuration specified in their examples in the [examples directory](https://github.com/vercel/next.js/tree/canary/examples)
 
-<<<<<<< HEAD
+Local Overrides:
+
+It's possible you may have [Local Overrides enabled in Chrome devtools](https://developer.chrome.com/blog/new-in-devtools-65/#overrides). With this enabled, the HTML served will be different from what the SSR emitted. It also won't show up in view-source, so you may be left wondering what is going on.
+
 Common causes on iOS:
 
 - iOS attempts to detect phone numbers, email addressees and other data in text content and convert them into links, which can [lead to hydration mismatches](https://github.com/vercel/next.js/issues/38290). This can be disabled with the following `meta` tag:
@@ -90,11 +93,6 @@
 ```
 <meta name="format-detection" content="telephone=no, date=no, email=no, address=no" />
 ```
-=======
-Local Overrides
-
-It's possible you may have [Local Overrides enabled in Chrome devtools](https://developer.chrome.com/blog/new-in-devtools-65/#overrides). With this enabled, the HTML served will be different from what the SSR emitted. It also won't show up in view-source, so you may be left wondering what is going on.
->>>>>>> 81f5ed7a
 
 ### Useful Links
 
