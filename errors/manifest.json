--- conflicted
+++ resolved
@@ -779,13 +779,12 @@
           "path": "/errors/context-in-server-component.md"
         },
         {
-<<<<<<< HEAD
           "title": "navigation-context-missing",
           "path": "/errors/navigation-context-missing.md"
-=======
+        },
+        {
           "title": "react-client-hook-in-server-component",
           "path": "/errors/react-client-hook-in-server-component.md"
->>>>>>> f38ddf9f
         }
       ]
     }
