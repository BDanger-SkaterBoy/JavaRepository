--- conflicted
+++ resolved
@@ -428,21 +428,20 @@
           "path": "/errors/sharp-missing-in-production.md"
         },
         {
-<<<<<<< HEAD
           "title": "script-in-document-page",
           "path": "/errors/no-script-in-document-page.md"
         },
         {
           "title": "script-in-head-component",
           "path": "/errors/no-script-in-head-component.md"
-=======
+        },
+        {
           "title": "max-custom-routes-reached",
           "path": "/errors/max-custom-routes-reached.md"
         },
         {
           "title": "module-not-found",
           "path": "/errors/module-not-found.md"
->>>>>>> d14da39f
         }
       ]
     }
