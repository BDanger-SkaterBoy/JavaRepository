--- conflicted
+++ resolved
@@ -659,17 +659,16 @@
           "path": "/errors/invalid-script.md"
         },
         {
-<<<<<<< HEAD
           "title": "client-flush-effects",
           "path": "/errors/client-flush-effects.md"
         },
         {
           "title": "nested-styled-jsx-tags",
           "path": "/errors/nested-styled-jsx-tags.md"
-=======
+        },
+        {
           "title": "returning-response-body-in-middleware",
           "path": "/errors/returning-response-body-in-middleware.md"
->>>>>>> 90ada64d
         }
       ]
     }
