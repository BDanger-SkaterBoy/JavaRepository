--- conflicted
+++ resolved
@@ -775,13 +775,12 @@
           "path": "/errors/fast-refresh-reload.md"
         },
         {
-<<<<<<< HEAD
+          "title": "context-in-server-component",
+          "path": "/errors/context-in-server-component.md"
+        },
+        {
           "title": "no-space-left-on-device",
           "path": "/errors/no-space-left-on-device.md"
-=======
-          "title": "context-in-server-component",
-          "path": "/errors/context-in-server-component.md"
->>>>>>> 0715af8e
         }
       ]
     }
