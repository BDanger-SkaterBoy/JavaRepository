{
  "routes": [
    {
      "title": "Messages",
      "heading": true,
      "routes": [
        {
          "title": "middleware-upgrade-guide",
          "path": "/errors/middleware-upgrade-guide.md"
        },
        {
          "title": "react-hydration-error",
          "path": "/errors/react-hydration-error.md"
        },
        {
          "title": "beta-middleware",
          "path": "/errors/beta-middleware.md"
        },
        {
          "title": "failed-loading-swc",
          "path": "/errors/failed-loading-swc.md"
        },
        {
          "title": "deprecated-target-config",
          "path": "/errors/deprecated-target-config.md"
        },
        {
          "title": "custom-document-image-import",
          "path": "/errors/custom-document-image-import.md"
        },
        {
          "title": "large-page-data",
          "path": "/errors/large-page-data.md"
        },
        {
          "title": "404-get-initial-props",
          "path": "/errors/404-get-initial-props.md"
        },
        {
          "title": "amp-bind-jsx-alt",
          "path": "/errors/amp-bind-jsx-alt.md"
        },
        {
          "title": "amp-export-validation",
          "path": "/errors/amp-export-validation.md"
        },
        {
          "path": "/errors/api-routes-body-size-limit.md",
          "redirect": {
            "destination": "/docs/messages/api-routes-response-size-limit"
          }
        },
        {
          "title": "api-routes-response-size-limit",
          "path": "/errors/api-routes-response-size-limit.md"
        },
        {
          "title": "api-routes-static-export",
          "path": "/errors/api-routes-static-export.md"
        },
        {
          "title": "app-container-deprecated",
          "path": "/errors/app-container-deprecated.md"
        },
        {
          "title": "build-dir-not-writeable",
          "path": "/errors/build-dir-not-writeable.md"
        },
        {
          "title": "built-in-css-disabled",
          "path": "/errors/built-in-css-disabled.md"
        },
        {
          "title": "can-not-output-to-public",
          "path": "/errors/can-not-output-to-public.md"
        },
        {
          "title": "can-not-output-to-static",
          "path": "/errors/can-not-output-to-static.md"
        },
        {
          "title": "cant-override-next-props",
          "path": "/errors/cant-override-next-props.md"
        },
        {
          "title": "circular-structure",
          "path": "/errors/circular-structure.md"
        },
        {
          "title": "config-resolve-alias",
          "path": "/errors/config-resolve-alias.md"
        },
        {
          "title": "conflicting-amp-tag",
          "path": "/errors/conflicting-amp-tag.md"
        },
        {
          "title": "conflicting-public-file-page",
          "path": "/errors/conflicting-public-file-page.md"
        },
        {
          "title": "conflicting-ssg-paths",
          "path": "/errors/conflicting-ssg-paths.md"
        },
        {
          "title": "css-global",
          "path": "/errors/css-global.md"
        },
        {
          "title": "css-modules-npm",
          "path": "/errors/css-modules-npm.md"
        },
        {
          "title": "css-npm",
          "path": "/errors/css-npm.md"
        },
        {
          "title": "custom-error-no-custom-404",
          "path": "/errors/custom-error-no-custom-404.md"
        },
        {
          "title": "doc-crossorigin-deprecated",
          "path": "/errors/doc-crossorigin-deprecated.md"
        },
        {
          "title": "duplicate-sass",
          "path": "/errors/duplicate-sass.md"
        },
        {
          "title": "empty-configuration",
          "path": "/errors/empty-configuration.md"
        },
        {
          "title": "empty-object-getInitialProps",
          "path": "/errors/empty-object-getInitialProps.md"
        },
        {
          "title": "env-key-not-allowed",
          "path": "/errors/env-key-not-allowed.md"
        },
        {
          "title": "env-loading-disabled",
          "path": "/errors/env-loading-disabled.md"
        },
        {
          "title": "export-all-in-page",
          "path": "/errors/export-all-in-page.md"
        },
        {
          "title": "export-image-api",
          "path": "/errors/export-image-api.md"
        },
        {
          "title": "export-no-custom-routes",
          "path": "/errors/export-no-custom-routes.md"
        },
        {
          "title": "export-path-mismatch",
          "path": "/errors/export-path-mismatch.md"
        },
        {
          "title": "generatebuildid-not-a-string",
          "path": "/errors/generatebuildid-not-a-string.md"
        },
        {
          "title": "google-font-display",
          "path": "/errors/google-font-display.md"
        },
        {
          "title": "google-font-preconnect",
          "path": "/errors/google-font-preconnect.md"
        },
        {
          "title": "get-initial-props-as-an-instance-method",
          "path": "/errors/get-initial-props-as-an-instance-method.md"
        },
        {
          "title": "gsp-redirect-during-prerender",
          "path": "/errors/gsp-redirect-during-prerender.md"
        },
        {
          "title": "gssp-component-member",
          "path": "/errors/gssp-component-member.md"
        },
        {
          "title": "gssp-export",
          "path": "/errors/gssp-export.md"
        },
        {
          "title": "gssp-mixed-not-found-redirect",
          "path": "/errors/gssp-mixed-not-found-redirect.md"
        },
        {
          "title": "gssp-no-mutating-res",
          "path": "/errors/gssp-no-mutating-res.md"
        },
        {
          "title": "head-build-id",
          "path": "/errors/head-build-id.md"
        },
        {
          "title": "href-interpolation-failed",
          "path": "/errors/href-interpolation-failed.md"
        },
        {
          "title": "improper-devtool",
          "path": "/errors/improper-devtool.md"
        },
        {
          "title": "incompatible-href-as",
          "path": "/errors/incompatible-href-as.md"
        },
        {
          "title": "inline-script-id",
          "path": "/errors/inline-script-id.md"
        },
        {
          "title": "install-sass",
          "path": "/errors/install-sass.md"
        },
        {
          "title": "install-sharp",
          "path": "/errors/install-sharp.md"
        },
        {
          "title": "invalid-assetprefix",
          "path": "/errors/invalid-assetprefix.md"
        },
        {
          "title": "invalid-dynamic-suspense",
          "path": "/errors/invalid-dynamic-suspense.md"
        },
        {
          "title": "invalid-external-rewrite",
          "path": "/errors/invalid-external-rewrite.md"
        },
        {
          "title": "invalid-getstaticpaths-value",
          "path": "/errors/invalid-getstaticpaths-value.md"
        },
        {
          "title": "invalid-getstaticprops-value",
          "path": "/errors/invalid-getstaticprops-value.md"
        },
        {
          "title": "invalid-href-passed",
          "path": "/errors/invalid-href-passed.md"
        },
        {
          "title": "invalid-i18n-config",
          "path": "/errors/invalid-i18n-config.md"
        },
        {
          "title": "invalid-images-config",
          "path": "/errors/invalid-images-config.md"
        },
        {
          "title": "invalid-multi-match",
          "path": "/errors/invalid-multi-match.md"
        },
        {
          "title": "invalid-page-config",
          "path": "/errors/invalid-page-config.md"
        },
        {
          "title": "invalid-react-version",
          "path": "/errors/invalid-react-version.md"
        },
        {
          "title": "invalid-redirect-gssp",
          "path": "/errors/invalid-redirect-gssp.md"
        },
        {
          "title": "invalid-relative-url-external-as",
          "path": "/errors/invalid-relative-url-external-as.md"
        },
        {
          "title": "invalid-resolve-alias",
          "path": "/errors/invalid-resolve-alias.md"
        },
        {
          "title": "invalid-route-source",
          "path": "/errors/invalid-route-source.md"
        },
        {
          "title": "invalid-server-options",
          "path": "/errors/invalid-server-options.md"
        },
        {
          "title": "invalid-webpack-5-version",
          "path": "/errors/invalid-webpack-5-version.md"
        },
        {
          "title": "link-passhref",
          "path": "/errors/link-passhref.md"
        },
        {
          "title": "manifest.json",
          "path": "/errors/manifest.json"
        },
        {
          "title": "minification-disabled",
          "path": "/errors/minification-disabled.md"
        },
        {
          "title": "missing-document-component",
          "path": "/errors/missing-document-component.md"
        },
        {
          "title": "missing-env-value",
          "path": "/errors/missing-env-value.md"
        },
        {
          "title": "multi-tabs",
          "path": "/errors/multi-tabs.md"
        },
        {
          "title": "nested-reserved-page",
          "path": "/errors/nested-reserved-page.md"
        },
        {
          "title": "next-dynamic-modules",
          "path": "/errors/next-dynamic-modules.md"
        },
        {
          "title": "next-export-no-build-id",
          "path": "/errors/next-export-no-build-id.md"
        },
        {
          "title": "next-export-serverless",
          "path": "/errors/next-export-serverless.md"
        },
        {
          "title": "next-head-count-missing",
          "path": "/errors/next-head-count-missing.md"
        },
        {
          "title": "next-image-missing-loader",
          "path": "/errors/next-image-missing-loader.md"
        },
        {
          "title": "next-image-missing-loader-width",
          "path": "/errors/next-image-missing-loader-width.md"
        },
        {
          "title": "next-image-unconfigured-host",
          "path": "/errors/next-image-unconfigured-host.md"
        },
        {
          "title": "next-image-upgrade-to-13",
          "path": "/errors/next-image-upgrade-to-13.md"
        },
        {
          "title": "next-script-for-ga",
          "path": "/errors/next-script-for-ga.md"
        },
        {
          "title": "next-start-serverless",
          "path": "/errors/next-start-serverless.md"
        },
        {
          "title": "no-cache",
          "path": "/errors/no-cache.md"
        },
        {
          "title": "no-css-tags",
          "path": "/errors/no-css-tags.md"
        },
        {
          "title": "no-document-import-in-page",
          "path": "/errors/no-document-import-in-page.md"
        },
        {
          "title": "no-document-title",
          "path": "/errors/no-document-title.md"
        },
        {
          "title": "no-document-viewport-meta",
          "path": "/errors/no-document-viewport-meta.md"
        },
        {
          "title": "no-duplicate-head",
          "path": "/errors/no-duplicate-head.md"
        },
        {
          "title": "no-head-import-in-document",
          "path": "/errors/no-head-import-in-document.md"
        },
        {
          "title": "no-html-link-for-pages",
          "path": "/errors/no-html-link-for-pages.md"
        },
        {
          "title": "no-on-app-updated-hook",
          "path": "/errors/no-on-app-updated-hook.md"
        },
        {
          "title": "no-page-custom-font",
          "path": "/errors/no-page-custom-font.md"
        },
        {
          "title": "no-router-instance",
          "path": "/errors/no-router-instance.md"
        },
        {
          "title": "no-server-import-in-page",
          "path": "/errors/no-server-import-in-page.md"
        },
        {
          "title": "no-styled-jsx-in-document",
          "path": "/errors/no-styled-jsx-in-document.md"
        },
        {
          "title": "no-sync-scripts",
          "path": "/errors/no-sync-scripts.md"
        },
        {
          "title": "no-title-in-document-head",
          "path": "/errors/no-title-in-document-head.md"
        },
        {
          "title": "no-unwanted-polyfillio",
          "path": "/errors/no-unwanted-polyfillio.md"
        },
        {
          "title": "non-standard-node-env",
          "path": "/errors/non-standard-node-env.md"
        },
        {
          "title": "opt-out-auto-static-optimization",
          "path": "/errors/opt-out-auto-static-optimization.md"
        },
        {
          "title": "opt-out-automatic-prerendering",
          "path": "/errors/opt-out-automatic-prerendering.md"
        },
        {
          "title": "page-without-valid-component",
          "path": "/errors/page-without-valid-component.md"
        },
        {
          "title": "popstate-state-empty",
          "path": "/errors/popstate-state-empty.md"
        },
        {
          "title": "postcss-function",
          "path": "/errors/postcss-function.md"
        },
        {
          "title": "postcss-ignored-plugin",
          "path": "/errors/postcss-ignored-plugin.md"
        },
        {
          "title": "postcss-shape",
          "path": "/errors/postcss-shape.md"
        },
        {
          "title": "prefetch-true-deprecated",
          "path": "/errors/prefetch-true-deprecated.md"
        },
        {
          "title": "prerender-error",
          "path": "/errors/prerender-error.md"
        },
        {
          "title": "production-start-no-build-id",
          "path": "/errors/production-start-no-build-id.md"
        },
        {
          "title": "promise-in-next-config",
          "path": "/errors/promise-in-next-config.md"
        },
        {
          "title": "public-next-folder-conflict",
          "path": "/errors/public-next-folder-conflict.md"
        },
        {
          "title": "react-version",
          "path": "/errors/react-version.md"
        },
        {
          "title": "render-no-starting-slash",
          "path": "/errors/render-no-starting-slash.md"
        },
        {
          "title": "reserved-page-prop",
          "path": "/errors/reserved-page-prop.md"
        },
        {
          "title": "rewrite-auto-export-fallback",
          "path": "/errors/rewrite-auto-export-fallback.md"
        },
        {
          "title": "routes-must-be-array",
          "path": "/errors/routes-must-be-array.md"
        },
        {
          "title": "ssg-fallback-true-export",
          "path": "/errors/ssg-fallback-true-export.md"
        },
        {
          "title": "static-dir-deprecated",
          "path": "/errors/static-dir-deprecated.md"
        },
        {
          "title": "threw-undefined",
          "path": "/errors/threw-undefined.md"
        },
        {
          "title": "undefined-webpack-config",
          "path": "/errors/undefined-webpack-config.md"
        },
        {
          "title": "url-deprecated",
          "path": "/errors/url-deprecated.md"
        },
        {
          "title": "webpack5",
          "path": "/errors/webpack5.md"
        },
        {
          "title": "client-side-exception-occurred",
          "path": "/errors/client-side-exception-occurred.md"
        },
        {
          "title": "future-webpack5-moved-to-webpack5",
          "path": "/errors/future-webpack5-moved-to-webpack5.md"
        },
        {
          "title": "link-no-children",
          "path": "/errors/link-no-children.md"
        },
        {
          "title": "link-multiple-children",
          "path": "/errors/link-multiple-children.md"
        },
        {
          "title": "no-img-element",
          "path": "/errors/no-img-element.md"
        },
        {
          "title": "no-head-element",
          "path": "/errors/no-head-element.md"
        },
        {
          "title": "non-dynamic-getstaticpaths-usage",
          "path": "/errors/non-dynamic-getstaticpaths-usage.md"
        },
        {
          "title": "placeholder-blur-data-url",
          "path": "/errors/placeholder-blur-data-url.md"
        },
        {
          "title": "import-esm-externals",
          "path": "/errors/import-esm-externals.md"
        },
        {
          "title": "static-page-generation-timeout",
          "path": "/errors/static-page-generation-timeout.md"
        },
        {
          "title": "page-data-collection-timeout",
          "path": "/errors/page-data-collection-timeout.md"
        },
        {
          "title": "sharp-missing-in-production",
          "path": "/errors/sharp-missing-in-production.md"
        },
        {
          "title": "sharp-version-avif",
          "path": "/errors/sharp-version-avif.md"
        },
        {
          "path": "/errors/no-script-in-document-page.md",
          "redirect": {
            "destination": "/docs/messages/no-script-in-document"
          }
        },
        {
          "title": "no-script-in-document",
          "path": "/errors/no-script-in-document.md"
        },
        {
          "title": "before-interactive-script-outside-document",
          "path": "/errors/no-before-interactive-script-outside-document.md"
        },
        {
          "path": "/errors/no-script-in-head-component.md",
          "redirect": {
            "destination": "/errors/no-script-component-in-head"
          }
        },
        {
          "path": "/errors/no-script-component-in-head-component.md",
          "redirect": {
            "destination": "/errors/no-script-component-in-head"
          }
        },
        {
          "title": "no-script-component-in-head",
          "path": "/errors/no-script-component-in-head.md"
        },
        {
          "title": "script-tags-in-head-component",
          "path": "/errors/no-script-tags-in-head-component.md"
        },
        {
          "title": "stylesheets-in-head-component",
          "path": "/errors/no-stylesheets-in-head-component.md"
        },
        {
          "title": "max-custom-routes-reached",
          "path": "/errors/max-custom-routes-reached.md"
        },
        {
          "title": "module-not-found",
          "path": "/errors/module-not-found.md"
        },
        {
          "title": "next-config-error",
          "path": "/errors/next-config-error.md"
        },
        {
          "title": "invalid-api-status-body",
          "path": "/errors/invalid-api-status-body.md"
        },
        {
          "title": "invalid-project-dir-casing",
          "path": "/errors/invalid-project-dir-casing.md"
        },
        {
          "title": "swc-disabled",
          "path": "/errors/swc-disabled.md"
        },
        {
          "title": "swc-minify-enabled",
          "path": "/errors/swc-minify-enabled.md"
        },
        {
          "title": "middleware-new-signature",
          "path": "/errors/middleware-new-signature.md"
        },
        {
          "title": "experimental-jest-transformer",
          "path": "/errors/experimental-jest-transformer.md"
        },
        {
          "title": "invalid-dynamic-options-type",
          "path": "/errors/invalid-dynamic-options-type.md"
        },
        {
          "title": "invalid-styled-jsx-children",
          "path": "/errors/invalid-styled-jsx-children.md"
        },
        {
          "title": "middleware-relative-urls",
          "path": "/errors/middleware-relative-urls.md"
        },
        {
          "title": "nested-middleware",
          "path": "/errors/nested-middleware.md"
        },
        {
          "title": "deleting-query-params-in-middlewares",
          "path": "/errors/deleting-query-params-in-middlewares.md"
        },
        {
          "title": "ignored-compiler-options",
          "path": "/errors/ignored-compiler-options.md"
        },
        {
          "title": "opening-an-issue",
          "path": "/errors/opening-an-issue.md"
        },
        {
          "title": "import-next",
          "path": "/errors/import-next.md"
        },
        {
          "path": "/errors/invalid-getserversideprops-return-value.md",
          "redirect": {
            "destination": "/docs/messages/invalid-getserversideprops-value"
          }
        },
        {
          "title": "invalid-getserversideprops-value",
          "path": "/errors/invalid-getserversideprops-value.md"
        },
        {
          "title": "no-assign-module-variable",
          "path": "/errors/no-assign-module-variable.md"
        },
        {
          "title": "invalid-script",
          "path": "/errors/invalid-script.md"
        },
        {
          "title": "nested-styled-jsx-tags",
          "path": "/errors/nested-styled-jsx-tags.md"
        },
        {
          "title": "invalid-new-link-with-extra-anchor",
          "path": "/errors/invalid-new-link-with-extra-anchor.md"
        },
        {
          "title": "returning-response-body-in-middleware",
          "path": "/errors/returning-response-body-in-middleware.md"
        },
        {
          "title": "middleware-request-page.md",
          "path": "/errors/middleware-request-page.md"
        },
        {
          "title": "middleware-user-agent.md",
          "path": "/errors/middleware-user-agent.md"
        },
        {
          "title": "get-initial-props-export",
          "path": "/errors/get-initial-props-export.md"
        },
        {
          "title": "middleware-dynamic-wasm-compilation",
          "path": "/errors/middleware-dynamic-wasm-compilation.md"
        },
        {
          "title": "edge-dynamic-code-evaluation",
          "path": "/errors/edge-dynamic-code-evaluation.md"
        },
        {
          "title": "node-module-in-edge-runtime",
          "path": "/errors/node-module-in-edge-runtime.md"
        },
        {
          "title": "invalid-next-config",
          "path": "/errors/invalid-next-config.md"
        },
        {
          "title": "failed-to-fetch-devpagesmanifest",
          "path": "/errors/failed-to-fetch-devpagesmanifest.md"
        },
        {
          "title": "middleware-parse-user-agent",
          "path": "/errors/middleware-parse-user-agent.md"
        },
        {
          "title": "nonce-contained-invalid-characters",
          "path": "/errors/nonce-contained-invalid-characters.md"
        },
        {
          "title": "babel-font-loader-conflict",
          "path": "/errors/babel-font-loader-conflict.md"
        },
        {
          "title": "google-fonts-missing-subsets",
          "path": "/errors/google-fonts-missing-subsets.md"
        },
        {
          "title": "invalid-segment-export",
          "path": "/errors/invalid-segment-export.md"
        },
        {
          "title": "next-router-not-mounted",
          "path": "/errors/next-router-not-mounted.md"
        },
        {
          "title": "experimental-app-dir-config",
          "path": "/errors/experimental-app-dir-config.md"
        },
        {
          "title": "app-dir-dynamic-href",
          "path": "/errors/app-dir-dynamic-href.md"
        },
        {
          "title": "fast-refresh-reload",
          "path": "/errors/fast-refresh-reload.md"
        },
        {
          "title": "context-in-server-component",
          "path": "/errors/context-in-server-component.md"
        },
        {
<<<<<<< HEAD
          "title": "version-staleness",
          "path": "/errors/version-staleness.md"
=======
          "title": "react-client-hook-in-server-component",
          "path": "/errors/react-client-hook-in-server-component.md"
        },
        {
          "title": "class-component-in-server-component",
          "path": "/errors/class-component-in-server-component.md"
>>>>>>> 12bfabd1
        }
      ]
    }
  ]
}<|MERGE_RESOLUTION|>--- conflicted
+++ resolved
@@ -779,17 +779,16 @@
           "path": "/errors/context-in-server-component.md"
         },
         {
-<<<<<<< HEAD
+          "title": "react-client-hook-in-server-component",
+          "path": "/errors/react-client-hook-in-server-component.md"
+        },
+        {
+          "title": "class-component-in-server-component",
+          "path": "/errors/class-component-in-server-component.md"
+        },
+        {
           "title": "version-staleness",
           "path": "/errors/version-staleness.md"
-=======
-          "title": "react-client-hook-in-server-component",
-          "path": "/errors/react-client-hook-in-server-component.md"
-        },
-        {
-          "title": "class-component-in-server-component",
-          "path": "/errors/class-component-in-server-component.md"
->>>>>>> 12bfabd1
         }
       ]
     }
