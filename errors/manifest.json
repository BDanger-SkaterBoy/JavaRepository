--- conflicted
+++ resolved
@@ -416,17 +416,16 @@
           "path": "/errors/import-esm-externals.md"
         },
         {
-<<<<<<< HEAD
           "title": "max-custom-routes-reached",
           "path": "max-custom-routes-reached.md"
-=======
+        },
+        {
           "title": "static-page-generation-timeout",
           "path": "/errors/static-page-generation-timeout.md"
         },
         {
           "title": "page-data-collection-timeout",
           "path": "/errors/page-data-collection-timeout.md"
->>>>>>> 530a2a39
         }
       ]
     }
