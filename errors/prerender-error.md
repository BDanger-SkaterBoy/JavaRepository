--- conflicted
+++ resolved
@@ -11,8 +11,5 @@
 - Set default values for all dynamic pages' props (avoid `undefined`, use `null` instead so it can be serialized)
 - Check for any out of date modules that you might be relying on
 - Make sure your component handles `fallback` if it is enabled in `getStaticPaths`. [Fallback docs](https://nextjs.org/docs/api-reference/data-fetching/get-static-paths#fallback-false)
-<<<<<<< HEAD
 - Make sure you are not trying to export (`next export`) pages that have server-side rendering enabled [(getServerSideProps)](https://nextjs.org/docs/basic-features/data-fetching/get-server-side-props)
-=======
-- Make sure you are not trying to export (`next export`) pages that have server-side rendering enabled [(getServerSideProps)](/docs/basic-features/data-fetching/get-server-side-props.md)
->>>>>>> 26c40f31
+
