--- conflicted
+++ resolved
@@ -1,10 +1,6 @@
 {
   "name": "@next/eslint-plugin-next",
-<<<<<<< HEAD
-  "version": "12.0.0",
-=======
   "version": "12.0.1-canary.0",
->>>>>>> da2bb523
   "description": "ESLint plugin for NextJS.",
   "main": "lib/index.js",
   "license": "MIT",
