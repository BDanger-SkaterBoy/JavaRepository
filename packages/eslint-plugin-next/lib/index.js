--- conflicted
+++ resolved
@@ -4,12 +4,9 @@
     'no-sync-scripts': require('./rules/no-sync-scripts'),
     'no-html-link-for-pages': require('./rules/no-html-link-for-pages'),
     'no-unwanted-polyfillio': require('./rules/no-unwanted-polyfillio'),
-<<<<<<< HEAD
+    'no-title-in-document-head': require('./rules/no-title-in-document-head'),
     'no-img-element': require('./rules/no-img-element'),
     'image-domain': require('./rules/image-domain'),
-=======
-    'no-title-in-document-head': require('./rules/no-title-in-document-head'),
->>>>>>> 33e09dff
   },
   configs: {
     recommended: {
@@ -19,12 +16,9 @@
         '@next/next/no-sync-scripts': 1,
         '@next/next/no-html-link-for-pages': 1,
         '@next/next/no-unwanted-polyfillio': 1,
-<<<<<<< HEAD
+        '@next/next/no-title-in-document-head': 1,
         '@next/next/no-img-element': 1,
         '@next/next/image-domain': 1,
-=======
-        '@next/next/no-title-in-document-head': 1,
->>>>>>> 33e09dff
       },
     },
   },
