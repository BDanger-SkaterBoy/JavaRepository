module.exports = {
  rules: {
    'no-css-tags': require('./rules/no-css-tags'),
    'no-sync-scripts': require('./rules/no-sync-scripts'),
    'no-html-link-for-pages': require('./rules/no-html-link-for-pages'),
    'no-unwanted-polyfillio': require('./rules/no-unwanted-polyfillio'),
<<<<<<< HEAD
    'no-document-import-in-page': require('./rules/no-document-import-in-page'),
    'no-head-import-in-document': require('./rules/no-head-import-in-document'),
=======
    'no-title-in-document-head': require('./rules/no-title-in-document-head'),
>>>>>>> 7c7e8645
  },
  configs: {
    recommended: {
      plugins: ['@next/next'],
      rules: {
        '@next/next/no-css-tags': 1,
        '@next/next/no-sync-scripts': 1,
        '@next/next/no-html-link-for-pages': 1,
        '@next/next/no-unwanted-polyfillio': 1,
<<<<<<< HEAD
        '@next/next/no-document-import-in-page': 2,
        '@next/next/no-head-import-in-document': 2,
=======
        '@next/next/no-title-in-document-head': 1,
>>>>>>> 7c7e8645
      },
    },
  },
}<|MERGE_RESOLUTION|>--- conflicted
+++ resolved
@@ -4,12 +4,9 @@
     'no-sync-scripts': require('./rules/no-sync-scripts'),
     'no-html-link-for-pages': require('./rules/no-html-link-for-pages'),
     'no-unwanted-polyfillio': require('./rules/no-unwanted-polyfillio'),
-<<<<<<< HEAD
+    'no-title-in-document-head': require('./rules/no-title-in-document-head'),
     'no-document-import-in-page': require('./rules/no-document-import-in-page'),
     'no-head-import-in-document': require('./rules/no-head-import-in-document'),
-=======
-    'no-title-in-document-head': require('./rules/no-title-in-document-head'),
->>>>>>> 7c7e8645
   },
   configs: {
     recommended: {
@@ -19,12 +16,9 @@
         '@next/next/no-sync-scripts': 1,
         '@next/next/no-html-link-for-pages': 1,
         '@next/next/no-unwanted-polyfillio': 1,
-<<<<<<< HEAD
+        '@next/next/no-title-in-document-head': 1,
         '@next/next/no-document-import-in-page': 2,
         '@next/next/no-head-import-in-document': 2,
-=======
-        '@next/next/no-title-in-document-head': 1,
->>>>>>> 7c7e8645
       },
     },
   },
