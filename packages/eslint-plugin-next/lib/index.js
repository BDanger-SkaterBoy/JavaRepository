module.exports = {
  rules: {
    'no-css-tags': require('./rules/no-css-tags'),
    'no-sync-scripts': require('./rules/no-sync-scripts'),
    'no-html-link-for-pages': require('./rules/no-html-link-for-pages'),
    'no-unwanted-polyfillio': require('./rules/no-unwanted-polyfillio'),
    'no-page-custom-font': require('./rules/no-page-custom-font'),
    'no-title-in-document-head': require('./rules/no-title-in-document-head'),
    'google-font-display': require('./rules/google-font-display'),
    'google-font-preconnect': require('./rules/google-font-preconnect'),
<<<<<<< HEAD
    'no-document-import-in-page': require('./rules/no-document-import-in-page'),
    'no-head-import-in-document': require('./rules/no-head-import-in-document'),
=======
    'link-passhref': require('./rules/link-passhref'),
>>>>>>> 44072205
  },
  configs: {
    recommended: {
      plugins: ['@next/next'],
      rules: {
        '@next/next/no-css-tags': 1,
        '@next/next/no-sync-scripts': 1,
        '@next/next/no-html-link-for-pages': 1,
        '@next/next/no-unwanted-polyfillio': 1,
        '@next/next/no-page-custom-font': 1,
        '@next/next/no-title-in-document-head': 1,
        '@next/next/google-font-display': 1,
        '@next/next/google-font-preconnect': 1,
<<<<<<< HEAD
        '@next/next/no-document-import-in-page': 2,
        '@next/next/no-head-import-in-document': 2,
=======
        '@next/next/link-passhref': 1,
>>>>>>> 44072205
      },
    },
  },
}<|MERGE_RESOLUTION|>--- conflicted
+++ resolved
@@ -8,12 +8,9 @@
     'no-title-in-document-head': require('./rules/no-title-in-document-head'),
     'google-font-display': require('./rules/google-font-display'),
     'google-font-preconnect': require('./rules/google-font-preconnect'),
-<<<<<<< HEAD
+    'link-passhref': require('./rules/link-passhref'),
     'no-document-import-in-page': require('./rules/no-document-import-in-page'),
     'no-head-import-in-document': require('./rules/no-head-import-in-document'),
-=======
-    'link-passhref': require('./rules/link-passhref'),
->>>>>>> 44072205
   },
   configs: {
     recommended: {
@@ -27,12 +24,9 @@
         '@next/next/no-title-in-document-head': 1,
         '@next/next/google-font-display': 1,
         '@next/next/google-font-preconnect': 1,
-<<<<<<< HEAD
+        '@next/next/link-passhref': 1,
         '@next/next/no-document-import-in-page': 2,
         '@next/next/no-head-import-in-document': 2,
-=======
-        '@next/next/link-passhref': 1,
->>>>>>> 44072205
       },
     },
   },
