--- conflicted
+++ resolved
@@ -9,17 +9,8 @@
 bench = false
 
 [dependencies]
-allsorts = { workspace = true }
 anyhow = { workspace = true }
-<<<<<<< HEAD
-auto-hash-map = { workspace = true }
 async-recursion = "1.0.2"
-=======
->>>>>>> a34f02b3
-futures = { workspace = true }
-indexmap = { workspace = true, features = ["serde"] }
-indoc = { workspace = true }
-mime = { workspace = true }
 once_cell = { workspace = true }
 qstring = { workspace = true }
 regex = { workspace = true }
@@ -64,4 +55,4 @@
 dynamic_embed_contents = [
   "turbo-binding/__turbo_tasks_fs_dynamic_embed_contents",
   "turbo-binding/__turbopack_dev_dynamic_embed_contents",
-]+]
