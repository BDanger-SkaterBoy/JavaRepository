[package]
name = "next-core"
version = "0.1.0"
description = "TBD"
license = "MPL-2.0"
edition = "2021"

[lib]
bench = false

[lints]
workspace = true

[dependencies]
anyhow = { workspace = true }
async-recursion = { workspace = true }
async-trait = { workspace = true }
base64 = "0.21.0"
lazy-regex = "3.0.1"
next-custom-transforms = { workspace = true }
once_cell = { workspace = true }
qstring = { workspace = true }
regex = { workspace = true }
serde = { workspace = true }
serde_json = { workspace = true }
indexmap = { workspace = true, features = ["serde"] }
mime_guess = "2.0.4"
indoc = { workspace = true }
allsorts = { workspace = true }
futures = { workspace = true }
lazy_static = { workspace = true }
thiserror = { workspace = true }
tracing = { workspace = true }
rustc-hash = { workspace = true }
<<<<<<< HEAD
react_remove_properties = "0.24.15"
=======
remove_console = "0.25.15"
>>>>>>> 0d3a353d
turbopack-binding = { workspace = true, features = [
  "__swc_transform_modularize_imports",
  "__swc_transform_relay",
  "__swc_core_next_core",
  "__feature_auto_hash_map",
  "__turbo_tasks",
  "__turbo_tasks_bytes",
  "__turbo_tasks_env",
  "__turbo_tasks_fetch",
  "__turbo_tasks_fs",
  "__turbo_tasks_hash",
  "__turbopack",
  "__turbopack_nodejs",
  "__turbopack_core",
  "__turbopack_browser",
  "__turbopack_ecmascript",
  "__turbopack_ecmascript_plugin",
  "__turbopack_ecmascript_runtime",
  "__turbopack_env",
  "__turbopack_static",
  "__turbopack_image",
  "__turbopack_node",
  "__turbopack_trace_utils",
  "__turbopack_trace_server",
] }

turbo-tasks = { workspace = true }
turbo-tasks-fs = { workspace = true }

[build-dependencies]
turbopack-binding = { workspace = true, features = ["__turbo_tasks_build"] }

[features]
next-font-local = []
native-tls = ["turbopack-binding/__turbo_tasks_fetch_native-tls"]
rustls-tls = ["turbopack-binding/__turbo_tasks_fetch_rustls-tls"]
plugin = ["turbopack-binding/__swc_core_binding_napi_plugin"]
image-webp = ["turbopack-binding/__turbopack_image_webp"]
image-avif = ["turbopack-binding/__turbopack_image_avif"]

# enable "HMR" for embedded assets
dynamic_embed_contents = [
  "turbopack-binding/__turbo_tasks_fs_dynamic_embed_contents",
  "turbopack-binding/__turbopack_browser_dynamic_embed_contents",
]<|MERGE_RESOLUTION|>--- conflicted
+++ resolved
@@ -32,11 +32,8 @@
 thiserror = { workspace = true }
 tracing = { workspace = true }
 rustc-hash = { workspace = true }
-<<<<<<< HEAD
 react_remove_properties = "0.24.15"
-=======
 remove_console = "0.25.15"
->>>>>>> 0d3a353d
 turbopack-binding = { workspace = true, features = [
   "__swc_transform_modularize_imports",
   "__swc_transform_relay",
