// Provided by the rust generate code
type FileType =
  | "layout"
  | "template"
  | "error"
  | "loading"
  | "not-found"
  | "head";
declare global {
  // an tree of all layouts and the page
  const LOADER_TREE: LoaderTree;
  // array of chunks for the bootstrap script
  const BOOTSTRAP: string[];
  const IPC: Ipc<unknown, unknown>;
}

import type { Ipc } from "@vercel/turbopack-next/ipc/index";
import type { IncomingMessage, ServerResponse } from "node:http";
import type {
  ClientCSSReferenceManifest,
  ClientReferenceManifest,
} from "next/dist/build/webpack/plugins/flight-manifest-plugin";
import type { RenderData } from "types/turbopack";
import type { RenderOpts } from "next/dist/server/app-render/types";

import "next/dist/server/node-polyfill-fetch";
import "next/dist/server/node-polyfill-web-streams";
import "@vercel/turbopack-next/polyfill/async-local-storage";
import { renderToHTMLOrFlight } from "next/dist/server/app-render/app-render";
import { PassThrough } from "stream";
import { ServerResponseShim } from "@vercel/turbopack-next/internal/http";
import { headersFromEntries } from "@vercel/turbopack-next/internal/headers";
import { parse, ParsedUrlQuery } from "node:querystring";

("TURBOPACK { transition: next-layout-entry; chunking-type: isolatedParallel }");
// @ts-ignore
import layoutEntry, { chunks as layoutEntryClientChunks } from "@vercel/turbopack-next/entry/app/layout-entry";


globalThis.__next_require__ = (data) => {
  const [, , , ssr_id] = JSON.parse(data);
  return __turbopack_require__(ssr_id);
};
globalThis.__next_chunk_load__ = () => Promise.resolve();

process.env.__NEXT_NEW_LINK_BEHAVIOR = "true";

const ipc = IPC as Ipc<IpcIncomingMessage, IpcOutgoingMessage>;

type IpcIncomingMessage = {
  type: "headers";
  data: RenderData;
};

type IpcOutgoingMessage =
  | {
      type: "headers";
      data: {
        status: number;
        headers: [string, string][];
      };
    }
  | {
      type: "bodyChunk";
      data: number[];
    }
  | {
      type: "bodyEnd";
    };

const MIME_TEXT_HTML_UTF8 = "text/html; charset=utf-8";

(async () => {
  while (true) {
    const msg = await ipc.recv();

    let renderData: RenderData;
    switch (msg.type) {
      case "headers": {
        renderData = msg.data;
        break;
      }
      default: {
        console.error("unexpected message type", msg.type);
        process.exit(1);
      }
    }

    const result = await runOperation(renderData);

    if (result == null) {
      throw new Error("no html returned");
    }

    ipc.send({
      type: "headers",
      data: {
        status: 200,
        headers: result.headers,
      },
    });

    for await (const chunk of result.body) {
      ipc.send({
        type: "bodyChunk",
        data: (chunk as Buffer).toJSON().data,
      });
    }

    ipc.send({ type: "bodyEnd" });
  }
})().catch((err) => {
  ipc.sendError(err);
});

// TODO expose these types in next.js
type ComponentModule = () => any;
type ModuleReference = [componentModule: ComponentModule, filePath: string];
export type ComponentsType = {
  [componentKey in FileType]?: ModuleReference;
} & {
  page?: ModuleReference;
};
type LoaderTree = [
  segment: string,
  parallelRoutes: { [parallelRouterKey: string]: LoaderTree },
  components: ComponentsType
];

async function runOperation(renderData: RenderData) {
  const layoutInfoChunks: Record<string, string[]> = {};
  let tree: LoaderTree = LOADER_TREE;

  const proxyMethodsForModule = (
    id: string
  ): ProxyHandler<ClientReferenceManifest["ssrModuleMapping"]> => {
    return {
      get(_target, prop: string) {
        return {
          id,
          chunks: JSON.parse(id)[1],
          name: prop,
        };
      },
    };
  };

  const proxyMethodsNested = (
    type: "ssrModuleMapping" | "clientModules"
  ): ProxyHandler<
    | ClientReferenceManifest["ssrModuleMapping"]
    | ClientReferenceManifest["clientModules"]
  > => {
    return {
      get(_target, key: string) {
        if (type === "ssrModuleMapping") {
          return new Proxy({}, proxyMethodsForModule(key as string));
        }
        if (type === "clientModules") {
          // The key is a `${file}#${name}`, but `file` can contain `#` itself.
          // There are 2 possibilities:
          //   "file#"    => id = "file", name = ""
          //   "file#foo" => id = "file", name = "foo"
          const pos = key.lastIndexOf("#");
          let id = key;
          let name = "";
          if (pos !== -1) {
            id = key.slice(0, pos);
            name = key.slice(pos + 1);
          } else {
            throw new Error("key need to be in format of ${file}#${name}");
          }

          return {
            id,
            name,
            chunks: JSON.parse(id)[1],
          };
        }
      },
    };
  };

  const proxyMethods = (): ProxyHandler<ClientReferenceManifest> => {
    const clientModulesProxy = new Proxy(
      {},
      proxyMethodsNested("clientModules")
    );
    const ssrModuleMappingProxy = new Proxy(
      {},
      proxyMethodsNested("ssrModuleMapping")
    );
    return {
      get(_target: any, prop: string) {
        if (prop === "ssrModuleMapping") {
          return ssrModuleMappingProxy;
        }
        if (prop === "clientModules") {
          return clientModulesProxy;
        }
        if (prop === "cssFiles") {
          return new Proxy({} as any, cssFilesProxyMethods);
        }
      },
    };
  };
<<<<<<< HEAD
  const cssFilesProxyMethods = {
    get(_target: any, prop: string) {
      const chunks = JSON.parse(prop);
      const cssChunks = chunks.filter((path: string) => path.endsWith(".css"));
      return cssChunks;
    }
  };
  const cssImportProxyMethods = {
    get(_target: any, prop: string) {
      const chunks = JSON.parse(prop.replace(/\.js$/, ""));

      const cssChunks = chunks.filter((path: string) => path.endsWith(".css"));
      return cssChunks.map((chunk: string) =>
        JSON.stringify([chunk, [chunk]])
      )
    }
  }
  const manifest: ClientReferenceManifest = new Proxy({} as any, proxyMethods());
=======
  const manifest: ClientReferenceManifest = new Proxy(
    {} as any,
    proxyMethods()
  );
>>>>>>> 400ccf7b
  const serverCSSManifest: ClientCSSReferenceManifest = {
    cssImports: new Proxy({} as any, cssImportProxyMethods),
    cssModules: {},
  };
  const req: IncomingMessage = {
    url: renderData.url,
    method: renderData.method,
    headers: headersFromEntries(renderData.rawHeaders),
  } as any;
  const res: ServerResponse = new ServerResponseShim(req) as any;
  const parsedQuery = parse(renderData.rawQuery);
  const query = { ...parsedQuery, ...renderData.params };
  const renderOpt: Omit<
    RenderOpts,
    "App" | "Document" | "Component" | "pathname"
  > & { params: ParsedUrlQuery } = {
    params: renderData.params,
    supportsDynamicHTML: true,
    dev: true,
    buildManifest: {
      polyfillFiles: [],
      rootMainFiles: Object.values(layoutInfoChunks)
        .flat()
        .concat(BOOTSTRAP)
        .filter((path) => path.endsWith(".js")),
      devFiles: [],
      ampDevFiles: [],
      lowPriorityFiles: [],
      pages: {
        "/_app": [],
      },
      ampFirstPages: [],
    },
    ComponentMod: {
      ...layoutEntry,
      default: undefined,
      tree: LOADER_TREE,
      pages: ["page.js"],
    },
    clientReferenceManifest: manifest,
    serverCSSManifest,
    runtime: "nodejs",
    serverComponents: true,
    assetPrefix: "",
    pageConfig: {},
    reactLoadableManifest: {},
  };
  const result = await renderToHTMLOrFlight(
    req,
    res,
    renderData.path,
    query,
    renderOpt as any as RenderOpts
  );

  if (!result || result.isNull())
    throw new Error("rendering was not successful");

  const body = new PassThrough();
  if (result.isDynamic()) {
    result.pipe(body);
  } else {
    body.write(result.toUnchunkedString());
  }
  return {
    headers: [
      ["Content-Type", result.contentType() ?? MIME_TEXT_HTML_UTF8],
    ] as [string, string][],
    body,
  };
}

// This utility is based on https://github.com/zertosh/htmlescape
// License: https://github.com/zertosh/htmlescape/blob/0527ca7156a524d256101bb310a9f970f63078ad/LICENSE

const ESCAPE_LOOKUP = {
  "&": "\\u0026",
  ">": "\\u003e",
  "<": "\\u003c",
  "\u2028": "\\u2028",
  "\u2029": "\\u2029",
};

const ESCAPE_REGEX = /[&><\u2028\u2029]/g;

export function htmlEscapeJsonString(str: string) {
  return str.replace(
    ESCAPE_REGEX,
    (match) => ESCAPE_LOOKUP[match as keyof typeof ESCAPE_LOOKUP]
  );
}<|MERGE_RESOLUTION|>--- conflicted
+++ resolved
@@ -204,7 +204,6 @@
       },
     };
   };
-<<<<<<< HEAD
   const cssFilesProxyMethods = {
     get(_target: any, prop: string) {
       const chunks = JSON.parse(prop);
@@ -223,12 +222,7 @@
     }
   }
   const manifest: ClientReferenceManifest = new Proxy({} as any, proxyMethods());
-=======
-  const manifest: ClientReferenceManifest = new Proxy(
-    {} as any,
-    proxyMethods()
-  );
->>>>>>> 400ccf7b
+
   const serverCSSManifest: ClientCSSReferenceManifest = {
     cssImports: new Proxy({} as any, cssImportProxyMethods),
     cssModules: {},
