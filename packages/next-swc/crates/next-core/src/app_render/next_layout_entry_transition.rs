--- conflicted
+++ resolved
@@ -1,14 +1,3 @@
-<<<<<<< HEAD
-use anyhow::{bail, Result};
-use turbo_binding::turbo::tasks_fs::FileSystemPathVc;
-use turbo_binding::turbopack::core::{asset::AssetVc, compile_time_info::CompileTimeInfoVc};
-use turbo_binding::turbopack::ecmascript::chunk::EcmascriptChunkPlaceableVc;
-use turbo_binding::turbopack::turbopack::{
-    module_options::ModuleOptionsContextVc,
-    resolve_options_context::ResolveOptionsContextVc,
-    transition::{Transition, TransitionVc},
-    ModuleAssetContextVc,
-=======
 use anyhow::Result;
 use indexmap::indexmap;
 use turbo_binding::{
@@ -26,7 +15,6 @@
             ModuleAssetContextVc,
         },
     },
->>>>>>> 400ccf7b
 };
 
 use crate::next_client_component::with_client_chunks::WithClientChunksAsset;
