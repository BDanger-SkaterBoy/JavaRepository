use anyhow::Result;
<<<<<<< HEAD
use turbo_binding::turbo::tasks::{primitives::StringVc, Value};
use turbo_binding::turbo::tasks_env::ProcessEnvVc;
use turbo_binding::turbo::tasks_fs::FileSystemPathVc;
use turbo_binding::turbopack::core::{
    compile_time_defines,
    compile_time_info::{CompileTimeDefinesVc, CompileTimeInfo, CompileTimeInfoVc},
    environment::{
        EnvironmentIntention, EnvironmentVc, ExecutionEnvironment, NodeJsEnvironmentVc,
        ServerAddrVc,
    },
};
use turbo_binding::turbopack::ecmascript::EcmascriptInputTransform;
use turbo_binding::turbopack::node::execution_context::ExecutionContextVc;
use turbo_binding::turbopack::turbopack::{
    module_options::{
        JsxTransformOptions, JsxTransformOptionsVc, ModuleOptionsContext, ModuleOptionsContextVc,
        PostCssTransformOptions, WebpackLoadersOptions,
=======
use turbo_binding::{
    turbo::{tasks_env::ProcessEnvVc, tasks_fs::FileSystemPathVc},
    turbopack::{
        core::{
            compile_time_defines,
            compile_time_info::{CompileTimeDefinesVc, CompileTimeInfo, CompileTimeInfoVc},
            environment::{
                EnvironmentIntention, EnvironmentVc, ExecutionEnvironment, NodeJsEnvironmentVc,
                ServerAddrVc,
            },
        },
        ecmascript::EcmascriptInputTransform,
        node::execution_context::ExecutionContextVc,
        turbopack::{
            module_options::{
                JsxTransformOptions, JsxTransformOptionsVc, ModuleOptionsContext,
                ModuleOptionsContextVc, PostCssTransformOptions, WebpackLoadersOptions,
            },
            resolve_options_context::{ResolveOptionsContext, ResolveOptionsContextVc},
        },
>>>>>>> 400ccf7b
    },
};

use super::{
    resolve::ExternalCjsModulesResolvePluginVc, transforms::get_next_server_transforms_rules,
};
use crate::{
    babel::maybe_add_babel_loader,
    next_build::{get_external_next_compiled_package_mapping, get_postcss_package_mapping},
    next_config::NextConfigVc,
    next_import_map::get_next_server_import_map,
    typescript::get_typescript_transform_options,
    util::foreign_code_context_condition,
};

#[turbo_tasks::value(serialization = "auto_for_input")]
#[derive(Debug, Copy, Clone, Hash, PartialOrd, Ord)]
pub enum ServerContextType {
    Pages { pages_dir: FileSystemPathVc },
    PagesData { pages_dir: FileSystemPathVc },
    AppSSR { app_dir: FileSystemPathVc },
    AppRSC { app_dir: FileSystemPathVc },
    AppRoute { app_dir: FileSystemPathVc },
    Middleware,
}

#[turbo_tasks::function]
pub async fn get_server_resolve_options_context(
    project_path: FileSystemPathVc,
    ty: Value<ServerContextType>,
    next_config: NextConfigVc,
    execution_context: ExecutionContextVc,
) -> Result<ResolveOptionsContextVc> {
    let next_server_import_map =
        get_next_server_import_map(project_path, ty, next_config, execution_context);
    let foreign_code_context_condition = foreign_code_context_condition(next_config).await?;
    let root_dir = project_path.root().resolve().await?;

    Ok(match ty.into_value() {
        ServerContextType::Pages { .. } | ServerContextType::PagesData { .. } => {
            let external_cjs_modules_plugin = ExternalCjsModulesResolvePluginVc::new(
                project_path,
                next_config.transpile_packages(),
            );

            let resolve_options_context = ResolveOptionsContext {
                enable_node_modules: Some(root_dir),
                enable_node_externals: true,
                enable_node_native_modules: true,
                module: true,
                custom_conditions: vec!["development".to_string()],
                import_map: Some(next_server_import_map),
                plugins: vec![external_cjs_modules_plugin.into()],
                ..Default::default()
            };
            ResolveOptionsContext {
                enable_typescript: true,
                enable_react: true,
                rules: vec![(
                    foreign_code_context_condition,
                    resolve_options_context.clone().cell(),
                )],
                ..resolve_options_context
            }
        }
        ServerContextType::AppSSR { .. } => {
            let resolve_options_context = ResolveOptionsContext {
                enable_node_modules: Some(root_dir),
                enable_node_externals: true,
                enable_node_native_modules: true,
                module: true,
                custom_conditions: vec!["development".to_string()],
                import_map: Some(next_server_import_map),
                ..Default::default()
            };
            ResolveOptionsContext {
                enable_typescript: true,
                enable_react: true,
                rules: vec![(
                    foreign_code_context_condition,
                    resolve_options_context.clone().cell(),
                )],
                ..resolve_options_context
            }
        }
        ServerContextType::AppRSC { .. } => {
            let resolve_options_context = ResolveOptionsContext {
                enable_node_modules: Some(root_dir),
                enable_node_externals: true,
                enable_node_native_modules: true,
                module: true,
                custom_conditions: vec!["development".to_string(), "react-server".to_string()],
                import_map: Some(next_server_import_map),
                ..Default::default()
            };
            ResolveOptionsContext {
                enable_typescript: true,
                enable_react: true,
                rules: vec![(
                    foreign_code_context_condition,
                    resolve_options_context.clone().cell(),
                )],
                ..resolve_options_context
            }
        }
        ServerContextType::AppRoute { .. } => {
            let resolve_options_context = ResolveOptionsContext {
                enable_node_modules: Some(root_dir),
                module: true,
                custom_conditions: vec!["development".to_string()],
                import_map: Some(next_server_import_map),
                ..Default::default()
            };
            ResolveOptionsContext {
                enable_typescript: true,
                enable_react: true,
                rules: vec![(
                    foreign_code_context_condition,
                    resolve_options_context.clone().cell(),
                )],
                ..resolve_options_context
            }
        }
        ServerContextType::Middleware => {
            let resolve_options_context = ResolveOptionsContext {
                enable_node_modules: Some(root_dir),
                enable_node_externals: true,
                module: true,
                custom_conditions: vec!["development".to_string()],
                ..Default::default()
            };
            ResolveOptionsContext {
                enable_typescript: true,
                enable_react: true,
                rules: vec![(
                    foreign_code_context_condition,
                    resolve_options_context.clone().cell(),
                )],
                ..resolve_options_context
            }
        }
    }
    .cell())
}

pub fn next_server_defines() -> CompileTimeDefinesVc {
    compile_time_defines!(
        process.turbopack = true,
        process.env.NODE_ENV = "development",
        process.env.__NEXT_CLIENT_ROUTER_FILTER_ENABLED = false,
        process.env.NEXT_RUNTIME = "nodejs"
    )
    .cell()
}

#[turbo_tasks::function]
pub fn get_server_compile_time_info(
    ty: Value<ServerContextType>,
    process_env: ProcessEnvVc,
    server_addr: ServerAddrVc,
) -> CompileTimeInfoVc {
    CompileTimeInfo::builder(EnvironmentVc::new(
        Value::new(ExecutionEnvironment::NodeJsLambda(
            NodeJsEnvironmentVc::current(process_env, server_addr),
        )),
        match ty.into_value() {
            ServerContextType::Pages { .. } | ServerContextType::PagesData { .. } => {
                Value::new(EnvironmentIntention::ServerRendering)
            }
            ServerContextType::AppSSR { .. } => Value::new(EnvironmentIntention::Prerendering),
            ServerContextType::AppRSC { .. } => Value::new(EnvironmentIntention::ServerRendering),
            ServerContextType::AppRoute { .. } => Value::new(EnvironmentIntention::Api),
            ServerContextType::Middleware => Value::new(EnvironmentIntention::Middleware),
        },
    ))
    .defines(next_server_defines())
    .cell()
}

#[turbo_tasks::function]
pub async fn get_server_module_options_context(
    project_path: FileSystemPathVc,
    execution_context: ExecutionContextVc,
    ty: Value<ServerContextType>,
    next_config: NextConfigVc,
) -> Result<ModuleOptionsContextVc> {
    let custom_rules = get_next_server_transforms_rules(ty.into_value()).await?;
    let foreign_code_context_condition = foreign_code_context_condition(next_config).await?;
    let enable_postcss_transform = Some(PostCssTransformOptions {
        postcss_package: Some(get_postcss_package_mapping(project_path)),
        ..Default::default()
    });

    let enable_webpack_loaders = {
        let options = &*next_config.webpack_loaders_options().await?;
        let loaders_options = WebpackLoadersOptions {
            extension_to_loaders: options.clone(),
            loader_runner_package: Some(get_external_next_compiled_package_mapping(
                StringVc::cell("loader-runner".to_owned()),
            )),
            placeholder_for_future_extensions: (),
        }
        .cell();

        maybe_add_babel_loader(project_path, loaders_options)
            .await?
            .clone_if()
    };

    let tsconfig = get_typescript_transform_options(project_path);

    let module_options_context = match ty.into_value() {
        ServerContextType::Pages { .. } | ServerContextType::PagesData { .. } => {
            let module_options_context = ModuleOptionsContext {
                execution_context: Some(execution_context),
                ..Default::default()
            };
            ModuleOptionsContext {
                enable_jsx: Some(get_jsx_transform_options()),
                enable_styled_jsx: true,
                enable_postcss_transform,
                enable_webpack_loaders,
                enable_typescript_transform: Some(tsconfig),
                rules: vec![(
                    foreign_code_context_condition,
                    module_options_context.clone().cell(),
                )],
                custom_rules,
                ..module_options_context
            }
        }
        ServerContextType::AppSSR { .. } => {
            let module_options_context = ModuleOptionsContext {
                execution_context: Some(execution_context),
                ..Default::default()
            };
            ModuleOptionsContext {
                enable_jsx: Some(get_jsx_transform_options()),
                enable_styled_jsx: true,
                enable_postcss_transform,
                enable_webpack_loaders,
                enable_typescript_transform: Some(tsconfig),
                rules: vec![(
                    foreign_code_context_condition,
                    module_options_context.clone().cell(),
                )],
                custom_rules,
                ..module_options_context
            }
        }
        ServerContextType::AppRSC { .. } => {
            let module_options_context = ModuleOptionsContext {
                custom_ecmascript_transforms: vec![EcmascriptInputTransform::ClientDirective(
                    StringVc::cell("server-to-client".to_string()),
                )],
                execution_context: Some(execution_context),
                ..Default::default()
            };
            ModuleOptionsContext {
                enable_jsx: Some(get_jsx_transform_options()),
                enable_postcss_transform,
                enable_webpack_loaders,
                enable_typescript_transform: Some(tsconfig),
                rules: vec![(
                    foreign_code_context_condition,
                    module_options_context.clone().cell(),
                )],
                custom_rules,
                ..module_options_context
            }
        }
        ServerContextType::AppRoute { .. } => {
            let module_options_context = ModuleOptionsContext {
                execution_context: Some(execution_context),
                ..Default::default()
            };
            ModuleOptionsContext {
                enable_postcss_transform,
                enable_webpack_loaders,
                enable_typescript_transform: Some(tsconfig),
                rules: vec![(
                    foreign_code_context_condition,
                    module_options_context.clone().cell(),
                )],
                custom_rules,
                ..module_options_context
            }
        }
        ServerContextType::Middleware => {
            let module_options_context = ModuleOptionsContext {
                execution_context: Some(execution_context),
                ..Default::default()
            };
            ModuleOptionsContext {
                enable_jsx: Some(get_jsx_transform_options()),
                enable_styled_jsx: true,
                enable_postcss_transform,
                enable_webpack_loaders,
                enable_typescript_transform: Some(tsconfig),
                rules: vec![(
                    foreign_code_context_condition,
                    module_options_context.clone().cell(),
                )],
                custom_rules,
                ..module_options_context
            }
        }
    }
    .cell();

    Ok(module_options_context)
}

#[turbo_tasks::function]
pub fn get_jsx_transform_options() -> JsxTransformOptionsVc {
    JsxTransformOptions {
        import_source: None,
        runtime: None,
    }
    .cell()
}

#[turbo_tasks::function]
pub fn get_build_module_options_context() -> ModuleOptionsContextVc {
    ModuleOptionsContext {
        enable_typescript_transform: Some(Default::default()),
        ..Default::default()
    }
    .cell()
}<|MERGE_RESOLUTION|>--- conflicted
+++ resolved
@@ -1,23 +1,4 @@
 use anyhow::Result;
-<<<<<<< HEAD
-use turbo_binding::turbo::tasks::{primitives::StringVc, Value};
-use turbo_binding::turbo::tasks_env::ProcessEnvVc;
-use turbo_binding::turbo::tasks_fs::FileSystemPathVc;
-use turbo_binding::turbopack::core::{
-    compile_time_defines,
-    compile_time_info::{CompileTimeDefinesVc, CompileTimeInfo, CompileTimeInfoVc},
-    environment::{
-        EnvironmentIntention, EnvironmentVc, ExecutionEnvironment, NodeJsEnvironmentVc,
-        ServerAddrVc,
-    },
-};
-use turbo_binding::turbopack::ecmascript::EcmascriptInputTransform;
-use turbo_binding::turbopack::node::execution_context::ExecutionContextVc;
-use turbo_binding::turbopack::turbopack::{
-    module_options::{
-        JsxTransformOptions, JsxTransformOptionsVc, ModuleOptionsContext, ModuleOptionsContextVc,
-        PostCssTransformOptions, WebpackLoadersOptions,
-=======
 use turbo_binding::{
     turbo::{tasks_env::ProcessEnvVc, tasks_fs::FileSystemPathVc},
     turbopack::{
@@ -38,7 +19,6 @@
             },
             resolve_options_context::{ResolveOptionsContext, ResolveOptionsContextVc},
         },
->>>>>>> 400ccf7b
     },
 };
 
