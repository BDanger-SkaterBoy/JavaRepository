use core::{default::Default, result::Result::Ok};
use std::collections::HashMap;

use anyhow::Result;
<<<<<<< HEAD
use turbo_binding::turbo::tasks_env::ProcessEnvVc;
use turbo_binding::turbo::tasks_fs::FileSystemPathVc;
use turbo_binding::turbopack::core::{
    chunk::ChunkingContextVc,
    compile_time_defines,
    compile_time_info::{
        CompileTimeDefinesVc, CompileTimeInfo, CompileTimeInfoVc, FreeVarReference,
        FreeVarReferencesVc,
    },
    context::AssetContextVc,
    environment::{BrowserEnvironment, EnvironmentIntention, EnvironmentVc, ExecutionEnvironment},
    free_var_references,
};
use turbo_binding::turbopack::dev::DevChunkingContextVc;
use turbo_binding::turbopack::env::ProcessEnvAssetVc;
use turbo_binding::turbopack::node::execution_context::ExecutionContextVc;
use turbo_binding::turbopack::turbopack::{
    module_options::{
        module_options_context::{ModuleOptionsContext, ModuleOptionsContextVc},
        JsxTransformOptions, PostCssTransformOptions, WebpackLoadersOptions,
=======
use turbo_binding::{
    turbo::{
        tasks_env::ProcessEnvVc,
        tasks_fs::{FileSystem, FileSystemPathVc},
    },
    turbopack::{
        core::{
            chunk::ChunkingContextVc,
            compile_time_defines,
            compile_time_info::{
                CompileTimeDefinesVc, CompileTimeInfo, CompileTimeInfoVc, FreeVarReference,
                FreeVarReferencesVc,
            },
            context::AssetContextVc,
            environment::{
                BrowserEnvironment, EnvironmentIntention, EnvironmentVc, ExecutionEnvironment,
            },
            free_var_references,
            resolve::{parse::RequestVc, pattern::Pattern},
        },
        dev::DevChunkingContextVc,
        env::ProcessEnvAssetVc,
        node::execution_context::ExecutionContextVc,
        turbopack::{
            module_options::{
                module_options_context::{ModuleOptionsContext, ModuleOptionsContextVc},
                JsxTransformOptions, PostCssTransformOptions, WebpackLoadersOptions,
            },
            resolve_options_context::{ResolveOptionsContext, ResolveOptionsContextVc},
            transition::TransitionsByNameVc,
            ModuleAssetContextVc,
        },
>>>>>>> 083dd2a5
    },
};
use turbo_tasks::{primitives::StringVc, Value};

use super::transforms::get_next_client_transforms_rules;
use crate::{
    babel::maybe_add_babel_loader,
    env::env_for_js,
    next_build::{get_external_next_compiled_package_mapping, get_postcss_package_mapping},
    next_client::runtime_entry::{RuntimeEntriesVc, RuntimeEntry},
    next_config::NextConfigVc,
    next_import_map::{
        get_next_client_fallback_import_map, get_next_client_import_map,
        get_next_client_resolved_map,
    },
    react_refresh::assert_can_resolve_react_refresh,
    typescript::get_typescript_transform_options,
    util::foreign_code_context_condition,
};

pub fn next_client_defines() -> CompileTimeDefinesVc {
    compile_time_defines!(
        process.turbopack = true,
        process.env.NODE_ENV = "development",
        process.env.__NEXT_CLIENT_ROUTER_FILTER_ENABLED = false
    )
    .cell()
}

pub fn next_client_free_vars() -> FreeVarReferencesVc {
    free_var_references!(
        Buffer = FreeVarReference::EcmaScriptModule {
            request: "node:buffer".to_string(),
            context: None,
            export: Some("Buffer".to_string()),
        },
        process = FreeVarReference::EcmaScriptModule {
            request: "node:process".to_string(),
            context: None,
            export: Some("default".to_string()),
        }
    )
    .cell()
}

#[turbo_tasks::function]
pub fn get_client_compile_time_info(browserslist_query: &str) -> CompileTimeInfoVc {
    CompileTimeInfo::builder(EnvironmentVc::new(
        Value::new(ExecutionEnvironment::Browser(
            BrowserEnvironment {
                dom: true,
                web_worker: false,
                service_worker: false,
                browserslist_query: browserslist_query.to_owned(),
            }
            .into(),
        )),
        Value::new(EnvironmentIntention::Client),
    ))
    .defines(next_client_defines())
    .free_var_references(next_client_free_vars())
    .cell()
}

#[turbo_tasks::value(serialization = "auto_for_input")]
#[derive(Debug, Copy, Clone, Hash, PartialOrd, Ord)]
pub enum ClientContextType {
    Pages { pages_dir: FileSystemPathVc },
    App { app_dir: FileSystemPathVc },
    Fallback,
    Other,
}

#[turbo_tasks::function]
pub async fn get_client_resolve_options_context(
    project_path: FileSystemPathVc,
    ty: Value<ClientContextType>,
    next_config: NextConfigVc,
    execution_context: ExecutionContextVc,
) -> Result<ResolveOptionsContextVc> {
    let next_client_import_map =
        get_next_client_import_map(project_path, ty, next_config, execution_context);
    let next_client_fallback_import_map = get_next_client_fallback_import_map(ty);
    let next_client_resolved_map = get_next_client_resolved_map(project_path, project_path);
    let module_options_context = ResolveOptionsContext {
        enable_node_modules: Some(project_path.root().resolve().await?),
        custom_conditions: vec!["development".to_string()],
        import_map: Some(next_client_import_map),
        fallback_import_map: Some(next_client_fallback_import_map),
        resolved_map: Some(next_client_resolved_map),
        browser: true,
        module: true,
        ..Default::default()
    };
    Ok(ResolveOptionsContext {
        enable_typescript: true,
        enable_react: true,
        rules: vec![(
            foreign_code_context_condition(next_config).await?,
            module_options_context.clone().cell(),
        )],
        ..module_options_context
    }
    .cell())
}

#[turbo_tasks::function]
pub async fn get_client_module_options_context(
    project_path: FileSystemPathVc,
    execution_context: ExecutionContextVc,
    env: EnvironmentVc,
    ty: Value<ClientContextType>,
    next_config: NextConfigVc,
) -> Result<ModuleOptionsContextVc> {
    let custom_rules = get_next_client_transforms_rules(ty.into_value()).await?;
    let resolve_options_context =
        get_client_resolve_options_context(project_path, ty, next_config, execution_context);
    let enable_react_refresh =
        assert_can_resolve_react_refresh(project_path, resolve_options_context)
            .await?
            .is_found();

    let tsconfig = get_typescript_transform_options(project_path);
    let enable_webpack_loaders = {
        let options = &*next_config.webpack_loaders_options().await?;
        let loaders_options = WebpackLoadersOptions {
            extension_to_loaders: options.clone(),
            loader_runner_package: Some(get_external_next_compiled_package_mapping(
                StringVc::cell("loader-runner".to_owned()),
            )),
            placeholder_for_future_extensions: (),
        }
        .cell();

        maybe_add_babel_loader(project_path, loaders_options)
            .await?
            .clone_if()
    };

    let module_options_context = ModuleOptionsContext {
        preset_env_versions: Some(env),
        execution_context: Some(execution_context),
        ..Default::default()
    };

    let module_options_context = ModuleOptionsContext {
        // We don't need to resolve React Refresh for each module. Instead,
        // we try resolve it once at the root and pass down a context to all
        // the modules.
        enable_jsx: Some(
            JsxTransformOptions {
                import_source: None,
                runtime: None,
            }
            .cell(),
        ),
        enable_emotion: true,
        enable_react_refresh,
        enable_styled_components: true,
        enable_styled_jsx: true,
        enable_postcss_transform: Some(PostCssTransformOptions {
            postcss_package: Some(get_postcss_package_mapping(project_path)),
            ..Default::default()
        }),
        enable_webpack_loaders,
        enable_typescript_transform: Some(tsconfig),
        rules: vec![(
            foreign_code_context_condition(next_config).await?,
            module_options_context.clone().cell(),
        )],
        custom_rules,
        ..module_options_context
    }
    .cell();

    Ok(module_options_context)
}

#[turbo_tasks::function]
pub fn get_client_asset_context(
    project_path: FileSystemPathVc,
    execution_context: ExecutionContextVc,
    compile_time_info: CompileTimeInfoVc,
    ty: Value<ClientContextType>,
    next_config: NextConfigVc,
) -> AssetContextVc {
    let resolve_options_context =
        get_client_resolve_options_context(project_path, ty, next_config, execution_context);
    let module_options_context = get_client_module_options_context(
        project_path,
        execution_context,
        compile_time_info.environment(),
        ty,
        next_config,
    );

    let context: AssetContextVc = ModuleAssetContextVc::new(
        TransitionsByNameVc::cell(HashMap::new()),
        compile_time_info,
        module_options_context,
        resolve_options_context,
    )
    .into();

    context
}

#[turbo_tasks::function]
pub fn get_client_chunking_context(
    project_path: FileSystemPathVc,
    server_root: FileSystemPathVc,
    environment: EnvironmentVc,
    ty: Value<ClientContextType>,
) -> ChunkingContextVc {
    DevChunkingContextVc::builder(
        project_path,
        server_root,
        match ty.into_value() {
            ClientContextType::Pages { .. }
            | ClientContextType::App { .. }
            | ClientContextType::Fallback => server_root.join("/_next/static/chunks"),
            ClientContextType::Other => server_root.join("/_chunks"),
        },
        get_client_assets_path(server_root, ty),
        environment,
    )
    .hot_module_replacement()
    .build()
}

#[turbo_tasks::function]
pub fn get_client_assets_path(
    server_root: FileSystemPathVc,
    ty: Value<ClientContextType>,
) -> FileSystemPathVc {
    match ty.into_value() {
        ClientContextType::Pages { .. }
        | ClientContextType::App { .. }
        | ClientContextType::Fallback => server_root.join("/_next/static/assets"),
        ClientContextType::Other => server_root.join("/_assets"),
    }
}

#[turbo_tasks::function]
pub async fn get_client_runtime_entries(
    project_root: FileSystemPathVc,
    env: ProcessEnvVc,
    ty: Value<ClientContextType>,
    next_config: NextConfigVc,
    execution_context: ExecutionContextVc,
) -> Result<RuntimeEntriesVc> {
    let resolve_options_context =
        get_client_resolve_options_context(project_root, ty, next_config, execution_context);
    let enable_react_refresh =
        assert_can_resolve_react_refresh(project_root, resolve_options_context)
            .await?
            .as_request();

    let mut runtime_entries = vec![];

    if matches!(
        *ty,
        ClientContextType::App { .. } | ClientContextType::Pages { .. },
    ) {
        runtime_entries.push(
            RuntimeEntry::Source(
                ProcessEnvAssetVc::new(project_root, env_for_js(env, true, next_config)).into(),
            )
            .cell(),
        );
    }

    // It's important that React Refresh come before the regular bootstrap file,
    // because the bootstrap contains JSX which requires Refresh's global
    // functions to be available.
    if let Some(request) = enable_react_refresh {
        runtime_entries.push(RuntimeEntry::Request(request, project_root.join("_")).cell())
    };

    Ok(RuntimeEntriesVc::cell(runtime_entries))
}<|MERGE_RESOLUTION|>--- conflicted
+++ resolved
@@ -2,32 +2,10 @@
 use std::collections::HashMap;
 
 use anyhow::Result;
-<<<<<<< HEAD
-use turbo_binding::turbo::tasks_env::ProcessEnvVc;
-use turbo_binding::turbo::tasks_fs::FileSystemPathVc;
-use turbo_binding::turbopack::core::{
-    chunk::ChunkingContextVc,
-    compile_time_defines,
-    compile_time_info::{
-        CompileTimeDefinesVc, CompileTimeInfo, CompileTimeInfoVc, FreeVarReference,
-        FreeVarReferencesVc,
-    },
-    context::AssetContextVc,
-    environment::{BrowserEnvironment, EnvironmentIntention, EnvironmentVc, ExecutionEnvironment},
-    free_var_references,
-};
-use turbo_binding::turbopack::dev::DevChunkingContextVc;
-use turbo_binding::turbopack::env::ProcessEnvAssetVc;
-use turbo_binding::turbopack::node::execution_context::ExecutionContextVc;
-use turbo_binding::turbopack::turbopack::{
-    module_options::{
-        module_options_context::{ModuleOptionsContext, ModuleOptionsContextVc},
-        JsxTransformOptions, PostCssTransformOptions, WebpackLoadersOptions,
-=======
 use turbo_binding::{
     turbo::{
         tasks_env::ProcessEnvVc,
-        tasks_fs::{FileSystem, FileSystemPathVc},
+        tasks_fs::{FileSystemPathVc},
     },
     turbopack::{
         core::{
@@ -42,7 +20,6 @@
                 BrowserEnvironment, EnvironmentIntention, EnvironmentVc, ExecutionEnvironment,
             },
             free_var_references,
-            resolve::{parse::RequestVc, pattern::Pattern},
         },
         dev::DevChunkingContextVc,
         env::ProcessEnvAssetVc,
@@ -56,7 +33,6 @@
             transition::TransitionsByNameVc,
             ModuleAssetContextVc,
         },
->>>>>>> 083dd2a5
     },
 };
 use turbo_tasks::{primitives::StringVc, Value};
