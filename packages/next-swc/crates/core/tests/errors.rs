--- conflicted
+++ resolved
@@ -1,10 +1,6 @@
 use next_swc::{
     disallow_re_export_all_in_page::disallow_re_export_all_in_page, next_dynamic::next_dynamic,
-<<<<<<< HEAD
-    styled_jsx::styled_jsx,
-=======
-    next_ssg::next_ssg,
->>>>>>> ed022eda
+    next_ssg::next_ssg, styled_jsx::styled_jsx,
 };
 use std::path::PathBuf;
 use swc_common::FileName;
@@ -48,15 +44,14 @@
     );
 }
 
-<<<<<<< HEAD
 #[fixture("tests/errors/styled-jsx/**/input.js")]
 fn styled_jsx_errors(input: PathBuf) {
     let output = input.parent().unwrap().join("output.js");
-    test_fixture_allowing_error(syntax(), &|_tr| styled_jsx(), &input, &output);
-=======
+    test_fixture_allowing_error(syntax(), &|t| styled_jsx(t.cm.clone()), &input, &output);
+}
+
 #[fixture("tests/errors/next-ssg/**/input.js")]
 fn next_ssg_errors(input: PathBuf) {
     let output = input.parent().unwrap().join("output.js");
     test_fixture_allowing_error(syntax(), &|_tr| next_ssg(), &input, &output);
->>>>>>> ed022eda
 }