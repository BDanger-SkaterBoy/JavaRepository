--- conflicted
+++ resolved
@@ -1,10 +1,7 @@
 use next_swc::{
     disallow_re_export_all_in_page::disallow_re_export_all_in_page, next_dynamic::next_dynamic,
-<<<<<<< HEAD
     next_font_loaders::next_font_loaders, next_ssg::next_ssg,
-=======
-    next_ssg::next_ssg, react_server_components::server_components,
->>>>>>> d41ca43d
+    react_server_components::server_components,
 };
 use std::path::PathBuf;
 use swc_core::{
@@ -61,14 +58,6 @@
     );
 }
 
-<<<<<<< HEAD
-#[fixture("tests/errors/next-font-loaders/**/input.js")]
-fn next_font_loaders_errors(input: PathBuf) {
-    let output = input.parent().unwrap().join("output.js");
-    test_fixture_allowing_error(
-        syntax(),
-        &|_tr| next_font_loaders(vec!["@next/font/google".into(), "cool-fonts".into()]),
-=======
 #[fixture("tests/errors/react-server-components/server-graph/**/input.js")]
 fn react_server_components_server_graph_errors(input: PathBuf) {
     let output = input.parent().unwrap().join("output.js");
@@ -102,7 +91,17 @@
                 tr.comments.as_ref().clone(),
             )
         },
->>>>>>> d41ca43d
+        &input,
+        &output,
+    );
+}
+
+#[fixture("tests/errors/next-font-loaders/**/input.js")]
+fn next_font_loaders_errors(input: PathBuf) {
+    let output = input.parent().unwrap().join("output.js");
+    test_fixture_allowing_error(
+        syntax(),
+        &|_tr| next_font_loaders(vec!["@next/font/google".into(), "cool-fonts".into()]),
         &input,
         &output,
     );
