--- conflicted
+++ resolved
@@ -80,11 +80,8 @@
                 cjs_require_optimizer: None,
                 auto_modularize_imports: None,
                 optimize_barrel_exports: None,
-<<<<<<< HEAD
                 optimize_server_react: None,
-=======
                 disable_checks: false,
->>>>>>> 9f247d9f
             };
 
             let unresolved_mark = Mark::new();
