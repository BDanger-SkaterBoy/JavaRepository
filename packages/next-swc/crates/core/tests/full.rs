use std::path::{Path, PathBuf};

use next_swc::{custom_before_pass, TransformOptions};
use serde::de::DeserializeOwned;
use turbopack_binding::swc::{
    core::{
        base::Compiler,
        common::{comments::SingleThreadedComments, Mark},
        ecma::{
            parser::{Syntax, TsConfig},
            transforms::base::pass::noop,
        },
    },
    testing::{NormalizedOutput, Tester},
};

#[turbopack_binding::swc::testing::fixture("tests/full/**/input.js")]
fn full(input: PathBuf) {
    test(&input, true);
}

#[turbopack_binding::swc::testing::fixture("tests/loader/**/input.js")]
fn loader(input: PathBuf) {
    test(&input, false);
}

fn test(input: &Path, minify: bool) {
    let output = input.parent().unwrap().join("output.js");

    Tester::new()
        .print_errors(|cm, handler| {
            let c = Compiler::new(cm.clone());

            let fm = cm.load_file(input).expect("failed to load file");

            let options = TransformOptions {
                swc: turbopack_binding::swc::core::base::config::Options {
                    swcrc: true,
                    output_path: Some(output.clone()),

                    config: turbopack_binding::swc::core::base::config::Config {
                        is_module: Some(
                            turbopack_binding::swc::core::base::config::IsModule::Bool(true),
                        ),

                        jsc: turbopack_binding::swc::core::base::config::JscConfig {
                            minify: if minify {
                                Some(assert_json("{ \"compress\": true, \"mangle\": true }"))
                            } else {
                                None
                            },
                            syntax: Some(Syntax::Typescript(TsConfig {
                                tsx: true,
                                ..Default::default()
                            })),
                            ..Default::default()
                        },
                        ..Default::default()
                    },
                    ..Default::default()
                },
                disable_next_ssg: false,
                disable_page_config: false,
                pages_dir: None,
                is_page_file: false,
                is_development: true,
                is_server_compiler: false,
                server_components: None,
                styled_components: Some(assert_json("{}")),
                styled_jsx: Some(assert_json("{}")),
                remove_console: None,
                react_remove_properties: None,
                relay: None,
                shake_exports: None,
                emotion: Some(assert_json("{}")),
                modularize_imports: None,
                font_loaders: None,
                app_dir: None,
                server_actions: None,
                cjs_require_optimizer: None,
                auto_modularize_imports: None,
                optimize_barrel_exports: None,
                optimize_server_react: None,
<<<<<<< HEAD
                prefer_esm: true,
=======
                prefer_esm: false,
>>>>>>> b88e263f
            };

            let unresolved_mark = Mark::new();
            let mut options = options.patch(&fm);
            options.swc.unresolved_mark = Some(unresolved_mark);

            let comments = SingleThreadedComments::default();
            match c.process_js_with_custom_pass(
                fm.clone(),
                None,
                &handler,
                &options.swc,
                comments.clone(),
                |_| {
                    custom_before_pass(
                        cm.clone(),
                        fm.clone(),
                        &options,
                        comments.clone(),
                        Default::default(),
                        unresolved_mark,
                    )
                },
                |_| noop(),
            ) {
                Ok(v) => {
                    NormalizedOutput::from(v.code)
                        .compare_to_file(output)
                        .unwrap();
                }
                Err(err) => panic!("Error: {:?}", err),
            };

            Ok(())
        })
        .map(|_| ())
        .expect("failed");
}

/// Using this, we don't have to break code by adding field.s
fn assert_json<T>(json_str: &str) -> T
where
    T: DeserializeOwned,
{
    serde_json::from_str(json_str).expect("failed to deserialize")
}<|MERGE_RESOLUTION|>--- conflicted
+++ resolved
@@ -81,11 +81,7 @@
                 auto_modularize_imports: None,
                 optimize_barrel_exports: None,
                 optimize_server_react: None,
-<<<<<<< HEAD
-                prefer_esm: true,
-=======
                 prefer_esm: false,
->>>>>>> b88e263f
             };
 
             let unresolved_mark = Mark::new();
