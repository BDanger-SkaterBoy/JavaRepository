use next_swc::{
    amp_attributes::amp_attributes,
    next_dynamic::next_dynamic,
    next_font_loaders::next_font_loaders,
    next_ssg::next_ssg,
    page_config::page_config_test,
    react_remove_properties::remove_properties,
    react_server_components::server_components,
    relay::{relay, Config as RelayConfig, RelayLanguageConfig},
    remove_console::remove_console,
    shake_exports::{shake_exports, Config as ShakeExportsConfig},
};
use std::path::PathBuf;
use swc_core::{
    common::{chain, comments::SingleThreadedComments, FileName, Mark},
    ecma::parser::{EsConfig, Syntax},
    ecma::transforms::react::jsx,
    ecma::transforms::testing::{test, test_fixture},
};
use testing::fixture;

fn syntax() -> Syntax {
    Syntax::Es(EsConfig {
        jsx: true,
        ..Default::default()
    })
}

#[fixture("tests/fixture/amp/**/input.js")]
fn amp_attributes_fixture(input: PathBuf) {
    let output = input.parent().unwrap().join("output.js");
    test_fixture(syntax(), &|_tr| amp_attributes(), &input, &output);
}

#[fixture("tests/fixture/next-dynamic/**/input.js")]
fn next_dynamic_fixture(input: PathBuf) {
    let output_dev = input.parent().unwrap().join("output-dev.js");
    let output_prod = input.parent().unwrap().join("output-prod.js");
    let output_server = input.parent().unwrap().join("output-server.js");
    test_fixture(
        syntax(),
        &|_tr| {
            next_dynamic(
                true,
                false,
                FileName::Real(PathBuf::from("/some-project/src/some-file.js")),
                Some("/some-project/src".into()),
            )
        },
        &input,
        &output_dev,
    );
    test_fixture(
        syntax(),
        &|_tr| {
            next_dynamic(
                false,
                false,
                FileName::Real(PathBuf::from("/some-project/src/some-file.js")),
                Some("/some-project/src".into()),
            )
        },
        &input,
        &output_prod,
    );
    test_fixture(
        syntax(),
        &|_tr| {
            next_dynamic(
                false,
                true,
                FileName::Real(PathBuf::from("/some-project/src/some-file.js")),
                Some("/some-project/src".into()),
            )
        },
        &input,
        &output_server,
    );
}

#[fixture("tests/fixture/ssg/**/input.js")]
fn next_ssg_fixture(input: PathBuf) {
    let output = input.parent().unwrap().join("output.js");
    test_fixture(
        syntax(),
        &|tr| {
            let top_level_mark = Mark::fresh(Mark::root());
            let jsx = jsx::<SingleThreadedComments>(
                tr.cm.clone(),
                None,
                swc_core::ecma::transforms::react::Options {
                    next: false.into(),
                    runtime: None,
                    import_source: Some("".into()),
                    pragma: Some("__jsx".into()),
                    pragma_frag: Some("__jsxFrag".into()),
                    throw_if_namespace: false.into(),
                    development: false.into(),
                    use_builtins: true.into(),
                    use_spread: true.into(),
                    refresh: Default::default(),
                },
                top_level_mark,
            );
            chain!(next_ssg(Default::default()), jsx)
        },
        &input,
        &output,
    );
}

#[fixture("tests/fixture/page-config/**/input.js")]
fn page_config_fixture(input: PathBuf) {
    let output = input.parent().unwrap().join("output.js");
    test_fixture(syntax(), &|_tr| page_config_test(), &input, &output);
}

#[fixture("tests/fixture/relay/**/input.ts*")]
fn relay_no_artifact_dir_fixture(input: PathBuf) {
    let output = input.parent().unwrap().join("output.js");
    let config = RelayConfig {
        language: RelayLanguageConfig::TypeScript,
        artifact_directory: Some(PathBuf::from("__generated__")),
        ..Default::default()
    };
    test_fixture(
        syntax(),
        &|_tr| {
            relay(
                &config,
                FileName::Real(PathBuf::from("input.tsx")),
                Some(PathBuf::from("src/pages")),
            )
        },
        &input,
        &output,
    );
}

#[fixture("tests/fixture/remove-console/**/input.js")]
fn remove_console_fixture(input: PathBuf) {
    let output = input.parent().unwrap().join("output.js");
    test_fixture(
        syntax(),
        &|_tr| remove_console(next_swc::remove_console::Config::All(true)),
        &input,
        &output,
    );
}

#[fixture("tests/fixture/react-remove-properties/default/**/input.js")]
fn react_remove_properties_default_fixture(input: PathBuf) {
    let output = input.parent().unwrap().join("output.js");
    test_fixture(
        syntax(),
        &|_tr| remove_properties(next_swc::react_remove_properties::Config::All(true)),
        &input,
        &output,
    );
}

#[fixture("tests/fixture/react-remove-properties/custom/**/input.js")]
fn react_remove_properties_custom_fixture(input: PathBuf) {
    let output = input.parent().unwrap().join("output.js");
    test_fixture(
        syntax(),
        &|_tr| {
            remove_properties(next_swc::react_remove_properties::Config::WithOptions(
                next_swc::react_remove_properties::Options {
                    properties: vec!["^data-custom$".into()],
                },
            ))
        },
        &input,
        &output,
    );
}

#[fixture("tests/fixture/shake-exports/most-usecases/input.js")]
fn shake_exports_fixture(input: PathBuf) {
    let output = input.parent().unwrap().join("output.js");
    test_fixture(
        syntax(),
        &|_tr| {
            shake_exports(ShakeExportsConfig {
                ignore: vec![
                    String::from("keep").into(),
                    String::from("keep1").into(),
                    String::from("keep2").into(),
                    String::from("keep3").into(),
                    String::from("keep4").into(),
                ],
            })
        },
        &input,
        &output,
    );
}

#[fixture("tests/fixture/shake-exports/keep-default/input.js")]
fn shake_exports_fixture_default(input: PathBuf) {
    let output = input.parent().unwrap().join("output.js");
    test_fixture(
        syntax(),
        &|_tr| {
            shake_exports(ShakeExportsConfig {
                ignore: vec![String::from("default").into()],
            })
        },
        &input,
        &output,
    );
}

<<<<<<< HEAD
#[fixture("tests/fixture/next-font-loaders/**/input.js")]
fn next_font_loaders_fixture(input: PathBuf) {
    let output = input.parent().unwrap().join("output.js");
    test_fixture(
        syntax(),
        &|_tr| next_font_loaders(vec!["@next/font/google".into(), "cool-fonts".into()]),
=======
#[fixture("tests/fixture/react-server-components/server-graph/**/input.js")]
fn react_server_components_server_graph_fixture(input: PathBuf) {
    let output = input.parent().unwrap().join("output.js");
    test_fixture(
        syntax(),
        &|tr| {
            server_components(
                FileName::Real(PathBuf::from("/some-project/src/some-file.js")),
                next_swc::react_server_components::Config::WithOptions(
                    next_swc::react_server_components::Options { is_server: true },
                ),
                tr.comments.as_ref().clone(),
            )
        },
        &input,
        &output,
    );
}

#[fixture("tests/fixture/react-server-components/client-graph/**/input.js")]
fn react_server_components_client_graph_fixture(input: PathBuf) {
    let output = input.parent().unwrap().join("output.js");
    test_fixture(
        syntax(),
        &|tr| {
            server_components(
                FileName::Real(PathBuf::from("/some-project/src/some-file.js")),
                next_swc::react_server_components::Config::WithOptions(
                    next_swc::react_server_components::Options { is_server: false },
                ),
                tr.comments.as_ref().clone(),
            )
        },
>>>>>>> d41ca43d
        &input,
        &output,
    );
}<|MERGE_RESOLUTION|>--- conflicted
+++ resolved
@@ -212,14 +212,6 @@
     );
 }
 
-<<<<<<< HEAD
-#[fixture("tests/fixture/next-font-loaders/**/input.js")]
-fn next_font_loaders_fixture(input: PathBuf) {
-    let output = input.parent().unwrap().join("output.js");
-    test_fixture(
-        syntax(),
-        &|_tr| next_font_loaders(vec!["@next/font/google".into(), "cool-fonts".into()]),
-=======
 #[fixture("tests/fixture/react-server-components/server-graph/**/input.js")]
 fn react_server_components_server_graph_fixture(input: PathBuf) {
     let output = input.parent().unwrap().join("output.js");
@@ -253,7 +245,17 @@
                 tr.comments.as_ref().clone(),
             )
         },
->>>>>>> d41ca43d
+        &input,
+        &output,
+    );
+}
+
+#[fixture("tests/fixture/next-font-loaders/**/input.js")]
+fn next_font_loaders_fixture(input: PathBuf) {
+    let output = input.parent().unwrap().join("output.js");
+    test_fixture(
+        syntax(),
+        &|_tr| next_font_loaders(vec!["@next/font/google".into(), "cool-fonts".into()]),
         &input,
         &output,
     );
