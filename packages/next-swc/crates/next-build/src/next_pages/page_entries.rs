use std::io::Write;

use anyhow::{bail, Result};
use indexmap::indexmap;
use indoc::writedoc;
use next_core::{
    create_page_loader_entry_module, get_asset_path_from_pathname,
    mode::NextMode,
    next_client::{
        get_client_module_options_context, get_client_resolve_options_context,
        get_client_runtime_entries, ClientContextType,
    },
    next_config::NextConfig,
    next_dynamic::NextDynamicTransition,
    next_manifests::{BuildManifest, PagesManifest},
    next_server::{
        get_server_module_options_context, get_server_resolve_options_context,
        get_server_runtime_entries, ServerContextType,
    },
    pages_structure::{
<<<<<<< HEAD
        find_pages_structure, PagesDirectoryStructure, PagesDirectoryStructureVc, PagesStructure,
        PagesStructureItem, PagesStructureItemVc, PagesStructureVc,
=======
        find_pages_structure, PagesDirectoryStructure, PagesStructure, PagesStructureItem,
>>>>>>> 98a8b1cc
    },
    pathname_for_path, PathType,
};
use turbo_tasks::Vc;
use turbopack_binding::{
<<<<<<< HEAD
    turbo::{
        tasks::{primitives::StringVc, Value},
        tasks_env::ProcessEnvVc,
        tasks_fs::{rope::RopeBuilder, File, FileSystemPath, FileSystemPathVc},
    },
=======
    turbo::{tasks::Value, tasks_env::ProcessEnv, tasks_fs::FileSystemPath},
>>>>>>> 98a8b1cc
    turbopack::{
        build::BuildChunkingContext,
        core::{
<<<<<<< HEAD
            asset::Asset,
            chunk::{ChunkableModule, ChunkingContext, EvaluatableAssetsVc},
            compile_time_info::CompileTimeInfoVc,
            context::{AssetContext, AssetContextVc},
            file_source::FileSourceVc,
            output::OutputAssetVc,
            reference_type::{EntryReferenceSubType, InnerAssetsVc, ReferenceType},
            source::SourceVc,
            virtual_source::VirtualSourceVc,
=======
            chunk::{ChunkableModule, ChunkingContext, EvaluatableAssets},
            compile_time_info::CompileTimeInfo,
            context::AssetContext,
            file_source::FileSource,
            output::OutputAsset,
            reference_type::{EntryReferenceSubType, ReferenceType},
            source::Source,
>>>>>>> 98a8b1cc
        },
        ecmascript::{
            chunk::{EcmascriptChunkPlaceable, EcmascriptChunkingContext},
            EcmascriptModuleAsset,
        },
        node::execution_context::ExecutionContext,
        turbopack::{transition::ContextTransition, ModuleAssetContext},
    },
};

#[turbo_tasks::value]
pub struct PageEntries {
    pub entries: Vec<Vc<PageEntry>>,
    pub ssr_runtime_entries: Vc<EvaluatableAssets>,
    pub client_runtime_entries: Vc<EvaluatableAssets>,
}

/// Computes all the page entries within the given project root.
#[turbo_tasks::function]
pub async fn get_page_entries(
    next_router_root: Vc<FileSystemPath>,
    project_root: Vc<FileSystemPath>,
    execution_context: Vc<ExecutionContext>,
    env: Vc<Box<dyn ProcessEnv>>,
    client_compile_time_info: Vc<CompileTimeInfo>,
    server_compile_time_info: Vc<CompileTimeInfo>,
    next_config: Vc<NextConfig>,
) -> Result<Vc<PageEntries>> {
    let pages_structure = find_pages_structure(
        project_root,
        next_router_root,
        next_config.page_extensions(),
    );

    let pages_dir = if let Some(pages) = pages_structure.await?.pages {
        pages.project_path().resolve().await?
    } else {
        project_root.join("pages".to_string())
    };

    let mode = NextMode::Build;

    let client_ty = Value::new(ClientContextType::Pages { pages_dir });
    let ssr_ty = Value::new(ServerContextType::Pages { pages_dir });

    let client_module_options_context = get_client_module_options_context(
        project_root,
        execution_context,
        client_compile_time_info.environment(),
        client_ty,
        mode,
        next_config,
    );

    let client_resolve_options_context = get_client_resolve_options_context(
        project_root,
        client_ty,
        mode,
        next_config,
        execution_context,
    );

    let client_transition = ContextTransition::new(
        client_compile_time_info,
        client_module_options_context,
        client_resolve_options_context,
    );

    let transitions = Vc::cell(
        [(
            "next-dynamic".to_string(),
            Vc::upcast(NextDynamicTransition::new(client_transition)),
        )]
        .into_iter()
        .collect(),
    );

    let client_module_context: Vc<Box<dyn AssetContext>> = Vc::upcast(ModuleAssetContext::new(
        transitions,
        client_compile_time_info,
        client_module_options_context,
        client_resolve_options_context,
    ));

    let client_runtime_entries = get_client_runtime_entries(
        project_root,
        env,
        client_ty,
        mode,
        next_config,
        execution_context,
    );
    let client_runtime_entries = client_runtime_entries.resolve_entries(client_module_context);

    let ssr_resolve_options_context = get_server_resolve_options_context(
        project_root,
        ssr_ty,
        mode,
        next_config,
        execution_context,
    );
    let ssr_module_options_context = get_server_module_options_context(
        project_root,
        execution_context,
        ssr_ty,
        mode,
        next_config,
    );

    let ssr_module_context = Vc::upcast(ModuleAssetContext::new(
        transitions,
        server_compile_time_info,
        ssr_module_options_context,
        ssr_resolve_options_context,
    ));

    let ssr_runtime_entries =
        get_server_runtime_entries(project_root, env, ssr_ty, mode, next_config);
    let ssr_runtime_entries = ssr_runtime_entries.resolve_entries(ssr_module_context);

    let entries = get_page_entries_for_root_directory(
        ssr_module_context,
        client_module_context,
        pages_structure,
        next_router_root,
    )
    .await?;

    Ok(PageEntries {
        entries,
        ssr_runtime_entries,
        client_runtime_entries,
    }
    .cell())
}

async fn get_page_entries_for_root_directory(
    ssr_module_context: Vc<Box<dyn AssetContext>>,
    client_module_context: Vc<Box<dyn AssetContext>>,
    pages_structure: Vc<PagesStructure>,
    next_router_root: Vc<FileSystemPath>,
) -> Result<Vec<Vc<PageEntry>>> {
    let PagesStructure {
        app,
        document,
        error,
        api,
        pages,
    } = *pages_structure.await?;
    let mut entries = vec![];

    // This only makes sense on both the client and the server, but they should map
    // to different assets (server can be an external module).
    entries.push(get_page_entry_for_file(
        ssr_module_context,
        client_module_context,
<<<<<<< HEAD
=======
        Vc::upcast(FileSource::new(app.project_path)),
>>>>>>> 98a8b1cc
        next_router_root,
        app,
        PathType::Page,
    ));

    // This only makes sense on the server.
    entries.push(get_page_entry_for_file(
        ssr_module_context,
        client_module_context,
<<<<<<< HEAD
=======
        Vc::upcast(FileSource::new(document.project_path)),
>>>>>>> 98a8b1cc
        next_router_root,
        document,
        PathType::Page,
    ));

    // This only makes sense on both the client and the server, but they should map
    // to different assets (server can be an external module).
    entries.push(get_page_entry_for_file(
        ssr_module_context,
        client_module_context,
<<<<<<< HEAD
=======
        Vc::upcast(FileSource::new(error.project_path)),
>>>>>>> 98a8b1cc
        next_router_root,
        error,
        PathType::Page,
    ));

    if let Some(api) = api {
        get_page_entries_for_directory(
            ssr_module_context,
            client_module_context,
            api,
            next_router_root,
            &mut entries,
            PathType::PagesAPI,
        )
        .await?;
    }

    if let Some(pages) = pages {
        get_page_entries_for_directory(
            ssr_module_context,
            client_module_context,
            pages,
            next_router_root,
            &mut entries,
            PathType::Page,
        )
        .await?;
    }

    Ok(entries)
}

#[async_recursion::async_recursion]
async fn get_page_entries_for_directory(
<<<<<<< HEAD
    ssr_module_context: AssetContextVc,
    client_module_context: AssetContextVc,
    pages_structure: PagesDirectoryStructureVc,
    next_router_root: FileSystemPathVc,
    entries: &mut Vec<PageEntryVc>,
    path_type: PathType,
=======
    ssr_module_context: Vc<Box<dyn AssetContext>>,
    client_module_context: Vc<Box<dyn AssetContext>>,
    pages_structure: Vc<PagesDirectoryStructure>,
    next_router_root: Vc<FileSystemPath>,
    entries: &mut Vec<Vc<PageEntry>>,
>>>>>>> 98a8b1cc
) -> Result<()> {
    let PagesDirectoryStructure {
        ref items,
        ref children,
        ..
    } = *pages_structure.await?;

    for item in items.iter() {
        let PagesStructureItem {
            project_path: _,
            next_router_path: _,
            original_path: _,
        } = *item.await?;
        entries.push(get_page_entry_for_file(
            ssr_module_context,
            client_module_context,
<<<<<<< HEAD
=======
            Vc::upcast(FileSource::new(project_path)),
>>>>>>> 98a8b1cc
            next_router_root,
            *item,
            path_type,
        ));
    }

    for child in children.iter() {
        get_page_entries_for_directory(
            ssr_module_context,
            client_module_context,
            *child,
            next_router_root,
            entries,
            path_type,
        )
        .await?;
    }

    Ok(())
}

/// A page entry corresponding to some route.
#[turbo_tasks::value]
pub struct PageEntry {
    /// The pathname of the page.
    pub pathname: Vc<String>,
    /// The Node.js SSR entry module asset.
    pub ssr_module: Vc<Box<dyn EcmascriptChunkPlaceable>>,
    /// The client entry module asset.
    pub client_module: Vc<EcmascriptModuleAsset>,
}

#[turbo_tasks::function]
async fn get_page_entry_for_file(
<<<<<<< HEAD
    ssr_module_context: AssetContextVc,
    client_module_context: AssetContextVc,
    next_router_root: FileSystemPathVc,
    app: PagesStructureItemVc,
    path_type: PathType,
) -> Result<PageEntryVc> {
    let app = app.await?;
    let source: SourceVc = FileSourceVc::new(app.project_path).into();
    let next_router_path = app.next_router_path;
    let reference_type = match path_type {
        PathType::Page => Value::new(ReferenceType::Entry(EntryReferenceSubType::Page)),
        PathType::PagesAPI => Value::new(ReferenceType::Entry(EntryReferenceSubType::PagesApi)),
        _ => bail!("Invalid path type"),
    };
=======
    ssr_module_context: Vc<Box<dyn AssetContext>>,
    client_module_context: Vc<Box<dyn AssetContext>>,
    source: Vc<Box<dyn Source>>,
    next_router_root: Vc<FileSystemPath>,
    next_router_path: Vc<FileSystemPath>,
) -> Result<Vc<PageEntry>> {
    let reference_type = Value::new(ReferenceType::Entry(EntryReferenceSubType::Page));
>>>>>>> 98a8b1cc

    let pathname = pathname_for_path(next_router_root, next_router_path, path_type);

    let definition_page = format!("/{}", app.original_path.await?);
    let definition_pathname = pathname.await?;

    let ssr_module = ssr_module_context.process(source, reference_type.clone());

    let mut result = RopeBuilder::default();

    match path_type {
        PathType::Page => {
            // Sourced from https://github.com/vercel/next.js/blob/2848ce51d1552633119c89ab49ff7fe2e4e91c91/packages/next/src/build/webpack/loaders/next-route-loader/index.ts
            writedoc!(
                result,
                r#"
                    import RouteModule from "next/dist/server/future/route-modules/pages/module"
                    import {{ hoist }} from "next/dist/build/webpack/loaders/next-route-loader/helpers"

                    import Document from "@vercel/turbopack-next/pages/_document"
                    import App from "@vercel/turbopack-next/pages/_app"

                    import * as userland from "INNER"

                    export default hoist(userland, "default")

                    export const getStaticProps = hoist(userland, "getStaticProps")
                    export const getStaticPaths = hoist(userland, "getStaticPaths")
                    export const getServerSideProps = hoist(userland, "getServerSideProps")
                    export const config = hoist(userland, "config")
                    export const reportWebVitals = hoist(userland, "reportWebVitals")

                    export const unstable_getStaticProps = hoist(userland, "unstable_getStaticProps")
                    export const unstable_getStaticPaths = hoist(userland, "unstable_getStaticPaths")
                    export const unstable_getStaticParams = hoist(userland, "unstable_getStaticParams")
                    export const unstable_getServerProps = hoist(userland, "unstable_getServerProps")
                    export const unstable_getServerSideProps = hoist(userland, "unstable_getServerSideProps")
                    
                    export const routeModule = new RouteModule({{
                        definition: {{
                            kind: "PAGES",
                            page: "{definition_page}",
                            pathname: "{definition_pathname}",
                            // The following aren't used in production, but are
                            // required for the RouteModule constructor.
                            bundlePath: "",
                            filename: "",
                        }},
                        components: {{
                            App,
                            Document,
                        }},
                        userland,
                    }})
                "#
            )?;

            // When we're building the instrumentation page (only when the
            // instrumentation file conflicts with a page also labeled
            // /instrumentation) hoist the `register` method.
            if definition_page == "/instrumentation" || definition_page == "/src/instrumentation" {
                writeln!(
                    result,
                    r#"export const register = hoist(userland, "register")"#
                )?;
            }
        }
        PathType::PagesAPI => {
            // Sourced from https://github.com/vercel/next.js/blob/2848ce51d1552633119c89ab49ff7fe2e4e91c91/packages/next/src/build/webpack/loaders/next-route-loader/index.ts
            writedoc!(
                result,
                r#"
                    import RouteModule from "next/dist/server/future/route-modules/pages-api/module"
                    import {{ hoist }} from "next/dist/build/webpack/loaders/next-route-loader/helpers"

                    import * as userland from "INNER"

                    export default hoist(userland, "default")
                    export const config = hoist(userland, "config")
                    
                    export const routeModule = new RouteModule({{
                        definition: {{
                            kind: "PAGES_API",
                            page: "{definition_page}",
                            pathname: "{definition_pathname}",
                            // The following aren't used in production, but are
                            // required for the RouteModule constructor.
                            bundlePath: "",
                            filename: "",
                        }},
                        userland,
                    }})
                "#
            )?;
        }
        _ => bail!("Invalid path type"),
    };

    let file = File::from(result.build());

    let asset: VirtualSourceVc = VirtualSourceVc::new(
        source.ident().path().join(match path_type {
            PathType::Page => "pages-entry.tsx",
            PathType::PagesAPI => "pages-api-entry.tsx",
            _ => bail!("Invalid path type"),
        }),
        file.into(),
    );
    let ssr_module = ssr_module_context.process(
        asset.into(),
        Value::new(ReferenceType::Internal(InnerAssetsVc::cell(indexmap! {
            "INNER".to_string() => ssr_module.into(),
        }))),
    );

    let client_module = create_page_loader_entry_module(client_module_context, source, pathname);

    let Some(client_module) =
        Vc::try_resolve_downcast_type::<EcmascriptModuleAsset>(client_module).await?
    else {
        bail!("expected an ECMAScript module asset");
    };

    let Some(ssr_module) =
        Vc::try_resolve_sidecast::<Box<dyn EcmascriptChunkPlaceable>>(ssr_module).await?
    else {
        bail!("expected an ECMAScript chunk placeable asset");
    };

    Ok(PageEntry {
        pathname,
        ssr_module,
        client_module,
    }
    .cell())
}

/// Computes the pathname for a given path.
#[turbo_tasks::function]
async fn pathname_from_path(next_router_path: Vc<FileSystemPath>) -> Result<Vc<String>> {
    let pathname = next_router_path.await?;
    Ok(Vc::cell(pathname.path.clone()))
}

/// Computes the chunks of page entries, adds their paths to the corresponding
/// manifests, and pushes the assets to the `all_chunks` vec.
pub async fn compute_page_entries_chunks(
    page_entries: &PageEntries,
    client_chunking_context: Vc<Box<dyn EcmascriptChunkingContext>>,
    ssr_chunking_context: Vc<BuildChunkingContext>,
    node_root: Vc<FileSystemPath>,
    pages_manifest_dir_path: &FileSystemPath,
    client_relative_path: &FileSystemPath,
    pages_manifest: &mut PagesManifest,
    build_manifest: &mut BuildManifest,
    all_chunks: &mut Vec<Vc<Box<dyn OutputAsset>>>,
) -> Result<()> {
    for page_entry in page_entries.entries.iter() {
        let page_entry = page_entry.await?;
        let pathname = page_entry.pathname.await?;
        let asset_path: String = get_asset_path_from_pathname(&pathname, ".js");

        let ssr_entry_chunk = ssr_chunking_context.entry_chunk(
            node_root.join(format!("server/pages/{asset_path}")),
            page_entry.ssr_module,
            page_entries.ssr_runtime_entries,
        );
        all_chunks.push(ssr_entry_chunk);

        let chunk_path = ssr_entry_chunk.ident().path().await?;
        if let Some(asset_path) = pages_manifest_dir_path.get_path_to(&chunk_path) {
            pages_manifest
                .pages
                .insert(pathname.clone_value(), asset_path.to_string());
        }

        let client_entry_chunk = page_entry
            .client_module
            .as_root_chunk(Vc::upcast(client_chunking_context));

        let client_chunks = client_chunking_context.evaluated_chunk_group(
            client_entry_chunk,
            page_entries
                .client_runtime_entries
                .with_entry(Vc::upcast(page_entry.client_module)),
        );

        let build_manifest_pages_entry = build_manifest
            .pages
            .entry(pathname.clone_value())
            .or_default();

        for chunk in client_chunks.await?.iter().copied() {
            all_chunks.push(chunk);
            let chunk_path = chunk.ident().path().await?;
            if let Some(asset_path) = client_relative_path.get_path_to(&chunk_path) {
                build_manifest_pages_entry.push(asset_path.to_string());
            }
        }
    }
    Ok(())
}<|MERGE_RESOLUTION|>--- conflicted
+++ resolved
@@ -18,40 +18,21 @@
         get_server_runtime_entries, ServerContextType,
     },
     pages_structure::{
-<<<<<<< HEAD
-        find_pages_structure, PagesDirectoryStructure, PagesDirectoryStructureVc, PagesStructure,
-        PagesStructureItem, PagesStructureItemVc, PagesStructureVc,
-=======
         find_pages_structure, PagesDirectoryStructure, PagesStructure, PagesStructureItem,
->>>>>>> 98a8b1cc
     },
     pathname_for_path, PathType,
 };
 use turbo_tasks::Vc;
 use turbopack_binding::{
-<<<<<<< HEAD
     turbo::{
-        tasks::{primitives::StringVc, Value},
-        tasks_env::ProcessEnvVc,
-        tasks_fs::{rope::RopeBuilder, File, FileSystemPath, FileSystemPathVc},
+        tasks::Value,
+        tasks_env::ProcessEnv,
+        tasks_fs::{rope::RopeBuilder, File, FileSystemPath},
     },
-=======
-    turbo::{tasks::Value, tasks_env::ProcessEnv, tasks_fs::FileSystemPath},
->>>>>>> 98a8b1cc
     turbopack::{
         build::BuildChunkingContext,
         core::{
-<<<<<<< HEAD
-            asset::Asset,
-            chunk::{ChunkableModule, ChunkingContext, EvaluatableAssetsVc},
-            compile_time_info::CompileTimeInfoVc,
-            context::{AssetContext, AssetContextVc},
-            file_source::FileSourceVc,
-            output::OutputAssetVc,
-            reference_type::{EntryReferenceSubType, InnerAssetsVc, ReferenceType},
-            source::SourceVc,
-            virtual_source::VirtualSourceVc,
-=======
+            asset::AssetContent,
             chunk::{ChunkableModule, ChunkingContext, EvaluatableAssets},
             compile_time_info::CompileTimeInfo,
             context::AssetContext,
@@ -59,7 +40,7 @@
             output::OutputAsset,
             reference_type::{EntryReferenceSubType, ReferenceType},
             source::Source,
->>>>>>> 98a8b1cc
+            virtual_source::VirtualSource,
         },
         ecmascript::{
             chunk::{EcmascriptChunkPlaceable, EcmascriptChunkingContext},
@@ -213,42 +194,39 @@
 
     // This only makes sense on both the client and the server, but they should map
     // to different assets (server can be an external module).
+    let app = app.await?;
     entries.push(get_page_entry_for_file(
         ssr_module_context,
         client_module_context,
-<<<<<<< HEAD
-=======
         Vc::upcast(FileSource::new(app.project_path)),
->>>>>>> 98a8b1cc
         next_router_root,
-        app,
+        app.next_router_path,
+        app.original_path,
         PathType::Page,
     ));
 
     // This only makes sense on the server.
+    let document = document.await?;
     entries.push(get_page_entry_for_file(
         ssr_module_context,
         client_module_context,
-<<<<<<< HEAD
-=======
         Vc::upcast(FileSource::new(document.project_path)),
->>>>>>> 98a8b1cc
         next_router_root,
-        document,
+        document.next_router_path,
+        document.original_path,
         PathType::Page,
     ));
 
     // This only makes sense on both the client and the server, but they should map
     // to different assets (server can be an external module).
+    let error = error.await?;
     entries.push(get_page_entry_for_file(
         ssr_module_context,
         client_module_context,
-<<<<<<< HEAD
-=======
         Vc::upcast(FileSource::new(error.project_path)),
->>>>>>> 98a8b1cc
         next_router_root,
-        error,
+        error.next_router_path,
+        error.original_path,
         PathType::Page,
     ));
 
@@ -281,20 +259,12 @@
 
 #[async_recursion::async_recursion]
 async fn get_page_entries_for_directory(
-<<<<<<< HEAD
-    ssr_module_context: AssetContextVc,
-    client_module_context: AssetContextVc,
-    pages_structure: PagesDirectoryStructureVc,
-    next_router_root: FileSystemPathVc,
-    entries: &mut Vec<PageEntryVc>,
-    path_type: PathType,
-=======
     ssr_module_context: Vc<Box<dyn AssetContext>>,
     client_module_context: Vc<Box<dyn AssetContext>>,
     pages_structure: Vc<PagesDirectoryStructure>,
     next_router_root: Vc<FileSystemPath>,
     entries: &mut Vec<Vc<PageEntry>>,
->>>>>>> 98a8b1cc
+    path_type: PathType,
 ) -> Result<()> {
     let PagesDirectoryStructure {
         ref items,
@@ -304,19 +274,17 @@
 
     for item in items.iter() {
         let PagesStructureItem {
-            project_path: _,
-            next_router_path: _,
-            original_path: _,
+            project_path,
+            next_router_path,
+            original_path,
         } = *item.await?;
         entries.push(get_page_entry_for_file(
             ssr_module_context,
             client_module_context,
-<<<<<<< HEAD
-=======
             Vc::upcast(FileSource::new(project_path)),
->>>>>>> 98a8b1cc
             next_router_root,
-            *item,
+            next_router_path,
+            original_path,
             path_type,
         ));
     }
@@ -349,34 +317,23 @@
 
 #[turbo_tasks::function]
 async fn get_page_entry_for_file(
-<<<<<<< HEAD
-    ssr_module_context: AssetContextVc,
-    client_module_context: AssetContextVc,
-    next_router_root: FileSystemPathVc,
-    app: PagesStructureItemVc,
+    ssr_module_context: Vc<Box<dyn AssetContext>>,
+    client_module_context: Vc<Box<dyn AssetContext>>,
+    source: Vc<Box<dyn Source>>,
+    next_router_root: Vc<FileSystemPath>,
+    next_router_path: Vc<FileSystemPath>,
+    next_original_path: Vc<FileSystemPath>,
     path_type: PathType,
-) -> Result<PageEntryVc> {
-    let app = app.await?;
-    let source: SourceVc = FileSourceVc::new(app.project_path).into();
-    let next_router_path = app.next_router_path;
+) -> Result<Vc<PageEntry>> {
     let reference_type = match path_type {
         PathType::Page => Value::new(ReferenceType::Entry(EntryReferenceSubType::Page)),
         PathType::PagesAPI => Value::new(ReferenceType::Entry(EntryReferenceSubType::PagesApi)),
         _ => bail!("Invalid path type"),
     };
-=======
-    ssr_module_context: Vc<Box<dyn AssetContext>>,
-    client_module_context: Vc<Box<dyn AssetContext>>,
-    source: Vc<Box<dyn Source>>,
-    next_router_root: Vc<FileSystemPath>,
-    next_router_path: Vc<FileSystemPath>,
-) -> Result<Vc<PageEntry>> {
-    let reference_type = Value::new(ReferenceType::Entry(EntryReferenceSubType::Page));
->>>>>>> 98a8b1cc
 
     let pathname = pathname_for_path(next_router_root, next_router_path, path_type);
 
-    let definition_page = format!("/{}", app.original_path.await?);
+    let definition_page = format!("/{}", next_original_path.await?);
     let definition_pathname = pathname.await?;
 
     let ssr_module = ssr_module_context.process(source, reference_type.clone());
@@ -473,17 +430,17 @@
 
     let file = File::from(result.build());
 
-    let asset: VirtualSourceVc = VirtualSourceVc::new(
+    let asset: Vc<VirtualSource> = VirtualSource::new(
         source.ident().path().join(match path_type {
-            PathType::Page => "pages-entry.tsx",
-            PathType::PagesAPI => "pages-api-entry.tsx",
+            PathType::Page => "pages-entry.tsx".to_string(),
+            PathType::PagesAPI => "pages-api-entry.tsx".to_string(),
             _ => bail!("Invalid path type"),
         }),
-        file.into(),
+        AssetContent::file(file.into()),
     );
     let ssr_module = ssr_module_context.process(
-        asset.into(),
-        Value::new(ReferenceType::Internal(InnerAssetsVc::cell(indexmap! {
+        Vc::upcast(asset),
+        Value::new(ReferenceType::Internal(Vc::cell(indexmap! {
             "INNER".to_string() => ssr_module.into(),
         }))),
     );
