--- conflicted
+++ resolved
@@ -53,7 +53,8 @@
     next_pages::page_entries::{compute_page_entries_chunks, get_page_entries},
 };
 
-static MIN_FAILING_SEVERITY: IssueSeverity = IssueSeverity::Error;
+// TODO this should be Error, but we need to fix the errors happing first
+static MIN_FAILING_SEVERITY: IssueSeverity = IssueSeverity::Fatal;
 
 #[turbo_tasks::function]
 pub(crate) async fn next_build(options: TransientInstance<BuildOptions>) -> Result<Vc<Completion>> {
@@ -497,30 +498,6 @@
     Ok(Vc::upcast(disk_fs))
 }
 
-<<<<<<< HEAD
-=======
-async fn handle_issues<T>(source: Vc<T>, issue_reporter: Vc<Box<dyn IssueReporter>>) -> Result<()> {
-    let issues = source
-        .peek_issues_with_path()
-        .await?
-        .strongly_consistent()
-        .await?;
-
-    let has_fatal = issue_reporter.report_issues(
-        TransientInstance::new(issues.clone()),
-        TransientValue::new(source.node),
-        // TODO this should be Error, but we need to fix the errors happing first
-        IssueSeverity::Fatal.cell(),
-    );
-
-    if *has_fatal.await? {
-        Err(anyhow!("Fatal issue(s) occurred"))
-    } else {
-        Ok(())
-    }
-}
-
->>>>>>> 5f161761
 /// Emits all assets transitively reachable from the given chunks, that are
 /// inside the node root or the client root.
 async fn emit_all_assets(
