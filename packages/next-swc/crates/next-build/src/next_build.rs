--- conflicted
+++ resolved
@@ -137,8 +137,6 @@
         ExecutionContext::new(project_root, node_execution_chunking_context, env);
     let next_config = load_next_config(execution_context.with_layer("next_config".to_string()));
 
-<<<<<<< HEAD
-=======
     let mode = NextMode::Build;
     let app_dir = find_app_dir_if_enabled(project_root);
     let client_compile_time_info = get_client_compile_time_info(
@@ -150,7 +148,6 @@
     );
     let server_compile_time_info = get_server_compile_time_info(mode, env, ServerAddr::empty());
 
->>>>>>> 4ec44393
     // TODO(alexkirsz) Pages should build their own routes, outside of a FS.
     let next_router_fs = Vc::upcast::<Box<dyn FileSystem>>(VirtualFileSystem::new());
     let next_router_root = next_router_fs.root();
