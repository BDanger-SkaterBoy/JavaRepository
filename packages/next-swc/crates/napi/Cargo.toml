[package]
edition = "2018"
name = "next-swc-napi"
version = "0.0.0"
publish = false

[lib]
crate-type = ["cdylib", "rlib"]

[features]
# Instead of enabling all the plugin-related features by default, make it explicitly specified
# when build (i.e napi --build --features plugin), same for the wasm as well.
# this is due to some of transitive dependencies have features cannot be enabled at the same time
# (i.e wasmer/default vs wasmer/js-default) while cargo merges all the features at once.
plugin = [
  "swc/plugin",
  "swc_plugin_runner/default",
  "wasmer/default",
  "wasmer-wasi/default",
  "next-swc/plugin"
]

[dependencies]
anyhow = "1.0"
backtrace = "0.3"
fxhash = "0.2.1"
napi = {version = "1", features = ["serde-json"]}
napi-derive = "1"
next-swc = {version = "0.0.0", path = "../core"}
once_cell = "1.8.0"
serde = "1"
serde_json = "1"
swc = { version = "0.181.2" }
swc_atoms = "0.2.11"
swc_bundler = { version = "0.147.0", features = ["concurrent"] }
swc_common = { version = "0.18.7", features = ["concurrent", "sourcemap"] }
swc_ecma_loader = { version = "0.30.2", features = ["node", "lru"] }
swc_ecmascript = { version = "0.157.0", features = ["codegen", "minifier", "optimization", "parser", "react", "transforms", "typescript", "utils", "visit"] }
<<<<<<< HEAD
swc_node_base = "0.5.5"
=======
swc_plugin_runner = { version = "0.55.0", optional = true, default-features = false }
swc_node_base = "0.5.3"
>>>>>>> c7ab218d
tracing = { version = "0.1.32", features = ["release_max_level_info"] }
tracing-futures = "0.2.5"
tracing-subscriber = "0.3.9"
tracing-chrome = "0.5.0"
wasmer = {version = "2.2.1", optional = true, default-features = false}
wasmer-wasi = {version = "2.2.1", optional = true, default-features = false}

[build-dependencies]
napi-build = "1"<|MERGE_RESOLUTION|>--- conflicted
+++ resolved
@@ -36,12 +36,7 @@
 swc_common = { version = "0.18.7", features = ["concurrent", "sourcemap"] }
 swc_ecma_loader = { version = "0.30.2", features = ["node", "lru"] }
 swc_ecmascript = { version = "0.157.0", features = ["codegen", "minifier", "optimization", "parser", "react", "transforms", "typescript", "utils", "visit"] }
-<<<<<<< HEAD
 swc_node_base = "0.5.5"
-=======
-swc_plugin_runner = { version = "0.55.0", optional = true, default-features = false }
-swc_node_base = "0.5.3"
->>>>>>> c7ab218d
 tracing = { version = "0.1.32", features = ["release_max_level_info"] }
 tracing-futures = "0.2.5"
 tracing-subscriber = "0.3.9"
