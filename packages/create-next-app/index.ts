#!/usr/bin/env node
import chalk from 'chalk'
import Commander from 'commander'
import path from 'path'
import prompts from 'prompts'
import checkForUpdate from 'update-check'

import { createApp } from './create-app'
import { validateNpmName } from './helpers/validate-pkg'
import packageJson from './package.json'
import { shouldUseYarn } from './helpers/should-use-yarn'
import { listExamples } from './helpers/examples'

let projectPath: string = ''

const program = new Commander.Command(packageJson.name)
  .version(packageJson.version)
  .arguments('<project-directory>')
  .usage(`${chalk.green('<project-directory>')} [options]`)
  .action(name => {
    projectPath = name
  })
  .option('--use-npm')
  .option(
<<<<<<< HEAD
    '-e, --example [example-path]',
    'an example to bootstrap the app with'
=======
    '-e, --example <name>|<github-url>',
    `

  An example to bootstrap the app with. You can use an example name
  from the official Next.js repo or a GitHub URL. The URL can use
  any branch and/or subdirectory
`
  )
  .option(
    '--example-path <path-to-example>',
    `

  In a rare case, your GitHub URL might contain a branch name with
  a slash (e.g. bug/fix-1) and the path to the example (e.g. foo/bar).
  In this case, you must specify the path to the example separately:
  --example-path foo/bar
`
>>>>>>> aac2e3e2
  )
  .allowUnknownOption()
  .parse(process.argv)

async function run() {
  if (typeof projectPath === 'string') {
    projectPath = projectPath.trim()
  }

  if (!projectPath) {
    const res = await prompts({
      type: 'text',
      name: 'path',
      message: 'What is your project named?',
      initial: 'my-app',
      validate: name => {
        const validation = validateNpmName(path.basename(path.resolve(name)))
        if (validation.valid) {
          return true
        }
        return 'Invalid project name: ' + validation.problems![0]
      },
    })

    if (typeof res.path === 'string') {
      projectPath = res.path.trim()
    }
  }

  if (!projectPath) {
    console.log()
    console.log('Please specify the project directory:')
    console.log(
      `  ${chalk.cyan(program.name())} ${chalk.green('<project-directory>')}`
    )
    console.log()
    console.log('For example:')
    console.log(`  ${chalk.cyan(program.name())} ${chalk.green('my-next-app')}`)
    console.log()
    console.log(
      `Run ${chalk.cyan(`${program.name()} --help`)} to see all options.`
    )
    process.exit(1)
  }

  const resolvedProjectPath = path.resolve(projectPath)
  const projectName = path.basename(resolvedProjectPath)

  const { valid, problems } = validateNpmName(projectName)
  if (!valid) {
    console.error(
      `Could not create a project called ${chalk.red(
        `"${projectName}"`
      )} because of npm naming restrictions:`
    )

    problems!.forEach(p => console.error(`    ${chalk.red.bold('*')} ${p}`))
    process.exit(1)
  }

  // --example flag included, but no example path provided, i.e.:
  // $ create-next-app --example
  if (program.example && typeof program.example !== 'string') {
    const wantsRes = await prompts({
      type: 'confirm',
      name: 'wantsExample',
      message:
        'You forgot to select an example, would you like to pick one now?',
      initial: false,
    })

    if (wantsRes.wantsExample) {
      const examplesJSON = await listExamples()
      const options = examplesJSON.map((example: any) => {
        return { title: example.name, value: example.name }
      })

      // The search function built into `prompts` isn’t very helpful:
      // someone searching for `styled-components` would get no results since
      // the example is called `with-styled-components`, and `prompts` searches
      // the beginnings of titles.

      // To solve this, we implement a basic fuzzy search here.
      const fuzzyMatch = (pattern: string, str: string) => {
        pattern = '.*' + pattern.split('').join('.*') + '.*'
        const re = new RegExp(pattern)
        return re.test(str)
      }

      const fuzzySuggest = (input: any, choices: any) =>
        Promise.resolve(
          choices.filter((choice: any) => fuzzyMatch(input, choice.title))
        )

      const nameRes = await prompts({
        type: 'autocomplete',
        name: 'exampleName',
        message: 'Pick an example',
        suggest: fuzzySuggest,
        choices: options,
      })

      if (!nameRes.exampleName) {
        console.error(
          'Could not locate an example with that name. Creating project from blank starter instead.'
        )
      }

      program.example = nameRes.exampleName

      // If the user says 'no' to choosing from examples, they are warned that the default
      // template is being used.
    } else {
      console.warn(chalk.yellow('Creating project from blank starter instead.'))
    }
  }

  await createApp({
    appPath: resolvedProjectPath,
    useNpm: !!program.useNpm,
    example:
      (typeof program.example === 'string' && program.example.trim()) ||
      undefined,
    examplePath: program.examplePath,
  })
}

const update = checkForUpdate(packageJson).catch(() => null)

async function notifyUpdate() {
  try {
    const res = await update
    if (res?.latest) {
      const isYarn = shouldUseYarn()

      console.log()
      console.log(
        chalk.yellow.bold('A new version of `create-next-app` is available!')
      )
      console.log(
        'You can update by running: ' +
          chalk.cyan(
            isYarn
              ? 'yarn global add create-next-app'
              : 'npm i -g create-next-app'
          )
      )
      console.log()
    }
  } catch {
    // ignore error
  }
}

run()
  .then(notifyUpdate)
  .catch(async reason => {
    console.log()
    console.log('Aborting installation.')
    if (reason.command) {
      console.log(`  ${chalk.cyan(reason.command)} has failed.`)
    } else {
      console.log(chalk.red('Unexpected error. Please report it as a bug:'))
      console.log(reason)
    }
    console.log()

    await notifyUpdate()

    process.exit(1)
  })<|MERGE_RESOLUTION|>--- conflicted
+++ resolved
@@ -22,10 +22,6 @@
   })
   .option('--use-npm')
   .option(
-<<<<<<< HEAD
-    '-e, --example [example-path]',
-    'an example to bootstrap the app with'
-=======
     '-e, --example <name>|<github-url>',
     `
 
@@ -43,7 +39,6 @@
   In this case, you must specify the path to the example separately:
   --example-path foo/bar
 `
->>>>>>> aac2e3e2
   )
   .allowUnknownOption()
   .parse(process.argv)
