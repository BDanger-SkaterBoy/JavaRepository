--- conflicted
+++ resolved
@@ -43,7 +43,6 @@
   .allowUnknownOption()
   .parse(process.argv)
 
-<<<<<<< HEAD
 async function tryCreateApp({
   appPath,
   useNpm,
@@ -101,9 +100,6 @@
 }
 
 async function run() {
-=======
-async function run(): Promise<void> {
->>>>>>> 73c8b8ca
   if (typeof projectPath === 'string') {
     projectPath = projectPath.trim()
   }
@@ -224,13 +220,9 @@
       }
     }
   }
-<<<<<<< HEAD
+
+  const example = typeof program.example === 'string' && program.example.trim()
   await tryCreateApp({
-=======
-
-  const example = typeof program.example === 'string' && program.example.trim()
-  await createApp({
->>>>>>> 73c8b8ca
     appPath: resolvedProjectPath,
     useNpm: !!program.useNpm,
     example: example && example !== 'default' ? example : undefined,
