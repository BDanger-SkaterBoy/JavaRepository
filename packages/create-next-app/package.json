--- conflicted
+++ resolved
@@ -37,15 +37,9 @@
     "@types/validate-npm-package-name": "4.0.2",
     "@vercel/ncc": "0.34.0",
     "async-retry": "1.3.1",
-<<<<<<< HEAD
-    "ci-info": "watson/ci-info#f43f6a1cefff47fb361c88cf4b943fdbcaafe540",
-    "commander": "2.20.0",
-    "conf": "13.0.0",
-=======
     "ci-info": "4.0.0",
     "commander": "12.1.0",
-    "conf": "10.2.0",
->>>>>>> 0c6dac46
+    "conf": "13.0.0",
     "cross-spawn": "7.0.3",
     "fast-glob": "3.3.1",
     "picocolors": "1.0.0",
