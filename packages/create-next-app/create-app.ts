/* eslint-disable import/no-extraneous-dependencies */
import retry from 'async-retry'
import chalk from 'chalk'
import cpy from 'cpy'
import fs from 'fs'
import path from 'path'
import {
  downloadAndExtractExample,
  downloadAndExtractRepo,
  getRepoInfo,
  hasExample,
  hasRepo,
  RepoInfo,
} from './helpers/examples'
import { makeDir } from './helpers/make-dir'
import { tryGitInit } from './helpers/git'
import { install } from './helpers/install'
import { isFolderEmpty } from './helpers/is-folder-empty'
import { getOnline } from './helpers/is-online'
import { isWriteable } from './helpers/is-writeable'
<<<<<<< HEAD
import { writePackageJsonToDisk } from './helpers/write-package-json'
=======
import type { PackageManager } from './helpers/get-pkg-manager'
>>>>>>> 23c82e42

export class DownloadError extends Error {}

export async function createApp({
  appPath,
  packageManager,
  example,
  examplePath,
  typescript,
  skipInstall,
}: {
  appPath: string
  packageManager: PackageManager
  example?: string
  examplePath?: string
  typescript?: boolean
  skipInstall?: boolean
}): Promise<void> {
  let repoInfo: RepoInfo | undefined
  const template = typescript ? 'typescript' : 'default'

  if (example) {
    let repoUrl: URL | undefined

    try {
      repoUrl = new URL(example)
    } catch (error: any) {
      if (error.code !== 'ERR_INVALID_URL') {
        console.error(error)
        process.exit(1)
      }
    }

    if (repoUrl) {
      if (repoUrl.origin !== 'https://github.com') {
        console.error(
          `Invalid URL: ${chalk.red(
            `"${example}"`
          )}. Only GitHub repositories are supported. Please use a GitHub URL and try again.`
        )
        process.exit(1)
      }

      repoInfo = await getRepoInfo(repoUrl, examplePath)

      if (!repoInfo) {
        console.error(
          `Found invalid GitHub URL: ${chalk.red(
            `"${example}"`
          )}. Please fix the URL and try again.`
        )
        process.exit(1)
      }

      const found = await hasRepo(repoInfo)

      if (!found) {
        console.error(
          `Could not locate the repository for ${chalk.red(
            `"${example}"`
          )}. Please check that the repository exists and try again.`
        )
        process.exit(1)
      }
    } else if (example !== '__internal-testing-retry') {
      const found = await hasExample(example)

      if (!found) {
        console.error(
          `Could not locate an example named ${chalk.red(
            `"${example}"`
          )}. It could be due to the following:\n`,
          `1. Your spelling of example ${chalk.red(
            `"${example}"`
          )} might be incorrect.\n`,
          `2. You might not be connected to the internet.`
        )
        process.exit(1)
      }
    }
  }

  const root = path.resolve(appPath)

  if (!(await isWriteable(path.dirname(root)))) {
    console.error(
      'The application path is not writable, please check folder permissions and try again.'
    )
    console.error(
      'It is likely you do not have write permissions for this folder.'
    )
    process.exit(1)
  }

  const appName = path.basename(root)

  await makeDir(root)
  if (!isFolderEmpty(root, appName)) {
    process.exit(1)
  }

  const useYarn = packageManager === 'yarn'
  const isOnline = !useYarn || (await getOnline())
  const originalDirectory = process.cwd()

  console.log(`Creating a new Next.js app in ${chalk.green(root)}.`)
  console.log()

  process.chdir(root)

  if (example) {
    /**
     * If an example repository is provided, clone it.
     */
    try {
      if (repoInfo) {
        const repoInfo2 = repoInfo
        console.log(
          `Downloading files from repo ${chalk.cyan(
            example
          )}. This might take a moment.`
        )
        console.log()
        await retry(() => downloadAndExtractRepo(root, repoInfo2), {
          retries: 3,
        })
      } else {
        console.log(
          `Downloading files for example ${chalk.cyan(
            example
          )}. This might take a moment.`
        )
        console.log()
        await retry(() => downloadAndExtractExample(root, example), {
          retries: 3,
        })
      }
    } catch (reason) {
      function isErrorLike(err: unknown): err is { message: string } {
        return (
          typeof err === 'object' &&
          err !== null &&
          typeof (err as { message?: unknown }).message === 'string'
        )
      }
      throw new DownloadError(
        isErrorLike(reason) ? reason.message : reason + ''
      )
    }
    // Copy our default `.gitignore` if the application did not provide one
    const ignorePath = path.join(root, '.gitignore')
    if (!fs.existsSync(ignorePath)) {
      fs.copyFileSync(
        path.join(__dirname, 'templates', template, 'gitignore'),
        ignorePath
      )
    }

    // Copy default `next-env.d.ts` to any example that is typescript
    const tsconfigPath = path.join(root, 'tsconfig.json')
    if (fs.existsSync(tsconfigPath)) {
      fs.copyFileSync(
        path.join(__dirname, 'templates', 'typescript', 'next-env.d.ts'),
        path.join(root, 'next-env.d.ts')
      )
    }

    if (skipInstall) console.log('Skipping dependency installation step.')
    else {
      console.log('Installing packages. This might take a couple of minutes.')
      console.log()
      await install(root, null, { useYarn, isOnline })
    }

<<<<<<< HEAD
=======
    await install(root, null, { packageManager, isOnline })
>>>>>>> 23c82e42
    console.log()
  } else {
    /**
     * Otherwise, if an example repository is not provided for cloning, proceed
     * by installing from a template.
     */
    console.log(chalk.bold(`Using ${packageManager}.`))
    /**
     * Create a package.json for the new project.
     */
    const packageJson = {
      name: appName,
      version: '0.1.0',
      private: true,
      scripts: {
        dev: 'next dev',
        build: 'next build',
        start: 'next start',
        lint: 'next lint',
      },
    }
    /**
     * These flags will be passed to `install()`.
     */
    const installFlags = { packageManager, isOnline }
    /**
     * Default dependencies.
     */
    const dependencies = ['react', 'react-dom', 'next']
    /**
     * Default devDependencies.
     */
    const devDependencies = ['eslint', 'eslint-config-next']
    /**
     * TypeScript projects will have type definitions and other devDependencies.
     */
    if (typescript) {
      devDependencies.push(
        'typescript',
        '@types/react',
        '@types/node',
        '@types/react-dom'
      )
    }

    if (skipInstall) {
      console.log('Skipping dependency installation step.')

      let dependenciesObj: Record<string, string> | undefined
      let devDependenciesObj: Record<string, string> | undefined

      if (dependencies.length) {
        dependenciesObj = Object.fromEntries(
          dependencies.map((dependency) => [dependency, 'latest'])
        )
      }

      if (devDependencies.length) {
        devDependenciesObj = Object.fromEntries(
          devDependencies.map((devDependency) => [devDependency, 'latest'])
        )
      }
      /**
       * Write package.json with "latest" versions of dependencies and devDependencies
       * Need this since we don't know the exact versions of dependencies and devDependencies required as the package manager isn't handling it.
       */
      writePackageJsonToDisk(root, {
        ...packageJson,
        dependencies: dependenciesObj,
        devDependencies: devDependenciesObj,
      })
    } else {
      /**
       * Write package.json to disk without dependencies and devDependencies
       * Correct versions of dependencies and devDependencies will be installed using the package manager
       */
      writePackageJsonToDisk(root, packageJson)

      /**
       * Install package.json dependencies if they exist.
       */
      if (dependencies.length) {
        console.log()
        console.log('Installing dependencies:')
        for (const dependency of dependencies) {
          console.log(`- ${chalk.cyan(dependency)}`)
        }
        console.log()

        await install(root, dependencies, installFlags)
      }
      /**
       * Install package.json devDependencies if they exist.
       */
      if (devDependencies.length) {
        console.log()
        console.log('Installing devDependencies:')
        for (const devDependency of devDependencies) {
          console.log(`- ${chalk.cyan(devDependency)}`)
        }
        console.log()

        const devInstallFlags = { devDependencies: true, ...installFlags }
        await install(root, devDependencies, devInstallFlags)
      }
      console.log()
    }

    /**
     * Copy the template files to the target directory.
     */
    await cpy('**', root, {
      parents: true,
      cwd: path.join(__dirname, 'templates', template),
      rename: (name) => {
        switch (name) {
          case 'gitignore':
          case 'eslintrc.json': {
            return '.'.concat(name)
          }
          // README.md is ignored by webpack-asset-relocator-loader used by ncc:
          // https://github.com/vercel/webpack-asset-relocator-loader/blob/e9308683d47ff507253e37c9bcbb99474603192b/src/asset-relocator.js#L227
          case 'README-template.md': {
            return 'README.md'
          }
          default: {
            return name
          }
        }
      },
    })
  }

  if (tryGitInit(root)) {
    console.log('Initialized a git repository.')
    console.log()
  }

  let cdpath: string
  if (path.join(originalDirectory, appName) === appPath) {
    cdpath = appName
  } else {
    cdpath = appPath
  }

  console.log(`${chalk.green('Success!')} Created ${appName} at ${appPath}`)
  console.log('Inside that directory, you can run several commands:')
  console.log()
  console.log(chalk.cyan(`  ${packageManager} ${useYarn ? '' : 'run '}dev`))
  console.log('    Starts the development server.')
  console.log()
  console.log(chalk.cyan(`  ${packageManager} ${useYarn ? '' : 'run '}build`))
  console.log('    Builds the app for production.')
  console.log()
  console.log(chalk.cyan(`  ${packageManager} start`))
  console.log('    Runs the built app in production mode.')
  console.log()
  console.log('We suggest that you begin by typing:')
  console.log()
  console.log(chalk.cyan('  cd'), cdpath)
  console.log(
    `  ${chalk.cyan(`${packageManager} ${useYarn ? '' : 'run '}dev`)}`
  )
  console.log()
}<|MERGE_RESOLUTION|>--- conflicted
+++ resolved
@@ -18,11 +18,8 @@
 import { isFolderEmpty } from './helpers/is-folder-empty'
 import { getOnline } from './helpers/is-online'
 import { isWriteable } from './helpers/is-writeable'
-<<<<<<< HEAD
+import type { PackageManager } from './helpers/get-pkg-manager'
 import { writePackageJsonToDisk } from './helpers/write-package-json'
-=======
-import type { PackageManager } from './helpers/get-pkg-manager'
->>>>>>> 23c82e42
 
 export class DownloadError extends Error {}
 
@@ -190,17 +187,16 @@
       )
     }
 
+    console.log('Installing packages. This might take a couple of minutes.')
+    console.log()
+
     if (skipInstall) console.log('Skipping dependency installation step.')
     else {
       console.log('Installing packages. This might take a couple of minutes.')
       console.log()
-      await install(root, null, { useYarn, isOnline })
-    }
-
-<<<<<<< HEAD
-=======
-    await install(root, null, { packageManager, isOnline })
->>>>>>> 23c82e42
+      await install(root, null, { packageManager, isOnline })
+    }
+
     console.log()
   } else {
     /**
