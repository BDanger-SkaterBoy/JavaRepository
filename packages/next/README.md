--- conflicted
+++ resolved
@@ -2317,16 +2317,9 @@
 > When you feel comfortable with TypeScript, you may turn this option on in your `tsconfig.json`.
 
 > **Note**: By default, Next.js reports TypeScript errors during development for pages you are actively working on.
-<<<<<<< HEAD
-> TypeScript errors for inactive pages do not block the development process.
-> Trying to run `next build` for an app that has TypeScript errors on any page will fail.
->
-> If you don't want to leverage this behavior and prefer to do type checks manually, set the following options in your `next.config.js`:
-=======
 > TypeScript errors for inactive pages **do not** block the development process.
 >
 > If you don't want to leverage this behavior and instead, e.g. prefer your editor's integration, you can set the following option in `next.config.js`:
->>>>>>> cbb846be
 >
 > ```js
 > // next.config.js
