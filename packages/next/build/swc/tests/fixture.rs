use self::amp_attributes::amp_attributes;
use self::next_dynamic::next_dynamic;
use self::next_ssg::next_ssg;
use self::styled_jsx::styled_jsx;
use std::path::PathBuf;
use swc_common::{chain, comments::SingleThreadedComments, FileName};
use swc_ecma_transforms_testing::{test, test_fixture};
use swc_ecmascript::{
    parser::{EsConfig, Syntax},
    transforms::react::jsx,
};
use testing::fixture;

#[path = "../src/amp_attributes.rs"]
mod amp_attributes;
#[path = "../src/next_dynamic.rs"]
mod next_dynamic;
#[path = "../src/next_ssg.rs"]
mod next_ssg;
#[path = "../src/styled_jsx/mod.rs"]
mod styled_jsx;

fn syntax() -> Syntax {
    Syntax::Es(EsConfig {
        jsx: true,
        dynamic_import: true,
        ..Default::default()
    })
}

#[fixture("tests/fixture/amp/**/input.js")]
fn amp_attributes_fixture(input: PathBuf) {
    let output = input.parent().unwrap().join("output.js");
    test_fixture(syntax(), &|_tr| amp_attributes(), &input, &output);
}

#[fixture("tests/fixture/next-dynamic/**/input.js")]
fn next_dynamic_fixture(input: PathBuf) {
    let output = input.parent().unwrap().join("output.js");
    test_fixture(
        syntax(),
        &|_tr| {
            next_dynamic(
                FileName::Real(PathBuf::from("/some-project/src/some-file.js")),
                Some("/some-project/src".into()),
            )
        },
        &input,
        &output,
    );
}

#[fixture("tests/fixture/ssg/**/input.js")]
fn next_ssg_fixture(input: PathBuf) {
    let output = input.parent().unwrap().join("output.js");
    test_fixture(
        syntax(),
        &|tr| {
            let jsx = jsx::<SingleThreadedComments>(
                tr.cm.clone(),
                None,
                swc_ecmascript::transforms::react::Options {
                    next: false,
                    runtime: None,
                    import_source: "".into(),
                    pragma: "__jsx".into(),
                    pragma_frag: "__jsxFrag".into(),
                    throw_if_namespace: false,
                    development: false,
                    use_builtins: true,
                    use_spread: true,
                    refresh: Default::default(),
                },
            );
            chain!(next_ssg(), jsx)
        },
<<<<<<< HEAD
      );
      chain!(next_ssg(), jsx)
    },
    &input,
    &output,
  );
}

#[fixture("tests/fixture/styled-jsx/**/input.js")]
fn styled_jsx_fixture(input: PathBuf) {
  let output = input.parent().unwrap().join("output.js");
  test_fixture(syntax(), &|_tr| styled_jsx(), &input, &output);
=======
        &input,
        &output,
    );
>>>>>>> a784d54a
}<|MERGE_RESOLUTION|>--- conflicted
+++ resolved
@@ -74,22 +74,13 @@
             );
             chain!(next_ssg(), jsx)
         },
-<<<<<<< HEAD
-      );
-      chain!(next_ssg(), jsx)
-    },
-    &input,
-    &output,
-  );
+        &input,
+        &output,
+    );
 }
 
 #[fixture("tests/fixture/styled-jsx/**/input.js")]
 fn styled_jsx_fixture(input: PathBuf) {
   let output = input.parent().unwrap().join("output.js");
   test_fixture(syntax(), &|_tr| styled_jsx(), &input, &output);
-=======
-        &input,
-        &output,
-    );
->>>>>>> a784d54a
 }