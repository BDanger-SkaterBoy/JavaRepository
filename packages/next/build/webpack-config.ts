import ReactRefreshWebpackPlugin from '@next/react-refresh-utils/ReactRefreshWebpackPlugin'
import chalk from 'chalk'
import crypto from 'crypto'
import { readFileSync, realpathSync } from 'fs'
import { codeFrameColumns } from 'next/dist/compiled/babel/code-frame'
import semver from 'next/dist/compiled/semver'
import { isWebpack5, webpack } from 'next/dist/compiled/webpack/webpack'
import path, { join as pathJoin, relative as relativePath } from 'path'
import {
  DOT_NEXT_ALIAS,
  NEXT_PROJECT_ROOT,
  NEXT_PROJECT_ROOT_DIST_CLIENT,
  PAGES_DIR_ALIAS,
} from '../lib/constants'
import { fileExists } from '../lib/file-exists'
import { getPackageVersion } from '../lib/get-package-version'
import { Rewrite } from '../lib/load-custom-routes'
import { getTypeScriptConfiguration } from '../lib/typescript/getTypeScriptConfiguration'
import {
  CLIENT_STATIC_FILES_RUNTIME_AMP,
  CLIENT_STATIC_FILES_RUNTIME_MAIN,
  CLIENT_STATIC_FILES_RUNTIME_POLYFILLS,
  CLIENT_STATIC_FILES_RUNTIME_REACT_REFRESH,
  CLIENT_STATIC_FILES_RUNTIME_WEBPACK,
  REACT_LOADABLE_MANIFEST,
  SERVERLESS_DIRECTORY,
  SERVER_DIRECTORY,
} from '../next-server/lib/constants'
import { execOnce } from '../next-server/lib/utils'
import { NextConfig } from '../next-server/server/config-shared'
import { findPageFile } from '../server/lib/find-page-file'
import { WebpackEntrypoints } from './entries'
import * as Log from './output/log'
import {
  collectPlugins,
  PluginMetaData,
  VALID_MIDDLEWARE,
} from './plugins/collect-plugins'
import { build as buildConfiguration } from './webpack/config'
import { __overrideCssConfiguration } from './webpack/config/blocks/css/overrideCssConfiguration'
import { pluginLoaderOptions } from './webpack/loaders/next-plugin-loader'
import BuildManifestPlugin from './webpack/plugins/build-manifest-plugin'
import BuildStatsPlugin from './webpack/plugins/build-stats-plugin'
import ChunkNamesPlugin from './webpack/plugins/chunk-names-plugin'
import { CssMinimizerPlugin } from './webpack/plugins/css-minimizer-plugin'
import { JsConfigPathsPlugin } from './webpack/plugins/jsconfig-paths-plugin'
import { DropClientPage } from './webpack/plugins/next-drop-client-page-plugin'
import NextJsSsrImportPlugin from './webpack/plugins/nextjs-ssr-import'
import NextJsSSRModuleCachePlugin from './webpack/plugins/nextjs-ssr-module-cache'
import PagesManifestPlugin from './webpack/plugins/pages-manifest-plugin'
import { ProfilingPlugin } from './webpack/plugins/profiling-plugin'
import { ReactLoadablePlugin } from './webpack/plugins/react-loadable-plugin'
import { ServerlessPlugin } from './webpack/plugins/serverless-plugin'
// @ts-ignore No typings yet
import TerserPlugin from './webpack/plugins/terser-webpack-plugin/src/index.js'
import WebpackConformancePlugin, {
  DuplicatePolyfillsConformanceCheck,
  GranularChunksConformanceCheck,
  MinificationConformanceCheck,
  ReactSyncScriptsConformanceCheck,
} from './webpack/plugins/webpack-conformance-plugin'
import { WellKnownErrorsPlugin } from './webpack/plugins/wellknown-errors-plugin'

type ExcludesFalse = <T>(x: T | false) => x is T

const devtoolRevertWarning = execOnce(
  (devtool: webpack.Configuration['devtool']) => {
    console.warn(
      chalk.yellow.bold('Warning: ') +
        chalk.bold(`Reverting webpack devtool to '${devtool}'.\n`) +
        'Changing the webpack devtool in development mode will cause severe performance regressions.\n' +
        'Read more: https://err.sh/next.js/improper-devtool'
    )
  }
)

function parseJsonFile(filePath: string) {
  const JSON5 = require('next/dist/compiled/json5')
  const contents = readFileSync(filePath, 'utf8')

  // Special case an empty file
  if (contents.trim() === '') {
    return {}
  }

  try {
    return JSON5.parse(contents)
  } catch (err) {
    const codeFrame = codeFrameColumns(
      String(contents),
      { start: { line: err.lineNumber, column: err.columnNumber } },
      { message: err.message, highlightCode: true }
    )
    throw new Error(`Failed to parse "${filePath}":\n${codeFrame}`)
  }
}

function getOptimizedAliases(isServer: boolean): { [pkg: string]: string } {
  if (isServer) {
    return {}
  }

  const stubWindowFetch = path.join(__dirname, 'polyfills', 'fetch', 'index.js')
  const stubObjectAssign = path.join(__dirname, 'polyfills', 'object-assign.js')

  const shimAssign = path.join(__dirname, 'polyfills', 'object.assign')
  return Object.assign(
    {},
    {
      unfetch$: stubWindowFetch,
      'isomorphic-unfetch$': stubWindowFetch,
      'whatwg-fetch$': path.join(
        __dirname,
        'polyfills',
        'fetch',
        'whatwg-fetch.js'
      ),
    },
    {
      'object-assign$': stubObjectAssign,

      // Stub Package: object.assign
      'object.assign/auto': path.join(shimAssign, 'auto.js'),
      'object.assign/implementation': path.join(
        shimAssign,
        'implementation.js'
      ),
      'object.assign$': path.join(shimAssign, 'index.js'),
      'object.assign/polyfill': path.join(shimAssign, 'polyfill.js'),
      'object.assign/shim': path.join(shimAssign, 'shim.js'),

      // Replace: full URL polyfill with platform-based polyfill
      url: require.resolve('native-url'),
    }
  )
}

type ClientEntries = {
  [key: string]: string | string[]
}

export function attachReactRefresh(
  webpackConfig: webpack.Configuration,
  targetLoader: webpack.RuleSetUseItem
) {
  let injections = 0
  const reactRefreshLoaderName = '@next/react-refresh-utils/loader'
  const reactRefreshLoader = require.resolve(reactRefreshLoaderName)
  webpackConfig.module?.rules.forEach((rule) => {
    const curr = rule.use
    // When the user has configured `defaultLoaders.babel` for a input file:
    if (curr === targetLoader) {
      ++injections
      rule.use = [reactRefreshLoader, curr as webpack.RuleSetUseItem]
    } else if (
      Array.isArray(curr) &&
      curr.some((r) => r === targetLoader) &&
      // Check if loader already exists:
      !curr.some(
        (r) => r === reactRefreshLoader || r === reactRefreshLoaderName
      )
    ) {
      ++injections
      const idx = curr.findIndex((r) => r === targetLoader)
      // Clone to not mutate user input
      rule.use = [...curr]

      // inject / input: [other, babel] output: [other, refresh, babel]:
      rule.use.splice(idx, 0, reactRefreshLoader)
    }
  })

  if (injections) {
    Log.info(
      `automatically enabled Fast Refresh for ${injections} custom loader${
        injections > 1 ? 's' : ''
      }`
    )
  }
}

export default async function getBaseWebpackConfig(
  dir: string,
  {
    buildId,
    config,
    dev = false,
    isServer = false,
    pagesDir,
    target = 'server',
    reactProductionProfiling = false,
    entrypoints,
    rewrites,
  }: {
    buildId: string
    config: NextConfig
    dev?: boolean
    isServer?: boolean
    pagesDir: string
    target?: string
    reactProductionProfiling?: boolean
    entrypoints: WebpackEntrypoints
    rewrites: Rewrite[]
  }
): Promise<webpack.Configuration> {
  let plugins: PluginMetaData[] = []
  let babelPresetPlugins: { dir: string; config: any }[] = []

  const hasRewrites = rewrites.length > 0

  if (config.experimental.plugins) {
    plugins = await collectPlugins(dir, config.env, config.plugins)
    pluginLoaderOptions.plugins = plugins

    for (const plugin of plugins) {
      if (plugin.middleware.includes('babel-preset-build')) {
        babelPresetPlugins.push({
          dir: plugin.directory,
          config: plugin.config,
        })
      }
    }
  }

  const reactVersion = await getPackageVersion({ cwd: dir, name: 'react' })
  const hasReactRefresh: boolean = dev && !isServer
  const hasJsxRuntime: boolean =
    Boolean(reactVersion) &&
    // 17.0.0-rc.0 had a breaking change not compatible with Next.js, but was
    // fixed in rc.1.
    semver.gte(reactVersion!, '17.0.0-rc.1')

  const distDir = path.join(dir, config.distDir)
  const defaultLoaders = {
    babel: {
      loader: 'next-babel-loader',
      options: {
        isServer,
        distDir,
        pagesDir,
        cwd: dir,
        // Webpack 5 has a built-in loader cache
        cache: !isWebpack5,
        babelPresetPlugins,
        development: dev,
        hasReactRefresh,
        hasJsxRuntime,
      },
    },
    // Backwards compat
    hotSelfAccept: {
      loader: 'noop-loader',
    },
  }

  const babelIncludeRegexes: RegExp[] = [
    /next[\\/]dist[\\/]next-server[\\/]lib/,
    /next[\\/]dist[\\/]client/,
    /next[\\/]dist[\\/]pages/,
    /[\\/](strip-ansi|ansi-regex)[\\/]/,
    ...(config.experimental.plugins
      ? VALID_MIDDLEWARE.map((name) => new RegExp(`src(\\\\|/)${name}`))
      : []),
  ]

  // Support for NODE_PATH
  const nodePathList = (process.env.NODE_PATH || '')
    .split(process.platform === 'win32' ? ';' : ':')
    .filter((p) => !!p)

  const isServerless = target === 'serverless'
  const isServerlessTrace = target === 'experimental-serverless-trace'
  // Intentionally not using isTargetLikeServerless helper
  const isLikeServerless = isServerless || isServerlessTrace

  const outputDir = isLikeServerless ? SERVERLESS_DIRECTORY : SERVER_DIRECTORY
  const outputPath = path.join(distDir, isServer ? outputDir : '')
  const totalPages = Object.keys(entrypoints).length
  const clientEntries = !isServer
    ? ({
        // Backwards compatibility
        'main.js': [],
        ...(dev
          ? {
              [CLIENT_STATIC_FILES_RUNTIME_REACT_REFRESH]: require.resolve(
                `@next/react-refresh-utils/runtime`
              ),
              [CLIENT_STATIC_FILES_RUNTIME_AMP]:
                `./` +
                relativePath(
                  dir,
                  pathJoin(NEXT_PROJECT_ROOT_DIST_CLIENT, 'dev', 'amp-dev')
                ).replace(/\\/g, '/'),
            }
          : {}),
        [CLIENT_STATIC_FILES_RUNTIME_MAIN]:
          `./` +
          path
            .relative(
              dir,
              path.join(
                NEXT_PROJECT_ROOT_DIST_CLIENT,
                dev ? `next-dev.js` : 'next.js'
              )
            )
            .replace(/\\/g, '/'),
        [CLIENT_STATIC_FILES_RUNTIME_POLYFILLS]: path.join(
          NEXT_PROJECT_ROOT_DIST_CLIENT,
          'polyfills.js'
        ),
      } as ClientEntries)
    : undefined

  let typeScriptPath: string | undefined
  try {
    typeScriptPath = require.resolve('typescript', { paths: [dir] })
  } catch (_) {}
  const tsConfigPath = path.join(dir, 'tsconfig.json')
  const useTypeScript = Boolean(
    typeScriptPath && (await fileExists(tsConfigPath))
  )

  let jsConfig
  // jsconfig is a subset of tsconfig
  if (useTypeScript) {
    const ts = (await import(typeScriptPath!)) as typeof import('typescript')
    const tsConfig = await getTypeScriptConfiguration(ts, tsConfigPath)
    jsConfig = { compilerOptions: tsConfig.options }
  }

  const jsConfigPath = path.join(dir, 'jsconfig.json')
  if (!useTypeScript && (await fileExists(jsConfigPath))) {
    jsConfig = parseJsonFile(jsConfigPath)
  }

  let resolvedBaseUrl
  if (jsConfig?.compilerOptions?.baseUrl) {
    resolvedBaseUrl = path.resolve(dir, jsConfig.compilerOptions.baseUrl)
  }

  function getReactProfilingInProduction() {
    if (reactProductionProfiling) {
      return {
        'react-dom$': 'react-dom/profiling',
        'scheduler/tracing': 'scheduler/tracing-profiling',
      }
    }
  }

  const clientResolveRewrites = require.resolve(
    'next/dist/next-server/lib/router/utils/resolve-rewrites'
  )
  const clientResolveRewritesNoop = require.resolve(
    'next/dist/next-server/lib/router/utils/resolve-rewrites-noop'
  )

  const resolveConfig = {
    // Disable .mjs for node_modules bundling
    extensions: isServer
      ? [
          '.js',
          '.mjs',
          ...(useTypeScript ? ['.tsx', '.ts'] : []),
          '.jsx',
          '.json',
          '.wasm',
        ]
      : [
          '.mjs',
          '.js',
          ...(useTypeScript ? ['.tsx', '.ts'] : []),
          '.jsx',
          '.json',
          '.wasm',
        ],
    modules: [
      'node_modules',
      ...nodePathList, // Support for NODE_PATH environment variable
    ],
    alias: {
      next: NEXT_PROJECT_ROOT,
      [PAGES_DIR_ALIAS]: pagesDir,
      [DOT_NEXT_ALIAS]: distDir,
      ...getOptimizedAliases(isServer),
      ...getReactProfilingInProduction(),
      [clientResolveRewrites]: hasRewrites
        ? clientResolveRewrites
        : clientResolveRewritesNoop,
    },
    ...(isWebpack5 && !isServer
      ? {
<<<<<<< HEAD
          // https://github.com/webpack/webpack/blob/2a0536cf510768111a3a6dceeb14cb79b9f59273/lib/ModuleNotFoundError.js#L13-L42
          fallback: {
            stream: require.resolve('stream-browserify'),
            path: require.resolve('path-browserify'),
            crypto: require.resolve('crypto-browserify'),
            buffer: require.resolve('buffer'),
=======
          // Full list of old polyfills is accessible here:
          // https://github.com/webpack/webpack/blob/2a0536cf510768111a3a6dceeb14cb79b9f59273/lib/ModuleNotFoundError.js#L13-L42
          fallback: {
            buffer: require.resolve('buffer'),
            crypto: require.resolve('crypto-browserify'),
            path: require.resolve('path-browserify'),
            stream: require.resolve('stream-browserify'),
>>>>>>> 0088caa1
            vm: require.resolve('vm-browserify'),
          },
        }
      : undefined),
    mainFields: isServer ? ['main', 'module'] : ['browser', 'module', 'main'],
    plugins: isWebpack5
      ? // webpack 5+ has the PnP resolver built-in by default:
        []
      : [require('pnp-webpack-plugin')],
  }

  const terserOptions: any = {
    parse: {
      ecma: 8,
    },
    compress: {
      ecma: 5,
      warnings: false,
      // The following two options are known to break valid JavaScript code
      comparisons: false,
      inline: 2, // https://github.com/vercel/next.js/issues/7178#issuecomment-493048965
    },
    mangle: { safari10: true },
    output: {
      ecma: 5,
      safari10: true,
      comments: false,
      // Fixes usage of Emoji and certain Regex
      ascii_only: true,
    },
  }

  const isModuleCSS = (module: { type: string }): boolean => {
    return (
      // mini-css-extract-plugin
      module.type === `css/mini-extract` ||
      // extract-css-chunks-webpack-plugin (old)
      module.type === `css/extract-chunks` ||
      // extract-css-chunks-webpack-plugin (new)
      module.type === `css/extract-css-chunks`
    )
  }

  // Contains various versions of the Webpack SplitChunksPlugin used in different build types
  const splitChunksConfigs: {
    [propName: string]: webpack.Options.SplitChunksOptions
  } = {
    dev: {
      cacheGroups: {
        default: false,
        vendors: false,
      },
    },
    prodGranular: {
      chunks: 'all',
      cacheGroups: {
        framework: {
          chunks: 'all',
          name: 'framework',
          // This regex ignores nested copies of framework libraries so they're
          // bundled with their issuer.
          // https://github.com/vercel/next.js/pull/9012
          test: /(?<!node_modules.*)[\\/]node_modules[\\/](react|react-dom|scheduler|prop-types|use-subscription)[\\/]/,
          priority: 40,
          // Don't let webpack eliminate this chunk (prevents this chunk from
          // becoming a part of the commons chunk)
          enforce: true,
        },
        lib: {
          test(module: {
            size: Function
            nameForCondition: Function
          }): boolean {
            return (
              module.size() > 160000 &&
              /node_modules[/\\]/.test(module.nameForCondition() || '')
            )
          },
          name(module: {
            type: string
            libIdent?: Function
            updateHash: (hash: crypto.Hash) => void
          }): string {
            const hash = crypto.createHash('sha1')
            if (isModuleCSS(module)) {
              module.updateHash(hash)
            } else {
              if (!module.libIdent) {
                throw new Error(
                  `Encountered unknown module type: ${module.type}. Please open an issue.`
                )
              }

              hash.update(module.libIdent({ context: dir }))
            }

            return hash.digest('hex').substring(0, 8)
          },
          priority: 30,
          minChunks: 1,
          reuseExistingChunk: true,
        },
        commons: {
          name: 'commons',
          minChunks: totalPages,
          priority: 20,
        },
        ...(isWebpack5
          ? undefined
          : {
              default: false,
              vendors: false,
              shared: {
                name(module, chunks) {
                  return (
                    crypto
                      .createHash('sha1')
                      .update(
                        chunks.reduce(
                          (acc: string, chunk: webpack.compilation.Chunk) => {
                            return acc + chunk.name
                          },
                          ''
                        )
                      )
                      .digest('hex') + (isModuleCSS(module) ? '_CSS' : '')
                  )
                },
                priority: 10,
                minChunks: 2,
                reuseExistingChunk: true,
              },
            }),
      },
      maxInitialRequests: 25,
      minSize: 20000,
    },
  }

  // Select appropriate SplitChunksPlugin config for this build
  let splitChunksConfig: webpack.Options.SplitChunksOptions
  if (dev) {
    splitChunksConfig = splitChunksConfigs.dev
  } else {
    splitChunksConfig = splitChunksConfigs.prodGranular
  }

  const crossOrigin = config.crossOrigin

  let customAppFile: string | null = await findPageFile(
    pagesDir,
    '/_app',
    config.pageExtensions
  )
  if (customAppFile) {
    customAppFile = path.resolve(path.join(pagesDir, customAppFile))
  }

  const conformanceConfig = Object.assign(
    {
      ReactSyncScriptsConformanceCheck: {
        enabled: true,
      },
      MinificationConformanceCheck: {
        enabled: true,
      },
      DuplicatePolyfillsConformanceCheck: {
        enabled: true,
        BlockedAPIToBePolyfilled: Object.assign(
          [],
          ['fetch'],
          config.conformance?.DuplicatePolyfillsConformanceCheck
            ?.BlockedAPIToBePolyfilled || []
        ),
      },
      GranularChunksConformanceCheck: {
        enabled: true,
      },
    },
    config.conformance
  )

  async function handleExternals(
    context: string,
    request: string,
    getResolve: () => (context: string, request: string) => Promise<string>
  ) {
    if (request === 'next') {
      return `commonjs ${request}`
    }

    const notExternalModules = [
      'next/app',
      'next/document',
      'next/link',
      'next/image',
      'next/error',
      'string-hash',
      'next/constants',
    ]

    if (notExternalModules.indexOf(request) !== -1) {
      return
    }

    // We need to externalize internal requests for files intended to
    // not be bundled.

    const isLocal: boolean =
      request.startsWith('.') ||
      // Always check for unix-style path, as webpack sometimes
      // normalizes as posix.
      path.posix.isAbsolute(request) ||
      // When on Windows, we also want to check for Windows-specific
      // absolute paths.
      (process.platform === 'win32' && path.win32.isAbsolute(request))
    const isLikelyNextExternal =
      isLocal && /[/\\]next-server[/\\]/.test(request)

    // Relative requires don't need custom resolution, because they
    // are relative to requests we've already resolved here.
    // Absolute requires (require('/foo')) are extremely uncommon, but
    // also have no need for customization as they're already resolved.
    if (isLocal && !isLikelyNextExternal) {
      return
    }

    const resolve = getResolve()

    // Resolve the import with the webpack provided context, this
    // ensures we're resolving the correct version when multiple
    // exist.
    let res: string
    try {
      res = await resolve(context, request)
    } catch (err) {
      // If the request cannot be resolved, we need to tell webpack to
      // "bundle" it so that webpack shows an error (that it cannot be
      // resolved).
      return
    }

    // Same as above, if the request cannot be resolved we need to have
    // webpack "bundle" it so it surfaces the not found error.
    if (!res) {
      return
    }

    let isNextExternal: boolean = false
    if (isLocal) {
      // we need to process next-server/lib/router/router so that
      // the DefinePlugin can inject process.env values
      isNextExternal = /next[/\\]dist[/\\]next-server[/\\](?!lib[/\\]router[/\\]router)/.test(
        res
      )

      if (!isNextExternal) {
        return
      }
    }

    // `isNextExternal` special cases Next.js' internal requires that
    // should not be bundled. We need to skip the base resolve routine
    // to prevent it from being bundled (assumes Next.js version cannot
    // mismatch).
    if (!isNextExternal) {
      // Bundled Node.js code is relocated without its node_modules tree.
      // This means we need to make sure its request resolves to the same
      // package that'll be available at runtime. If it's not identical,
      // we need to bundle the code (even if it _should_ be external).
      let baseRes: string | null
      try {
        baseRes = await resolve(dir, request)
      } catch (err) {
        baseRes = null
      }

      // Same as above: if the package, when required from the root,
      // would be different from what the real resolution would use, we
      // cannot externalize it.
      if (
        !baseRes ||
        (baseRes !== res &&
          // if res and baseRes are symlinks they could point to the the same file
          realpathSync(baseRes) !== realpathSync(res))
      ) {
        return
      }
    }

    // Default pages have to be transpiled
    if (
      !res.match(/next[/\\]dist[/\\]next-server[/\\]/) &&
      (res.match(/[/\\]next[/\\]dist[/\\]/) ||
        // This is the @babel/plugin-transform-runtime "helpers: true" option
        res.match(/node_modules[/\\]@babel[/\\]runtime[/\\]/))
    ) {
      return
    }

    // Webpack itself has to be compiled because it doesn't always use module relative paths
    if (
      res.match(/node_modules[/\\]webpack/) ||
      res.match(/node_modules[/\\]css-loader/)
    ) {
      return
    }

    // Anything else that is standard JavaScript within `node_modules`
    // can be externalized.
    if (isNextExternal || res.match(/node_modules[/\\].*\.js$/)) {
      const externalRequest = isNextExternal
        ? // Generate Next.js external import
          path.posix.join(
            'next',
            'dist',
            path
              .relative(
                // Root of Next.js package:
                path.join(__dirname, '..'),
                res
              )
              // Windows path normalization
              .replace(/\\/g, '/')
          )
        : request

      return `commonjs ${externalRequest}`
    }

    // Default behavior: bundle the code!
  }

  const emacsLockfilePattern = '**/.#*'

  let webpackConfig: webpack.Configuration = {
    externals: !isServer
      ? // make sure importing "next" is handled gracefully for client
        // bundles in case a user imported types and it wasn't removed
        // TODO: should we warn/error for this instead?
        ['next']
      : !isServerless
      ? [
          isWebpack5
            ? ({
                context,
                request,
                getResolve,
              }: {
                context: string
                request: string
                getResolve: () => (
                  context: string,
                  request: string
                ) => Promise<string>
              }) => handleExternals(context, request, getResolve)
            : (
                context: string,
                request: string,
                callback: (err?: Error, result?: string | undefined) => void
              ) =>
                handleExternals(
                  context,
                  request,
                  () => (resolveContext: string, requestToResolve: string) =>
                    new Promise((resolve) =>
                      resolve(
                        require.resolve(requestToResolve, {
                          paths: [resolveContext],
                        })
                      )
                    )
                ).then((result) => callback(undefined, result), callback),
        ]
      : [
          // When the 'serverless' target is used all node_modules will be compiled into the output bundles
          // So that the 'serverless' bundles have 0 runtime dependencies
          'next/dist/compiled/@ampproject/toolbox-optimizer', // except this one

          // Mark this as external if not enabled so it doesn't cause a
          // webpack error from being missing
          ...(config.experimental.optimizeCss ? [] : ['critters']),
        ],
    optimization: {
      // Webpack 5 uses a new property for the same functionality
      ...(isWebpack5 ? { emitOnErrors: !dev } : { noEmitOnErrors: dev }),
      checkWasmTypes: false,
      nodeEnv: false,
      splitChunks: isServer ? false : splitChunksConfig,
      runtimeChunk: isServer
        ? isWebpack5 && !isLikeServerless
          ? { name: 'webpack-runtime' }
          : undefined
        : { name: CLIENT_STATIC_FILES_RUNTIME_WEBPACK },
      minimize: !(dev || isServer),
      minimizer: [
        // Minify JavaScript
        new TerserPlugin({
          cacheDir: path.join(distDir, 'cache', 'next-minifier'),
          parallel: config.experimental.cpus,
          terserOptions,
        }),
        // Minify CSS
        new CssMinimizerPlugin({
          postcssOptions: {
            map: {
              // `inline: false` generates the source map in a separate file.
              // Otherwise, the CSS file is needlessly large.
              inline: false,
              // `annotation: false` skips appending the `sourceMappingURL`
              // to the end of the CSS file. Webpack already handles this.
              annotation: false,
            },
          },
        }),
      ],
    },
    context: dir,
    node: {
      setImmediate: false,
    },
    // Kept as function to be backwards compatible
    entry: async () => {
      return {
        ...(clientEntries ? clientEntries : {}),
        ...entrypoints,
        ...(isServer
          ? {
              'init-server.js': 'next-plugin-loader?middleware=on-init-server!',
              'on-error-server.js':
                'next-plugin-loader?middleware=on-error-server!',
            }
          : {}),
      }
    },
    watchOptions: {
      aggregateTimeout: 5,
      ignored: [
        '**/.git/**',
        '**/node_modules/**',
        '**/.next/**',
        // can be removed after https://github.com/paulmillr/chokidar/issues/955 is released
        emacsLockfilePattern,
      ],
    },
    output: {
      ...(isWebpack5
        ? {
            environment: {
              arrowFunction: false,
              bigIntLiteral: false,
              const: false,
              destructuring: false,
              dynamicImport: false,
              forOf: false,
              module: false,
            },
          }
        : {}),
      path: outputPath,
      // On the server we don't use the chunkhash
      filename: isServer
        ? '[name].js'
        : `static/chunks/[name]${dev ? '' : '-[chunkhash]'}.js`,
      library: isServer ? undefined : '_N_E',
      libraryTarget: isServer ? 'commonjs2' : 'assign',
      hotUpdateChunkFilename: isWebpack5
        ? 'static/webpack/[id].[fullhash].hot-update.js'
        : 'static/webpack/[id].[hash].hot-update.js',
      hotUpdateMainFilename: isWebpack5
        ? 'static/webpack/[fullhash].hot-update.json'
        : 'static/webpack/[hash].hot-update.json',
      // This saves chunks with the name given via `import()`
      chunkFilename: isServer
        ? `${dev ? '[name]' : '[name].[contenthash]'}.js`
        : `static/chunks/${dev ? '[name]' : '[name].[contenthash]'}.js`,
      strictModuleExceptionHandling: true,
      crossOriginLoading: crossOrigin,
      futureEmitAssets: !dev,
      webassemblyModuleFilename: 'static/wasm/[modulehash].wasm',
    },
    performance: false,
    resolve: resolveConfig,
    resolveLoader: {
      // The loaders Next.js provides
      alias: [
        'emit-file-loader',
        'error-loader',
        'next-babel-loader',
        'next-client-pages-loader',
        'next-serverless-loader',
        'noop-loader',
        'next-plugin-loader',
        'next-style-loader',
      ].reduce((alias, loader) => {
        // using multiple aliases to replace `resolveLoader.modules`
        alias[loader] = path.join(__dirname, 'webpack', 'loaders', loader)

        return alias
      }, {} as Record<string, string>),
      modules: [
        'node_modules',
        ...nodePathList, // Support for NODE_PATH environment variable
      ],
      plugins: isWebpack5 ? [] : [require('pnp-webpack-plugin')],
    },
    module: {
      rules: [
        ...(isWebpack5
          ? [
              // TODO: FIXME: do NOT webpack 5 support with this
              // x-ref: https://github.com/webpack/webpack/issues/11467
              {
                test: /\.m?js/,
                resolve: {
                  fullySpecified: false,
                },
              } as any,
            ]
          : []),
        {
          test: /\.(tsx|ts|js|mjs|jsx)$/,
          include: [dir, ...babelIncludeRegexes],
          exclude: (excludePath: string) => {
            if (babelIncludeRegexes.some((r) => r.test(excludePath))) {
              return false
            }
            return /node_modules/.test(excludePath)
          },
          use: config.experimental.babelMultiThread
            ? [
                // Move Babel transpilation into a thread pool (2 workers, unlimited batch size).
                // Applying a cache to the off-thread work avoids paying transfer costs for unchanged modules.
                {
                  loader: 'next/dist/compiled/cache-loader',
                  options: {
                    cacheContext: dir,
                    cacheDirectory: path.join(dir, '.next', 'cache', 'webpack'),
                    cacheIdentifier: `webpack${isServer ? '-server' : ''}`,
                  },
                },
                {
                  loader: require.resolve('next/dist/compiled/thread-loader'),
                  options: {
                    workers: 2,
                    workerParallelJobs: Infinity,
                  },
                },
                hasReactRefresh
                  ? require.resolve('@next/react-refresh-utils/loader')
                  : '',
                defaultLoaders.babel,
              ].filter(Boolean)
            : hasReactRefresh
            ? [
                require.resolve('@next/react-refresh-utils/loader'),
                defaultLoaders.babel,
              ]
            : defaultLoaders.babel,
        },
      ].filter(Boolean),
    },
    plugins: [
      hasReactRefresh && new ReactRefreshWebpackPlugin(webpack),
      // Makes sure `Buffer` and `process` are polyfilled in client-side bundles (same behavior as webpack 4)
      isWebpack5 &&
        !isServer &&
        new webpack.ProvidePlugin({
          Buffer: [require.resolve('buffer'), 'Buffer'],
          process: [require.resolve('process')],
        }),
      // This plugin makes sure `output.filename` is used for entry chunks
      !isWebpack5 && new ChunkNamesPlugin(),
      new webpack.DefinePlugin({
        ...Object.keys(process.env).reduce(
          (prev: { [key: string]: string }, key: string) => {
            if (key.startsWith('NEXT_PUBLIC_')) {
              prev[`process.env.${key}`] = JSON.stringify(process.env[key]!)
            }
            return prev
          },
          {}
        ),
        ...Object.keys(config.env).reduce((acc, key) => {
          if (/^(?:NODE_.+)|^(?:__.+)$/i.test(key)) {
            throw new Error(
              `The key "${key}" under "env" in next.config.js is not allowed. https://err.sh/vercel/next.js/env-key-not-allowed`
            )
          }

          return {
            ...acc,
            [`process.env.${key}`]: JSON.stringify(config.env[key]),
          }
        }, {}),
        // TODO: enforce `NODE_ENV` on `process.env`, and add a test:
        'process.env.NODE_ENV': JSON.stringify(
          dev ? 'development' : 'production'
        ),
        'process.env.__NEXT_CROSS_ORIGIN': JSON.stringify(crossOrigin),
        'process.browser': JSON.stringify(!isServer),
        'process.env.__NEXT_TEST_MODE': JSON.stringify(
          process.env.__NEXT_TEST_MODE
        ),
        // This is used in client/dev-error-overlay/hot-dev-client.js to replace the dist directory
        ...(dev && !isServer
          ? {
              'process.env.__NEXT_DIST_DIR': JSON.stringify(distDir),
            }
          : {}),
        'process.env.__NEXT_TRAILING_SLASH': JSON.stringify(
          config.trailingSlash
        ),
        'process.env.__NEXT_BUILD_INDICATOR': JSON.stringify(
          config.devIndicators.buildActivity
        ),
        'process.env.__NEXT_PLUGINS': JSON.stringify(
          config.experimental.plugins
        ),
        'process.env.__NEXT_STRICT_MODE': JSON.stringify(
          config.reactStrictMode
        ),
        'process.env.__NEXT_REACT_MODE': JSON.stringify(
          config.experimental.reactMode
        ),
        'process.env.__NEXT_OPTIMIZE_FONTS': JSON.stringify(
          config.experimental.optimizeFonts && !dev
        ),
        'process.env.__NEXT_OPTIMIZE_IMAGES': JSON.stringify(
          config.experimental.optimizeImages
        ),
        'process.env.__NEXT_OPTIMIZE_CSS': JSON.stringify(
          config.experimental.optimizeCss && !dev
        ),
        'process.env.__NEXT_SCROLL_RESTORATION': JSON.stringify(
          config.experimental.scrollRestoration
        ),
        'process.env.__NEXT_IMAGE_OPTS': JSON.stringify({
          deviceSizes: config.images.deviceSizes,
          imageSizes: config.images.imageSizes,
          path: config.images.path,
          loader: config.images.loader,
          ...(dev
            ? {
                // pass domains in development to allow validating on the client
                domains: config.images.domains,
              }
            : {}),
        }),
        'process.env.__NEXT_ROUTER_BASEPATH': JSON.stringify(config.basePath),
        'process.env.__NEXT_HAS_REWRITES': JSON.stringify(hasRewrites),
        'process.env.__NEXT_I18N_SUPPORT': JSON.stringify(!!config.i18n),
        'process.env.__NEXT_I18N_DOMAINS': JSON.stringify(config.i18n?.domains),
        'process.env.__NEXT_ANALYTICS_ID': JSON.stringify(config.analyticsId),
        ...(isServer
          ? {
              // Fix bad-actors in the npm ecosystem (e.g. `node-formidable`)
              // This is typically found in unmaintained modules from the
              // pre-webpack era (common in server-side code)
              'global.GENTLY': JSON.stringify(false),
            }
          : undefined),
        // stub process.env with proxy to warn a missing value is
        // being accessed in development mode
        ...(config.experimental.pageEnv && dev
          ? {
              'process.env': `
            new Proxy(${isServer ? 'process.env' : '{}'}, {
              get(target, prop) {
                if (typeof target[prop] === 'undefined') {
                  console.warn(\`An environment variable (\${prop}) that was not provided in the environment was accessed.\nSee more info here: https://err.sh/next.js/missing-env-value\`)
                }
                return target[prop]
              }
            })
          `,
            }
          : {}),
      }),
      !isServer &&
        new ReactLoadablePlugin({
          filename: REACT_LOADABLE_MANIFEST,
        }),
      !isServer && new DropClientPage(),
      // Moment.js is an extremely popular library that bundles large locale files
      // by default due to how Webpack interprets its code. This is a practical
      // solution that requires the user to opt into importing specific locales.
      // https://github.com/jmblog/how-to-optimize-momentjs-with-webpack
      config.future.excludeDefaultMomentLocales &&
        new webpack.IgnorePlugin({
          resourceRegExp: /^\.\/locale$/,
          contextRegExp: /moment$/,
        }),
      ...(dev
        ? (() => {
            // Even though require.cache is server only we have to clear assets from both compilations
            // This is because the client compilation generates the build manifest that's used on the server side
            const {
              NextJsRequireCacheHotReloader,
            } = require('./webpack/plugins/nextjs-require-cache-hot-reloader')
            const devPlugins = [new NextJsRequireCacheHotReloader()]

            if (!isServer) {
              devPlugins.push(new webpack.HotModuleReplacementPlugin())
            }

            return devPlugins
          })()
        : []),
      // Webpack 5 no longer requires this plugin in production:
      !isWebpack5 && !dev && new webpack.HashedModuleIdsPlugin(),
      !dev &&
        new webpack.IgnorePlugin({
          resourceRegExp: /react-is/,
          contextRegExp: /(next-server|next)[\\/]dist[\\/]/,
        }),
      isServerless && isServer && new ServerlessPlugin(),
      isServer && new PagesManifestPlugin(isLikeServerless),
      !isWebpack5 &&
        target === 'server' &&
        isServer &&
        new NextJsSSRModuleCachePlugin({ outputPath }),
      isServer && new NextJsSsrImportPlugin(),
      !isServer &&
        new BuildManifestPlugin({
          buildId,
          rewrites,
        }),
      !dev &&
        !isServer &&
        config.experimental.stats &&
        new BuildStatsPlugin({
          distDir,
        }),
      new ProfilingPlugin(),
      config.experimental.optimizeFonts &&
        !dev &&
        isServer &&
        (function () {
          const {
            FontStylesheetGatheringPlugin,
          } = require('./webpack/plugins/font-stylesheet-gathering-plugin')
          return new FontStylesheetGatheringPlugin()
        })(),
      config.experimental.conformance &&
        !isWebpack5 &&
        !dev &&
        new WebpackConformancePlugin({
          tests: [
            !isServer &&
              conformanceConfig.MinificationConformanceCheck.enabled &&
              new MinificationConformanceCheck(),
            conformanceConfig.ReactSyncScriptsConformanceCheck.enabled &&
              new ReactSyncScriptsConformanceCheck({
                AllowedSources:
                  conformanceConfig.ReactSyncScriptsConformanceCheck
                    .allowedSources || [],
              }),
            !isServer &&
              conformanceConfig.DuplicatePolyfillsConformanceCheck.enabled &&
              new DuplicatePolyfillsConformanceCheck({
                BlockedAPIToBePolyfilled:
                  conformanceConfig.DuplicatePolyfillsConformanceCheck
                    .BlockedAPIToBePolyfilled,
              }),
            !isServer &&
              conformanceConfig.GranularChunksConformanceCheck.enabled &&
              new GranularChunksConformanceCheck(
                splitChunksConfigs.prodGranular
              ),
          ].filter(Boolean),
        }),
      new WellKnownErrorsPlugin(),
    ].filter((Boolean as any) as ExcludesFalse),
  }

  // Support tsconfig and jsconfig baseUrl
  if (resolvedBaseUrl) {
    webpackConfig.resolve?.modules?.push(resolvedBaseUrl)
  }

  if (jsConfig?.compilerOptions?.paths && resolvedBaseUrl) {
    webpackConfig.resolve?.plugins?.unshift(
      new JsConfigPathsPlugin(jsConfig.compilerOptions.paths, resolvedBaseUrl)
    )
  }

  if (isWebpack5) {
    // futureEmitAssets is on by default in webpack 5
    delete webpackConfig.output?.futureEmitAssets

    if (isServer && dev) {
      // Enable building of client compilation before server compilation in development
      // @ts-ignore dependencies exists
      webpackConfig.dependencies = ['client']
    }
    // webpack 5 no longer polyfills Node.js modules:
    if (webpackConfig.node) delete webpackConfig.node.setImmediate

    if (dev) {
      if (!webpackConfig.optimization) {
        webpackConfig.optimization = {}
      }
      webpackConfig.optimization.providedExports = false
      webpackConfig.optimization.usedExports = false
    }

    const nextPublicVariables = Object.keys(process.env)
      .reduce((acc: string[], key: string) => {
        if (key.startsWith('NEXT_PUBLIC_')) {
          return [...acc, `${key}=${process.env[key]}`]
        }
        return acc
      }, [])
      .join('|')

    const nextEnvVariables = Object.keys(config.env).reduce(
      (prev: string, key: string) => {
        return `${prev}|${key}=${config.env[key]}`
      },
      ''
    )

    const configVars = JSON.stringify({
      crossOrigin: config.crossOrigin,
      pageExtensions: config.pageExtensions,
      trailingSlash: config.trailingSlash,
      buildActivity: config.devIndicators.buildActivity,
      plugins: config.experimental.plugins,
      reactStrictMode: config.reactStrictMode,
      reactMode: config.experimental.reactMode,
      optimizeFonts: config.experimental.optimizeFonts,
      optimizeImages: config.experimental.optimizeImages,
      optimizeCss: config.experimental.optimizeCss,
      scrollRestoration: config.experimental.scrollRestoration,
      basePath: config.basePath,
      pageEnv: config.experimental.pageEnv,
      excludeDefaultMomentLocales: config.future.excludeDefaultMomentLocales,
      assetPrefix: config.assetPrefix,
      target,
      reactProductionProfiling,
    })

    const cache: any = {
      type: 'filesystem',
      // Includes:
      //  - Next.js version
      //  - NEXT_PUBLIC_ variable values (they affect caching) TODO: make this module usage only
      //  - next.config.js `env` key
      //  - next.config.js keys that affect compilation
      version: `${process.env.__NEXT_VERSION}|${nextPublicVariables}|${nextEnvVariables}|${configVars}`,
      cacheDirectory: path.join(dir, '.next', 'cache', 'webpack'),
    }

    // Adds `next.config.js` as a buildDependency when custom webpack config is provided
    if (config.webpack && config.configFile) {
      cache.buildDependencies = {
        config: [config.configFile],
      }
    }

    webpackConfig.cache = cache

    // @ts-ignore TODO: remove ignore when webpack 5 is stable
    webpackConfig.optimization.realContentHash = false
  }

  webpackConfig = await buildConfiguration(webpackConfig, {
    rootDirectory: dir,
    customAppFile,
    isDevelopment: dev,
    isServer,
    assetPrefix: config.assetPrefix || '',
    sassOptions: config.sassOptions,
    productionBrowserSourceMaps: config.productionBrowserSourceMaps,
    future: config.future,
  })

  let originalDevtool = webpackConfig.devtool
  if (typeof config.webpack === 'function') {
    webpackConfig = config.webpack(webpackConfig, {
      dir,
      dev,
      isServer,
      buildId,
      config,
      defaultLoaders,
      totalPages,
      webpack,
    })

    if (!webpackConfig) {
      throw new Error(
        'Webpack config is undefined. You may have forgot to return properly from within the "webpack" method of your next.config.js.\n' +
          'See more info here https://err.sh/next.js/undefined-webpack-config'
      )
    }

    if (dev && originalDevtool !== webpackConfig.devtool) {
      webpackConfig.devtool = originalDevtool
      devtoolRevertWarning(originalDevtool)
    }

    if (typeof (webpackConfig as any).then === 'function') {
      console.warn(
        '> Promise returned in next config. https://err.sh/vercel/next.js/promise-in-next-config'
      )
    }
  }

  // Backwards compat with webpack-dev-middleware options object
  if (typeof config.webpackDevMiddleware === 'function') {
    const options = config.webpackDevMiddleware({
      watchOptions: webpackConfig.watchOptions,
    })
    if (options.watchOptions) {
      webpackConfig.watchOptions = options.watchOptions
    }
  }

  function canMatchCss(rule: webpack.RuleSetCondition | undefined): boolean {
    if (!rule) {
      return false
    }

    const fileNames = [
      '/tmp/test.css',
      '/tmp/test.scss',
      '/tmp/test.sass',
      '/tmp/test.less',
      '/tmp/test.styl',
    ]

    if (rule instanceof RegExp && fileNames.some((input) => rule.test(input))) {
      return true
    }

    if (typeof rule === 'function') {
      if (
        fileNames.some((input) => {
          try {
            if (rule(input)) {
              return true
            }
          } catch (_) {}
          return false
        })
      ) {
        return true
      }
    }

    if (Array.isArray(rule) && rule.some(canMatchCss)) {
      return true
    }

    return false
  }

  const hasUserCssConfig =
    webpackConfig.module?.rules.some(
      (rule) => canMatchCss(rule.test) || canMatchCss(rule.include)
    ) ?? false

  if (hasUserCssConfig) {
    // only show warning for one build
    if (isServer) {
      console.warn(
        chalk.yellow.bold('Warning: ') +
          chalk.bold(
            'Built-in CSS support is being disabled due to custom CSS configuration being detected.\n'
          ) +
          'See here for more info: https://err.sh/next.js/built-in-css-disabled\n'
      )
    }

    if (webpackConfig.module?.rules.length) {
      // Remove default CSS Loader
      webpackConfig.module.rules = webpackConfig.module.rules.filter(
        (r) =>
          !(
            typeof r.oneOf?.[0]?.options === 'object' &&
            r.oneOf[0].options.__next_css_remove === true
          )
      )
    }
    if (webpackConfig.plugins?.length) {
      // Disable CSS Extraction Plugin
      webpackConfig.plugins = webpackConfig.plugins.filter(
        (p) => (p as any).__next_css_remove !== true
      )
    }
    if (webpackConfig.optimization?.minimizer?.length) {
      // Disable CSS Minifier
      webpackConfig.optimization.minimizer = webpackConfig.optimization.minimizer.filter(
        (e) => (e as any).__next_css_remove !== true
      )
    }
  } else if (!config.future.strictPostcssConfiguration) {
    await __overrideCssConfiguration(dir, !dev, webpackConfig)
  }

  // Inject missing React Refresh loaders so that development mode is fast:
  if (hasReactRefresh) {
    attachReactRefresh(webpackConfig, defaultLoaders.babel)
  }

  // check if using @zeit/next-typescript and show warning
  if (
    isServer &&
    webpackConfig.module &&
    Array.isArray(webpackConfig.module.rules)
  ) {
    let foundTsRule = false

    webpackConfig.module.rules = webpackConfig.module.rules.filter(
      (rule): boolean => {
        if (!(rule.test instanceof RegExp)) return true
        if ('noop.ts'.match(rule.test) && !'noop.js'.match(rule.test)) {
          // remove if it matches @zeit/next-typescript
          foundTsRule = rule.use === defaultLoaders.babel
          return !foundTsRule
        }
        return true
      }
    )

    if (foundTsRule) {
      console.warn(
        '\n@zeit/next-typescript is no longer needed since Next.js has built-in support for TypeScript now. Please remove it from your next.config.js and your .babelrc\n'
      )
    }
  }

  // Patch `@zeit/next-sass`, `@zeit/next-less`, `@zeit/next-stylus` for compatibility
  if (webpackConfig.module && Array.isArray(webpackConfig.module.rules)) {
    ;[].forEach.call(webpackConfig.module.rules, function (
      rule: webpack.RuleSetRule
    ) {
      if (!(rule.test instanceof RegExp && Array.isArray(rule.use))) {
        return
      }

      const isSass =
        rule.test.source === '\\.scss$' || rule.test.source === '\\.sass$'
      const isLess = rule.test.source === '\\.less$'
      const isCss = rule.test.source === '\\.css$'
      const isStylus = rule.test.source === '\\.styl$'

      // Check if the rule we're iterating over applies to Sass, Less, or CSS
      if (!(isSass || isLess || isCss || isStylus)) {
        return
      }

      ;[].forEach.call(rule.use, function (use: webpack.RuleSetUseItem) {
        if (
          !(
            use &&
            typeof use === 'object' &&
            // Identify use statements only pertaining to `css-loader`
            (use.loader === 'css-loader' ||
              use.loader === 'css-loader/locals') &&
            use.options &&
            typeof use.options === 'object' &&
            // The `minimize` property is a good heuristic that we need to
            // perform this hack. The `minimize` property was only valid on
            // old `css-loader` versions. Custom setups (that aren't next-sass,
            // next-less or next-stylus) likely have the newer version.
            // We still handle this gracefully below.
            (Object.prototype.hasOwnProperty.call(use.options, 'minimize') ||
              Object.prototype.hasOwnProperty.call(
                use.options,
                'exportOnlyLocals'
              ))
          )
        ) {
          return
        }

        // Try to monkey patch within a try-catch. We shouldn't fail the build
        // if we cannot pull this off.
        // The user may not even be using the `next-sass` or `next-less` or
        // `next-stylus` plugins.
        // If it does work, great!
        try {
          // Resolve the version of `@zeit/next-css` as depended on by the Sass,
          // Less or Stylus plugin.
          const correctNextCss = require.resolve('@zeit/next-css', {
            paths: [
              isCss
                ? // Resolve `@zeit/next-css` from the base directory
                  dir
                : // Else, resolve it from the specific plugins
                  require.resolve(
                    isSass
                      ? '@zeit/next-sass'
                      : isLess
                      ? '@zeit/next-less'
                      : isStylus
                      ? '@zeit/next-stylus'
                      : 'next'
                  ),
            ],
          })

          // If we found `@zeit/next-css` ...
          if (correctNextCss) {
            // ... resolve the version of `css-loader` shipped with that
            // package instead of whichever was hoisted highest in your
            // `node_modules` tree.
            const correctCssLoader = require.resolve(use.loader, {
              paths: [correctNextCss],
            })
            if (correctCssLoader) {
              // We saved the user from a failed build!
              use.loader = correctCssLoader
            }
          }
        } catch (_) {
          // The error is not required to be handled.
        }
      })
    })
  }

  // Backwards compat for `main.js` entry key
  const originalEntry: any = webpackConfig.entry
  if (typeof originalEntry !== 'undefined') {
    webpackConfig.entry = async () => {
      const entry: WebpackEntrypoints =
        typeof originalEntry === 'function'
          ? await originalEntry()
          : originalEntry
      // Server compilation doesn't have main.js
      if (clientEntries && entry['main.js'] && entry['main.js'].length > 0) {
        const originalFile = clientEntries[
          CLIENT_STATIC_FILES_RUNTIME_MAIN
        ] as string
        entry[CLIENT_STATIC_FILES_RUNTIME_MAIN] = [
          ...entry['main.js'],
          originalFile,
        ]
      }
      delete entry['main.js']

      return entry
    }
  }

  if (!dev) {
    // entry is always a function
    webpackConfig.entry = await (webpackConfig.entry as webpack.EntryFunc)()
  }

  return webpackConfig
}<|MERGE_RESOLUTION|>--- conflicted
+++ resolved
@@ -389,14 +389,6 @@
     },
     ...(isWebpack5 && !isServer
       ? {
-<<<<<<< HEAD
-          // https://github.com/webpack/webpack/blob/2a0536cf510768111a3a6dceeb14cb79b9f59273/lib/ModuleNotFoundError.js#L13-L42
-          fallback: {
-            stream: require.resolve('stream-browserify'),
-            path: require.resolve('path-browserify'),
-            crypto: require.resolve('crypto-browserify'),
-            buffer: require.resolve('buffer'),
-=======
           // Full list of old polyfills is accessible here:
           // https://github.com/webpack/webpack/blob/2a0536cf510768111a3a6dceeb14cb79b9f59273/lib/ModuleNotFoundError.js#L13-L42
           fallback: {
@@ -404,7 +396,6 @@
             crypto: require.resolve('crypto-browserify'),
             path: require.resolve('path-browserify'),
             stream: require.resolve('stream-browserify'),
->>>>>>> 0088caa1
             vm: require.resolve('vm-browserify'),
           },
         }
