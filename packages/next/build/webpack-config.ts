import ReactRefreshWebpackPlugin from '@next/react-refresh-utils/ReactRefreshWebpackPlugin'
import chalk from 'chalk'
import crypto from 'crypto'
import { readFileSync } from 'fs'
import { codeFrameColumns } from 'next/dist/compiled/babel/code-frame'
import semver from 'next/dist/compiled/semver'
import { isWebpack5, webpack } from 'next/dist/compiled/webpack/webpack'
import type webpack5 from 'webpack5'
import path, { join as pathJoin, relative as relativePath } from 'path'
import {
  DOT_NEXT_ALIAS,
  NEXT_PROJECT_ROOT,
  NEXT_PROJECT_ROOT_DIST_CLIENT,
  PAGES_DIR_ALIAS,
} from '../lib/constants'
import { fileExists } from '../lib/file-exists'
import { getPackageVersion } from '../lib/get-package-version'
import { CustomRoutes } from '../lib/load-custom-routes.js'
import { getTypeScriptConfiguration } from '../lib/typescript/getTypeScriptConfiguration'
import {
  CLIENT_STATIC_FILES_RUNTIME_AMP,
  CLIENT_STATIC_FILES_RUNTIME_MAIN,
  CLIENT_STATIC_FILES_RUNTIME_POLYFILLS_SYMBOL,
  CLIENT_STATIC_FILES_RUNTIME_REACT_REFRESH,
  CLIENT_STATIC_FILES_RUNTIME_WEBPACK,
  REACT_LOADABLE_MANIFEST,
  SERVERLESS_DIRECTORY,
  SERVER_DIRECTORY,
} from '../shared/lib/constants'
import { execOnce } from '../shared/lib/utils'
import { NextConfigComplete } from '../server/config-shared'
<<<<<<< HEAD
=======
import { finalizeEntrypoint, WebpackEntrypoints } from './entries'
>>>>>>> 76dee14d
import * as Log from './output/log'
import { build as buildConfiguration } from './webpack/config'
import { __overrideCssConfiguration } from './webpack/config/blocks/css/overrideCssConfiguration'
import BuildManifestPlugin from './webpack/plugins/build-manifest-plugin'
import BuildStatsPlugin from './webpack/plugins/build-stats-plugin'
import ChunkNamesPlugin from './webpack/plugins/chunk-names-plugin'
import { JsConfigPathsPlugin } from './webpack/plugins/jsconfig-paths-plugin'
import { DropClientPage } from './webpack/plugins/next-drop-client-page-plugin'
import { TraceEntryPointsPlugin } from './webpack/plugins/next-trace-entrypoints-plugin'
import NextJsSsrImportPlugin from './webpack/plugins/nextjs-ssr-import'
import NextJsSSRModuleCachePlugin from './webpack/plugins/nextjs-ssr-module-cache'
import PagesManifestPlugin from './webpack/plugins/pages-manifest-plugin'
import { ProfilingPlugin } from './webpack/plugins/profiling-plugin'
import { ReactLoadablePlugin } from './webpack/plugins/react-loadable-plugin'
import { ServerlessPlugin } from './webpack/plugins/serverless-plugin'
import { WellKnownErrorsPlugin } from './webpack/plugins/wellknown-errors-plugin'
import { regexLikeCss } from './webpack/config/blocks/css'
import { CopyFilePlugin } from './webpack/plugins/copy-file-plugin'
import type { Span } from '../trace'
import isError from '../lib/is-error'

type ExcludesFalse = <T>(x: T | false) => x is T

const devtoolRevertWarning = execOnce(
  (devtool: webpack.Configuration['devtool']) => {
    console.warn(
      chalk.yellow.bold('Warning: ') +
        chalk.bold(`Reverting webpack devtool to '${devtool}'.\n`) +
        'Changing the webpack devtool in development mode will cause severe performance regressions.\n' +
        'Read more: https://nextjs.org/docs/messages/improper-devtool'
    )
  }
)

function parseJsonFile(filePath: string) {
  const JSON5 = require('next/dist/compiled/json5')
  const contents = readFileSync(filePath, 'utf8')

  // Special case an empty file
  if (contents.trim() === '') {
    return {}
  }

  try {
    return JSON5.parse(contents)
  } catch (err) {
    if (!isError(err)) throw err
    const codeFrame = codeFrameColumns(
      String(contents),
      {
        start: {
          line: (err as Error & { lineNumber?: number }).lineNumber || 0,
          column: (err as Error & { columnNumber?: number }).columnNumber || 0,
        },
      },
      { message: err.message, highlightCode: true }
    )
    throw new Error(`Failed to parse "${filePath}":\n${codeFrame}`)
  }
}

function getOptimizedAliases(isServer: boolean): { [pkg: string]: string } {
  if (isServer) {
    return {}
  }

  const stubWindowFetch = path.join(__dirname, 'polyfills', 'fetch', 'index.js')
  const stubObjectAssign = path.join(__dirname, 'polyfills', 'object-assign.js')

  const shimAssign = path.join(__dirname, 'polyfills', 'object.assign')
  return Object.assign(
    {},
    {
      unfetch$: stubWindowFetch,
      'isomorphic-unfetch$': stubWindowFetch,
      'whatwg-fetch$': path.join(
        __dirname,
        'polyfills',
        'fetch',
        'whatwg-fetch.js'
      ),
    },
    {
      'object-assign$': stubObjectAssign,

      // Stub Package: object.assign
      'object.assign/auto': path.join(shimAssign, 'auto.js'),
      'object.assign/implementation': path.join(
        shimAssign,
        'implementation.js'
      ),
      'object.assign$': path.join(shimAssign, 'index.js'),
      'object.assign/polyfill': path.join(shimAssign, 'polyfill.js'),
      'object.assign/shim': path.join(shimAssign, 'shim.js'),

      // Replace: full URL polyfill with platform-based polyfill
      url: require.resolve('native-url'),
    }
  )
}

type ClientEntries = {
  [key: string]: string | string[]
}

export function attachReactRefresh(
  webpackConfig: webpack.Configuration,
  targetLoader: webpack.RuleSetUseItem
) {
  let injections = 0
  const reactRefreshLoaderName = '@next/react-refresh-utils/loader'
  const reactRefreshLoader = require.resolve(reactRefreshLoaderName)
  webpackConfig.module?.rules.forEach((rule) => {
    const curr = rule.use
    // When the user has configured `defaultLoaders.babel` for a input file:
    if (curr === targetLoader) {
      ++injections
      rule.use = [reactRefreshLoader, curr as webpack.RuleSetUseItem]
    } else if (
      Array.isArray(curr) &&
      curr.some((r) => r === targetLoader) &&
      // Check if loader already exists:
      !curr.some(
        (r) => r === reactRefreshLoader || r === reactRefreshLoaderName
      )
    ) {
      ++injections
      const idx = curr.findIndex((r) => r === targetLoader)
      // Clone to not mutate user input
      rule.use = [...curr]

      // inject / input: [other, babel] output: [other, refresh, babel]:
      rule.use.splice(idx, 0, reactRefreshLoader)
    }
  })

  if (injections) {
    Log.info(
      `automatically enabled Fast Refresh for ${injections} custom loader${
        injections > 1 ? 's' : ''
      }`
    )
  }
}

const NODE_RESOLVE_OPTIONS = {
  dependencyType: 'commonjs',
  modules: ['node_modules'],
  alias: false,
  fallback: false,
  exportsFields: ['exports'],
  importsFields: ['imports'],
  conditionNames: ['node', 'require'],
  descriptionFiles: ['package.json'],
  extensions: ['.js', '.json', '.node'],
  enforceExtensions: false,
  symlinks: true,
  mainFields: ['main'],
  mainFiles: ['index'],
  roots: [],
  fullySpecified: false,
  preferRelative: false,
  preferAbsolute: false,
  restrictions: [],
}

const NODE_ESM_RESOLVE_OPTIONS = {
  ...NODE_RESOLVE_OPTIONS,
  dependencyType: 'esm',
  conditionNames: ['node', 'import'],
  fullySpecified: true,
}

export default async function getBaseWebpackConfig(
  dir: string,
  {
    buildId,
    config,
    dev = false,
    isServer = false,
    pagesDir,
    target = 'server',
    reactProductionProfiling = false,
    entrypoints,
    rewrites,
    isDevFallback = false,
    runWebpackSpan,
  }: {
    buildId: string
    config: NextConfigComplete
    dev?: boolean
    isServer?: boolean
    pagesDir: string
    target?: string
    reactProductionProfiling?: boolean
    entrypoints: webpack5.EntryObject
    rewrites: CustomRoutes['rewrites']
    isDevFallback?: boolean
    runWebpackSpan: Span
  }
): Promise<webpack.Configuration> {
  const hasRewrites =
    rewrites.beforeFiles.length > 0 ||
    rewrites.afterFiles.length > 0 ||
    rewrites.fallback.length > 0
  const hasReactRefresh: boolean = dev && !isServer
  const reactDomVersion = await getPackageVersion({
    cwd: dir,
    name: 'react-dom',
  })
  const hasReact18: boolean =
    Boolean(reactDomVersion) &&
    (semver.gte(reactDomVersion!, '18.0.0') ||
      semver.coerce(reactDomVersion)?.version === '18.0.0')
  const hasReactPrerelease =
    Boolean(reactDomVersion) && semver.prerelease(reactDomVersion!) != null
  const hasReactRoot: boolean = config.experimental.reactRoot || hasReact18

  // Only inform during one of the builds
  if (!isServer) {
    if (hasReactRoot) {
      Log.info('Using the createRoot API for React')
    }
    if (hasReactPrerelease) {
      Log.warn(
        `You are using an unsupported prerelease of 'react-dom' which may cause ` +
          `unexpected or broken application behavior. Continue at your own risk.`
      )
    }
  }

  const babelConfigFile = await [
    '.babelrc',
    '.babelrc.json',
    '.babelrc.js',
    '.babelrc.mjs',
    '.babelrc.cjs',
    'babel.config.js',
    'babel.config.json',
    'babel.config.mjs',
    'babel.config.cjs',
  ].reduce(async (memo: Promise<string | undefined>, filename) => {
    const configFilePath = path.join(dir, filename)
    return (
      (await memo) ||
      ((await fileExists(configFilePath)) ? configFilePath : undefined)
    )
  }, Promise.resolve(undefined))

  const distDir = path.join(dir, config.distDir)

  // Webpack 5 can use the faster babel loader, webpack 5 has built-in caching for loaders
  // For webpack 4 the old loader is used as it has external caching
  const babelLoader = isWebpack5
    ? require.resolve('./babel/loader/index')
    : 'next-babel-loader'

  const useSWCLoader = config.experimental.swcLoader && isWebpack5
  if (useSWCLoader && babelConfigFile) {
    Log.warn(
      `experimental.swcLoader enabled. The custom Babel configuration will not be used.`
    )
  }
  const defaultLoaders = {
    babel: useSWCLoader
      ? {
          loader: 'next-swc-loader',
          options: {
            isServer,
            pagesDir,
          },
        }
      : {
          loader: babelLoader,
          options: {
            configFile: babelConfigFile,
            isServer,
            distDir,
            pagesDir,
            cwd: dir,
            // Webpack 5 has a built-in loader cache
            cache: !isWebpack5,
            development: dev,
            hasReactRefresh,
            hasJsxRuntime: true,
          },
        },
    // Backwards compat
    hotSelfAccept: {
      loader: 'noop-loader',
    },
  }

  const babelIncludeRegexes: RegExp[] = [
    /next[\\/]dist[\\/]shared[\\/]lib/,
    /next[\\/]dist[\\/]client/,
    /next[\\/]dist[\\/]pages/,
    /[\\/](strip-ansi|ansi-regex)[\\/]/,
  ]

  // Support for NODE_PATH
  const nodePathList = (process.env.NODE_PATH || '')
    .split(process.platform === 'win32' ? ';' : ':')
    .filter((p) => !!p)

  const isServerless = target === 'serverless'
  const isServerlessTrace = target === 'experimental-serverless-trace'
  // Intentionally not using isTargetLikeServerless helper
  const isLikeServerless = isServerless || isServerlessTrace

  const outputDir = isLikeServerless ? SERVERLESS_DIRECTORY : SERVER_DIRECTORY
  const outputPath = path.join(distDir, isServer ? outputDir : '')
  const totalPages = Object.keys(entrypoints).length
  const clientEntries = !isServer
    ? ({
        // Backwards compatibility
        'main.js': [],
        ...(dev
          ? {
              [CLIENT_STATIC_FILES_RUNTIME_REACT_REFRESH]: require.resolve(
                `@next/react-refresh-utils/runtime`
              ),
              [CLIENT_STATIC_FILES_RUNTIME_AMP]:
                `./` +
                relativePath(
                  dir,
                  pathJoin(NEXT_PROJECT_ROOT_DIST_CLIENT, 'dev', 'amp-dev')
                ).replace(/\\/g, '/'),
            }
          : {}),
        [CLIENT_STATIC_FILES_RUNTIME_MAIN]:
          `./` +
          path
            .relative(
              dir,
              path.join(
                NEXT_PROJECT_ROOT_DIST_CLIENT,
                dev ? `next-dev.js` : 'next.js'
              )
            )
            .replace(/\\/g, '/'),
      } as ClientEntries)
    : undefined

  let typeScriptPath: string | undefined
  try {
    typeScriptPath = require.resolve('typescript', { paths: [dir] })
  } catch (_) {}
  const tsConfigPath = path.join(dir, 'tsconfig.json')
  const useTypeScript = Boolean(
    typeScriptPath && (await fileExists(tsConfigPath))
  )

  let jsConfig
  // jsconfig is a subset of tsconfig
  if (useTypeScript) {
    const ts = (await import(typeScriptPath!)) as typeof import('typescript')
    const tsConfig = await getTypeScriptConfiguration(ts, tsConfigPath, true)
    jsConfig = { compilerOptions: tsConfig.options }
  }

  const jsConfigPath = path.join(dir, 'jsconfig.json')
  if (!useTypeScript && (await fileExists(jsConfigPath))) {
    jsConfig = parseJsonFile(jsConfigPath)
  }

  let resolvedBaseUrl
  if (jsConfig?.compilerOptions?.baseUrl) {
    resolvedBaseUrl = path.resolve(dir, jsConfig.compilerOptions.baseUrl)
  }

  function getReactProfilingInProduction() {
    if (reactProductionProfiling) {
      return {
        'react-dom$': 'react-dom/profiling',
        'scheduler/tracing': 'scheduler/tracing-profiling',
      }
    }
  }

  // tell webpack where to look for _app and _document
  // using aliases to allow falling back to the default
  // version when removed or not present
  const clientResolveRewrites = require.resolve(
    '../shared/lib/router/utils/resolve-rewrites'
  )
  const clientResolveRewritesNoop = require.resolve(
    '../shared/lib/router/utils/resolve-rewrites-noop'
  )

  const customAppAliases: { [key: string]: string[] } = {}
  const customErrorAlias: { [key: string]: string[] } = {}
  const customDocumentAliases: { [key: string]: string[] } = {}

  if (dev && isWebpack5) {
    customAppAliases[`${PAGES_DIR_ALIAS}/_app`] = [
      ...config.pageExtensions.reduce((prev, ext) => {
        prev.push(path.join(pagesDir, `_app.${ext}`))
        return prev
      }, [] as string[]),
      'next/dist/pages/_app.js',
    ]
    customAppAliases[`${PAGES_DIR_ALIAS}/_error`] = [
      ...config.pageExtensions.reduce((prev, ext) => {
        prev.push(path.join(pagesDir, `_error.${ext}`))
        return prev
      }, [] as string[]),
      'next/dist/pages/_error.js',
    ]
    customDocumentAliases[`${PAGES_DIR_ALIAS}/_document`] = [
      ...config.pageExtensions.reduce((prev, ext) => {
        prev.push(path.join(pagesDir, `_document.${ext}`))
        return prev
      }, [] as string[]),
      'next/dist/pages/_document.js',
    ]
  }

  const resolveConfig = {
    // Disable .mjs for node_modules bundling
    extensions: isServer
      ? [
          '.js',
          '.mjs',
          ...(useTypeScript ? ['.tsx', '.ts'] : []),
          '.jsx',
          '.json',
          '.wasm',
        ]
      : [
          '.mjs',
          '.js',
          ...(useTypeScript ? ['.tsx', '.ts'] : []),
          '.jsx',
          '.json',
          '.wasm',
        ],
    modules: [
      'node_modules',
      ...nodePathList, // Support for NODE_PATH environment variable
    ],
    alias: {
      next: NEXT_PROJECT_ROOT,

      ...customAppAliases,
      ...customErrorAlias,
      ...customDocumentAliases,

      [PAGES_DIR_ALIAS]: pagesDir,
      [DOT_NEXT_ALIAS]: distDir,
      ...getOptimizedAliases(isServer),
      ...getReactProfilingInProduction(),
      [clientResolveRewrites]: hasRewrites
        ? clientResolveRewrites
        : // With webpack 5 an alias can be pointed to false to noop
        isWebpack5
        ? false
        : clientResolveRewritesNoop,
    },
    ...(isWebpack5 && !isServer
      ? {
          // Full list of old polyfills is accessible here:
          // https://github.com/webpack/webpack/blob/2a0536cf510768111a3a6dceeb14cb79b9f59273/lib/ModuleNotFoundError.js#L13-L42
          fallback: {
            assert: require.resolve('assert/'),
            buffer: require.resolve('buffer/'),
            constants: require.resolve('constants-browserify'),
            crypto: require.resolve('crypto-browserify'),
            domain: require.resolve('domain-browser'),
            http: require.resolve('stream-http'),
            https: require.resolve('https-browserify'),
            os: require.resolve('os-browserify/browser'),
            path: require.resolve('path-browserify'),
            punycode: require.resolve('punycode'),
            process: require.resolve('process/browser'),
            // Handled in separate alias
            querystring: require.resolve('querystring-es3'),
            stream: require.resolve('stream-browserify'),
            string_decoder: require.resolve('string_decoder'),
            sys: require.resolve('util/'),
            timers: require.resolve('timers-browserify'),
            tty: require.resolve('tty-browserify'),
            // Handled in separate alias
            // url: require.resolve('url/'),
            util: require.resolve('util/'),
            vm: require.resolve('vm-browserify'),
            zlib: require.resolve('browserify-zlib'),
          },
        }
      : undefined),
    mainFields: isServer ? ['main', 'module'] : ['browser', 'module', 'main'],
    plugins: isWebpack5
      ? // webpack 5+ has the PnP resolver built-in by default:
        []
      : [require('pnp-webpack-plugin')],
  }

  const terserOptions: any = {
    parse: {
      ecma: 8,
    },
    compress: {
      ecma: 5,
      warnings: false,
      // The following two options are known to break valid JavaScript code
      comparisons: false,
      inline: 2, // https://github.com/vercel/next.js/issues/7178#issuecomment-493048965
    },
    mangle: { safari10: true },
    output: {
      ecma: 5,
      safari10: true,
      comments: false,
      // Fixes usage of Emoji and certain Regex
      ascii_only: true,
    },
  }

  const isModuleCSS = (module: { type: string }): boolean => {
    return (
      // mini-css-extract-plugin
      module.type === `css/mini-extract` ||
      // extract-css-chunks-webpack-plugin (old)
      module.type === `css/extract-chunks` ||
      // extract-css-chunks-webpack-plugin (new)
      module.type === `css/extract-css-chunks`
    )
  }

  // Contains various versions of the Webpack SplitChunksPlugin used in different build types
  const splitChunksConfigs: {
    [propName: string]: webpack.Options.SplitChunksOptions | false
  } = {
    dev: {
      cacheGroups: {
        default: false,
        vendors: false,
      },
    },
    prodGranular: {
      // Keep main and _app chunks unsplitted in webpack 5
      // as we don't need a separate vendor chunk from that
      // and all other chunk depend on them so there is no
      // duplication that need to be pulled out.
      chunks: isWebpack5
        ? (chunk) => !/^(polyfills|main|pages\/_app)$/.test(chunk.name)
        : 'all',
      cacheGroups: {
        framework: {
          chunks: 'all',
          name: 'framework',
          // This regex ignores nested copies of framework libraries so they're
          // bundled with their issuer.
          // https://github.com/vercel/next.js/pull/9012
          test: /(?<!node_modules.*)[\\/]node_modules[\\/](react|react-dom|scheduler|prop-types|use-subscription)[\\/]/,
          priority: 40,
          // Don't let webpack eliminate this chunk (prevents this chunk from
          // becoming a part of the commons chunk)
          enforce: true,
        },
        lib: {
          test(module: {
            size: Function
            nameForCondition: Function
          }): boolean {
            return (
              module.size() > 160000 &&
              /node_modules[/\\]/.test(module.nameForCondition() || '')
            )
          },
          name(module: {
            type: string
            libIdent?: Function
            updateHash: (hash: crypto.Hash) => void
          }): string {
            const hash = crypto.createHash('sha1')
            if (isModuleCSS(module)) {
              module.updateHash(hash)
            } else {
              if (!module.libIdent) {
                throw new Error(
                  `Encountered unknown module type: ${module.type}. Please open an issue.`
                )
              }

              hash.update(module.libIdent({ context: dir }))
            }

            return hash.digest('hex').substring(0, 8)
          },
          priority: 30,
          minChunks: 1,
          reuseExistingChunk: true,
        },
        commons: {
          name: 'commons',
          minChunks: totalPages,
          priority: 20,
        },
        ...(isWebpack5
          ? undefined
          : {
              default: false,
              vendors: false,
              shared: {
                name(module, chunks) {
                  return (
                    crypto
                      .createHash('sha1')
                      .update(
                        chunks.reduce(
                          (acc: string, chunk: webpack.compilation.Chunk) => {
                            return acc + chunk.name
                          },
                          ''
                        )
                      )
                      .digest('hex') + (isModuleCSS(module) ? '_CSS' : '')
                  )
                },
                priority: 10,
                minChunks: 2,
                reuseExistingChunk: true,
              },
            }),
      },
      maxInitialRequests: 25,
      minSize: 20000,
    },
  }

  // Select appropriate SplitChunksPlugin config for this build
  let splitChunksConfig: webpack.Options.SplitChunksOptions | false
  if (dev) {
    splitChunksConfig = isWebpack5 ? false : splitChunksConfigs.dev
  } else {
    splitChunksConfig = splitChunksConfigs.prodGranular
  }

  const crossOrigin = config.crossOrigin

  const esmExternals = !!config.experimental?.esmExternals
  const looseEsmExternals = config.experimental?.esmExternals === 'loose'

  async function handleExternals(
    context: string,
    request: string,
    dependencyType: string,
    getResolve: (
      options: any
    ) => (
      resolveContext: string,
      resolveRequest: string
    ) => Promise<[string | null, boolean]>
  ) {
    // We need to externalize internal requests for files intended to
    // not be bundled.

    const isLocal: boolean =
      request.startsWith('.') ||
      // Always check for unix-style path, as webpack sometimes
      // normalizes as posix.
      path.posix.isAbsolute(request) ||
      // When on Windows, we also want to check for Windows-specific
      // absolute paths.
      (process.platform === 'win32' && path.win32.isAbsolute(request))

    // Relative requires don't need custom resolution, because they
    // are relative to requests we've already resolved here.
    // Absolute requires (require('/foo')) are extremely uncommon, but
    // also have no need for customization as they're already resolved.
    if (!isLocal) {
      if (/^(?:next$|react(?:$|\/))/.test(request)) {
        return `commonjs ${request}`
      }

      const notExternalModules =
        /^(?:private-next-pages\/|next\/(?:dist\/pages\/|(?:app|document|link|image|constants|dynamic)$)|string-hash$)/
      if (notExternalModules.test(request)) {
        return
      }
    }

    // When in esm externals mode, and using import, we resolve with
    // ESM resolving options.
    const isEsmRequested = dependencyType === 'esm'
    const preferEsm = esmExternals && isEsmRequested

    const resolve = getResolve(
      preferEsm ? NODE_ESM_RESOLVE_OPTIONS : NODE_RESOLVE_OPTIONS
    )

    // Resolve the import with the webpack provided context, this
    // ensures we're resolving the correct version when multiple
    // exist.
    let res: string | null
    let isEsm: boolean = false
    try {
      ;[res, isEsm] = await resolve(context, request)
    } catch (err) {
      res = null
    }

    // If resolving fails, and we can use an alternative way
    // try the alternative resolving options.
    if (!res && (isEsmRequested || looseEsmExternals)) {
      const resolveAlternative = getResolve(
        preferEsm ? NODE_RESOLVE_OPTIONS : NODE_ESM_RESOLVE_OPTIONS
      )
      try {
        ;[res, isEsm] = await resolveAlternative(context, request)
      } catch (err) {
        res = null
      }
    }

    // If the request cannot be resolved we need to have
    // webpack "bundle" it so it surfaces the not found error.
    if (!res) {
      return
    }

    // ESM externals can only be imported (and not required).
    // Make an exception in loose mode.
    if (!isEsmRequested && isEsm && !looseEsmExternals) {
      throw new Error(
        `ESM packages (${request}) need to be imported. Use 'import' to reference the package instead. https://nextjs.org/docs/messages/import-esm-externals`
      )
    }

    if (isLocal) {
      // Makes sure dist/shared and dist/server are not bundled
      // we need to process shared `router/router` and `dynamic`,
      // so that the DefinePlugin can inject process.env values
      const isNextExternal =
        /next[/\\]dist[/\\](shared|server)[/\\](?!lib[/\\](router[/\\]router|dynamic))/.test(
          res
        )

      if (isNextExternal) {
        // Generate Next.js external import
        const externalRequest = path.posix.join(
          'next',
          'dist',
          path
            .relative(
              // Root of Next.js package:
              path.join(__dirname, '..'),
              res
            )
            // Windows path normalization
            .replace(/\\/g, '/')
        )
        return `commonjs ${externalRequest}`
      } else {
        return
      }
    }

    // Bundled Node.js code is relocated without its node_modules tree.
    // This means we need to make sure its request resolves to the same
    // package that'll be available at runtime. If it's not identical,
    // we need to bundle the code (even if it _should_ be external).
    let baseRes: string | null
    let baseIsEsm: boolean
    try {
      const baseResolve = getResolve(
        isEsm ? NODE_ESM_RESOLVE_OPTIONS : NODE_RESOLVE_OPTIONS
      )
      ;[baseRes, baseIsEsm] = await baseResolve(dir, request)
    } catch (err) {
      baseRes = null
      baseIsEsm = false
    }

    // Same as above: if the package, when required from the root,
    // would be different from what the real resolution would use, we
    // cannot externalize it.
    // if request is pointing to a symlink it could point to the the same file,
    // the resolver will resolve symlinks so this is handled
    if (baseRes !== res || isEsm !== baseIsEsm) {
      return
    }

    const externalType = isEsm ? 'module' : 'commonjs'

    if (
      res.match(/next[/\\]dist[/\\]shared[/\\](?!lib[/\\]router[/\\]router)/)
    ) {
      return `${externalType} ${request}`
    }

    // Default pages have to be transpiled
    if (
      res.match(/[/\\]next[/\\]dist[/\\]/) ||
      // This is the @babel/plugin-transform-runtime "helpers: true" option
      res.match(/node_modules[/\\]@babel[/\\]runtime[/\\]/)
    ) {
      return
    }

    // Webpack itself has to be compiled because it doesn't always use module relative paths
    if (
      res.match(/node_modules[/\\]webpack/) ||
      res.match(/node_modules[/\\]css-loader/)
    ) {
      return
    }

    // Anything else that is standard JavaScript within `node_modules`
    // can be externalized.
    if (/node_modules[/\\].*\.c?js$/.test(res)) {
      return `${externalType} ${request}`
    }

    // Default behavior: bundle the code!
  }

  const emacsLockfilePattern = '**/.#*'

  const codeCondition = {
    test: /\.(tsx|ts|js|cjs|mjs|jsx)$/,
    ...(config.experimental.externalDir
      ? // Allowing importing TS/TSX files from outside of the root dir.
        {}
      : { include: [dir, ...babelIncludeRegexes] }),
    exclude: (excludePath: string) => {
      if (babelIncludeRegexes.some((r) => r.test(excludePath))) {
        return false
      }
      return /node_modules/.test(excludePath)
    },
  }

  let webpackConfig: webpack.Configuration = {
    parallelism: Number(process.env.NEXT_WEBPACK_PARALLELISM) || undefined,
    externals: !isServer
      ? // make sure importing "next" is handled gracefully for client
        // bundles in case a user imported types and it wasn't removed
        // TODO: should we warn/error for this instead?
        ['next']
      : !isServerless
      ? [
          isWebpack5
            ? ({
                context,
                request,
                dependencyType,
                getResolve,
              }: {
                context: string
                request: string
                dependencyType: string
                getResolve: (
                  options: any
                ) => (
                  resolveContext: string,
                  resolveRequest: string,
                  callback: (
                    err?: Error,
                    result?: string,
                    resolveData?: { descriptionFileData?: { type?: any } }
                  ) => void
                ) => void
              }) =>
                handleExternals(context, request, dependencyType, (options) => {
                  const resolveFunction = getResolve(options)
                  return (resolveContext: string, requestToResolve: string) =>
                    new Promise((resolve, reject) => {
                      resolveFunction(
                        resolveContext,
                        requestToResolve,
                        (err, result, resolveData) => {
                          if (err) return reject(err)
                          if (!result) return resolve([null, false])
                          const isEsm = /\.js$/i.test(result)
                            ? resolveData?.descriptionFileData?.type ===
                              'module'
                            : /\.mjs$/i.test(result)
                          resolve([result, isEsm])
                        }
                      )
                    })
                })
            : (
                context: string,
                request: string,
                callback: (err?: Error, result?: string | undefined) => void
              ) =>
                handleExternals(
                  context,
                  request,
                  'commonjs',
                  () => (resolveContext: string, requestToResolve: string) =>
                    new Promise((resolve) =>
                      resolve([
                        require.resolve(requestToResolve, {
                          paths: [resolveContext],
                        }),
                        false,
                      ])
                    )
                ).then((result) => callback(undefined, result), callback),
        ]
      : [
          // When the 'serverless' target is used all node_modules will be compiled into the output bundles
          // So that the 'serverless' bundles have 0 runtime dependencies
          'next/dist/compiled/@ampproject/toolbox-optimizer', // except this one

          // Mark this as external if not enabled so it doesn't cause a
          // webpack error from being missing
          ...(config.experimental.optimizeCss ? [] : ['critters']),
        ],
    optimization: {
      // Webpack 5 uses a new property for the same functionality
      ...(isWebpack5 ? { emitOnErrors: !dev } : { noEmitOnErrors: dev }),
      checkWasmTypes: false,
      nodeEnv: false,
      splitChunks: isServer
        ? isWebpack5 && !dev
          ? ({
              filename: '[name].js',
              // allow to split entrypoints
              chunks: 'all',
              // size of files is not so relevant for server build
              // we want to prefer deduplication to load less code
              minSize: 1000,
            } as any)
          : false
        : splitChunksConfig,
      runtimeChunk: isServer
        ? undefined
        : { name: CLIENT_STATIC_FILES_RUNTIME_WEBPACK },
      minimize: !(dev || isServer),
      minimizer: [
        // Minify JavaScript
        (compiler: webpack.Compiler) => {
          // @ts-ignore No typings yet
          const {
            TerserPlugin,
          } = require('./webpack/plugins/terser-webpack-plugin/src/index.js')
          new TerserPlugin({
            cacheDir: path.join(distDir, 'cache', 'next-minifier'),
            parallel: config.experimental.cpus,
            swcMinify: config.experimental.swcMinify,
            terserOptions,
          }).apply(compiler)
        },
        // Minify CSS
        (compiler: webpack.Compiler) => {
          const {
            CssMinimizerPlugin,
          } = require('./webpack/plugins/css-minimizer-plugin')
          new CssMinimizerPlugin({
            postcssOptions: {
              map: {
                // `inline: false` generates the source map in a separate file.
                // Otherwise, the CSS file is needlessly large.
                inline: false,
                // `annotation: false` skips appending the `sourceMappingURL`
                // to the end of the CSS file. Webpack already handles this.
                annotation: false,
              },
            },
          }).apply(compiler)
        },
      ],
    },
    context: dir,
    node: {
      setImmediate: false,
    },
    // Kept as function to be backwards compatible
    // @ts-ignore TODO webpack 5 typings needed
    entry: async () => {
      return {
        ...(clientEntries ? clientEntries : {}),
        ...entrypoints,
      }
    },
    watchOptions: {
      aggregateTimeout: 5,
      ignored: [
        '**/.git/**',
        '**/node_modules/**',
        '**/.next/**',
        // can be removed after https://github.com/paulmillr/chokidar/issues/955 is released
        emacsLockfilePattern,
      ],
    },
    output: {
      // we must set publicPath to an empty value to override the default of
      // auto which doesn't work in IE11
      publicPath: `${config.assetPrefix || ''}/_next/`,
      path:
        isServer && isWebpack5 && !dev
          ? path.join(outputPath, 'chunks')
          : outputPath,
      // On the server we don't use hashes
      filename: isServer
        ? isWebpack5 && !dev
          ? '../[name].js'
          : '[name].js'
        : `static/chunks/${isDevFallback ? 'fallback/' : ''}[name]${
            dev ? '' : isWebpack5 ? '-[contenthash]' : '-[chunkhash]'
          }.js`,
      library: isServer ? undefined : '_N_E',
      libraryTarget: isServer ? 'commonjs2' : 'assign',
      hotUpdateChunkFilename: isWebpack5
        ? 'static/webpack/[id].[fullhash].hot-update.js'
        : 'static/webpack/[id].[hash].hot-update.js',
      hotUpdateMainFilename: isWebpack5
        ? 'static/webpack/[fullhash].[runtime].hot-update.json'
        : 'static/webpack/[hash].hot-update.json',
      // This saves chunks with the name given via `import()`
      chunkFilename: isServer
        ? '[name].js'
        : `static/chunks/${isDevFallback ? 'fallback/' : ''}${
            dev ? '[name]' : '[name].[contenthash]'
          }.js`,
      strictModuleExceptionHandling: true,
      crossOriginLoading: crossOrigin,
      futureEmitAssets: !dev,
      webassemblyModuleFilename: 'static/wasm/[modulehash].wasm',
    },
    performance: false,
    resolve: resolveConfig,
    resolveLoader: {
      // The loaders Next.js provides
      alias: [
        'emit-file-loader',
        'error-loader',
        'next-babel-loader',
        'next-swc-loader',
        'next-client-pages-loader',
        'next-image-loader',
        'next-serverless-loader',
        'noop-loader',
        'next-style-loader',
      ].reduce((alias, loader) => {
        // using multiple aliases to replace `resolveLoader.modules`
        alias[loader] = path.join(__dirname, 'webpack', 'loaders', loader)

        return alias
      }, {} as Record<string, string>),
      modules: [
        'node_modules',
        ...nodePathList, // Support for NODE_PATH environment variable
      ],
      plugins: isWebpack5 ? [] : [require('pnp-webpack-plugin')],
    },
    module: {
      rules: [
        ...(isWebpack5
          ? [
              // TODO: FIXME: do NOT webpack 5 support with this
              // x-ref: https://github.com/webpack/webpack/issues/11467
              {
                test: /\.m?js/,
                resolve: {
                  fullySpecified: false,
                },
              } as any,
              {
                test: /\.(js|cjs|mjs)$/,
                issuerLayer: 'api',
                parser: {
                  // Switch back to normal URL handling
                  url: true,
                },
              },
            ]
          : []),
        {
          ...(isWebpack5
            ? {
                oneOf: [
                  {
                    ...codeCondition,
                    issuerLayer: 'api',
                    parser: {
                      // Switch back to normal URL handling
                      url: true,
                    },
                    use: defaultLoaders.babel,
                  },
                  {
                    ...codeCondition,
                    use: hasReactRefresh
                      ? [
                          require.resolve('@next/react-refresh-utils/loader'),
                          defaultLoaders.babel,
                        ]
                      : defaultLoaders.babel,
                  },
                ],
              }
            : {
                ...codeCondition,
                use: hasReactRefresh
                  ? [
                      require.resolve('@next/react-refresh-utils/loader'),
                      defaultLoaders.babel,
                    ]
                  : defaultLoaders.babel,
              }),
        },
        ...(!config.images.disableStaticImages && isWebpack5
          ? [
              {
                test: /\.(png|jpg|jpeg|gif|webp|ico|bmp|svg)$/i,
                loader: 'next-image-loader',
                issuer: { not: regexLikeCss },
                dependency: { not: ['url'] },
                options: {
                  isServer,
                  isDev: dev,
                  assetPrefix: config.assetPrefix,
                },
              },
            ]
          : []),
      ].filter(Boolean),
    },
    plugins: [
      hasReactRefresh && new ReactRefreshWebpackPlugin(webpack),
      // Makes sure `Buffer` and `process` are polyfilled in client-side bundles (same behavior as webpack 4)
      isWebpack5 &&
        !isServer &&
        new webpack.ProvidePlugin({
          Buffer: [require.resolve('buffer'), 'Buffer'],
          process: [require.resolve('process')],
        }),
      // This plugin makes sure `output.filename` is used for entry chunks
      !isWebpack5 && new ChunkNamesPlugin(),
      new webpack.DefinePlugin({
        ...Object.keys(process.env).reduce(
          (prev: { [key: string]: string }, key: string) => {
            if (key.startsWith('NEXT_PUBLIC_')) {
              prev[`process.env.${key}`] = JSON.stringify(process.env[key]!)
            }
            return prev
          },
          {}
        ),
        ...Object.keys(config.env).reduce((acc, key) => {
          if (/^(?:NODE_.+)|^(?:__.+)$/i.test(key)) {
            throw new Error(
              `The key "${key}" under "env" in next.config.js is not allowed. https://nextjs.org/docs/messages/env-key-not-allowed`
            )
          }

          return {
            ...acc,
            [`process.env.${key}`]: JSON.stringify(config.env[key]),
          }
        }, {}),
        // TODO: enforce `NODE_ENV` on `process.env`, and add a test:
        'process.env.NODE_ENV': JSON.stringify(
          dev ? 'development' : 'production'
        ),
        'process.env.__NEXT_CROSS_ORIGIN': JSON.stringify(crossOrigin),
        'process.browser': JSON.stringify(!isServer),
        'process.env.__NEXT_TEST_MODE': JSON.stringify(
          process.env.__NEXT_TEST_MODE
        ),
        // This is used in client/dev-error-overlay/hot-dev-client.js to replace the dist directory
        ...(dev && !isServer
          ? {
              'process.env.__NEXT_DIST_DIR': JSON.stringify(distDir),
            }
          : {}),
        'process.env.__NEXT_TRAILING_SLASH': JSON.stringify(
          config.trailingSlash
        ),
        'process.env.__NEXT_BUILD_INDICATOR': JSON.stringify(
          config.devIndicators.buildActivity
        ),
        'process.env.__NEXT_PLUGINS': JSON.stringify(
          config.experimental.plugins
        ),
        'process.env.__NEXT_STRICT_MODE': JSON.stringify(
          config.reactStrictMode
        ),
        'process.env.__NEXT_REACT_ROOT': JSON.stringify(hasReactRoot),
        'process.env.__NEXT_CONCURRENT_FEATURES': JSON.stringify(
          config.experimental.concurrentFeatures && hasReactRoot
        ),
        'process.env.__NEXT_OPTIMIZE_FONTS': JSON.stringify(
          config.optimizeFonts && !dev
        ),
        'process.env.__NEXT_OPTIMIZE_IMAGES': JSON.stringify(
          config.experimental.optimizeImages
        ),
        'process.env.__NEXT_OPTIMIZE_CSS': JSON.stringify(
          config.experimental.optimizeCss && !dev
        ),
        'process.env.__NEXT_SCROLL_RESTORATION': JSON.stringify(
          config.experimental.scrollRestoration
        ),
        'process.env.__NEXT_IMAGE_OPTS': JSON.stringify({
          deviceSizes: config.images.deviceSizes,
          imageSizes: config.images.imageSizes,
          path: config.images.path,
          loader: config.images.loader,
          ...(dev
            ? {
                // pass domains in development to allow validating on the client
                domains: config.images.domains,
              }
            : {}),
        }),
        'process.env.__NEXT_ROUTER_BASEPATH': JSON.stringify(config.basePath),
        'process.env.__NEXT_HAS_REWRITES': JSON.stringify(hasRewrites),
        'process.env.__NEXT_I18N_SUPPORT': JSON.stringify(!!config.i18n),
        'process.env.__NEXT_I18N_DOMAINS': JSON.stringify(config.i18n?.domains),
        'process.env.__NEXT_ANALYTICS_ID': JSON.stringify(config.analyticsId),
        ...(isServer
          ? {
              // Fix bad-actors in the npm ecosystem (e.g. `node-formidable`)
              // This is typically found in unmaintained modules from the
              // pre-webpack era (common in server-side code)
              'global.GENTLY': JSON.stringify(false),
            }
          : undefined),
        // stub process.env with proxy to warn a missing value is
        // being accessed in development mode
        ...(config.experimental.pageEnv && dev
          ? {
              'process.env': `
            new Proxy(${isServer ? 'process.env' : '{}'}, {
              get(target, prop) {
                if (typeof target[prop] === 'undefined') {
                  console.warn(\`An environment variable (\${prop}) that was not provided in the environment was accessed.\nSee more info here: https://nextjs.org/docs/messages/missing-env-value\`)
                }
                return target[prop]
              }
            })
          `,
            }
          : {}),
      }),
      !isServer &&
        new ReactLoadablePlugin({
          filename: REACT_LOADABLE_MANIFEST,
          pagesDir,
        }),
      !isServer && new DropClientPage(),
      config.experimental.nftTracing &&
        !isLikeServerless &&
        isServer &&
        !dev &&
        isWebpack5 &&
        new TraceEntryPointsPlugin({ appDir: dir }),
      // Moment.js is an extremely popular library that bundles large locale files
      // by default due to how Webpack interprets its code. This is a practical
      // solution that requires the user to opt into importing specific locales.
      // https://github.com/jmblog/how-to-optimize-momentjs-with-webpack
      config.excludeDefaultMomentLocales &&
        new webpack.IgnorePlugin({
          resourceRegExp: /^\.\/locale$/,
          contextRegExp: /moment$/,
        }),
      ...(dev
        ? (() => {
            // Even though require.cache is server only we have to clear assets from both compilations
            // This is because the client compilation generates the build manifest that's used on the server side
            const {
              NextJsRequireCacheHotReloader,
            } = require('./webpack/plugins/nextjs-require-cache-hot-reloader')
            const devPlugins = [new NextJsRequireCacheHotReloader()]

            if (!isServer) {
              devPlugins.push(new webpack.HotModuleReplacementPlugin())
            }

            return devPlugins
          })()
        : []),
      // Webpack 5 no longer requires this plugin in production:
      !isWebpack5 && !dev && new webpack.HashedModuleIdsPlugin(),
      !dev &&
        new webpack.IgnorePlugin({
          resourceRegExp: /react-is/,
          contextRegExp: /next[\\/]dist[\\/]/,
        }),
      isServerless && isServer && new ServerlessPlugin(),
      isServer &&
        new PagesManifestPlugin({ serverless: isLikeServerless, dev }),
      !isWebpack5 &&
        target === 'server' &&
        isServer &&
        new NextJsSSRModuleCachePlugin({ outputPath }),
      isServer && new NextJsSsrImportPlugin(),
      !isServer &&
        new BuildManifestPlugin({
          buildId,
          rewrites,
          isDevFallback,
        }),
      !dev &&
        !isServer &&
        config.experimental.stats &&
        new BuildStatsPlugin({
          distDir,
        }),
      new ProfilingPlugin({ runWebpackSpan }),
      config.optimizeFonts &&
        !dev &&
        isServer &&
        (function () {
          const { FontStylesheetGatheringPlugin } =
            require('./webpack/plugins/font-stylesheet-gathering-plugin') as {
              FontStylesheetGatheringPlugin: typeof import('./webpack/plugins/font-stylesheet-gathering-plugin').FontStylesheetGatheringPlugin
            }
          return new FontStylesheetGatheringPlugin({
            isLikeServerless,
          })
        })(),
      new WellKnownErrorsPlugin(),
      !isServer &&
        new CopyFilePlugin({
          filePath: require.resolve('./polyfills/polyfill-nomodule'),
          cacheKey: process.env.__NEXT_VERSION as string,
          name: `static/chunks/polyfills${dev ? '' : '-[hash]'}.js`,
          minimize: false,
          info: {
            [CLIENT_STATIC_FILES_RUNTIME_POLYFILLS_SYMBOL]: 1,
            // This file is already minified
            minimized: true,
          },
        }),
    ].filter(Boolean as any as ExcludesFalse),
  }

  // Support tsconfig and jsconfig baseUrl
  if (resolvedBaseUrl) {
    webpackConfig.resolve?.modules?.push(resolvedBaseUrl)
  }

  if (jsConfig?.compilerOptions?.paths && resolvedBaseUrl) {
    webpackConfig.resolve?.plugins?.unshift(
      new JsConfigPathsPlugin(jsConfig.compilerOptions.paths, resolvedBaseUrl)
    )
  }

  if (isWebpack5) {
    // futureEmitAssets is on by default in webpack 5
    delete webpackConfig.output?.futureEmitAssets

<<<<<<< HEAD
    // webpack 5 no longer polyfills Node.js modules:
    if (webpackConfig.node) delete webpackConfig.node.setImmediate

    const webpack5Config = webpackConfig as webpack5.Configuration
=======
    webpackConfig.experiments = {
      layers: true,
    }

    webpackConfig.module!.parser = {
      javascript: {
        url: 'relative',
      },
    }
    webpackConfig.module!.generator = {
      asset: {
        filename: 'static/media/[name].[hash:8][ext]',
      },
    }
>>>>>>> 76dee14d

    if (isServer && dev) {
      // Enable building of client compilation before server compilation in development
      webpack5Config.dependencies = ['client']
    }

    // Due to bundling of webpack the default values can't be correctly detected
    // This restores the webpack defaults
    webpack5Config.snapshot = {}
    if (process.versions.pnp === '3') {
      const match =
        /^(.+?)[\\/]cache[\\/]jest-worker-npm-[^\\/]+\.zip[\\/]node_modules[\\/]/.exec(
          require.resolve('jest-worker')
        )
      if (match) {
        webpack5Config.snapshot.managedPaths = [
          path.resolve(match[1], 'unplugged'),
        ]
      }
    } else {
      const match = /^(.+?[\\/]node_modules)[\\/]/.exec(
        require.resolve('jest-worker')
      )
      if (match) {
        webpack5Config.snapshot.managedPaths = [match[1]]
      }
    }
    if (process.versions.pnp === '1') {
      const match =
        /^(.+?[\\/]v4)[\\/]npm-jest-worker-[^\\/]+-[\da-f]{40}[\\/]node_modules[\\/]/.exec(
          require.resolve('jest-worker')
        )
      if (match) {
        webpack5Config.snapshot.immutablePaths = [match[1]]
      }
    } else if (process.versions.pnp === '3') {
      const match =
        /^(.+?)[\\/]jest-worker-npm-[^\\/]+\.zip[\\/]node_modules[\\/]/.exec(
          require.resolve('jest-worker')
        )
      if (match) {
        webpack5Config.snapshot.immutablePaths = [match[1]]
      }
    }

    if (dev) {
      if (!webpack5Config.optimization) {
        webpack5Config.optimization = {}
      }
      webpack5Config.optimization.providedExports = false
      webpack5Config.optimization.usedExports = false
    }

    const configVars = JSON.stringify({
      crossOrigin: config.crossOrigin,
      pageExtensions: config.pageExtensions,
      trailingSlash: config.trailingSlash,
      buildActivity: config.devIndicators.buildActivity,
      productionBrowserSourceMaps: !!config.productionBrowserSourceMaps,
      plugins: config.experimental.plugins,
      reactStrictMode: config.reactStrictMode,
      reactMode: config.experimental.reactMode,
      optimizeFonts: config.optimizeFonts,
      optimizeImages: config.experimental.optimizeImages,
      optimizeCss: config.experimental.optimizeCss,
      scrollRestoration: config.experimental.scrollRestoration,
      basePath: config.basePath,
      pageEnv: config.experimental.pageEnv,
      excludeDefaultMomentLocales: config.excludeDefaultMomentLocales,
      assetPrefix: config.assetPrefix,
      disableOptimizedLoading: config.experimental.disableOptimizedLoading,
      target,
      reactProductionProfiling,
      webpack: !!config.webpack,
      hasRewrites,
      reactRoot: config.experimental.reactRoot,
      concurrentFeatures: config.experimental.concurrentFeatures,
    })

    const cache: any = {
      type: 'filesystem',
      // Includes:
      //  - Next.js version
      //  - next.config.js keys that affect compilation
      version: `${process.env.__NEXT_VERSION}|${configVars}`,
      cacheDirectory: path.join(distDir, 'cache', 'webpack'),
    }

    // Adds `next.config.js` as a buildDependency when custom webpack config is provided
    if (config.webpack && config.configFile) {
      cache.buildDependencies = {
        config: [config.configFile],
      }
    }

    webpack5Config.cache = cache

    if (process.env.NEXT_WEBPACK_LOGGING) {
      const logInfra =
        process.env.NEXT_WEBPACK_LOGGING.includes('infrastructure')
      const logProfileClient =
        process.env.NEXT_WEBPACK_LOGGING.includes('profile-client')
      const logProfileServer =
        process.env.NEXT_WEBPACK_LOGGING.includes('profile-server')
      const logDefault = !logInfra && !logProfileClient && !logProfileServer

      if (logDefault || logInfra) {
        webpack5Config.infrastructureLogging = {
          level: 'verbose',
          debug: /FileSystemInfo/,
        }
      }

      if (
        logDefault ||
        (logProfileClient && !isServer) ||
        (logProfileServer && isServer)
      ) {
        webpack5Config.plugins!.push((compiler: webpack5.Compiler) => {
          compiler.hooks.done.tap('next-webpack-logging', (stats) => {
            console.log(
              stats.toString({
                colors: true,
                logging: logDefault ? 'log' : 'verbose',
              })
            )
          })
        })
      }

      if ((logProfileClient && !isServer) || (logProfileServer && isServer)) {
        const ProgressPlugin =
          webpack.ProgressPlugin as unknown as typeof webpack5.ProgressPlugin
        webpack5Config.plugins!.push(
          new ProgressPlugin({
            profile: true,
          })
        )
        webpack5Config.profile = true
      }
    }
  }

  webpackConfig = await buildConfiguration(webpackConfig, {
    rootDirectory: dir,
    customAppFile: new RegExp(
      path.join(pagesDir, `_app`).replace(/\\/g, '(/|\\\\)')
    ),
    isDevelopment: dev,
    isServer,
    assetPrefix: config.assetPrefix || '',
    sassOptions: config.sassOptions,
    productionBrowserSourceMaps: config.productionBrowserSourceMaps,
    future: config.future,
    isCraCompat: config.experimental.craCompat,
  })

  let originalDevtool = webpackConfig.devtool
  if (typeof config.webpack === 'function') {
    webpackConfig = config.webpack(webpackConfig, {
      dir,
      dev,
      isServer,
      buildId,
      config,
      defaultLoaders,
      totalPages,
      webpack,
    })

    if (!webpackConfig) {
      throw new Error(
        'Webpack config is undefined. You may have forgot to return properly from within the "webpack" method of your next.config.js.\n' +
          'See more info here https://nextjs.org/docs/messages/undefined-webpack-config'
      )
    }

    if (dev && originalDevtool !== webpackConfig.devtool) {
      webpackConfig.devtool = originalDevtool
      devtoolRevertWarning(originalDevtool)
    }

    if (typeof (webpackConfig as any).then === 'function') {
      console.warn(
        '> Promise returned in next config. https://nextjs.org/docs/messages/promise-in-next-config'
      )
    }
  }

  if (!config.images.disableStaticImages && isWebpack5) {
    const rules = webpackConfig.module?.rules || []
    const hasCustomSvg = rules.some(
      (rule) =>
        rule.loader !== 'next-image-loader' &&
        'test' in rule &&
        rule.test instanceof RegExp &&
        rule.test.test('.svg')
    )
    const nextImageRule = rules.find(
      (rule) => rule.loader === 'next-image-loader'
    )
    if (hasCustomSvg && nextImageRule) {
      // Exclude svg if the user already defined it in custom
      // webpack config such as `@svgr/webpack` plugin or
      // the `babel-plugin-inline-react-svg` plugin.
      nextImageRule.test = /\.(png|jpg|jpeg|gif|webp|ico|bmp)$/i
    }
  }

  if (
    config.experimental.craCompat &&
    webpackConfig.module?.rules &&
    webpackConfig.plugins
  ) {
    // CRA prevents loading all locales by default
    // https://github.com/facebook/create-react-app/blob/fddce8a9e21bf68f37054586deb0c8636a45f50b/packages/react-scripts/config/webpack.config.js#L721
    webpackConfig.plugins.push(
      new webpack.IgnorePlugin(/^\.\/locale$/, /moment$/)
    )

    // CRA allows importing non-webpack handled files with file-loader
    // these need to be the last rule to prevent catching other items
    // https://github.com/facebook/create-react-app/blob/fddce8a9e21bf68f37054586deb0c8636a45f50b/packages/react-scripts/config/webpack.config.js#L594
    const fileLoaderExclude = [/\.(js|mjs|jsx|ts|tsx|json)$/]
    const fileLoader = isWebpack5
      ? {
          exclude: fileLoaderExclude,
          issuer: fileLoaderExclude,
          type: 'asset/resource',
        }
      : {
          loader: require.resolve('next/dist/compiled/file-loader'),
          // Exclude `js` files to keep "css" loader working as it injects
          // its runtime that would otherwise be processed through "file" loader.
          // Also exclude `html` and `json` extensions so they get processed
          // by webpacks internal loaders.
          exclude: fileLoaderExclude,
          issuer: fileLoaderExclude,
          options: {
            publicPath: '/_next/static/media',
            outputPath: 'static/media',
            name: '[name].[hash:8].[ext]',
          },
        }

    const topRules = []
    const innerRules = []

    for (const rule of webpackConfig.module.rules) {
      if (rule.resolve) {
        topRules.push(rule)
      } else {
        if (
          rule.oneOf &&
          !(rule.test || rule.exclude || rule.resource || rule.issuer)
        ) {
          rule.oneOf.forEach((r) => innerRules.push(r))
        } else {
          innerRules.push(rule)
        }
      }
    }

    webpackConfig.module.rules = [
      ...(topRules as any),
      {
        oneOf: [...innerRules, fileLoader],
      },
    ]
  }

  // Backwards compat with webpack-dev-middleware options object
  if (typeof config.webpackDevMiddleware === 'function') {
    const options = config.webpackDevMiddleware({
      watchOptions: webpackConfig.watchOptions,
    })
    if (options.watchOptions) {
      webpackConfig.watchOptions = options.watchOptions
    }
  }

  function canMatchCss(rule: webpack.RuleSetCondition | undefined): boolean {
    if (!rule) {
      return false
    }

    const fileNames = [
      '/tmp/test.css',
      '/tmp/test.scss',
      '/tmp/test.sass',
      '/tmp/test.less',
      '/tmp/test.styl',
    ]

    if (rule instanceof RegExp && fileNames.some((input) => rule.test(input))) {
      return true
    }

    if (typeof rule === 'function') {
      if (
        fileNames.some((input) => {
          try {
            if (rule(input)) {
              return true
            }
          } catch (_) {}
          return false
        })
      ) {
        return true
      }
    }

    if (Array.isArray(rule) && rule.some(canMatchCss)) {
      return true
    }

    return false
  }

  const hasUserCssConfig =
    webpackConfig.module?.rules.some(
      (rule) => canMatchCss(rule.test) || canMatchCss(rule.include)
    ) ?? false

  if (hasUserCssConfig) {
    // only show warning for one build
    if (isServer) {
      console.warn(
        chalk.yellow.bold('Warning: ') +
          chalk.bold(
            'Built-in CSS support is being disabled due to custom CSS configuration being detected.\n'
          ) +
          'See here for more info: https://nextjs.org/docs/messages/built-in-css-disabled\n'
      )
    }

    if (webpackConfig.module?.rules.length) {
      // Remove default CSS Loader
      webpackConfig.module.rules = webpackConfig.module.rules.filter(
        (r) =>
          !(
            typeof r.oneOf?.[0]?.options === 'object' &&
            r.oneOf[0].options.__next_css_remove === true
          )
      )
    }
    if (webpackConfig.plugins?.length) {
      // Disable CSS Extraction Plugin
      webpackConfig.plugins = webpackConfig.plugins.filter(
        (p) => (p as any).__next_css_remove !== true
      )
    }
    if (webpackConfig.optimization?.minimizer?.length) {
      // Disable CSS Minifier
      webpackConfig.optimization.minimizer =
        webpackConfig.optimization.minimizer.filter(
          (e) => (e as any).__next_css_remove !== true
        )
    }
  } else if (!config.future.strictPostcssConfiguration) {
    await __overrideCssConfiguration(dir, !dev, webpackConfig)
  }

  // Inject missing React Refresh loaders so that development mode is fast:
  if (hasReactRefresh) {
    attachReactRefresh(webpackConfig, defaultLoaders.babel)
  }

  // check if using @zeit/next-typescript and show warning
  if (
    isServer &&
    webpackConfig.module &&
    Array.isArray(webpackConfig.module.rules)
  ) {
    let foundTsRule = false

    webpackConfig.module.rules = webpackConfig.module.rules.filter(
      (rule): boolean => {
        if (!(rule.test instanceof RegExp)) return true
        if ('noop.ts'.match(rule.test) && !'noop.js'.match(rule.test)) {
          // remove if it matches @zeit/next-typescript
          foundTsRule = rule.use === defaultLoaders.babel
          return !foundTsRule
        }
        return true
      }
    )

    if (foundTsRule) {
      console.warn(
        '\n@zeit/next-typescript is no longer needed since Next.js has built-in support for TypeScript now. Please remove it from your next.config.js and your .babelrc\n'
      )
    }
  }

  // Patch `@zeit/next-sass`, `@zeit/next-less`, `@zeit/next-stylus` for compatibility
  if (webpackConfig.module && Array.isArray(webpackConfig.module.rules)) {
    ;[].forEach.call(
      webpackConfig.module.rules,
      function (rule: webpack.RuleSetRule) {
        if (!(rule.test instanceof RegExp && Array.isArray(rule.use))) {
          return
        }

        const isSass =
          rule.test.source === '\\.scss$' || rule.test.source === '\\.sass$'
        const isLess = rule.test.source === '\\.less$'
        const isCss = rule.test.source === '\\.css$'
        const isStylus = rule.test.source === '\\.styl$'

        // Check if the rule we're iterating over applies to Sass, Less, or CSS
        if (!(isSass || isLess || isCss || isStylus)) {
          return
        }

        ;[].forEach.call(rule.use, function (use: webpack.RuleSetUseItem) {
          if (
            !(
              use &&
              typeof use === 'object' &&
              // Identify use statements only pertaining to `css-loader`
              (use.loader === 'css-loader' ||
                use.loader === 'css-loader/locals') &&
              use.options &&
              typeof use.options === 'object' &&
              // The `minimize` property is a good heuristic that we need to
              // perform this hack. The `minimize` property was only valid on
              // old `css-loader` versions. Custom setups (that aren't next-sass,
              // next-less or next-stylus) likely have the newer version.
              // We still handle this gracefully below.
              (Object.prototype.hasOwnProperty.call(use.options, 'minimize') ||
                Object.prototype.hasOwnProperty.call(
                  use.options,
                  'exportOnlyLocals'
                ))
            )
          ) {
            return
          }

          // Try to monkey patch within a try-catch. We shouldn't fail the build
          // if we cannot pull this off.
          // The user may not even be using the `next-sass` or `next-less` or
          // `next-stylus` plugins.
          // If it does work, great!
          try {
            // Resolve the version of `@zeit/next-css` as depended on by the Sass,
            // Less or Stylus plugin.
            const correctNextCss = require.resolve('@zeit/next-css', {
              paths: [
                isCss
                  ? // Resolve `@zeit/next-css` from the base directory
                    dir
                  : // Else, resolve it from the specific plugins
                    require.resolve(
                      isSass
                        ? '@zeit/next-sass'
                        : isLess
                        ? '@zeit/next-less'
                        : isStylus
                        ? '@zeit/next-stylus'
                        : 'next'
                    ),
              ],
            })

            // If we found `@zeit/next-css` ...
            if (correctNextCss) {
              // ... resolve the version of `css-loader` shipped with that
              // package instead of whichever was hoisted highest in your
              // `node_modules` tree.
              const correctCssLoader = require.resolve(use.loader, {
                paths: [correctNextCss],
              })
              if (correctCssLoader) {
                // We saved the user from a failed build!
                use.loader = correctCssLoader
              }
            }
          } catch (_) {
            // The error is not required to be handled.
          }
        })
      }
    )
  }

  // Backwards compat for `main.js` entry key
  // and setup of dependencies between entries
  // we can't do that in the initial entry for
  // backward-compat reasons
  const originalEntry: any = webpackConfig.entry
  if (typeof originalEntry !== 'undefined') {
    const updatedEntry = async () => {
      const entry: webpack5.EntryObject =
        typeof originalEntry === 'function'
          ? await originalEntry()
          : originalEntry
      // Server compilation doesn't have main.js
      if (
        clientEntries &&
        Array.isArray(entry['main.js']) &&
        entry['main.js'].length > 0
      ) {
        const originalFile = clientEntries[
          CLIENT_STATIC_FILES_RUNTIME_MAIN
        ] as string
        entry[CLIENT_STATIC_FILES_RUNTIME_MAIN] = [
          ...entry['main.js'],
          originalFile,
        ]
      }
      delete entry['main.js']

      for (const name of Object.keys(entry)) {
        entry[name] = finalizeEntrypoint(
          name,
          entry[name],
          isServer,
          isWebpack5
        )
      }

      return entry
    }
    // @ts-ignore webpack 5 typings needed
    webpackConfig.entry = updatedEntry
  }

  if (!dev) {
    // entry is always a function
    webpackConfig.entry = await (webpackConfig.entry as webpack.EntryFunc)()
  }

  return webpackConfig
}<|MERGE_RESOLUTION|>--- conflicted
+++ resolved
@@ -29,10 +29,7 @@
 } from '../shared/lib/constants'
 import { execOnce } from '../shared/lib/utils'
 import { NextConfigComplete } from '../server/config-shared'
-<<<<<<< HEAD
-=======
-import { finalizeEntrypoint, WebpackEntrypoints } from './entries'
->>>>>>> 76dee14d
+import { finalizeEntrypoint } from './entries'
 import * as Log from './output/log'
 import { build as buildConfiguration } from './webpack/config'
 import { __overrideCssConfiguration } from './webpack/config/blocks/css/overrideCssConfiguration'
@@ -1383,27 +1380,25 @@
     // futureEmitAssets is on by default in webpack 5
     delete webpackConfig.output?.futureEmitAssets
 
-<<<<<<< HEAD
     // webpack 5 no longer polyfills Node.js modules:
     if (webpackConfig.node) delete webpackConfig.node.setImmediate
 
     const webpack5Config = webpackConfig as webpack5.Configuration
-=======
-    webpackConfig.experiments = {
+
+    webpack5Config.experiments = {
       layers: true,
     }
 
-    webpackConfig.module!.parser = {
+    webpack5Config.module!.parser = {
       javascript: {
         url: 'relative',
       },
     }
-    webpackConfig.module!.generator = {
+    webpack5Config.module!.generator = {
       asset: {
         filename: 'static/media/[name].[hash:8][ext]',
       },
     }
->>>>>>> 76dee14d
 
     if (isServer && dev) {
       // Enable building of client compilation before server compilation in development
