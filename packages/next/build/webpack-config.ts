import ForkTsCheckerWebpackPlugin from 'fork-ts-checker-webpack-plugin'
import {
  CLIENT_STATIC_FILES_RUNTIME_MAIN,
  CLIENT_STATIC_FILES_PATH,
  CLIENT_STATIC_FILES_RUNTIME_WEBPACK,
  REACT_LOADABLE_MANIFEST,
  SERVER_DIRECTORY,
  SERVERLESS_DIRECTORY,
} from 'next-server/constants'
import resolve from 'next/dist/compiled/resolve/index.js'
import path from 'path'
import crypto from 'crypto'
import webpack from 'webpack'

import {
  DOT_NEXT_ALIAS,
  NEXT_PROJECT_ROOT,
  NEXT_PROJECT_ROOT_DIST_CLIENT,
  PAGES_DIR_ALIAS,
} from '../lib/constants'
import { fileExists } from '../lib/file-exists'
import { WebpackEntrypoints } from './entries'
import { AllModulesIdentifiedPlugin } from './webpack/plugins/all-modules-identified-plugin'
import BuildManifestPlugin from './webpack/plugins/build-manifest-plugin'
import { ChunkGraphPlugin } from './webpack/plugins/chunk-graph-plugin'
import ChunkNamesPlugin from './webpack/plugins/chunk-names-plugin'
import { importAutoDllPlugin } from './webpack/plugins/dll-import'
import { HashedChunkIdsPlugin } from './webpack/plugins/hashed-chunk-ids-plugin'
import { DropClientPage } from './webpack/plugins/next-drop-client-page-plugin'
import NextEsmPlugin from './webpack/plugins/next-esm-plugin'
import NextJsSsrImportPlugin from './webpack/plugins/nextjs-ssr-import'
import NextJsSSRModuleCachePlugin from './webpack/plugins/nextjs-ssr-module-cache'
import PagesManifestPlugin from './webpack/plugins/pages-manifest-plugin'
import { ReactLoadablePlugin } from './webpack/plugins/react-loadable-plugin'
import { ServerlessPlugin } from './webpack/plugins/serverless-plugin'
import { SharedRuntimePlugin } from './webpack/plugins/shared-runtime-plugin'
import { TerserPlugin } from './webpack/plugins/terser-webpack-plugin/src/index'

type ExcludesFalse = <T>(x: T | false) => x is T

const escapePathVariables = (value: any) => {
  return typeof value === 'string'
    ? value.replace(/\[(\\*[\w:]+\\*)\]/gi, '[\\$1\\]')
    : value
}

export default async function getBaseWebpackConfig(
  dir: string,
  {
    dev = false,
    isServer = false,
    buildId,
    config,
    target = 'server',
    entrypoints,
    selectivePageBuilding = false,
  }: {
    dev?: boolean
    isServer?: boolean
    buildId: string
    config: any
    target?: string
    entrypoints: WebpackEntrypoints
    selectivePageBuilding?: boolean
  }
): Promise<webpack.Configuration> {
  const distDir = path.join(dir, config.distDir)
  const defaultLoaders = {
    babel: {
      loader: 'next-babel-loader',
      options: {
        isServer,
        hasModern: !!config.experimental.modern,
        distDir,
        cwd: dir,
        cache: !selectivePageBuilding,
      },
    },
    // Backwards compat
    hotSelfAccept: {
      loader: 'noop-loader',
    },
  }

  // Support for NODE_PATH
  const nodePathList = (process.env.NODE_PATH || '')
    .split(process.platform === 'win32' ? ';' : ':')
    .filter(p => !!p)

  const isServerless = target === 'serverless'
  const isServerlessTrace = target === 'experimental-serverless-trace'
  // Intentionally not using isTargetLikeServerless helper
  const isLikeServerless = isServerless || isServerlessTrace

  const outputDir = isLikeServerless ? SERVERLESS_DIRECTORY : SERVER_DIRECTORY
  const outputPath = path.join(distDir, isServer ? outputDir : '')
  const totalPages = Object.keys(entrypoints).length
  const clientEntries: any = !isServer
    ? {
        // Backwards compatibility
        'main.js': [],
        [CLIENT_STATIC_FILES_RUNTIME_MAIN]:
          `.${path.sep}` +
          path.relative(
            dir,
            path.join(
              NEXT_PROJECT_ROOT_DIST_CLIENT,
              dev ? `next-dev.js` : 'next.js'
            )
          ),
        ...(config.experimental.modernOptimizations
          ? {
              [path.join(
                CLIENT_STATIC_FILES_PATH,
                buildId,
                'polyfill.js'
              )]: path.join(NEXT_PROJECT_ROOT_DIST_CLIENT, 'polyfill.js'),
            }
          : {}),
      }
    : undefined

  let typeScriptPath
  try {
    typeScriptPath = resolve.sync('typescript', { basedir: dir })
  } catch (_) {}
  const tsConfigPath = path.join(dir, 'tsconfig.json')
  const useTypeScript = Boolean(
    typeScriptPath && (await fileExists(tsConfigPath))
  )

  const resolveConfig = {
    // Disable .mjs for node_modules bundling
    extensions: isServer
      ? [
          ...(useTypeScript ? ['.tsx', '.ts'] : []),
          '.js',
          '.mjs',
          '.jsx',
          '.json',
          '.wasm',
        ]
      : [
          ...(useTypeScript ? ['.tsx', '.ts'] : []),
          '.mjs',
          '.js',
          '.jsx',
          '.json',
          '.wasm',
        ],
    modules: [
      'node_modules',
      ...nodePathList, // Support for NODE_PATH environment variable
    ],
    alias: {
      // These aliases make sure the wrapper module is not included in the bundles
      // Which makes bundles slightly smaller, but also skips parsing a module that we know will result in this alias
      'next/head': 'next-server/dist/lib/head.js',
      'next/router': 'next/dist/client/router.js',
      'next/config': 'next-server/dist/lib/runtime-config.js',
      'next/dynamic': 'next-server/dist/lib/dynamic.js',
      next: NEXT_PROJECT_ROOT,
      [PAGES_DIR_ALIAS]: path.join(dir, 'pages'),
      [DOT_NEXT_ALIAS]: distDir,
      ...(config.experimental.modernOptimizations &&
        (!isServer
          ? {
              url$: path.join(NEXT_PROJECT_ROOT_DIST_CLIENT, 'url.js'),
              querystring$: 'qss',
              'querystring-es3$': 'qss',
            }
          : { 'querystring-es3$': 'querystring' })),
    },
    mainFields: isServer ? ['main', 'module'] : ['browser', 'module', 'main'],
  }

  const webpackMode = dev ? 'development' : 'production'

  const terserPluginConfig = {
    parallel: true,
    sourceMap: false,
    cache: !selectivePageBuilding,
    cpus: config.experimental.cpus,
    distDir: distDir,
  }
  const terserOptions = {
    parse: {
      ecma: 8,
    },
    compress: {
      ecma: 5,
      warnings: false,
      // The following two options are known to break valid JavaScript code
      comparisons: false,
      inline: 2, // https://github.com/zeit/next.js/issues/7178#issuecomment-493048965
    },
    mangle: { safari10: true },
    output: {
      ecma: 5,
      safari10: true,
      comments: false,
      // Fixes usage of Emoji and certain Regex
      ascii_only: true,
    },
  }

  const devtool = dev ? 'cheap-module-source-map' : false

  // Contains various versions of the Webpack SplitChunksPlugin used in different build types
  const splitChunksConfigs: {
    [propName: string]: webpack.Options.SplitChunksOptions
  } = {
    dev: {
      cacheGroups: {
        default: false,
        vendors: false,
      },
    },
    selective: {
      cacheGroups: {
        default: false,
        vendors: false,
        react: {
          name: 'commons',
          chunks: 'all',
          test: /[\\/]node_modules[\\/](react|react-dom|scheduler)[\\/]/,
        },
      },
    },
    prod: {
      chunks: 'all',
      cacheGroups: {
        default: false,
        vendors: false,
        commons: {
          name: 'commons',
          chunks: 'all',
          minChunks: totalPages > 2 ? totalPages * 0.5 : 2,
        },
        react: {
          name: 'commons',
          chunks: 'all',
          test: /[\\/]node_modules[\\/](react|react-dom|scheduler)[\\/]/,
        },
      },
    },
    prodGranular: {
      chunks: 'initial',
      cacheGroups: {
        default: false,
        vendors: false,
        framework: {
          name: 'framework',
          test: /[\\/]node_modules[\\/](react|react-dom|scheduler|prop-types)[\\/]/,
          priority: 40,
        },
        lib: {
          test(module: { size: Function; identifier: Function }): boolean {
            return (
              module.size() > 160000 &&
              /node_modules[/\\]/.test(module.identifier())
            )
          },
          name(module: { identifier: Function; rawRequest: string }): string {
            const rawRequest =
              module.rawRequest &&
              module.rawRequest.replace(/^@(\w+)[/\\]/, '$1-')
            if (rawRequest) return rawRequest

            const identifier = module.identifier()
            const trimmedIdentifier = /(?:^|[/\\])node_modules[/\\](.*)/.exec(
              identifier
            )
            const processedIdentifier =
              trimmedIdentifier &&
              trimmedIdentifier[1].replace(/^@(\w+)[/\\]/, '$1-')

            return processedIdentifier || identifier
          },
          priority: 30,
          minChunks: 1,
          reuseExistingChunk: true,
        },
        commons: {
          name: 'commons',
          minChunks: totalPages,
          priority: 20,
        },
        shared: {
          name(module, chunks) {
            return crypto
              .createHash('sha1')
              .update(
                chunks.reduce(
                  (acc: string, chunk: webpack.compilation.Chunk) => {
                    return acc + chunk.name
                  },
                  ''
                )
              )
              .digest('base64')
              .replace(/\//g, '')
          },
          priority: 10,
          minChunks: 2,
          reuseExistingChunk: true,
        },
      },
      maxInitialRequests: 20,
    },
  }

  // Select appropriate SplitChunksPlugin config for this build
  let splitChunksConfig: webpack.Options.SplitChunksOptions
  if (dev) {
    splitChunksConfig = splitChunksConfigs.dev
  } else if (selectivePageBuilding) {
    splitChunksConfig = splitChunksConfigs.selective
  } else {
    splitChunksConfig = config.experimental.granularChunks
      ? splitChunksConfigs.prodGranular
      : splitChunksConfigs.prod
  }

  const crossOrigin =
    !config.crossOrigin && config.experimental.modern
      ? 'anonymous'
      : config.crossOrigin

  let webpackConfig: webpack.Configuration = {
    devtool,
    mode: webpackMode,
    name: isServer ? 'server' : 'client',
    target: isServer ? 'node' : 'web',
    externals: !isServer
      ? undefined
      : !isServerless
      ? [
          (context, request, callback) => {
            const notExternalModules = [
              'next/app',
              'next/document',
              'next/link',
              'next/error',
              'string-hash',
              'next/constants',
            ]

            if (notExternalModules.indexOf(request) !== -1) {
              return callback()
            }

            resolve(
              request,
              { basedir: dir, preserveSymlinks: true },
              (err, res) => {
                if (err) {
                  return callback()
                }

                if (!res) {
                  return callback()
                }

                // Default pages have to be transpiled
                if (
                  res.match(/next[/\\]dist[/\\]/) ||
                  res.match(/node_modules[/\\]@babel[/\\]runtime[/\\]/) ||
                  res.match(/node_modules[/\\]@babel[/\\]runtime-corejs2[/\\]/)
                ) {
                  return callback()
                }

                // Webpack itself has to be compiled because it doesn't always use module relative paths
                if (
                  res.match(/node_modules[/\\]webpack/) ||
                  res.match(/node_modules[/\\]css-loader/)
                ) {
                  return callback()
                }

                if (res.match(/node_modules[/\\].*\.js$/)) {
                  return callback(undefined, `commonjs ${request}`)
                }

                callback()
              }
            )
          },
        ]
      : [
          // When the 'serverless' target is used all node_modules will be compiled into the output bundles
          // So that the 'serverless' bundles have 0 runtime dependencies
          '@ampproject/toolbox-optimizer', // except this one
          (context, request, callback) => {
            if (
              request === 'react-ssr-prepass' &&
              !config.experimental.ampBindInitData
            ) {
              // if it's the Next.js' require mark it as external
              // since it's not used
              if (
                context.replace(/\\/g, '/').includes('next-server/dist/server')
              ) {
                return callback(undefined, `commonjs ${request}`)
              }
            }
            return callback()
          },
        ],
    optimization: Object.assign(
      {
        checkWasmTypes: false,
        nodeEnv: false,
      },
      isServer
        ? {
            splitChunks: false,
            minimize: false,
          }
        : {
            runtimeChunk: selectivePageBuilding
              ? false
              : {
                  name: CLIENT_STATIC_FILES_RUNTIME_WEBPACK,
                },
            splitChunks: splitChunksConfig,
            minimize: !dev,
            minimizer: !dev
              ? [
                  new TerserPlugin({
                    ...terserPluginConfig,
                    terserOptions: {
                      ...terserOptions,
                      // Disable compress when using terser loader
                      ...(selectivePageBuilding ||
                      config.experimental.terserLoader
                        ? { compress: false }
                        : undefined),
                    },
                  }),
                ]
              : undefined,
          },
      selectivePageBuilding
        ? {
            providedExports: false,
            usedExports: false,
            concatenateModules: false,
          }
        : undefined
    ),
    recordsPath: selectivePageBuilding
      ? undefined
      : path.join(outputPath, 'records.json'),
    context: dir,
    // Kept as function to be backwards compatible
    entry: async () => {
      return {
        ...(clientEntries ? clientEntries : {}),
        ...entrypoints,
      }
    },
    output: {
      path: outputPath,
      filename: ({ chunk }: { chunk: { name: string } }) => {
        // Use `[name]-[contenthash].js` in production
        if (
          !dev &&
          (chunk.name === CLIENT_STATIC_FILES_RUNTIME_MAIN ||
            chunk.name === CLIENT_STATIC_FILES_RUNTIME_WEBPACK)
        ) {
          return chunk.name.replace(/\.js$/, '-[contenthash].js')
        }
        return '[name]'
      },
      libraryTarget: isServer ? 'commonjs2' : 'var',
      hotUpdateChunkFilename: 'static/webpack/[id].[hash].hot-update.js',
      hotUpdateMainFilename: 'static/webpack/[hash].hot-update.json',
      // This saves chunks with the name given via `import()`
      chunkFilename: isServer
        ? `${dev ? '[name]' : '[name].[contenthash]'}.js`
        : `static/chunks/${dev ? '[name]' : '[name].[contenthash]'}.js`,
      strictModuleExceptionHandling: true,
      crossOriginLoading: crossOrigin,
      futureEmitAssets: !dev,
      webassemblyModuleFilename: 'static/wasm/[modulehash].wasm',
    },
    performance: false,
    resolve: resolveConfig,
    resolveLoader: {
      modules: [
        path.join(__dirname, 'webpack', 'loaders'), // The loaders Next.js provides
        'node_modules',
        ...nodePathList, // Support for NODE_PATH environment variable
      ],
    },
    // @ts-ignore this is filtered
    module: {
      strictExportPresence: true,
      rules: [
        (selectivePageBuilding || config.experimental.terserLoader) &&
          !isServer && {
            test: /\.(js|mjs|jsx)$/,
            exclude: /\.min\.(js|mjs|jsx)$/,
            use: {
              loader: 'next-minify-loader',
              options: {
                terserOptions: {
                  ...terserOptions,
                  mangle: false,
                },
              },
            },
          },
        config.experimental.ampBindInitData &&
          !isServer && {
            test: /\.(tsx|ts|js|mjs|jsx)$/,
            include: [path.join(dir, 'data')],
            use: 'next-data-loader',
          },
        {
          test: /\.(tsx|ts|js|mjs|jsx)$/,
          include: [
            dir,
            /next-server[\\/]dist[\\/]lib/,
            /next[\\/]dist[\\/]client/,
            /next[\\/]dist[\\/]pages/,
            /[\\/](strip-ansi|ansi-regex)[\\/]/,
          ],
          exclude: (path: string) => {
            if (
              /next-server[\\/]dist[\\/]lib/.test(path) ||
              /next[\\/]dist[\\/]client/.test(path) ||
              /next[\\/]dist[\\/]pages/.test(path) ||
              /[\\/](strip-ansi|ansi-regex)[\\/]/.test(path)
            ) {
              return false
            }

            return /node_modules/.test(path)
          },
          use: defaultLoaders.babel,
        },
      ].filter(Boolean),
    },
    plugins: [
      // This plugin makes sure `output.filename` is used for entry chunks
      new ChunkNamesPlugin(),
      new webpack.DefinePlugin({
        ...Object.keys(config.env).reduce((acc, key) => {
          if (/^(?:NODE_.+)|^(?:__.+)$/i.test(key)) {
            throw new Error(
              `The key "${key}" under "env" in next.config.js is not allowed. https://err.sh/zeit/next.js/env-key-not-allowed`
            )
          }

          return {
            ...acc,
            [`process.env.${key}`]: JSON.stringify(config.env[key]),
          }
        }, {}),
        'process.env.NODE_ENV': JSON.stringify(webpackMode),
        'process.crossOrigin': JSON.stringify(crossOrigin),
        'process.browser': JSON.stringify(!isServer),
        'process.env.__NEXT_EXPERIMENTAL_SELECTIVEPAGEBUILDING': JSON.stringify(
          selectivePageBuilding
        ),
        // This is used in client/dev-error-overlay/hot-dev-client.js to replace the dist directory
        ...(dev && !isServer
          ? {
              'process.env.__NEXT_DIST_DIR': JSON.stringify(distDir),
            }
          : {}),
        'process.env.__NEXT_EXPORT_TRAILING_SLASH': JSON.stringify(
          config.exportTrailingSlash
        ),
        'process.env.__NEXT_MODERN_BUILD': config.experimental.modern && !dev,
<<<<<<< HEAD
        'process.env.__NEXT_MODERN_OPTIMIZATIONS': !!config.experimental
          .modernOptimizations,
=======
        'process.env.__NEXT_GRANULAR_CHUNKS':
          config.experimental.granularChunks && !selectivePageBuilding && !dev,
>>>>>>> 57d91f7d
        ...(isServer
          ? {
              // Allow browser-only code to be eliminated
              'typeof window': JSON.stringify('undefined'),
              // Fix bad-actors in the npm ecosystem (e.g. `node-formidable`)
              // This is typically found in unmaintained modules from the
              // pre-webpack era (common in server-side code)
              'global.GENTLY': JSON.stringify(false),
            }
          : {
              // Allow server-only code to be eliminated
              'typeof window': JSON.stringify('object'),
            }),
      }),
      !isServer &&
        new ReactLoadablePlugin({
          filename: REACT_LOADABLE_MANIFEST,
        }),
      !isServer && new DropClientPage(),
      new ChunkGraphPlugin(buildId, {
        dir,
        distDir,
        isServer,
      }),
      ...(dev
        ? (() => {
            // Even though require.cache is server only we have to clear assets from both compilations
            // This is because the client compilation generates the build manifest that's used on the server side
            const {
              NextJsRequireCacheHotReloader,
            } = require('./webpack/plugins/nextjs-require-cache-hot-reloader')
            const {
              UnlinkRemovedPagesPlugin,
            } = require('./webpack/plugins/unlink-removed-pages-plugin')
            const devPlugins = [
              new UnlinkRemovedPagesPlugin(),
              new webpack.NoEmitOnErrorsPlugin(),
              new NextJsRequireCacheHotReloader(),
            ]

            if (!isServer) {
              const AutoDllPlugin = importAutoDllPlugin({ distDir })
              devPlugins.push(
                new AutoDllPlugin({
                  filename: '[name]_[hash].js',
                  path: './static/development/dll',
                  context: dir,
                  entry: {
                    dll: ['react', 'react-dom'],
                  },
                  config: {
                    devtool,
                    mode: webpackMode,
                    resolve: resolveConfig,
                  },
                })
              )
              devPlugins.push(new webpack.HotModuleReplacementPlugin())
            }

            return devPlugins
          })()
        : []),
      !dev && new webpack.HashedModuleIdsPlugin(),
      // This must come after HashedModuleIdsPlugin (it sets any modules that
      // were missed by HashedModuleIdsPlugin)
      !dev && selectivePageBuilding && new AllModulesIdentifiedPlugin(dir),
      // This sets chunk ids to be hashed versions of their names to reduce
      // bundle churn
      !dev && selectivePageBuilding && new HashedChunkIdsPlugin(buildId),
      // On the client we want to share the same runtime cache
      !isServer && selectivePageBuilding && new SharedRuntimePlugin(),
      !dev &&
        new webpack.IgnorePlugin({
          checkResource: (resource: string) => {
            return /react-is/.test(resource)
          },
          checkContext: (context: string) => {
            return (
              /next-server[\\/]dist[\\/]/.test(context) ||
              /next[\\/]dist[\\/]/.test(context)
            )
          },
        }),
      isLikeServerless &&
        new ServerlessPlugin(buildId, {
          isServer,
          isFlyingShuttle: selectivePageBuilding,
          isTrace: isServerlessTrace,
        }),
      isServer && new PagesManifestPlugin(isLikeServerless),
      target === 'server' &&
        isServer &&
        new NextJsSSRModuleCachePlugin({ outputPath }),
      isServer && new NextJsSsrImportPlugin(),
      !isServer &&
        new BuildManifestPlugin({
          buildId,
          clientManifest: config.experimental.granularChunks,
          modern: config.experimental.modern,
        }),
      config.experimental.profiling &&
        new webpack.debug.ProfilingPlugin({
          outputPath: path.join(
            distDir,
            `profile-events-${isServer ? 'server' : 'client'}.json`
          ),
        }),
      !isServer &&
        useTypeScript &&
        new ForkTsCheckerWebpackPlugin({
          typescript: typeScriptPath,
          async: dev,
          useTypescriptIncrementalApi: true,
          checkSyntacticErrors: true,
          tsconfig: tsConfigPath,
          reportFiles: ['**', '!**/__tests__/**', '!**/?(*.)(spec|test).*'],
          compilerOptions: { isolatedModules: true, noEmit: true },
          silent: true,
          formatter: 'codeframe',
        }),
      config.experimental.modern &&
        !isServer &&
        !dev &&
        new NextEsmPlugin({
          filename: (getFileName: Function | string) => (...args: any[]) => {
            const name =
              typeof getFileName === 'function'
                ? getFileName(...args)
                : getFileName

            return name.includes('.js')
              ? name.replace(/\.js$/, '.module.js')
              : escapePathVariables(
                  args[0].chunk.name.replace(/\.js$/, '.module.js')
                )
          },
          chunkFilename: (inputChunkName: string) =>
            inputChunkName.replace(/\.js$/, '.module.js'),
        }),
    ].filter((Boolean as any) as ExcludesFalse),
  }

  if (typeof config.webpack === 'function') {
    webpackConfig = config.webpack(webpackConfig, {
      dir,
      dev,
      isServer,
      buildId,
      config,
      defaultLoaders,
      totalPages,
      webpack,
    })

    // @ts-ignore: Property 'then' does not exist on type 'Configuration'
    if (typeof webpackConfig.then === 'function') {
      console.warn(
        '> Promise returned in next config. https://err.sh/zeit/next.js/promise-in-next-config.md'
      )
    }
  }

  // check if using @zeit/next-typescript and show warning
  if (
    isServer &&
    webpackConfig.module &&
    Array.isArray(webpackConfig.module.rules)
  ) {
    let foundTsRule = false

    webpackConfig.module.rules = webpackConfig.module.rules.filter(
      (rule): boolean => {
        if (!(rule.test instanceof RegExp)) return true
        if ('noop.ts'.match(rule.test) && !'noop.js'.match(rule.test)) {
          // remove if it matches @zeit/next-typescript
          foundTsRule = rule.use === defaultLoaders.babel
          return !foundTsRule
        }
        return true
      }
    )

    if (foundTsRule) {
      console.warn(
        '\n@zeit/next-typescript is no longer needed since Next.js has built-in support for TypeScript now. Please remove it from your next.config.js and your .babelrc\n'
      )
    }
  }

  // Backwards compat for `main.js` entry key
  const originalEntry: any = webpackConfig.entry
  if (typeof originalEntry !== 'undefined') {
    webpackConfig.entry = async () => {
      const entry: WebpackEntrypoints =
        typeof originalEntry === 'function'
          ? await originalEntry()
          : originalEntry
      // Server compilation doesn't have main.js
      if (clientEntries && entry['main.js'] && entry['main.js'].length > 0) {
        const originalFile = clientEntries[CLIENT_STATIC_FILES_RUNTIME_MAIN]
        entry[CLIENT_STATIC_FILES_RUNTIME_MAIN] = [
          ...entry['main.js'],
          originalFile,
        ]
      }
      delete entry['main.js']

      return entry
    }
  }

  if (!dev) {
    // @ts-ignore entry is always a function
    webpackConfig.entry = await webpackConfig.entry()
  }

  return webpackConfig
}<|MERGE_RESOLUTION|>--- conflicted
+++ resolved
@@ -157,7 +157,7 @@
       // Which makes bundles slightly smaller, but also skips parsing a module that we know will result in this alias
       'next/head': 'next-server/dist/lib/head.js',
       'next/router': 'next/dist/client/router.js',
-      'next/config': 'next-server/dist/lib/runtime-config.js',
+      'next/config': 'next-servegit sr/dist/lib/runtime-config.js',
       'next/dynamic': 'next-server/dist/lib/dynamic.js',
       next: NEXT_PROJECT_ROOT,
       [PAGES_DIR_ALIAS]: path.join(dir, 'pages'),
@@ -576,13 +576,10 @@
           config.exportTrailingSlash
         ),
         'process.env.__NEXT_MODERN_BUILD': config.experimental.modern && !dev,
-<<<<<<< HEAD
         'process.env.__NEXT_MODERN_OPTIMIZATIONS': !!config.experimental
           .modernOptimizations,
-=======
         'process.env.__NEXT_GRANULAR_CHUNKS':
           config.experimental.granularChunks && !selectivePageBuilding && !dev,
->>>>>>> 57d91f7d
         ...(isServer
           ? {
               // Allow browser-only code to be eliminated
