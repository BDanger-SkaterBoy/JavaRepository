--- conflicted
+++ resolved
@@ -616,13 +616,7 @@
           }
         : {}),
 
-<<<<<<< HEAD
-      'styled-jsx': 'next/dist/compiled/styled-jsx',
-      'styled-jsx/css': 'next/dist/compiled/styled-jsx/css',
-      'styled-jsx/style': 'next/dist/compiled/styled-jsx/style',
-=======
       setimmediate: 'next/dist/compiled/setimmediate',
->>>>>>> 628e6aca
     },
     ...(targetWeb
       ? {
