import ForkTsCheckerWebpackPlugin from 'fork-ts-checker-webpack-plugin'
import {
  CLIENT_STATIC_FILES_RUNTIME_MAIN,
  CLIENT_STATIC_FILES_RUNTIME_WEBPACK,
  REACT_LOADABLE_MANIFEST,
  SERVER_DIRECTORY,
} from 'next-server/constants'
import resolve from 'next/dist/compiled/resolve/index.js'
import path from 'path'
import webpack from 'webpack'

import {
  DOT_NEXT_ALIAS,
  NEXT_PROJECT_ROOT,
  NEXT_PROJECT_ROOT_DIST_CLIENT,
  PAGES_DIR_ALIAS,
} from '../lib/constants'
import typescriptFormatter from '../lib/typescriptFormatter'
import verifyTypeScriptSetup from '../lib/verifyTypeScriptSetup'
import { WebpackEntrypoints } from './entries'
import { AllModulesIdentifiedPlugin } from './webpack/plugins/all-modules-identified-plugin'
import BuildManifestPlugin from './webpack/plugins/build-manifest-plugin'
import { ChunkGraphPlugin } from './webpack/plugins/chunk-graph-plugin'
import ChunkNamesPlugin from './webpack/plugins/chunk-names-plugin'
import { importAutoDllPlugin } from './webpack/plugins/dll-import'
import { HashedChunkIdsPlugin } from './webpack/plugins/hashed-chunk-ids-plugin'
import { DropClientPage } from './webpack/plugins/next-drop-client-page-plugin'
import ForkTsCheckerWebpackPlugin from 'fork-ts-checker-webpack-plugin'
import NextJsSsrImportPlugin from './webpack/plugins/nextjs-ssr-import'
import NextJsSSRModuleCachePlugin from './webpack/plugins/nextjs-ssr-module-cache'
import PagesManifestPlugin from './webpack/plugins/pages-manifest-plugin'
import { ReactLoadablePlugin } from './webpack/plugins/react-loadable-plugin'
import { ServerlessPlugin } from './webpack/plugins/serverless-plugin'
import { SharedRuntimePlugin } from './webpack/plugins/shared-runtime-plugin'
import { TerserPlugin } from './webpack/plugins/terser-webpack-plugin/src/index'
import typescriptFormatter from '../lib/typescriptFormatter'
import verifyTypeScriptSetup from '../lib/verifyTypeScriptSetup'

type ExcludesFalse = <T>(x: T | false) => x is T

export default async function getBaseWebpackConfig(
  dir: string,
  {
    dev = false,
    debug = false,
    isServer = false,
    buildId,
    config,
    target = 'server',
    entrypoints,
    selectivePageBuilding = false,
  }: {
    dev?: boolean
    debug?: boolean
    isServer?: boolean
    buildId: string
    config: any
    target?: string
    entrypoints: WebpackEntrypoints
    selectivePageBuilding?: boolean
  }
): Promise<webpack.Configuration> {
  const distDir = path.join(dir, config.distDir)
  const defaultLoaders = {
    babel: {
      loader: 'next-babel-loader',
      options: {
        isServer,
        distDir,
        cwd: dir,
        asyncToPromises: config.experimental.asyncToPromises,
      },
    },
    // Backwards compat
    hotSelfAccept: {
      loader: 'noop-loader',
    },
  }

  // Support for NODE_PATH
  const nodePathList = (process.env.NODE_PATH || '')
    .split(process.platform === 'win32' ? ';' : ':')
    .filter(p => !!p)

  let useTypeScript = false
  let typeScriptPath = ''
  let tsConfigPath = ''

  if (!isServer) {
    tsConfigPath = path.join(dir, 'tsconfig.json')
    typeScriptPath = (await verifyTypeScriptSetup(dir, tsConfigPath)) || ''
    useTypeScript = Boolean(typeScriptPath)
  }

  const outputDir = target === 'serverless' ? 'serverless' : SERVER_DIRECTORY
  const outputPath = path.join(distDir, isServer ? outputDir : '')
  const totalPages = Object.keys(entrypoints).length
  const clientEntries = !isServer
    ? {
        // Backwards compatibility
        'main.js': [],
        [CLIENT_STATIC_FILES_RUNTIME_MAIN]:
          `.${path.sep}` +
          path.relative(
            dir,
            path.join(
              NEXT_PROJECT_ROOT_DIST_CLIENT,
              dev ? `next-dev.js` : 'next.js'
            )
          ),
      }
    : undefined

  const resolveConfig = {
    // Disable .mjs for node_modules bundling
    extensions: isServer
      ? [
          ...(useTypeScript ? ['.tsx', '.ts'] : []),
          '.js',
          '.mjs',
          '.jsx',
          '.json',
          '.wasm',
        ]
      : [
          ...(useTypeScript ? ['.tsx', '.ts'] : []),
          '.mjs',
          '.js',
          '.jsx',
          '.json',
          '.wasm',
        ],
    modules: [
      'node_modules',
      ...nodePathList, // Support for NODE_PATH environment variable
    ],
    alias: {
      // These aliases make sure the wrapper module is not included in the bundles
      // Which makes bundles slightly smaller, but also skips parsing a module that we know will result in this alias
      'next/head': 'next-server/dist/lib/head.js',
      'next/router': 'next/dist/client/router.js',
      'next/config': 'next-server/dist/lib/runtime-config.js',
      'next/dynamic': 'next-server/dist/lib/dynamic.js',
      next: NEXT_PROJECT_ROOT,
      [PAGES_DIR_ALIAS]: path.join(dir, 'pages'),
      [DOT_NEXT_ALIAS]: distDir,
    },
    mainFields: isServer ? ['main', 'module'] : ['browser', 'module', 'main'],
  }

  const webpackMode = dev ? 'development' : 'production'

  const terserPluginConfig = {
    parallel: true,
    sourceMap: false,
    cache: !selectivePageBuilding,
    cpus: config.experimental.cpus,
    distDir: distDir,
  }

  let webpackConfig: webpack.Configuration = {
    mode: webpackMode,
    devtool: dev || debug ? 'cheap-module-source-map' : false,
    name: isServer ? 'server' : 'client',
    target: isServer ? 'node' : 'web',
    externals: !isServer
      ? undefined
      : target !== 'serverless'
      ? [
          (context, request, callback) => {
            const notExternalModules = [
              'next/app',
              'next/document',
              'next/link',
              'next/error',
              'string-hash',
              'next/constants',
            ]

            if (notExternalModules.indexOf(request) !== -1) {
              return callback()
            }

            resolve(
              request,
              { basedir: dir, preserveSymlinks: true },
              (err, res) => {
                if (err) {
                  return callback()
                }

                if (!res) {
                  return callback()
                }

                // Default pages have to be transpiled
                if (
                  res.match(/next[/\\]dist[/\\]/) ||
                  res.match(/node_modules[/\\]@babel[/\\]runtime[/\\]/) ||
                  res.match(/node_modules[/\\]@babel[/\\]runtime-corejs2[/\\]/)
                ) {
                  return callback()
                }

                // Webpack itself has to be compiled because it doesn't always use module relative paths
                if (
                  res.match(/node_modules[/\\]webpack/) ||
                  res.match(/node_modules[/\\]css-loader/)
                ) {
                  return callback()
                }

                // styled-jsx has to be transpiled
                if (res.match(/node_modules[/\\]styled-jsx/)) {
                  return callback()
                }

                if (res.match(/node_modules[/\\].*\.js$/)) {
                  return callback(undefined, `commonjs ${request}`)
                }

                callback()
              }
            )
          },
        ]
      : [
          // When the serverless target is used all node_modules will be compiled into the output bundles
          // So that the serverless bundles have 0 runtime dependencies
          'amp-toolbox-optimizer', // except this one
        ],
    optimization: Object.assign(
      {
        checkWasmTypes: false,
        nodeEnv: false,
      },
      isServer
        ? {
            splitChunks: false,
            minimize: false,
          }
        : {
            runtimeChunk: selectivePageBuilding
              ? false
              : {
                  name: CLIENT_STATIC_FILES_RUNTIME_WEBPACK,
                },
            splitChunks: dev
              ? {
                  cacheGroups: {
                    default: false,
                    vendors: false,
                  },
                }
              : selectivePageBuilding
              ? {
                  cacheGroups: {
                    default: false,
                    vendors: false,
                    react: {
                      name: 'commons',
                      chunks: 'all',
                      test: /[\\/]node_modules[\\/](react|react-dom)[\\/]/,
                    },
                  },
                }
              : {
                  chunks: 'all',
                  cacheGroups: {
                    default: false,
                    vendors: false,
                    commons: {
                      name: 'commons',
                      chunks: 'all',
                      minChunks: totalPages > 2 ? totalPages * 0.5 : 2,
                    },
                    react: {
                      name: 'commons',
                      chunks: 'all',
                      test: /[\\/]node_modules[\\/](react|react-dom)[\\/]/,
                    },
                  },
                },
            minimize: !(dev || debug),
            minimizer: !(dev || debug)
              ? [
                  new TerserPlugin({
                    ...terserPluginConfig,
                    terserOptions: {
                      safari10: true,
                      ...(selectivePageBuilding ||
                      config.experimental.terserLoader
                        ? { compress: false, mangle: true }
                        : undefined),
                    },
                  }),
                ]
              : undefined,
          },
      selectivePageBuilding
        ? {
            providedExports: false,
            usedExports: false,
            concatenateModules: false,
          }
        : undefined
    ),
    recordsPath: selectivePageBuilding
      ? undefined
      : path.join(outputPath, 'records.json'),
    context: dir,
    // Kept as function to be backwards compatible
    entry: async () => {
      return {
        ...(clientEntries ? clientEntries : {}),
        ...entrypoints,
      }
    },
    output: {
      path: outputPath,
      filename: ({ chunk }: { chunk: { name: string } }) => {
        // Use `[name]-[contenthash].js` in production
        if (
          !dev &&
          (chunk.name === CLIENT_STATIC_FILES_RUNTIME_MAIN ||
            chunk.name === CLIENT_STATIC_FILES_RUNTIME_WEBPACK)
        ) {
          return chunk.name.replace(/\.js$/, '-[contenthash].js')
        }
        return '[name]'
      },
      libraryTarget: isServer ? 'commonjs2' : 'var',
      hotUpdateChunkFilename: 'static/webpack/[id].[hash].hot-update.js',
      hotUpdateMainFilename: 'static/webpack/[hash].hot-update.json',
      // This saves chunks with the name given via `import()`
      chunkFilename: isServer
        ? `${dev ? '[name]' : '[name].[contenthash]'}.js`
        : `static/chunks/${dev ? '[name]' : '[name].[contenthash]'}.js`,
      strictModuleExceptionHandling: true,
      crossOriginLoading: config.crossOrigin,
      futureEmitAssets: !dev,
      webassemblyModuleFilename: 'static/wasm/[modulehash].wasm',
    },
    performance: false,
    resolve: resolveConfig,
    resolveLoader: {
      modules: [
        path.join(__dirname, 'webpack', 'loaders'), // The loaders Next.js provides
        'node_modules',
        ...nodePathList, // Support for NODE_PATH environment variable
      ],
    },
    // @ts-ignore this is filtered
    module: {
      rules: [
        (selectivePageBuilding || config.experimental.terserLoader) &&
          !isServer &&
          !debug && {
            test: /\.(js|mjs|jsx)$/,
            exclude: /\.min\.(js|mjs|jsx)$/,
            use: {
              loader: 'next-minify-loader',
              options: {
                terserOptions: {
                  safari10: true,
                  compress: true,
                  mangle: false,
                },
              },
            },
          },
        config.experimental.ampBindInitData &&
          !isServer && {
            test: /\.(tsx|ts|js|mjs|jsx)$/,
            include: [path.join(dir, 'data')],
            use: 'next-data-loader',
          },
        {
          test: /\.(tsx|ts|js|mjs|jsx)$/,
          include: [dir, /next-server[\\/]dist[\\/]lib/],
          exclude: (path: string) => {
            if (/next-server[\\/]dist[\\/]lib/.test(path)) {
              return false
            }

            return /node_modules/.test(path)
          },
          use: defaultLoaders.babel,
        },
      ].filter(Boolean),
    },
    plugins: [
      // This plugin makes sure `output.filename` is used for entry chunks
      new ChunkNamesPlugin(),
      new webpack.DefinePlugin({
        ...Object.keys(config.env).reduce((acc, key) => {
          if (/^(?:NODE_.+)|(?:__.+)$/i.test(key)) {
            throw new Error(
              `The key "${key}" under "env" in next.config.js is not allowed. https://err.sh/zeit/next.js/env-key-not-allowed`
            )
          }

          return {
            ...acc,
            [`process.env.${key}`]: JSON.stringify(config.env[key]),
          }
        }, {}),
        'process.env.NODE_ENV': JSON.stringify(webpackMode),
        'process.crossOrigin': JSON.stringify(config.crossOrigin),
        'process.browser': JSON.stringify(!isServer),
        // This is used in client/dev-error-overlay/hot-dev-client.js to replace the dist directory
        ...(dev && !isServer
          ? {
              'process.env.__NEXT_DIST_DIR': JSON.stringify(distDir),
            }
          : {}),
        'process.env.__NEXT_EXPERIMENTAL_DEBUG': JSON.stringify(debug),
        'process.env.__NEXT_EXPORT_TRAILING_SLASH': JSON.stringify(
          config.experimental.exportTrailingSlash
        ),
      }),
      !isServer &&
        new ReactLoadablePlugin({
          filename: REACT_LOADABLE_MANIFEST,
        }),
      selectivePageBuilding &&
        new ChunkGraphPlugin(buildId, {
          dir,
          distDir,
          isServer,
        }),
      !isServer && new DropClientPage(),
      ...(dev
        ? (() => {
            // Even though require.cache is server only we have to clear assets from both compilations
            // This is because the client compilation generates the build manifest that's used on the server side
            const {
              NextJsRequireCacheHotReloader,
            } = require('./webpack/plugins/nextjs-require-cache-hot-reloader')
            const {
              UnlinkRemovedPagesPlugin,
            } = require('./webpack/plugins/unlink-removed-pages-plugin')
            const devPlugins = [
              new UnlinkRemovedPagesPlugin(),
              new webpack.NoEmitOnErrorsPlugin(),
              new NextJsRequireCacheHotReloader(),
            ]

            if (!isServer) {
              const AutoDllPlugin = importAutoDllPlugin({ distDir })
              devPlugins.push(
                new AutoDllPlugin({
                  filename: '[name]_[hash].js',
                  path: './static/development/dll',
                  context: dir,
                  entry: {
                    dll: ['react', 'react-dom'],
                  },
                  config: {
                    mode: webpackMode,
                    resolve: resolveConfig,
                  },
                })
              )
              devPlugins.push(new webpack.HotModuleReplacementPlugin())
            }

            return devPlugins
          })()
        : []),
      !dev && new webpack.HashedModuleIdsPlugin(),
      // This must come after HashedModuleIdsPlugin (it sets any modules that
      // were missed by HashedModuleIdsPlugin)
      !dev && selectivePageBuilding && new AllModulesIdentifiedPlugin(dir),
      // This sets chunk ids to be hashed versions of their names to reduce
      // bundle churn
      !dev && selectivePageBuilding && new HashedChunkIdsPlugin(buildId),
      // On the client we want to share the same runtime cache
      !isServer && selectivePageBuilding && new SharedRuntimePlugin(),
      !dev &&
        new webpack.IgnorePlugin({
          checkResource: (resource: string) => {
            return /react-is/.test(resource)
          },
          checkContext: (context: string) => {
            return (
              /next-server[\\/]dist[\\/]/.test(context) ||
              /next[\\/]dist[\\/]/.test(context)
            )
          },
        }),
      target === 'serverless' &&
        (isServer || selectivePageBuilding) &&
        new ServerlessPlugin(buildId, { isServer }),
      target !== 'serverless' && isServer && new PagesManifestPlugin(),
      target !== 'serverless' &&
        isServer &&
        new NextJsSSRModuleCachePlugin({ outputPath }),
      isServer && new NextJsSsrImportPlugin(),
      !isServer && new BuildManifestPlugin(),
      config.experimental.profiling &&
        new webpack.debug.ProfilingPlugin({
          outputPath: path.join(
            distDir,
            `profile-events-${isServer ? 'server' : 'client'}.json`
          ),
        }),
<<<<<<< HEAD
      useTypeScript && new ForkTsCheckerWebpackPlugin({
        typescript: typeScriptPath,
        async: true,
        useTypescriptIncrementalApi: true,
        checkSyntacticErrors: false,
        tsconfig: tsConfigPath,
        reportFiles: [
          '**',
          '!**/__tests__/**',
          '!**/?(*.)(spec|test).*',
          '!**/src/setupProxy.*',
          '!**/src/setupTests.*',
        ],
        silent: false,
        formatter: typescriptFormatter
      }),
=======
      useTypeScript &&
        new ForkTsCheckerWebpackPlugin({
          typescript: typeScriptPath,
          async: true,
          useTypescriptIncrementalApi: true,
          checkSyntacticErrors: false,
          tsconfig: tsConfigPath,
          reportFiles: ['**', '!**/__tests__/**', '!**/?(*.)(spec|test).*'],
          silent: false,
          formatter: typescriptFormatter,
        }),
>>>>>>> da3d88b1
    ].filter((Boolean as any) as ExcludesFalse),
  }

  if (typeof config.webpack === 'function') {
    webpackConfig = config.webpack(webpackConfig, {
      dir,
      dev,
      isServer,
      buildId,
      config,
      defaultLoaders,
      totalPages,
      webpack,
    })

    // @ts-ignore: Property 'then' does not exist on type 'Configuration'
    if (typeof webpackConfig.then === 'function') {
      console.warn(
        '> Promise returned in next config. https://err.sh/zeit/next.js/promise-in-next-config.md'
      )
    }
  }

  // check if using @zeit/next-typescript and show warning
  if (
    isServer &&
    webpackConfig.module &&
    Array.isArray(webpackConfig.module.rules)
  ) {
    let foundTsRule = false

    webpackConfig.module.rules = webpackConfig.module.rules.filter(
      (rule): boolean => {
        if (!(rule.test instanceof RegExp)) return true
        if ('noop.ts'.match(rule.test) && !'noop.js'.match(rule.test)) {
          // remove if it matches @zeit/next-typescript
          foundTsRule = rule.use === defaultLoaders.babel
          return !foundTsRule
        }
        return true
      }
    )

    if (foundTsRule) {
      console.warn(
        '\n@zeit/next-typescript is no longer needed since Next.js has built-in support for TypeScript now. Please remove it from your next.config.js\n'
      )
    }
  }

  // Backwards compat for `main.js` entry key
  const originalEntry: any = webpackConfig.entry
  if (typeof originalEntry !== 'undefined') {
    webpackConfig.entry = async () => {
      const entry: WebpackEntrypoints =
        typeof originalEntry === 'function'
          ? await originalEntry()
          : originalEntry
      // Server compilation doesn't have main.js
      if (clientEntries && entry['main.js'] && entry['main.js'].length > 0) {
        const originalFile = clientEntries[CLIENT_STATIC_FILES_RUNTIME_MAIN]
        entry[CLIENT_STATIC_FILES_RUNTIME_MAIN] = [
          ...entry['main.js'],
          originalFile,
        ]
      }
      delete entry['main.js']

      return entry
    }
  }

  if (!dev) {
    // @ts-ignore entry is always a function
    webpackConfig.entry = await webpackConfig.entry()
  }

  return webpackConfig
}<|MERGE_RESOLUTION|>--- conflicted
+++ resolved
@@ -1,4 +1,3 @@
-import ForkTsCheckerWebpackPlugin from 'fork-ts-checker-webpack-plugin'
 import {
   CLIENT_STATIC_FILES_RUNTIME_MAIN,
   CLIENT_STATIC_FILES_RUNTIME_WEBPACK,
@@ -15,8 +14,6 @@
   NEXT_PROJECT_ROOT_DIST_CLIENT,
   PAGES_DIR_ALIAS,
 } from '../lib/constants'
-import typescriptFormatter from '../lib/typescriptFormatter'
-import verifyTypeScriptSetup from '../lib/verifyTypeScriptSetup'
 import { WebpackEntrypoints } from './entries'
 import { AllModulesIdentifiedPlugin } from './webpack/plugins/all-modules-identified-plugin'
 import BuildManifestPlugin from './webpack/plugins/build-manifest-plugin'
@@ -505,24 +502,6 @@
             `profile-events-${isServer ? 'server' : 'client'}.json`
           ),
         }),
-<<<<<<< HEAD
-      useTypeScript && new ForkTsCheckerWebpackPlugin({
-        typescript: typeScriptPath,
-        async: true,
-        useTypescriptIncrementalApi: true,
-        checkSyntacticErrors: false,
-        tsconfig: tsConfigPath,
-        reportFiles: [
-          '**',
-          '!**/__tests__/**',
-          '!**/?(*.)(spec|test).*',
-          '!**/src/setupProxy.*',
-          '!**/src/setupTests.*',
-        ],
-        silent: false,
-        formatter: typescriptFormatter
-      }),
-=======
       useTypeScript &&
         new ForkTsCheckerWebpackPlugin({
           typescript: typeScriptPath,
@@ -534,7 +513,6 @@
           silent: false,
           formatter: typescriptFormatter,
         }),
->>>>>>> da3d88b1
     ].filter((Boolean as any) as ExcludesFalse),
   }
 
