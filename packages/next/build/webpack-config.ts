import ReactRefreshWebpackPlugin from 'next/dist/compiled/@next/react-refresh-utils/ReactRefreshWebpackPlugin'
import chalk from 'next/dist/compiled/chalk'
import crypto from 'crypto'
import { stringify } from 'querystring'
import semver from 'next/dist/compiled/semver'
import { webpack } from 'next/dist/compiled/webpack/webpack'
import type { webpack5 } from 'next/dist/compiled/webpack/webpack'
import path, { join as pathJoin, relative as relativePath } from 'path'
import { escapeStringRegexp } from '../shared/lib/escape-regexp'
import {
  DOT_NEXT_ALIAS,
  NEXT_PROJECT_ROOT,
  NEXT_PROJECT_ROOT_DIST_CLIENT,
  PAGES_DIR_ALIAS,
  MIDDLEWARE_ROUTE,
} from '../lib/constants'
import { fileExists } from '../lib/file-exists'
import { getPackageVersion } from '../lib/get-package-version'
import { CustomRoutes } from '../lib/load-custom-routes.js'
import {
  CLIENT_STATIC_FILES_RUNTIME_AMP,
  CLIENT_STATIC_FILES_RUNTIME_MAIN,
  CLIENT_STATIC_FILES_RUNTIME_POLYFILLS_SYMBOL,
  CLIENT_STATIC_FILES_RUNTIME_REACT_REFRESH,
  CLIENT_STATIC_FILES_RUNTIME_WEBPACK,
  MIDDLEWARE_REACT_LOADABLE_MANIFEST,
  REACT_LOADABLE_MANIFEST,
  SERVERLESS_DIRECTORY,
  SERVER_DIRECTORY,
} from '../shared/lib/constants'
import { execOnce } from '../shared/lib/utils'
import { NextConfigComplete } from '../server/config-shared'
import { finalizeEntrypoint } from './entries'
import * as Log from './output/log'
import { build as buildConfiguration } from './webpack/config'
import MiddlewarePlugin from './webpack/plugins/middleware-plugin'
import BuildManifestPlugin from './webpack/plugins/build-manifest-plugin'
import { JsConfigPathsPlugin } from './webpack/plugins/jsconfig-paths-plugin'
import { DropClientPage } from './webpack/plugins/next-drop-client-page-plugin'
import { TraceEntryPointsPlugin } from './webpack/plugins/next-trace-entrypoints-plugin'
import NextJsSsrImportPlugin from './webpack/plugins/nextjs-ssr-import'
import PagesManifestPlugin from './webpack/plugins/pages-manifest-plugin'
import { ProfilingPlugin } from './webpack/plugins/profiling-plugin'
import { ReactLoadablePlugin } from './webpack/plugins/react-loadable-plugin'
import { ServerlessPlugin } from './webpack/plugins/serverless-plugin'
import { WellKnownErrorsPlugin } from './webpack/plugins/wellknown-errors-plugin'
import { regexLikeCss } from './webpack/config/blocks/css'
import { CopyFilePlugin } from './webpack/plugins/copy-file-plugin'
import { FlightManifestPlugin } from './webpack/plugins/flight-manifest-plugin'
import { TelemetryPlugin } from './webpack/plugins/telemetry-plugin'
import FunctionsManifestPlugin from './webpack/plugins/functions-manifest-plugin'
import type { Span } from '../trace'
import { getRawPageExtensions } from './utils'
import browserslist from 'next/dist/compiled/browserslist'
import loadJsConfig from './load-jsconfig'

const watchOptions = Object.freeze({
  aggregateTimeout: 5,
  ignored: ['**/.git/**', '**/node_modules/**', '**/.next/**'],
})

function getSupportedBrowsers(
  dir: string,
  isDevelopment: boolean
): string[] | undefined {
  let browsers: any
  try {
    browsers = browserslist.loadConfig({
      path: dir,
      env: isDevelopment ? 'development' : 'production',
    })
  } catch {}
  return browsers
}

type ExcludesFalse = <T>(x: T | false) => x is T

const devtoolRevertWarning = execOnce(
  (devtool: webpack.Configuration['devtool']) => {
    console.warn(
      chalk.yellow.bold('Warning: ') +
        chalk.bold(`Reverting webpack devtool to '${devtool}'.\n`) +
        'Changing the webpack devtool in development mode will cause severe performance regressions.\n' +
        'Read more: https://nextjs.org/docs/messages/improper-devtool'
    )
  }
)

let loggedSwcDisabled = false

function getOptimizedAliases(): { [pkg: string]: string } {
  const stubWindowFetch = path.join(__dirname, 'polyfills', 'fetch', 'index.js')
  const stubObjectAssign = path.join(__dirname, 'polyfills', 'object-assign.js')

  const shimAssign = path.join(__dirname, 'polyfills', 'object.assign')
  return Object.assign(
    {},
    {
      unfetch$: stubWindowFetch,
      'isomorphic-unfetch$': stubWindowFetch,
      'whatwg-fetch$': path.join(
        __dirname,
        'polyfills',
        'fetch',
        'whatwg-fetch.js'
      ),
    },
    {
      'object-assign$': stubObjectAssign,

      // Stub Package: object.assign
      'object.assign/auto': path.join(shimAssign, 'auto.js'),
      'object.assign/implementation': path.join(
        shimAssign,
        'implementation.js'
      ),
      'object.assign$': path.join(shimAssign, 'index.js'),
      'object.assign/polyfill': path.join(shimAssign, 'polyfill.js'),
      'object.assign/shim': path.join(shimAssign, 'shim.js'),

      // Replace: full URL polyfill with platform-based polyfill
      url: require.resolve('next/dist/compiled/native-url'),
    }
  )
}

type ClientEntries = {
  [key: string]: string | string[]
}

export function attachReactRefresh(
  webpackConfig: webpack.Configuration,
  targetLoader: webpack.RuleSetUseItem
) {
  let injections = 0
  const reactRefreshLoaderName =
    'next/dist/compiled/@next/react-refresh-utils/loader'
  const reactRefreshLoader = require.resolve(reactRefreshLoaderName)
  webpackConfig.module?.rules.forEach((rule) => {
    const curr = rule.use
    // When the user has configured `defaultLoaders.babel` for a input file:
    if (curr === targetLoader) {
      ++injections
      rule.use = [reactRefreshLoader, curr as webpack.RuleSetUseItem]
    } else if (
      Array.isArray(curr) &&
      curr.some((r) => r === targetLoader) &&
      // Check if loader already exists:
      !curr.some(
        (r) => r === reactRefreshLoader || r === reactRefreshLoaderName
      )
    ) {
      ++injections
      const idx = curr.findIndex((r) => r === targetLoader)
      // Clone to not mutate user input
      rule.use = [...curr]

      // inject / input: [other, babel] output: [other, refresh, babel]:
      rule.use.splice(idx, 0, reactRefreshLoader)
    }
  })

  if (injections) {
    Log.info(
      `automatically enabled Fast Refresh for ${injections} custom loader${
        injections > 1 ? 's' : ''
      }`
    )
  }
}

export const NODE_RESOLVE_OPTIONS = {
  dependencyType: 'commonjs',
  modules: ['node_modules'],
  fallback: false,
  exportsFields: ['exports'],
  importsFields: ['imports'],
  conditionNames: ['node', 'require'],
  descriptionFiles: ['package.json'],
  extensions: ['.js', '.json', '.node'],
  enforceExtensions: false,
  symlinks: true,
  mainFields: ['main'],
  mainFiles: ['index'],
  roots: [],
  fullySpecified: false,
  preferRelative: false,
  preferAbsolute: false,
  restrictions: [],
}

export const NODE_BASE_RESOLVE_OPTIONS = {
  ...NODE_RESOLVE_OPTIONS,
  alias: false,
}

export const NODE_ESM_RESOLVE_OPTIONS = {
  ...NODE_RESOLVE_OPTIONS,
  alias: false,
  dependencyType: 'esm',
  conditionNames: ['node', 'import'],
  fullySpecified: true,
}

export const NODE_BASE_ESM_RESOLVE_OPTIONS = {
  ...NODE_ESM_RESOLVE_OPTIONS,
  alias: false,
}

export const nextImageLoaderRegex =
  /\.(png|jpg|jpeg|gif|webp|avif|ico|bmp|svg)$/i

export async function resolveExternal(
  appDir: string,
  esmExternalsConfig: NextConfigComplete['experimental']['esmExternals'],
  context: string,
  request: string,
  isEsmRequested: boolean,
  getResolve: (
    options: any
  ) => (
    resolveContext: string,
    resolveRequest: string
  ) => Promise<[string | null, boolean]>,
  isLocalCallback?: (res: string) => any,
  baseResolveCheck = true,
  esmResolveOptions: any = NODE_ESM_RESOLVE_OPTIONS,
  nodeResolveOptions: any = NODE_RESOLVE_OPTIONS,
  baseEsmResolveOptions: any = NODE_BASE_ESM_RESOLVE_OPTIONS,
  baseResolveOptions: any = NODE_BASE_RESOLVE_OPTIONS
) {
  const esmExternals = !!esmExternalsConfig
  const looseEsmExternals = esmExternalsConfig === 'loose'

  let res: string | null = null
  let isEsm: boolean = false

  let preferEsmOptions =
    esmExternals && isEsmRequested ? [true, false] : [false]
  for (const preferEsm of preferEsmOptions) {
    const resolve = getResolve(
      preferEsm ? esmResolveOptions : nodeResolveOptions
    )

    // Resolve the import with the webpack provided context, this
    // ensures we're resolving the correct version when multiple
    // exist.
    try {
      ;[res, isEsm] = await resolve(context, request)
    } catch (err) {
      res = null
    }

    if (!res) {
      continue
    }

    // ESM externals can only be imported (and not required).
    // Make an exception in loose mode.
    if (!isEsmRequested && isEsm && !looseEsmExternals) {
      continue
    }

    if (isLocalCallback) {
      return { localRes: isLocalCallback(res) }
    }

    // Bundled Node.js code is relocated without its node_modules tree.
    // This means we need to make sure its request resolves to the same
    // package that'll be available at runtime. If it's not identical,
    // we need to bundle the code (even if it _should_ be external).
    if (baseResolveCheck) {
      let baseRes: string | null
      let baseIsEsm: boolean
      try {
        const baseResolve = getResolve(
          isEsm ? baseEsmResolveOptions : baseResolveOptions
        )
        ;[baseRes, baseIsEsm] = await baseResolve(appDir, request)
      } catch (err) {
        baseRes = null
        baseIsEsm = false
      }

      // Same as above: if the package, when required from the root,
      // would be different from what the real resolution would use, we
      // cannot externalize it.
      // if request is pointing to a symlink it could point to the the same file,
      // the resolver will resolve symlinks so this is handled
      if (baseRes !== res || isEsm !== baseIsEsm) {
        res = null
        continue
      }
    }
    break
  }
  return { res, isEsm }
}

export default async function getBaseWebpackConfig(
  dir: string,
  {
    buildId,
    config,
    dev = false,
    isServer = false,
    isEdgeRuntime = false,
    pagesDir,
    target = 'server',
    reactProductionProfiling = false,
    entrypoints,
    rewrites,
    isDevFallback = false,
    runWebpackSpan,
  }: {
    buildId: string
    config: NextConfigComplete
    dev?: boolean
    isServer?: boolean
    isEdgeRuntime?: boolean
    pagesDir: string
    target?: string
    reactProductionProfiling?: boolean
    entrypoints: webpack5.EntryObject
    rewrites: CustomRoutes['rewrites']
    isDevFallback?: boolean
    runWebpackSpan: Span
  }
): Promise<webpack.Configuration> {
  const { useTypeScript, jsConfig, resolvedBaseUrl } = await loadJsConfig(
    dir,
    config
  )
  const supportedBrowsers = await getSupportedBrowsers(dir, dev)
  const hasRewrites =
    rewrites.beforeFiles.length > 0 ||
    rewrites.afterFiles.length > 0 ||
    rewrites.fallback.length > 0
  const hasReactRefresh: boolean = dev && !isServer
  const reactDomVersion = await getPackageVersion({
    cwd: dir,
    name: 'react-dom',
  })
  const isReactExperimental = Boolean(
    reactDomVersion && /0\.0\.0-experimental/.test(reactDomVersion)
  )
  const hasReact18: boolean =
    Boolean(reactDomVersion) &&
    (semver.gte(reactDomVersion!, '18.0.0') ||
      semver.coerce(reactDomVersion)?.version === '18.0.0')

  const hasReactRoot: boolean =
    config.experimental.reactRoot || hasReact18 || isReactExperimental

  // Make sure reactRoot is enabled when react 18 is detected
  if (hasReactRoot) {
    config.experimental.reactRoot = true
  }

  // Only inform during one of the builds
  if (
    !isServer &&
    config.experimental.reactRoot &&
    !(hasReact18 || isReactExperimental)
  ) {
    // It's fine to only mention React 18 here as we don't recommend people to try experimental.
    Log.warn('You have to use React 18 to use `experimental.reactRoot`.')
  }
  if (!isServer && config.experimental.runtime && !hasReactRoot) {
    throw new Error(
      '`experimental.runtime` requires `experimental.reactRoot` to be enabled along with React 18.'
    )
  }
  if (config.experimental.serverComponents && !config.experimental.runtime) {
    throw new Error(
      '`experimental.runtime` is required to be set along with `experimental.serverComponents`.'
    )
  }

  const targetWeb = isEdgeRuntime || !isServer
  const runtime = config.experimental.runtime
  const hasConcurrentFeatures = !!runtime && hasReactRoot
  const hasServerComponents =
    hasConcurrentFeatures && !!config.experimental.serverComponents
  const disableOptimizedLoading = hasConcurrentFeatures
    ? true
    : config.experimental.disableOptimizedLoading

  if (isEdgeRuntime) {
    Log.warn(
      'You are using the experimental Edge Runtime with `experimental.runtime`.'
    )
    if (hasServerComponents) {
      Log.warn(
        'You have experimental React Server Components enabled. Continue at your own risk.'
      )
    }
  }

  const babelConfigFile = await [
    '.babelrc',
    '.babelrc.json',
    '.babelrc.js',
    '.babelrc.mjs',
    '.babelrc.cjs',
    'babel.config.js',
    'babel.config.json',
    'babel.config.mjs',
    'babel.config.cjs',
  ].reduce(async (memo: Promise<string | undefined>, filename) => {
    const configFilePath = path.join(dir, filename)
    return (
      (await memo) ||
      ((await fileExists(configFilePath)) ? configFilePath : undefined)
    )
  }, Promise.resolve(undefined))

  const distDir = path.join(dir, config.distDir)

  let useSWCLoader = !babelConfigFile

  if (!loggedSwcDisabled && !useSWCLoader && babelConfigFile) {
    Log.info(
      `Disabled SWC as replacement for Babel because of custom Babel configuration "${path.relative(
        dir,
        babelConfigFile
      )}" https://nextjs.org/docs/messages/swc-disabled`
    )
    loggedSwcDisabled = true
  }

  const getBabelOrSwcLoader = (isMiddleware: boolean) => {
    return useSWCLoader
      ? {
          loader: 'next-swc-loader',
          options: {
            isServer: isMiddleware || isServer,
            pagesDir,
            hasReactRefresh: !isMiddleware && hasReactRefresh,
            fileReading: config.experimental.swcFileReading,
            nextConfig: config,
            jsConfig,
          },
        }
      : {
          loader: require.resolve('./babel/loader/index'),
          options: {
            configFile: babelConfigFile,
            isServer: isMiddleware ? true : isServer,
            distDir,
            pagesDir,
            cwd: dir,
            development: dev,
            hasReactRefresh: isMiddleware ? false : hasReactRefresh,
            hasJsxRuntime: true,
          },
        }
  }

  const defaultLoaders = {
    babel: getBabelOrSwcLoader(false),
  }

  const rawPageExtensions = hasServerComponents
    ? getRawPageExtensions(config.pageExtensions)
    : config.pageExtensions

  const serverComponentsRegex = new RegExp(
    `\\.server\\.(${rawPageExtensions.join('|')})$`
  )
  const clientComponentsRegex = new RegExp(
    `\\.client\\.(${rawPageExtensions.join('|')})$`
  )

  const babelIncludeRegexes: RegExp[] = [
    /next[\\/]dist[\\/]shared[\\/]lib/,
    /next[\\/]dist[\\/]client/,
    /next[\\/]dist[\\/]pages/,
    /[\\/](strip-ansi|ansi-regex)[\\/]/,
  ]

  // Support for NODE_PATH
  const nodePathList = (process.env.NODE_PATH || '')
    .split(process.platform === 'win32' ? ';' : ':')
    .filter((p) => !!p)

  const isServerless = target === 'serverless'
  const isServerlessTrace = target === 'experimental-serverless-trace'
  // Intentionally not using isTargetLikeServerless helper
  const isLikeServerless = isServerless || isServerlessTrace

  const outputDir = isLikeServerless ? SERVERLESS_DIRECTORY : SERVER_DIRECTORY
  const outputPath = path.join(distDir, isServer ? outputDir : '')
  const totalPages = Object.keys(entrypoints).length
  const clientEntries = !isServer
    ? ({
        // Backwards compatibility
        'main.js': [],
        ...(dev
          ? {
              [CLIENT_STATIC_FILES_RUNTIME_REACT_REFRESH]: require.resolve(
                `next/dist/compiled/@next/react-refresh-utils/runtime`
              ),
              [CLIENT_STATIC_FILES_RUNTIME_AMP]:
                `./` +
                relativePath(
                  dir,
                  pathJoin(NEXT_PROJECT_ROOT_DIST_CLIENT, 'dev', 'amp-dev')
                ).replace(/\\/g, '/'),
            }
          : {}),
        [CLIENT_STATIC_FILES_RUNTIME_MAIN]:
          `./` +
          path
            .relative(
              dir,
              path.join(
                NEXT_PROJECT_ROOT_DIST_CLIENT,
                dev ? `next-dev.js` : 'next.js'
              )
            )
            .replace(/\\/g, '/'),
      } as ClientEntries)
    : undefined

  function getReactProfilingInProduction() {
    if (reactProductionProfiling) {
      return {
        'react-dom$': 'react-dom/profiling',
        'scheduler/tracing': 'scheduler/tracing-profiling',
      }
    }
  }

  // tell webpack where to look for _app and _document
  // using aliases to allow falling back to the default
  // version when removed or not present
  const clientResolveRewrites = require.resolve(
    '../shared/lib/router/utils/resolve-rewrites'
  )

  const customAppAliases: { [key: string]: string[] } = {}
  const customErrorAlias: { [key: string]: string[] } = {}
  const customDocumentAliases: { [key: string]: string[] } = {}

  if (dev) {
    customAppAliases[`${PAGES_DIR_ALIAS}/_app`] = [
      ...config.pageExtensions.reduce((prev, ext) => {
        prev.push(path.join(pagesDir, `_app.${ext}`))
        return prev
      }, [] as string[]),
      'next/dist/pages/_app.js',
    ]
    customAppAliases[`${PAGES_DIR_ALIAS}/_error`] = [
      ...config.pageExtensions.reduce((prev, ext) => {
        prev.push(path.join(pagesDir, `_error.${ext}`))
        return prev
      }, [] as string[]),
      'next/dist/pages/_error.js',
    ]
    customDocumentAliases[`${PAGES_DIR_ALIAS}/_document`] = [
      ...config.pageExtensions.reduce((prev, ext) => {
        prev.push(path.join(pagesDir, `_document.${ext}`))
        return prev
      }, [] as string[]),
      `next/dist/pages/_document${
        hasConcurrentFeatures ? '-concurrent' : ''
      }.js`,
    ]
  }

  const resolveConfig = {
    // Disable .mjs for node_modules bundling
    extensions: !targetWeb
      ? [
          '.js',
          '.mjs',
          ...(useTypeScript ? ['.tsx', '.ts'] : []),
          '.jsx',
          '.json',
          '.wasm',
        ]
      : [
          '.mjs',
          '.js',
          ...(useTypeScript ? ['.tsx', '.ts'] : []),
          '.jsx',
          '.json',
          '.wasm',
        ],
    modules: [
      'node_modules',
      ...nodePathList, // Support for NODE_PATH environment variable
    ],
    alias: {
      next: NEXT_PROJECT_ROOT,

      ...customAppAliases,
      ...customErrorAlias,
      ...customDocumentAliases,

      [PAGES_DIR_ALIAS]: pagesDir,
      [DOT_NEXT_ALIAS]: distDir,
      ...(targetWeb ? getOptimizedAliases() : {}),
      ...getReactProfilingInProduction(),

      ...(targetWeb
        ? {
            [clientResolveRewrites]: hasRewrites
              ? clientResolveRewrites
              : // With webpack 5 an alias can be pointed to false to noop
                false,
          }
        : {}),

<<<<<<< HEAD
      ...(isEdgeRuntime
        ? {
            'react-dom/server': dev
              ? 'react-dom/cjs/react-dom-server.browser.development'
              : 'react-dom/cjs/react-dom-server.browser.production.min',
          }
        : {}),

=======
>>>>>>> 0b1d5e17
      setimmediate: 'next/dist/compiled/setimmediate',
    },
    ...(targetWeb
      ? {
          // Full list of old polyfills is accessible here:
          // https://github.com/webpack/webpack/blob/2a0536cf510768111a3a6dceeb14cb79b9f59273/lib/ModuleNotFoundError.js#L13-L42
          fallback: {
            assert: require.resolve('next/dist/compiled/assert'),
            buffer: require.resolve('next/dist/compiled/buffer/'),
            constants: require.resolve(
              'next/dist/compiled/constants-browserify'
            ),
            crypto: require.resolve('next/dist/compiled/crypto-browserify'),
            domain: require.resolve('next/dist/compiled/domain-browser'),
            http: require.resolve('next/dist/compiled/stream-http'),
            https: require.resolve('next/dist/compiled/https-browserify'),
            os: require.resolve('next/dist/compiled/os-browserify'),
            path: require.resolve('next/dist/compiled/path-browserify'),
            punycode: require.resolve('next/dist/compiled/punycode'),
            process: require.resolve('./polyfills/process'),
            // Handled in separate alias
            querystring: require.resolve('next/dist/compiled/querystring-es3'),
            stream: require.resolve('next/dist/compiled/stream-browserify'),
            string_decoder: require.resolve(
              'next/dist/compiled/string_decoder'
            ),
            sys: require.resolve('next/dist/compiled/util/'),
            timers: require.resolve('next/dist/compiled/timers-browserify'),
            tty: require.resolve('next/dist/compiled/tty-browserify'),
            // Handled in separate alias
            // url: require.resolve('url/'),
            util: require.resolve('next/dist/compiled/util/'),
            vm: require.resolve('next/dist/compiled/vm-browserify'),
            zlib: require.resolve('next/dist/compiled/browserify-zlib'),
            events: require.resolve('next/dist/compiled/events/'),
            setImmediate: require.resolve('next/dist/compiled/setimmediate'),
          },
        }
      : undefined),
    mainFields: !targetWeb ? ['main', 'module'] : ['browser', 'module', 'main'],
    plugins: [],
  }

  const terserOptions: any = {
    parse: {
      ecma: 8,
    },
    compress: {
      ecma: 5,
      warnings: false,
      // The following two options are known to break valid JavaScript code
      comparisons: false,
      inline: 2, // https://github.com/vercel/next.js/issues/7178#issuecomment-493048965
    },
    mangle: { safari10: true },
    output: {
      ecma: 5,
      safari10: true,
      comments: false,
      // Fixes usage of Emoji and certain Regex
      ascii_only: true,
    },
  }

  const isModuleCSS = (module: { type: string }): boolean => {
    return (
      // mini-css-extract-plugin
      module.type === `css/mini-extract` ||
      // extract-css-chunks-webpack-plugin (old)
      module.type === `css/extract-chunks` ||
      // extract-css-chunks-webpack-plugin (new)
      module.type === `css/extract-css-chunks`
    )
  }

  const getPackagePath = (name: string, relativeToPath: string) => {
    const packageJsonPath = require.resolve(`${name}/package.json`, {
      paths: [relativeToPath],
    })
    // Include a trailing slash so that a `.startsWith(packagePath)` check avoids false positives
    // when one package name starts with the full name of a different package.
    // For example:
    //   "node_modules/react-slider".startsWith("node_modules/react")  // true
    //   "node_modules/react-slider".startsWith("node_modules/react/") // false
    return path.join(packageJsonPath, '../')
  }

  // Packages which will be split into the 'framework' chunk.
  // Only top-level packages are included, e.g. nested copies like
  // 'node_modules/meow/node_modules/object-assign' are not included.
  const topLevelFrameworkPaths = [
    getPackagePath('react', dir),
    getPackagePath('react-dom', dir),
    getPackagePath('scheduler', require.resolve('react-dom', { paths: [dir] })),
    getPackagePath('object-assign', require.resolve('react', { paths: [dir] })),
    getPackagePath(
      'object-assign',
      require.resolve('react-dom', { paths: [dir] })
    ),
    getPackagePath(
      'use-subscription',
      require.resolve('next', { paths: [dir] })
    ),
  ]

  // Select appropriate SplitChunksPlugin config for this build
  const splitChunksConfig: webpack.Options.SplitChunksOptions | false = dev
    ? false
    : {
        // Keep main and _app chunks unsplitted in webpack 5
        // as we don't need a separate vendor chunk from that
        // and all other chunk depend on them so there is no
        // duplication that need to be pulled out.
        chunks: (chunk) =>
          !/^(polyfills|main|pages\/_app)$/.test(chunk.name) &&
          !MIDDLEWARE_ROUTE.test(chunk.name),
        cacheGroups: {
          framework: {
            chunks: (chunk: webpack.compilation.Chunk) =>
              !chunk.name?.match(MIDDLEWARE_ROUTE),
            name: 'framework',
            test(module) {
              const resource =
                module.nameForCondition && module.nameForCondition()
              if (!resource) {
                return false
              }
              return topLevelFrameworkPaths.some((packagePath) =>
                resource.startsWith(packagePath)
              )
            },
            priority: 40,
            // Don't let webpack eliminate this chunk (prevents this chunk from
            // becoming a part of the commons chunk)
            enforce: true,
          },
          lib: {
            test(module: {
              size: Function
              nameForCondition: Function
            }): boolean {
              return (
                module.size() > 160000 &&
                /node_modules[/\\]/.test(module.nameForCondition() || '')
              )
            },
            name(module: {
              type: string
              libIdent?: Function
              updateHash: (hash: crypto.Hash) => void
            }): string {
              const hash = crypto.createHash('sha1')
              if (isModuleCSS(module)) {
                module.updateHash(hash)
              } else {
                if (!module.libIdent) {
                  throw new Error(
                    `Encountered unknown module type: ${module.type}. Please open an issue.`
                  )
                }

                hash.update(module.libIdent({ context: dir }))
              }

              return hash.digest('hex').substring(0, 8)
            },
            priority: 30,
            minChunks: 1,
            reuseExistingChunk: true,
          },
          commons: {
            name: 'commons',
            minChunks: totalPages,
            priority: 20,
          },
          middleware: {
            chunks: (chunk: webpack.compilation.Chunk) =>
              chunk.name?.match(MIDDLEWARE_ROUTE),
            filename: 'server/middleware-chunks/[name].js',
            minChunks: 2,
            enforce: true,
          },
        },
        maxInitialRequests: 25,
        minSize: 20000,
      }

  const crossOrigin = config.crossOrigin
  const looseEsmExternals = config.experimental?.esmExternals === 'loose'

  async function handleExternals(
    context: string,
    request: string,
    dependencyType: string,
    getResolve: (
      options: any
    ) => (
      resolveContext: string,
      resolveRequest: string
    ) => Promise<[string | null, boolean]>
  ) {
    // We need to externalize internal requests for files intended to
    // not be bundled.
    const isLocal: boolean =
      request.startsWith('.') ||
      // Always check for unix-style path, as webpack sometimes
      // normalizes as posix.
      path.posix.isAbsolute(request) ||
      // When on Windows, we also want to check for Windows-specific
      // absolute paths.
      (process.platform === 'win32' && path.win32.isAbsolute(request))

    // Relative requires don't need custom resolution, because they
    // are relative to requests we've already resolved here.
    // Absolute requires (require('/foo')) are extremely uncommon, but
    // also have no need for customization as they're already resolved.
    if (!isLocal) {
      if (/^(?:next$|react(?:$|\/))/.test(request)) {
        return `commonjs ${request}`
      }

      const notExternalModules =
        /^(?:private-next-pages\/|next\/(?:dist\/pages\/|(?:app|document|link|image|constants|dynamic)$)|string-hash$)/
      if (notExternalModules.test(request)) {
        return
      }
    }

    // When in esm externals mode, and using import, we resolve with
    // ESM resolving options.
    const isEsmRequested = dependencyType === 'esm'

    const isLocalCallback = (localRes: string) => {
      // Makes sure dist/shared and dist/server are not bundled
      // we need to process shared `router/router` and `dynamic`,
      // so that the DefinePlugin can inject process.env values
      const isNextExternal =
        /next[/\\]dist[/\\](shared|server)[/\\](?!lib[/\\](router[/\\]router|dynamic))/.test(
          localRes
        )

      if (isNextExternal) {
        // Generate Next.js external import
        const externalRequest = path.posix.join(
          'next',
          'dist',
          path
            .relative(
              // Root of Next.js package:
              path.join(__dirname, '..'),
              localRes
            )
            // Windows path normalization
            .replace(/\\/g, '/')
        )
        return `commonjs ${externalRequest}`
      } else {
        // We don't want to retry local requests
        // with other preferEsm options
        return
      }
    }

    const resolveResult = await resolveExternal(
      dir,
      config.experimental.esmExternals,
      context,
      request,
      isEsmRequested,
      getResolve,
      isLocal ? isLocalCallback : undefined
    )

    if ('localRes' in resolveResult) {
      return resolveResult.localRes
    }
    const { res, isEsm } = resolveResult

    // If the request cannot be resolved we need to have
    // webpack "bundle" it so it surfaces the not found error.
    if (!res) {
      return
    }

    // ESM externals can only be imported (and not required).
    // Make an exception in loose mode.
    if (!isEsmRequested && isEsm && !looseEsmExternals) {
      throw new Error(
        `ESM packages (${request}) need to be imported. Use 'import' to reference the package instead. https://nextjs.org/docs/messages/import-esm-externals`
      )
    }

    const externalType = isEsm ? 'module' : 'commonjs'

    if (
      res.match(/next[/\\]dist[/\\]shared[/\\](?!lib[/\\]router[/\\]router)/) ||
      res.match(/next[/\\]dist[/\\]compiled[/\\].*\.[mc]?js$/)
    ) {
      return `${externalType} ${request}`
    }

    // Default pages have to be transpiled
    if (
      res.match(/[/\\]next[/\\]dist[/\\]/) ||
      // This is the @babel/plugin-transform-runtime "helpers: true" option
      res.match(/node_modules[/\\]@babel[/\\]runtime[/\\]/)
    ) {
      return
    }

    // Webpack itself has to be compiled because it doesn't always use module relative paths
    if (
      res.match(/node_modules[/\\]webpack/) ||
      res.match(/node_modules[/\\]css-loader/)
    ) {
      return
    }

    // Anything else that is standard JavaScript within `node_modules`
    // can be externalized.
    if (/node_modules[/\\].*\.[mc]?js$/.test(res)) {
      return `${externalType} ${request}`
    }

    // Default behavior: bundle the code!
  }

  const codeCondition = {
    test: /\.(tsx|ts|js|cjs|mjs|jsx)$/,
    ...(config.experimental.externalDir
      ? // Allowing importing TS/TSX files from outside of the root dir.
        {}
      : { include: [dir, ...babelIncludeRegexes] }),
    exclude: (excludePath: string) => {
      if (babelIncludeRegexes.some((r) => r.test(excludePath))) {
        return false
      }
      return /node_modules/.test(excludePath)
    },
  }

  let webpackConfig: webpack.Configuration = {
    parallelism: Number(process.env.NEXT_WEBPACK_PARALLELISM) || undefined,
    externals: targetWeb
      ? // make sure importing "next" is handled gracefully for client
        // bundles in case a user imported types and it wasn't removed
        // TODO: should we warn/error for this instead?
        [
          'next',
          ...(isEdgeRuntime
            ? [
                {
                  'next/dist/compiled/etag': '{}',
                  'next/dist/compiled/chalk': '{}',
                  'react-dom': '{}',
                },
              ]
            : []),
        ]
      : !isServerless
      ? [
          ({
            context,
            request,
            dependencyType,
            getResolve,
          }: {
            context: string
            request: string
            dependencyType: string
            getResolve: (
              options: any
            ) => (
              resolveContext: string,
              resolveRequest: string,
              callback: (
                err?: Error,
                result?: string,
                resolveData?: { descriptionFileData?: { type?: any } }
              ) => void
            ) => void
          }) =>
            handleExternals(context, request, dependencyType, (options) => {
              const resolveFunction = getResolve(options)
              return (resolveContext: string, requestToResolve: string) =>
                new Promise((resolve, reject) => {
                  resolveFunction(
                    resolveContext,
                    requestToResolve,
                    (err, result, resolveData) => {
                      if (err) return reject(err)
                      if (!result) return resolve([null, false])
                      const isEsm = /\.js$/i.test(result)
                        ? resolveData?.descriptionFileData?.type === 'module'
                        : /\.mjs$/i.test(result)
                      resolve([result, isEsm])
                    }
                  )
                })
            }),
        ]
      : [
          // When the 'serverless' target is used all node_modules will be compiled into the output bundles
          // So that the 'serverless' bundles have 0 runtime dependencies
          'next/dist/compiled/@ampproject/toolbox-optimizer', // except this one

          // Mark this as external if not enabled so it doesn't cause a
          // webpack error from being missing
          ...(config.experimental.optimizeCss ? [] : ['critters']),
        ],
    optimization: {
      // @ts-ignore: TODO remove ts-ignore when webpack 4 is removed
      emitOnErrors: !dev,
      checkWasmTypes: false,
      nodeEnv: false,
      ...(hasServerComponents
        ? {
            // We have to use the names here instead of hashes to ensure the consistency between builds.
            moduleIds: 'named',
          }
        : {}),
      splitChunks: isServer
        ? dev
          ? false
          : ({
              filename: isEdgeRuntime ? 'chunks/[name].js' : '[name].js',
              // allow to split entrypoints
              chunks: ({ name }: any) => !name?.match(MIDDLEWARE_ROUTE),
              // size of files is not so relevant for server build
              // we want to prefer deduplication to load less code
              minSize: 1000,
            } as any)
        : splitChunksConfig,
      runtimeChunk: isServer
        ? undefined
        : { name: CLIENT_STATIC_FILES_RUNTIME_WEBPACK },
      minimize: !dev && targetWeb,
      minimizer: [
        // Minify JavaScript
        (compiler: webpack.Compiler) => {
          // @ts-ignore No typings yet
          const {
            TerserPlugin,
          } = require('./webpack/plugins/terser-webpack-plugin/src/index.js')
          new TerserPlugin({
            cacheDir: path.join(distDir, 'cache', 'next-minifier'),
            parallel: config.experimental.cpus,
            swcMinify: config.swcMinify,
            terserOptions,
          }).apply(compiler)
        },
        // Minify CSS
        (compiler: webpack.Compiler) => {
          const {
            CssMinimizerPlugin,
          } = require('./webpack/plugins/css-minimizer-plugin')
          new CssMinimizerPlugin({
            postcssOptions: {
              map: {
                // `inline: false` generates the source map in a separate file.
                // Otherwise, the CSS file is needlessly large.
                inline: false,
                // `annotation: false` skips appending the `sourceMappingURL`
                // to the end of the CSS file. Webpack already handles this.
                annotation: false,
              },
            },
          }).apply(compiler)
        },
      ],
    },
    context: dir,
    // Kept as function to be backwards compatible
    // @ts-ignore TODO webpack 5 typings needed
    entry: async () => {
      return {
        ...(clientEntries ? clientEntries : {}),
        ...entrypoints,
      }
    },
    watchOptions,
    output: {
      // we must set publicPath to an empty value to override the default of
      // auto which doesn't work in IE11
      publicPath: `${config.assetPrefix || ''}/_next/`,
      path:
        isServer && !dev && !isEdgeRuntime
          ? path.join(outputPath, 'chunks')
          : outputPath,
      // On the server we don't use hashes
      filename: isServer
        ? !dev && !isEdgeRuntime
          ? `../[name].js`
          : `[name].js`
        : `static/chunks/${isDevFallback ? 'fallback/' : ''}[name]${
            dev ? '' : '-[contenthash]'
          }.js`,
      library: targetWeb ? '_N_E' : undefined,
      libraryTarget: targetWeb ? 'assign' : 'commonjs2',
      hotUpdateChunkFilename: 'static/webpack/[id].[fullhash].hot-update.js',
      hotUpdateMainFilename:
        'static/webpack/[fullhash].[runtime].hot-update.json',
      // This saves chunks with the name given via `import()`
      chunkFilename: isServer
        ? '[name].js'
        : `static/chunks/${isDevFallback ? 'fallback/' : ''}${
            dev ? '[name]' : '[name].[contenthash]'
          }.js`,
      strictModuleExceptionHandling: true,
      crossOriginLoading: crossOrigin,
      webassemblyModuleFilename: 'static/wasm/[modulehash].wasm',
      hashFunction: 'xxhash64',
      hashDigestLength: 16,
    },
    performance: false,
    resolve: resolveConfig,
    resolveLoader: {
      // The loaders Next.js provides
      alias: [
        'error-loader',
        'next-swc-loader',
        'next-client-pages-loader',
        'next-image-loader',
        'next-serverless-loader',
        'next-style-loader',
        'next-flight-client-loader',
        'next-flight-server-loader',
        'noop-loader',
        'next-middleware-loader',
        'next-middleware-ssr-loader',
      ].reduce((alias, loader) => {
        // using multiple aliases to replace `resolveLoader.modules`
        alias[loader] = path.join(__dirname, 'webpack', 'loaders', loader)

        return alias
      }, {} as Record<string, string>),
      modules: [
        'node_modules',
        ...nodePathList, // Support for NODE_PATH environment variable
      ],
      plugins: [],
    },
    module: {
      rules: [
        // TODO: FIXME: do NOT webpack 5 support with this
        // x-ref: https://github.com/webpack/webpack/issues/11467
        ...(!config.experimental.fullySpecified
          ? [
              {
                test: /\.m?js/,
                resolve: {
                  fullySpecified: false,
                },
              } as any,
            ]
          : []),
        ...(hasServerComponents && !isServer
          ? [
              {
                ...codeCondition,
                test: serverComponentsRegex,
                use: {
                  loader: `next-flight-server-loader?${stringify({
                    client: 1,
                    pageExtensions: JSON.stringify(rawPageExtensions),
                  })}`,
                },
              },
            ]
          : []),
        ...(hasServerComponents && isEdgeRuntime
          ? [
              {
                ...codeCondition,
                test: serverComponentsRegex,
                use: {
                  loader: `next-flight-server-loader?${stringify({
                    pageExtensions: JSON.stringify(rawPageExtensions),
                  })}`,
                },
              },
              {
                ...codeCondition,
                test: clientComponentsRegex,
                use: {
                  loader: 'next-flight-client-loader',
                },
              },
              {
                test: /next[\\/](dist[\\/]client[\\/])?(link|image)/,
                use: {
                  loader: 'next-flight-client-loader',
                },
              },
            ]
          : []),
        {
          test: /\.(js|cjs|mjs)$/,
          issuerLayer: 'api',
          parser: {
            // Switch back to normal URL handling
            url: true,
          },
        },
        {
          oneOf: [
            {
              ...codeCondition,
              issuerLayer: 'api',
              parser: {
                // Switch back to normal URL handling
                url: true,
              },
              use: defaultLoaders.babel,
            },
            {
              ...codeCondition,
              issuerLayer: 'middleware',
              use: getBabelOrSwcLoader(true),
            },
            {
              ...codeCondition,
              use: hasReactRefresh
                ? [
                    require.resolve(
                      'next/dist/compiled/@next/react-refresh-utils/loader'
                    ),
                    defaultLoaders.babel,
                  ]
                : defaultLoaders.babel,
            },
          ],
        },
        ...(!config.images.disableStaticImages
          ? [
              {
                test: nextImageLoaderRegex,
                loader: 'next-image-loader',
                issuer: { not: regexLikeCss },
                dependency: { not: ['url'] },
                options: {
                  isServer,
                  isDev: dev,
                  basePath: config.basePath,
                  assetPrefix: config.assetPrefix,
                },
              },
            ]
          : []),
      ].filter(Boolean),
    },
    plugins: [
      hasReactRefresh && new ReactRefreshWebpackPlugin(webpack),
      // Makes sure `Buffer` and `process` are polyfilled in client and flight bundles (same behavior as webpack 4)
      targetWeb &&
        new webpack.ProvidePlugin({
          // Buffer is used by getInlineScriptSource
          Buffer: [require.resolve('buffer'), 'Buffer'],
          // Avoid process being overridden when in web run time
          ...(!isServer && { process: [require.resolve('process')] }),
        }),
      new webpack.DefinePlugin({
        ...Object.keys(process.env).reduce(
          (prev: { [key: string]: string }, key: string) => {
            if (key.startsWith('NEXT_PUBLIC_')) {
              prev[`process.env.${key}`] = JSON.stringify(process.env[key]!)
            }
            return prev
          },
          {}
        ),
        ...Object.keys(config.env).reduce((acc, key) => {
          if (/^(?:NODE_.+)|^(?:__.+)$/i.test(key)) {
            throw new Error(
              `The key "${key}" under "env" in ${config.configFileName} is not allowed. https://nextjs.org/docs/messages/env-key-not-allowed`
            )
          }

          return {
            ...acc,
            [`process.env.${key}`]: JSON.stringify(config.env[key]),
          }
        }, {}),
        // TODO: enforce `NODE_ENV` on `process.env`, and add a test:
        'process.env.NODE_ENV': JSON.stringify(
          dev ? 'development' : 'production'
        ),
        'process.env.__NEXT_CROSS_ORIGIN': JSON.stringify(crossOrigin),
        'process.browser': JSON.stringify(targetWeb),
        'process.env.__NEXT_TEST_MODE': JSON.stringify(
          process.env.__NEXT_TEST_MODE
        ),
        // This is used in client/dev-error-overlay/hot-dev-client.js to replace the dist directory
        ...(dev && !isServer
          ? {
              'process.env.__NEXT_DIST_DIR': JSON.stringify(distDir),
            }
          : {}),
        'process.env.__NEXT_TRAILING_SLASH': JSON.stringify(
          config.trailingSlash
        ),
        'process.env.__NEXT_BUILD_INDICATOR': JSON.stringify(
          config.devIndicators.buildActivity
        ),
        'process.env.__NEXT_BUILD_INDICATOR_POSITION': JSON.stringify(
          config.devIndicators.buildActivityPosition
        ),
        'process.env.__NEXT_PLUGINS': JSON.stringify(
          config.experimental.plugins
        ),
        'process.env.__NEXT_STRICT_MODE': JSON.stringify(
          config.reactStrictMode
        ),
        'process.env.__NEXT_REACT_ROOT': JSON.stringify(hasReactRoot),
        'process.env.__NEXT_CONCURRENT_FEATURES': JSON.stringify(
          hasConcurrentFeatures
        ),
        'process.env.__NEXT_RSC': JSON.stringify(hasServerComponents),
        'process.env.__NEXT_OPTIMIZE_FONTS': JSON.stringify(
          config.optimizeFonts && !dev
        ),
        'process.env.__NEXT_OPTIMIZE_IMAGES': JSON.stringify(
          config.experimental.optimizeImages
        ),
        'process.env.__NEXT_OPTIMIZE_CSS': JSON.stringify(
          config.experimental.optimizeCss && !dev
        ),
        'process.env.__NEXT_SCROLL_RESTORATION': JSON.stringify(
          config.experimental.scrollRestoration
        ),
        'process.env.__NEXT_IMAGE_OPTS': JSON.stringify({
          deviceSizes: config.images.deviceSizes,
          imageSizes: config.images.imageSizes,
          path: config.images.path,
          loader: config.images.loader,
          ...(dev
            ? {
                // pass domains in development to allow validating on the client
                domains: config.images.domains,
              }
            : {}),
        }),
        'process.env.__NEXT_ROUTER_BASEPATH': JSON.stringify(config.basePath),
        'process.env.__NEXT_HAS_REWRITES': JSON.stringify(hasRewrites),
        'process.env.__NEXT_I18N_SUPPORT': JSON.stringify(!!config.i18n),
        'process.env.__NEXT_I18N_DOMAINS': JSON.stringify(config.i18n?.domains),
        'process.env.__NEXT_ANALYTICS_ID': JSON.stringify(config.analyticsId),
        ...(isServer
          ? {
              // Fix bad-actors in the npm ecosystem (e.g. `node-formidable`)
              // This is typically found in unmaintained modules from the
              // pre-webpack era (common in server-side code)
              'global.GENTLY': JSON.stringify(false),
            }
          : undefined),
        // stub process.env with proxy to warn a missing value is
        // being accessed in development mode
        ...(config.experimental.pageEnv && dev
          ? {
              'process.env': `
            new Proxy(${!targetWeb ? 'process.env' : '{}'}, {
              get(target, prop) {
                if (typeof target[prop] === 'undefined') {
                  console.warn(\`An environment variable (\${prop}) that was not provided in the environment was accessed.\nSee more info here: https://nextjs.org/docs/messages/missing-env-value\`)
                }
                return target[prop]
              }
            })
          `,
            }
          : {}),
      }),
      !isServer &&
        new ReactLoadablePlugin({
          filename: REACT_LOADABLE_MANIFEST,
          pagesDir,
          runtimeAsset: hasConcurrentFeatures
            ? `server/${MIDDLEWARE_REACT_LOADABLE_MANIFEST}.js`
            : undefined,
          dev,
        }),
      targetWeb && new DropClientPage(),
      config.outputFileTracing &&
        !isLikeServerless &&
        isServer &&
        !dev &&
        new TraceEntryPointsPlugin({
          appDir: dir,
          esmExternals: config.experimental.esmExternals,
          staticImageImports: !config.images.disableStaticImages,
          outputFileTracingRoot: config.experimental.outputFileTracingRoot,
        }),
      // Moment.js is an extremely popular library that bundles large locale files
      // by default due to how Webpack interprets its code. This is a practical
      // solution that requires the user to opt into importing specific locales.
      // https://github.com/jmblog/how-to-optimize-momentjs-with-webpack
      config.excludeDefaultMomentLocales &&
        new webpack.IgnorePlugin({
          resourceRegExp: /^\.\/locale$/,
          contextRegExp: /moment$/,
        }),
      ...(dev
        ? (() => {
            // Even though require.cache is server only we have to clear assets from both compilations
            // This is because the client compilation generates the build manifest that's used on the server side
            const {
              NextJsRequireCacheHotReloader,
            } = require('./webpack/plugins/nextjs-require-cache-hot-reloader')
            const devPlugins = [new NextJsRequireCacheHotReloader()]

            if (targetWeb) {
              devPlugins.push(new webpack.HotModuleReplacementPlugin())
            }

            return devPlugins
          })()
        : []),
      !dev &&
        new webpack.IgnorePlugin({
          resourceRegExp: /react-is/,
          contextRegExp: /next[\\/]dist[\\/]/,
        }),
      ((isServerless && isServer) || isEdgeRuntime) && new ServerlessPlugin(),
      isServer &&
        !isEdgeRuntime &&
        new PagesManifestPlugin({ serverless: isLikeServerless, dev }),
      // MiddlewarePlugin should be after DefinePlugin so  NEXT_PUBLIC_*
      // replacement is done before its process.env.* handling
      (!isServer || isEdgeRuntime) &&
        new MiddlewarePlugin({ dev, isEdgeRuntime }),
      process.env.ENABLE_FILE_SYSTEM_API === '1' &&
        isEdgeRuntime &&
        new FunctionsManifestPlugin({ dev, isEdgeRuntime }),
      isServer && new NextJsSsrImportPlugin(),
      !isServer &&
        new BuildManifestPlugin({
          buildId,
          rewrites,
          isDevFallback,
          exportRuntime: hasConcurrentFeatures,
        }),
      new ProfilingPlugin({ runWebpackSpan }),
      config.optimizeFonts &&
        !dev &&
        isServer &&
        !isEdgeRuntime &&
        (function () {
          const { FontStylesheetGatheringPlugin } =
            require('./webpack/plugins/font-stylesheet-gathering-plugin') as {
              FontStylesheetGatheringPlugin: typeof import('./webpack/plugins/font-stylesheet-gathering-plugin').FontStylesheetGatheringPlugin
            }
          return new FontStylesheetGatheringPlugin({
            isLikeServerless,
          })
        })(),
      new WellKnownErrorsPlugin(),
      !isServer &&
        new CopyFilePlugin({
          filePath: require.resolve('./polyfills/polyfill-nomodule'),
          cacheKey: process.env.__NEXT_VERSION as string,
          name: `static/chunks/polyfills${dev ? '' : '-[hash]'}.js`,
          minimize: false,
          info: {
            [CLIENT_STATIC_FILES_RUNTIME_POLYFILLS_SYMBOL]: 1,
            // This file is already minified
            minimized: true,
          },
        }),
      hasServerComponents &&
        !isServer &&
        new FlightManifestPlugin({ dev, clientComponentsRegex }),
      !dev &&
        !isServer &&
        new TelemetryPlugin(
          new Map([
            ['swcLoader', useSWCLoader],
            ['swcMinify', config.swcMinify],
          ])
        ),
    ].filter(Boolean as any as ExcludesFalse),
  }

  // Support tsconfig and jsconfig baseUrl
  if (resolvedBaseUrl) {
    webpackConfig.resolve?.modules?.push(resolvedBaseUrl)
  }

  if (jsConfig?.compilerOptions?.paths && resolvedBaseUrl) {
    webpackConfig.resolve?.plugins?.unshift(
      new JsConfigPathsPlugin(jsConfig.compilerOptions.paths, resolvedBaseUrl)
    )
  }

  const webpack5Config = webpackConfig as webpack5.Configuration

  webpack5Config.experiments = {
    layers: true,
    cacheUnaffected: true,
    buildHttp: Array.isArray(config.experimental.urlImports)
      ? {
          allowedUris: config.experimental.urlImports,
          cacheLocation: path.join(dir, 'next.lock/data'),
          lockfileLocation: path.join(dir, 'next.lock/lock.json'),
        }
      : config.experimental.urlImports
      ? {
          cacheLocation: path.join(dir, 'next.lock/data'),
          lockfileLocation: path.join(dir, 'next.lock/lock.json'),
          ...config.experimental.urlImports,
        }
      : undefined,
  }

  webpack5Config.module!.parser = {
    javascript: {
      url: 'relative',
    },
  }
  webpack5Config.module!.generator = {
    asset: {
      filename: 'static/media/[name].[hash:8][ext]',
    },
  }

  if (targetWeb) {
    webpack5Config.output!.enabledLibraryTypes = ['assign']
  }

  if (dev) {
    // @ts-ignore unsafeCache exists
    webpack5Config.module.unsafeCache = (module) =>
      !/[\\/]pages[\\/][^\\/]+(?:$|\?|#)/.test(module.resource)
  }

  // This enables managedPaths for all node_modules
  // and also for the unplugged folder when using yarn pnp
  // It also add the yarn cache to the immutable paths
  webpack5Config.snapshot = {}
  if (process.versions.pnp === '3') {
    webpack5Config.snapshot.managedPaths = [
      /^(.+?(?:[\\/]\.yarn[\\/]unplugged[\\/][^\\/]+)?[\\/]node_modules[\\/])/,
    ]
  } else {
    webpack5Config.snapshot.managedPaths = [/^(.+?[\\/]node_modules[\\/])/]
  }
  if (process.versions.pnp === '3') {
    webpack5Config.snapshot.immutablePaths = [
      /^(.+?[\\/]cache[\\/][^\\/]+\.zip[\\/]node_modules[\\/])/,
    ]
  }

  if (dev) {
    if (!webpack5Config.optimization) {
      webpack5Config.optimization = {}
    }
    webpack5Config.optimization.providedExports = false
    webpack5Config.optimization.usedExports = false
  }

  const configVars = JSON.stringify({
    crossOrigin: config.crossOrigin,
    pageExtensions: config.pageExtensions,
    trailingSlash: config.trailingSlash,
    buildActivity: config.devIndicators.buildActivity,
    buildActivityPosition: config.devIndicators.buildActivityPosition,
    productionBrowserSourceMaps: !!config.productionBrowserSourceMaps,
    plugins: config.experimental.plugins,
    reactStrictMode: config.reactStrictMode,
    reactMode: config.experimental.reactMode,
    optimizeFonts: config.optimizeFonts,
    optimizeImages: config.experimental.optimizeImages,
    optimizeCss: config.experimental.optimizeCss,
    scrollRestoration: config.experimental.scrollRestoration,
    basePath: config.basePath,
    pageEnv: config.experimental.pageEnv,
    excludeDefaultMomentLocales: config.excludeDefaultMomentLocales,
    assetPrefix: config.assetPrefix,
    disableOptimizedLoading,
    target,
    isEdgeRuntime,
    reactProductionProfiling,
    webpack: !!config.webpack,
    hasRewrites,
    reactRoot: config.experimental.reactRoot,
    runtime: config.experimental.runtime,
    swcMinify: config.swcMinify,
    swcLoader: useSWCLoader,
    removeConsole: config.experimental.removeConsole,
    reactRemoveProperties: config.experimental.reactRemoveProperties,
    styledComponents: config.experimental.styledComponents,
    relay: config.experimental.relay,
  })

  const cache: any = {
    type: 'filesystem',
    // Includes:
    //  - Next.js version
    //  - next.config.js keys that affect compilation
    version: `${process.env.__NEXT_VERSION}|${configVars}`,
    cacheDirectory: path.join(distDir, 'cache', 'webpack'),
  }

  // Adds `next.config.js` as a buildDependency when custom webpack config is provided
  if (config.webpack && config.configFile) {
    cache.buildDependencies = {
      config: [config.configFile],
    }
  }

  webpack5Config.cache = cache

  if (process.env.NEXT_WEBPACK_LOGGING) {
    const infra = process.env.NEXT_WEBPACK_LOGGING.includes('infrastructure')
    const profileClient =
      process.env.NEXT_WEBPACK_LOGGING.includes('profile-client')
    const profileServer =
      process.env.NEXT_WEBPACK_LOGGING.includes('profile-server')
    const summaryClient =
      process.env.NEXT_WEBPACK_LOGGING.includes('summary-client')
    const summaryServer =
      process.env.NEXT_WEBPACK_LOGGING.includes('summary-server')

    const profile = (profileClient && !isServer) || (profileServer && isServer)
    const summary = (summaryClient && !isServer) || (summaryServer && isServer)

    const logDefault = !infra && !profile && !summary

    if (logDefault || infra) {
      webpack5Config.infrastructureLogging = {
        level: 'verbose',
        debug: /FileSystemInfo/,
      }
    }

    if (logDefault || profile) {
      webpack5Config.plugins!.push((compiler: webpack5.Compiler) => {
        compiler.hooks.done.tap('next-webpack-logging', (stats) => {
          console.log(
            stats.toString({
              colors: true,
              logging: logDefault ? 'log' : 'verbose',
            })
          )
        })
      })
    } else if (summary) {
      webpack5Config.plugins!.push((compiler: webpack5.Compiler) => {
        compiler.hooks.done.tap('next-webpack-logging', (stats) => {
          console.log(
            stats.toString({
              preset: 'summary',
              colors: true,
              timings: true,
            })
          )
        })
      })
    }

    if (profile) {
      const ProgressPlugin =
        webpack.ProgressPlugin as unknown as typeof webpack5.ProgressPlugin
      webpack5Config.plugins!.push(
        new ProgressPlugin({
          profile: true,
        })
      )
      webpack5Config.profile = true
    }
  }

  webpackConfig = await buildConfiguration(webpackConfig, {
    supportedBrowsers,
    rootDirectory: dir,
    customAppFile: new RegExp(escapeStringRegexp(path.join(pagesDir, `_app`))),
    isDevelopment: dev,
    isServer,
    isEdgeRuntime,
    targetWeb,
    assetPrefix: config.assetPrefix || '',
    sassOptions: config.sassOptions,
    productionBrowserSourceMaps: config.productionBrowserSourceMaps,
    future: config.future,
    experimental: config.experimental,
    disableStaticImages: config.images.disableStaticImages,
  })

  // @ts-ignore Cache exists
  webpackConfig.cache.name = `${webpackConfig.name}-${webpackConfig.mode}${
    isDevFallback ? '-fallback' : ''
  }`

  let originalDevtool = webpackConfig.devtool
  if (typeof config.webpack === 'function') {
    webpackConfig = config.webpack(webpackConfig, {
      dir,
      dev,
      isServer,
      buildId,
      config,
      defaultLoaders,
      totalPages,
      webpack,
    })

    if (!webpackConfig) {
      throw new Error(
        `Webpack config is undefined. You may have forgot to return properly from within the "webpack" method of your ${config.configFileName}.\n` +
          'See more info here https://nextjs.org/docs/messages/undefined-webpack-config'
      )
    }

    if (dev && originalDevtool !== webpackConfig.devtool) {
      webpackConfig.devtool = originalDevtool
      devtoolRevertWarning(originalDevtool)
    }

    // eslint-disable-next-line no-shadow
    const webpack5Config = webpackConfig as webpack5.Configuration

    // disable lazy compilation of entries as next.js has it's own method here
    if (webpack5Config.experiments?.lazyCompilation === true) {
      webpack5Config.experiments.lazyCompilation = {
        entries: false,
      }
    } else if (
      typeof webpack5Config.experiments?.lazyCompilation === 'object' &&
      webpack5Config.experiments.lazyCompilation.entries !== false
    ) {
      webpack5Config.experiments.lazyCompilation.entries = false
    }

    if (typeof (webpackConfig as any).then === 'function') {
      console.warn(
        '> Promise returned in next config. https://nextjs.org/docs/messages/promise-in-next-config'
      )
    }
  }

  if (!config.images.disableStaticImages) {
    const rules = webpackConfig.module?.rules || []
    const hasCustomSvg = rules.some(
      (rule) =>
        rule.loader !== 'next-image-loader' &&
        'test' in rule &&
        rule.test instanceof RegExp &&
        rule.test.test('.svg')
    )
    const nextImageRule = rules.find(
      (rule) => rule.loader === 'next-image-loader'
    )
    if (hasCustomSvg && nextImageRule) {
      // Exclude svg if the user already defined it in custom
      // webpack config such as `@svgr/webpack` plugin or
      // the `babel-plugin-inline-react-svg` plugin.
      nextImageRule.test = /\.(png|jpg|jpeg|gif|webp|avif|ico|bmp)$/i
    }
  }

  if (
    config.experimental.craCompat &&
    webpackConfig.module?.rules &&
    webpackConfig.plugins
  ) {
    // CRA allows importing non-webpack handled files with file-loader
    // these need to be the last rule to prevent catching other items
    // https://github.com/facebook/create-react-app/blob/fddce8a9e21bf68f37054586deb0c8636a45f50b/packages/react-scripts/config/webpack.config.js#L594
    const fileLoaderExclude = [/\.(js|mjs|jsx|ts|tsx|json)$/]
    const fileLoader = {
      exclude: fileLoaderExclude,
      issuer: fileLoaderExclude,
      type: 'asset/resource',
    }

    const topRules = []
    const innerRules = []

    for (const rule of webpackConfig.module.rules) {
      if (rule.resolve) {
        topRules.push(rule)
      } else {
        if (
          rule.oneOf &&
          !(rule.test || rule.exclude || rule.resource || rule.issuer)
        ) {
          rule.oneOf.forEach((r) => innerRules.push(r))
        } else {
          innerRules.push(rule)
        }
      }
    }

    webpackConfig.module.rules = [
      ...(topRules as any),
      {
        oneOf: [...innerRules, fileLoader],
      },
    ]
  }

  // Backwards compat with webpack-dev-middleware options object
  if (typeof config.webpackDevMiddleware === 'function') {
    const options = config.webpackDevMiddleware({
      watchOptions: webpackConfig.watchOptions,
    })
    if (options.watchOptions) {
      webpackConfig.watchOptions = options.watchOptions
    }
  }

  function canMatchCss(rule: webpack.RuleSetCondition | undefined): boolean {
    if (!rule) {
      return false
    }

    const fileNames = [
      '/tmp/test.css',
      '/tmp/test.scss',
      '/tmp/test.sass',
      '/tmp/test.less',
      '/tmp/test.styl',
    ]

    if (rule instanceof RegExp && fileNames.some((input) => rule.test(input))) {
      return true
    }

    if (typeof rule === 'function') {
      if (
        fileNames.some((input) => {
          try {
            if (rule(input)) {
              return true
            }
          } catch (_) {}
          return false
        })
      ) {
        return true
      }
    }

    if (Array.isArray(rule) && rule.some(canMatchCss)) {
      return true
    }

    return false
  }

  const hasUserCssConfig =
    webpackConfig.module?.rules.some(
      (rule) => canMatchCss(rule.test) || canMatchCss(rule.include)
    ) ?? false

  if (hasUserCssConfig) {
    // only show warning for one build
    if (isServer) {
      console.warn(
        chalk.yellow.bold('Warning: ') +
          chalk.bold(
            'Built-in CSS support is being disabled due to custom CSS configuration being detected.\n'
          ) +
          'See here for more info: https://nextjs.org/docs/messages/built-in-css-disabled\n'
      )
    }

    if (webpackConfig.module?.rules.length) {
      // Remove default CSS Loaders
      webpackConfig.module.rules.forEach((r) => {
        if (Array.isArray(r.oneOf)) {
          r.oneOf = r.oneOf.filter(
            (o) => (o as any)[Symbol.for('__next_css_remove')] !== true
          )
        }
      })
    }
    if (webpackConfig.plugins?.length) {
      // Disable CSS Extraction Plugin
      webpackConfig.plugins = webpackConfig.plugins.filter(
        (p) => (p as any).__next_css_remove !== true
      )
    }
    if (webpackConfig.optimization?.minimizer?.length) {
      // Disable CSS Minifier
      webpackConfig.optimization.minimizer =
        webpackConfig.optimization.minimizer.filter(
          (e) => (e as any).__next_css_remove !== true
        )
    }
  }

  // Inject missing React Refresh loaders so that development mode is fast:
  if (hasReactRefresh) {
    attachReactRefresh(webpackConfig, defaultLoaders.babel)
  }

  // check if using @zeit/next-typescript and show warning
  if (
    isServer &&
    webpackConfig.module &&
    Array.isArray(webpackConfig.module.rules)
  ) {
    let foundTsRule = false

    webpackConfig.module.rules = webpackConfig.module.rules.filter(
      (rule): boolean => {
        if (!(rule.test instanceof RegExp)) return true
        if ('noop.ts'.match(rule.test) && !'noop.js'.match(rule.test)) {
          // remove if it matches @zeit/next-typescript
          foundTsRule = rule.use === defaultLoaders.babel
          return !foundTsRule
        }
        return true
      }
    )

    if (foundTsRule) {
      console.warn(
        `\n@zeit/next-typescript is no longer needed since Next.js has built-in support for TypeScript now. Please remove it from your ${config.configFileName} and your .babelrc\n`
      )
    }
  }

  // Patch `@zeit/next-sass`, `@zeit/next-less`, `@zeit/next-stylus` for compatibility
  if (webpackConfig.module && Array.isArray(webpackConfig.module.rules)) {
    ;[].forEach.call(
      webpackConfig.module.rules,
      function (rule: webpack.RuleSetRule) {
        if (!(rule.test instanceof RegExp && Array.isArray(rule.use))) {
          return
        }

        const isSass =
          rule.test.source === '\\.scss$' || rule.test.source === '\\.sass$'
        const isLess = rule.test.source === '\\.less$'
        const isCss = rule.test.source === '\\.css$'
        const isStylus = rule.test.source === '\\.styl$'

        // Check if the rule we're iterating over applies to Sass, Less, or CSS
        if (!(isSass || isLess || isCss || isStylus)) {
          return
        }

        ;[].forEach.call(rule.use, function (use: webpack.RuleSetUseItem) {
          if (
            !(
              use &&
              typeof use === 'object' &&
              // Identify use statements only pertaining to `css-loader`
              (use.loader === 'css-loader' ||
                use.loader === 'css-loader/locals') &&
              use.options &&
              typeof use.options === 'object' &&
              // The `minimize` property is a good heuristic that we need to
              // perform this hack. The `minimize` property was only valid on
              // old `css-loader` versions. Custom setups (that aren't next-sass,
              // next-less or next-stylus) likely have the newer version.
              // We still handle this gracefully below.
              (Object.prototype.hasOwnProperty.call(use.options, 'minimize') ||
                Object.prototype.hasOwnProperty.call(
                  use.options,
                  'exportOnlyLocals'
                ))
            )
          ) {
            return
          }

          // Try to monkey patch within a try-catch. We shouldn't fail the build
          // if we cannot pull this off.
          // The user may not even be using the `next-sass` or `next-less` or
          // `next-stylus` plugins.
          // If it does work, great!
          try {
            // Resolve the version of `@zeit/next-css` as depended on by the Sass,
            // Less or Stylus plugin.
            const correctNextCss = require.resolve('@zeit/next-css', {
              paths: [
                isCss
                  ? // Resolve `@zeit/next-css` from the base directory
                    dir
                  : // Else, resolve it from the specific plugins
                    require.resolve(
                      isSass
                        ? '@zeit/next-sass'
                        : isLess
                        ? '@zeit/next-less'
                        : isStylus
                        ? '@zeit/next-stylus'
                        : 'next'
                    ),
              ],
            })

            // If we found `@zeit/next-css` ...
            if (correctNextCss) {
              // ... resolve the version of `css-loader` shipped with that
              // package instead of whichever was hoisted highest in your
              // `node_modules` tree.
              const correctCssLoader = require.resolve(use.loader, {
                paths: [correctNextCss],
              })
              if (correctCssLoader) {
                // We saved the user from a failed build!
                use.loader = correctCssLoader
              }
            }
          } catch (_) {
            // The error is not required to be handled.
          }
        })
      }
    )
  }

  // Backwards compat for `main.js` entry key
  // and setup of dependencies between entries
  // we can't do that in the initial entry for
  // backward-compat reasons
  const originalEntry: any = webpackConfig.entry
  if (typeof originalEntry !== 'undefined') {
    const updatedEntry = async () => {
      const entry: webpack5.EntryObject =
        typeof originalEntry === 'function'
          ? await originalEntry()
          : originalEntry
      // Server compilation doesn't have main.js
      if (
        clientEntries &&
        Array.isArray(entry['main.js']) &&
        entry['main.js'].length > 0
      ) {
        const originalFile = clientEntries[
          CLIENT_STATIC_FILES_RUNTIME_MAIN
        ] as string
        entry[CLIENT_STATIC_FILES_RUNTIME_MAIN] = [
          ...entry['main.js'],
          originalFile,
        ]
      }
      delete entry['main.js']

      if (!isEdgeRuntime) {
        for (const name of Object.keys(entry)) {
          entry[name] = finalizeEntrypoint({
            value: entry[name],
            isServer,
            isMiddleware: MIDDLEWARE_ROUTE.test(name),
            name,
          })
        }
      }

      return entry
    }
    // @ts-ignore webpack 5 typings needed
    webpackConfig.entry = updatedEntry
  }

  if (!dev) {
    // entry is always a function
    webpackConfig.entry = await (webpackConfig.entry as webpack.EntryFunc)()
  }

  return webpackConfig
}<|MERGE_RESOLUTION|>--- conflicted
+++ resolved
@@ -613,17 +613,6 @@
           }
         : {}),
 
-<<<<<<< HEAD
-      ...(isEdgeRuntime
-        ? {
-            'react-dom/server': dev
-              ? 'react-dom/cjs/react-dom-server.browser.development'
-              : 'react-dom/cjs/react-dom-server.browser.production.min',
-          }
-        : {}),
-
-=======
->>>>>>> 0b1d5e17
       setimmediate: 'next/dist/compiled/setimmediate',
     },
     ...(targetWeb
