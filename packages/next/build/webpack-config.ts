import path from 'path'
import nodeLibsBrowser from 'node-libs-browser'
import webpack from 'next/dist/compiled/webpack'
import resolve from 'next/dist/compiled/resolve/index.js'
import NextJsSsrImportPlugin from './webpack/plugins/nextjs-ssr-import'
import NextJsSSRModuleCachePlugin from './webpack/plugins/nextjs-ssr-module-cache'
import PagesManifestPlugin from './webpack/plugins/pages-manifest-plugin'
import BuildManifestPlugin from './webpack/plugins/build-manifest-plugin'
import ChunkNamesPlugin from './webpack/plugins/chunk-names-plugin'
import { ReactLoadablePlugin } from './webpack/plugins/react-loadable-plugin'
import { SERVER_DIRECTORY, REACT_LOADABLE_MANIFEST, CLIENT_STATIC_FILES_RUNTIME_WEBPACK, CLIENT_STATIC_FILES_RUNTIME_MAIN } from 'next-server/constants'
import { NEXT_PROJECT_ROOT, NEXT_PROJECT_ROOT_DIST_CLIENT, PAGES_DIR_ALIAS, DOT_NEXT_ALIAS } from '../lib/constants'
import {TerserPlugin} from './webpack/plugins/terser-webpack-plugin/src/index'
import { ServerlessPlugin } from './webpack/plugins/serverless-plugin'
import { AllModulesIdentifiedPlugin } from './webpack/plugins/all-modules-identified-plugin'
import { SharedRuntimePlugin } from './webpack/plugins/shared-runtime-plugin'
import { HashedChunkIdsPlugin } from './webpack/plugins/hashed-chunk-ids-plugin'
import { ChunkGraphPlugin } from './webpack/plugins/chunk-graph-plugin'
import { DropClientPage } from './webpack/plugins/next-drop-client-page-plugin'
import { importAutoDllPlugin } from './webpack/plugins/dll-import'
import { WebpackEntrypoints } from './entries'
type ExcludesFalse = <T>(x: T | false) => x is T

export default async function getBaseWebpackConfig (dir: string, {dev = false, debug = false, isServer = false, buildId, config, target = 'server', entrypoints, selectivePageBuilding = false}: {dev?: boolean, debug?: boolean, isServer?: boolean, buildId: string, config: any, target?: string, entrypoints: WebpackEntrypoints, selectivePageBuilding?: boolean}): Promise<webpack.Configuration> {
  const distDir = path.join(dir, config.distDir)
  const defaultLoaders = {
    babel: {
      loader: 'next-babel-loader',
      options: { isServer, distDir, cwd: dir, asyncToPromises: config.experimental.asyncToPromises }
    },
    // Backwards compat
    hotSelfAccept: {
      loader: 'noop-loader'
    }
  }

  const nodeLibs: any = {}

  if (!isServer) {
    for (const key in nodeLibsBrowser) {
      if (key === 'module') continue
      const lib = nodeLibsBrowser[key]

      if (typeof lib === 'string') {
        nodeLibs[key] = lib
      }
    }
  }

  // Support for NODE_PATH
  const nodePathList = (process.env.NODE_PATH || '')
    .split(process.platform === 'win32' ? ';' : ':')
    .filter((p) => !!p)

  const outputDir = target === 'serverless' ? 'serverless' : SERVER_DIRECTORY
  const outputPath = path.join(distDir, isServer ? outputDir : '')
  const totalPages = Object.keys(entrypoints).length
  const clientEntries = !isServer ? {
    // Backwards compatibility
    'main.js': [],
    [CLIENT_STATIC_FILES_RUNTIME_MAIN]: `.${path.sep}` + path.relative(dir, path.join(NEXT_PROJECT_ROOT_DIST_CLIENT, (dev ? `next-dev.js` : 'next.js')))
  } : undefined

  const resolveConfig = {
    // Disable .mjs for node_modules bundling
    extensions: isServer ? ['.tsx', '.ts', '.js', '.mjs', '.jsx', '.json', '.wasm'] : ['.tsx', '.ts', '.mjs', '.js', '.jsx', '.json', '.wasm'],
    modules: [
      'node_modules',
      ...nodePathList // Support for NODE_PATH environment variable
    ],
    alias: {
      ...nodeLibs,
      // These aliases make sure the wrapper module is not included in the bundles
      // Which makes bundles slightly smaller, but also skips parsing a module that we know will result in this alias
      'next/head': 'next-server/dist/lib/head.js',
      'next/router': 'next/dist/client/router.js',
      'next/config': 'next-server/dist/lib/runtime-config.js',
      'next/dynamic': 'next-server/dist/lib/dynamic.js',
      next: NEXT_PROJECT_ROOT,
      [PAGES_DIR_ALIAS]: path.join(dir, 'pages'),
      [DOT_NEXT_ALIAS]: distDir,
    },
    mainFields: isServer ? ['main', 'module'] : ['browser', 'module', 'main']
  }

  const webpackMode = dev ? 'development' : 'production'

  const terserPluginConfig = {
    parallel: true,
    sourceMap: false,
    cache: true,
    cpus: config.experimental.cpus,
    distDir: distDir
  }

  let webpackConfig: webpack.Configuration = {
    node: false, // handle node libs manually
    mode: webpackMode,
    devtool: (dev || debug) ? 'cheap-module-source-map' : false,
    name: isServer ? 'server' : 'client',
    target: isServer ? 'node' : 'web',
    externals: !isServer ? undefined : target !== 'serverless' ? [
      (context, request, callback) => {
        const notExternalModules = [
          'next/app', 'next/document', 'next/link', 'next/error',
          'string-hash',
          'next/constants'
        ]

        if (notExternalModules.indexOf(request) !== -1) {
          return callback()
        }

        resolve(request, { basedir: dir, preserveSymlinks: true }, (err, res) => {
          if (err) {
            return callback()
          }

          if (!res) {
            return callback()
          }

          // Default pages have to be transpiled
          if (res.match(/next[/\\]dist[/\\]/) || res.match(/node_modules[/\\]@babel[/\\]runtime[/\\]/) || res.match(/node_modules[/\\]@babel[/\\]runtime-corejs2[/\\]/)) {
            return callback()
          }

          // Webpack itself has to be compiled because it doesn't always use module relative paths
          if (res.match(/node_modules[/\\]webpack/) || res.match(/node_modules[/\\]css-loader/)) {
            return callback()
          }

          // styled-jsx has to be transpiled
          if (res.match(/node_modules[/\\]styled-jsx/)) {
            return callback()
          }

          if (res.match(/node_modules[/\\].*\.js$/)) {
            return callback(undefined, `commonjs ${request}`)
          }

          callback()
        })
      }
    ] : [
      // When the serverless target is used all node_modules will be compiled into the output bundles
      // So that the serverless bundles have 0 runtime dependencies
      'amp-toolbox-optimizer' // except this one
    ],
    optimization: Object.assign({
      checkWasmTypes: false,
      nodeEnv: false,
    }, isServer ? {
      splitChunks: false,
      minimize: false
    } : {
      runtimeChunk: selectivePageBuilding ? false : {
        name: CLIENT_STATIC_FILES_RUNTIME_WEBPACK
      },
      splitChunks: dev ? {
        cacheGroups: {
          default: false,
          vendors: false
        }
      } : selectivePageBuilding ? {
        cacheGroups: {
          default: false,
          vendors: false,
          react: {
            name: 'commons',
            chunks: 'all',
            test: /[\\/]node_modules[\\/](react|react-dom)[\\/]/
          }
        }
      } : {
        chunks: 'all',
        cacheGroups: {
          default: false,
          vendors: false,
          commons: {
            name: 'commons',
            chunks: 'all',
            minChunks: totalPages > 2 ? totalPages * 0.5 : 2
          },
          react: {
            name: 'commons',
            chunks: 'all',
            test: /[\\/]node_modules[\\/](react|react-dom)[\\/]/
          }
        }
      },
      minimize: !(dev || debug),
      minimizer: !(dev || debug) ? [
        new TerserPlugin({...terserPluginConfig,
          terserOptions: {
            safari10: true,
            ...((selectivePageBuilding || config.experimental.terserLoader) ? { compress: false, mangle: true } : undefined)
          }
        })
      ] : undefined,
    }, selectivePageBuilding ? {
      providedExports: false,
      usedExports: false,
      concatenateModules: false,
    } : undefined),
    recordsPath: selectivePageBuilding ? undefined : path.join(outputPath, 'records.json'),
    context: dir,
    // Kept as function to be backwards compatible
    entry: async () => {
      return {
        ...clientEntries ? clientEntries : {},
        ...entrypoints
      }
    },
    output: {
      path: outputPath,
      filename: ({chunk}: {chunk: {name: string}}) => {
        // Use `[name]-[contenthash].js` in production
        if (!dev && (chunk.name === CLIENT_STATIC_FILES_RUNTIME_MAIN || chunk.name === CLIENT_STATIC_FILES_RUNTIME_WEBPACK)) {
          return chunk.name.replace(/\.js$/, '-[contenthash].js')
        }
        return '[name]'
      },
      libraryTarget: isServer ? 'commonjs2' : 'var',
      hotUpdateChunkFilename: 'static/webpack/[id].[hash].hot-update.js',
      hotUpdateMainFilename: 'static/webpack/[hash].hot-update.json',
      // This saves chunks with the name given via `import()`
      chunkFilename: isServer ? `${dev ? '[name]' : '[name].[contenthash]'}.js` : `static/chunks/${dev ? '[name]' : '[name].[contenthash]'}.js`,
      strictModuleExceptionHandling: true,
      crossOriginLoading: config.crossOrigin,
      futureEmitAssets: !dev,
      webassemblyModuleFilename: 'static/wasm/[modulehash].wasm'
    },
    performance: false,
    resolve: resolveConfig,
    resolveLoader: {
      modules: [
        path.join(__dirname, 'webpack', 'loaders'), // The loaders Next.js provides
        'node_modules',
        ...nodePathList // Support for NODE_PATH environment variable
      ]
    },
    // @ts-ignore this is filtered
    module: {
      rules: [
        (selectivePageBuilding || config.experimental.terserLoader) && !isServer && !debug && {
          test: /\.(js|mjs|jsx)$/,
          exclude: /\.min\.(js|mjs|jsx)$/,
          use: {
            loader: 'next-minify-loader',
            options: { terserOptions: { safari10: true, compress: true, mangle: false } }
          }
        },
        config.experimental.ampBindInitData && !isServer && {
          test: /\.(tsx|ts|js|mjs|jsx)$/,
          include: [path.join(dir, 'data')],
          use: 'next-data-loader'
        },
        {
          test: /\.(tsx|ts|js|mjs|jsx)$/,
          include: [dir, /next-server[\\/]dist[\\/]lib/],
          exclude: (path: string) => {
            if (/next-server[\\/]dist[\\/]lib/.test(path)) {
              return false
            }

            return /node_modules/.test(path)
          },
          use: defaultLoaders.babel
        },
      ].filter(Boolean)
    },
    plugins: [
      // This plugin makes sure `output.filename` is used for entry chunks
      new ChunkNamesPlugin(),
      new webpack.DefinePlugin({
        ...(Object.keys(config.env).reduce((acc, key) => {
          if (/^(?:NODE_.+)|(?:__.+)$/i.test(key)) {
            throw new Error(`The key "${key}" under "env" in next.config.js is not allowed. https://err.sh/zeit/next.js/env-key-not-allowed`)
          }

          return {
            ...acc,
            [`process.env.${key}`]: JSON.stringify(config.env[key])
          }
        }, {})),
        'process.env.NODE_ENV': JSON.stringify(webpackMode),
        'process.crossOrigin': JSON.stringify(config.crossOrigin),
        'process.browser': JSON.stringify(!isServer),
        // This is used in client/dev-error-overlay/hot-dev-client.js to replace the dist directory
        ...(dev && !isServer ? {
          'process.env.__NEXT_DIST_DIR': JSON.stringify(distDir)
        } : {}),
<<<<<<< HEAD
        'process.env.__NEXT_EXPORT_TRAILING_SLASH': JSON.stringify(config.experimental.exportTrailingSlash),
        'global': {},
        'process': {},
=======
        'process.env.__NEXT_EXPERIMENTAL_DEBUG': JSON.stringify(debug),
        'process.env.__NEXT_EXPORT_TRAILING_SLASH': JSON.stringify(config.experimental.exportTrailingSlash)
>>>>>>> 5aba5e62
      }),
      !isServer && new ReactLoadablePlugin({
        filename: REACT_LOADABLE_MANIFEST
      }),
      selectivePageBuilding && new ChunkGraphPlugin(buildId, {
        dir, distDir, isServer
      }),
      !isServer && new DropClientPage(),
      ...(dev ? (() => {
        // Even though require.cache is server only we have to clear assets from both compilations
        // This is because the client compilation generates the build manifest that's used on the server side
        const {NextJsRequireCacheHotReloader} = require('./webpack/plugins/nextjs-require-cache-hot-reloader')
        const {UnlinkRemovedPagesPlugin} = require('./webpack/plugins/unlink-removed-pages-plugin')
        const devPlugins = [
          new UnlinkRemovedPagesPlugin(),
          new webpack.NoEmitOnErrorsPlugin(),
          new NextJsRequireCacheHotReloader(),
        ]

<<<<<<< HEAD
        if(!isServer) {
          const AutoDllPlugin = require('next/dist/compiled/autodll-webpack-plugin')
=======
        if (!isServer) {
          const AutoDllPlugin = importAutoDllPlugin({ distDir })
>>>>>>> 5aba5e62
          devPlugins.push(
            new AutoDllPlugin({
              filename: '[name]_[hash].js',
              path: './static/development/dll',
              context: dir,
              entry: {
                dll: [
                  'react',
                  'react-dom'
                ]
              },
              config: {
                mode: webpackMode,
                resolve: resolveConfig
              }
            })
          )
          devPlugins.push(new webpack.HotModuleReplacementPlugin())
        }

        return devPlugins
      })() : []),
      !dev && new webpack.HashedModuleIdsPlugin(),
      // This must come after HashedModuleIdsPlugin (it sets any modules that
      // were missed by HashedModuleIdsPlugin)
      !dev && selectivePageBuilding && new AllModulesIdentifiedPlugin(dir),
      // This sets chunk ids to be hashed versions of their names to reduce
      // bundle churn
      !dev && selectivePageBuilding && new HashedChunkIdsPlugin(buildId),
      // On the client we want to share the same runtime cache
      !isServer && selectivePageBuilding && new SharedRuntimePlugin(),
      !dev && new webpack.IgnorePlugin({
        checkResource: (resource: string) => {
          return /react-is/.test(resource)
        },
        checkContext: (context: string) => {
          return /next-server[\\/]dist[\\/]/.test(context) || /next[\\/]dist[\\/]/.test(context)
        }
      }),
      target === 'serverless' && (isServer || selectivePageBuilding) && new ServerlessPlugin(buildId, { isServer }),
      target !== 'serverless' && isServer && new PagesManifestPlugin(),
      target !== 'serverless' && isServer && new NextJsSSRModuleCachePlugin({ outputPath }),
      isServer && new NextJsSsrImportPlugin(),
      !isServer && new BuildManifestPlugin(),
      config.experimental.profiling && new webpack.debug.ProfilingPlugin({
        outputPath: path.join(distDir, `profile-events-${isServer ? 'server' : 'client'}.json`)
      })
    ].filter(Boolean as any as ExcludesFalse)
  }

  if (typeof config.webpack === 'function') {
    webpackConfig = config.webpack(webpackConfig, { dir, dev, isServer, buildId, config, defaultLoaders, totalPages, webpack })

    // @ts-ignore: Property 'then' does not exist on type 'Configuration'
    if (typeof webpackConfig.then === 'function') {
      console.warn('> Promise returned in next config. https://err.sh/zeit/next.js/promise-in-next-config.md')
    }
  }

  // check if using @zeit/next-typescript and show warning
  if (isServer && webpackConfig.module &&
    Array.isArray(webpackConfig.module.rules)
  ) {
    let foundTsRule = false

    webpackConfig.module.rules = webpackConfig.module.rules
      .filter((rule): boolean => {
        if (!(rule.test instanceof RegExp)) return true
        if ('noop.ts'.match(rule.test) && !('noop.js').match(rule.test)) {
          // remove if it matches @zeit/next-typescript
          foundTsRule = rule.use === defaultLoaders.babel
          return !foundTsRule
        }
        return true
      })

    if (foundTsRule) {
      console.warn('\n@zeit/next-typescript is no longer needed since Next.js has built-in support for TypeScript now. Please remove it from your next.config.js\n')
    }
  }

  // Backwards compat for `main.js` entry key
  const originalEntry: any = webpackConfig.entry
  if (typeof originalEntry !== 'undefined') {
    webpackConfig.entry = async () => {
      const entry: WebpackEntrypoints = typeof originalEntry === 'function' ? await originalEntry() : originalEntry
      // Server compilation doesn't have main.js
      if (clientEntries && entry['main.js'] && entry['main.js'].length > 0) {
        const originalFile = clientEntries[CLIENT_STATIC_FILES_RUNTIME_MAIN]
        entry[CLIENT_STATIC_FILES_RUNTIME_MAIN] = [
          ...entry['main.js'],
          originalFile
        ]
      }
      delete entry['main.js']

      return entry
    }
  }

  if(!dev) {
    // @ts-ignore entry is always a function
    webpackConfig.entry = await webpackConfig.entry()
  }

  return webpackConfig
}<|MERGE_RESOLUTION|>--- conflicted
+++ resolved
@@ -291,14 +291,10 @@
         ...(dev && !isServer ? {
           'process.env.__NEXT_DIST_DIR': JSON.stringify(distDir)
         } : {}),
-<<<<<<< HEAD
+        'process.env.__NEXT_EXPERIMENTAL_DEBUG': JSON.stringify(debug),
         'process.env.__NEXT_EXPORT_TRAILING_SLASH': JSON.stringify(config.experimental.exportTrailingSlash),
         'global': {},
         'process': {},
-=======
-        'process.env.__NEXT_EXPERIMENTAL_DEBUG': JSON.stringify(debug),
-        'process.env.__NEXT_EXPORT_TRAILING_SLASH': JSON.stringify(config.experimental.exportTrailingSlash)
->>>>>>> 5aba5e62
       }),
       !isServer && new ReactLoadablePlugin({
         filename: REACT_LOADABLE_MANIFEST
@@ -318,13 +314,8 @@
           new NextJsRequireCacheHotReloader(),
         ]
 
-<<<<<<< HEAD
-        if(!isServer) {
-          const AutoDllPlugin = require('next/dist/compiled/autodll-webpack-plugin')
-=======
         if (!isServer) {
           const AutoDllPlugin = importAutoDllPlugin({ distDir })
->>>>>>> 5aba5e62
           devPlugins.push(
             new AutoDllPlugin({
               filename: '[name]_[hash].js',
