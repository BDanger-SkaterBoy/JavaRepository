--- conflicted
+++ resolved
@@ -863,13 +863,11 @@
         'process.env.__NEXT_REACT_MODE': JSON.stringify(
           config.experimental.reactMode
         ),
-<<<<<<< HEAD
         'process.env.__OPTIMIZE_FONTS': JSON.stringify(
           config.experimental.optimizeFonts
-=======
+        ),
         'process.env.__NEXT_SCROLL_RESTORATION': JSON.stringify(
           config.experimental.scrollRestoration
->>>>>>> 38bd1a02
         ),
         'process.env.__NEXT_ROUTER_BASEPATH': JSON.stringify(config.basePath),
         ...(isServer
