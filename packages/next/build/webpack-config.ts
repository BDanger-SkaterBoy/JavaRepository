--- conflicted
+++ resolved
@@ -253,17 +253,15 @@
     'process.env.__NEXT_I18N_SUPPORT': JSON.stringify(!!config.i18n),
     'process.env.__NEXT_I18N_DOMAINS': JSON.stringify(config.i18n?.domains),
     'process.env.__NEXT_ANALYTICS_ID': JSON.stringify(config.analyticsId),
-<<<<<<< HEAD
     'process.env.__NEXT_NO_MIDDLEWARE_URL_NORMALIZE': JSON.stringify(
       config.experimental.skipMiddlewareUrlNormalize
-=======
+    ),
     'process.env.__NEXT_HAS_WEB_VITALS_ATTRIBUTION': JSON.stringify(
       config.experimental.webVitalsAttribution &&
         config.experimental.webVitalsAttribution.length > 0
     ),
     'process.env.__NEXT_WEB_VITALS_ATTRIBUTION': JSON.stringify(
       config.experimental.webVitalsAttribution
->>>>>>> c7ab8314
     ),
     ...(isNodeServer || isEdgeServer
       ? {
