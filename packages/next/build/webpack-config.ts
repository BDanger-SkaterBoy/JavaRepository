import fs from 'fs'
import {
  CLIENT_STATIC_FILES_RUNTIME_MAIN,
  CLIENT_STATIC_FILES_RUNTIME_WEBPACK,
  REACT_LOADABLE_MANIFEST,
  SERVER_DIRECTORY,
} from 'next-server/constants'
import resolve from 'next/dist/compiled/resolve/index.js'
import path from 'path'
import { promisify } from 'util'
import webpack from 'webpack'

import {
  DOT_NEXT_ALIAS,
  NEXT_PROJECT_ROOT,
  NEXT_PROJECT_ROOT_DIST_CLIENT,
  PAGES_DIR_ALIAS,
} from '../lib/constants'
import { WebpackEntrypoints } from './entries'
import { AllModulesIdentifiedPlugin } from './webpack/plugins/all-modules-identified-plugin'
import BuildManifestPlugin from './webpack/plugins/build-manifest-plugin'
import { ChunkGraphPlugin } from './webpack/plugins/chunk-graph-plugin'
import ChunkNamesPlugin from './webpack/plugins/chunk-names-plugin'
import { importAutoDllPlugin } from './webpack/plugins/dll-import'
import { HashedChunkIdsPlugin } from './webpack/plugins/hashed-chunk-ids-plugin'
import { DropClientPage } from './webpack/plugins/next-drop-client-page-plugin'
import NextJsSsrImportPlugin from './webpack/plugins/nextjs-ssr-import'
import NextJsSSRModuleCachePlugin from './webpack/plugins/nextjs-ssr-module-cache'
import PagesManifestPlugin from './webpack/plugins/pages-manifest-plugin'
import { ReactLoadablePlugin } from './webpack/plugins/react-loadable-plugin'
import { ServerlessPlugin } from './webpack/plugins/serverless-plugin'
import { SharedRuntimePlugin } from './webpack/plugins/shared-runtime-plugin'
import { TerserPlugin } from './webpack/plugins/terser-webpack-plugin/src/index'

const fileExists = promisify(fs.exists)

type ExcludesFalse = <T>(x: T | false) => x is T

export default async function getBaseWebpackConfig(
  dir: string,
  {
    dev = false,
    debug = false,
    isServer = false,
    buildId,
    config,
    target = 'server',
    entrypoints,
    selectivePageBuilding = false,
  }: {
    dev?: boolean
    debug?: boolean
    isServer?: boolean
    buildId: string
    config: any
    target?: string
    entrypoints: WebpackEntrypoints
    selectivePageBuilding?: boolean
  }
): Promise<webpack.Configuration> {
  const distDir = path.join(dir, config.distDir)
  const defaultLoaders = {
    babel: {
      loader: 'next-babel-loader',
      options: {
        isServer,
        distDir,
        cwd: dir,
        asyncToPromises: config.experimental.asyncToPromises,
      },
    },
    // Backwards compat
    hotSelfAccept: {
      loader: 'noop-loader',
    },
  }

  // Support for NODE_PATH
  const nodePathList = (process.env.NODE_PATH || '')
    .split(process.platform === 'win32' ? ';' : ':')
    .filter(p => !!p)

  const outputDir = target === 'serverless' ? 'serverless' : SERVER_DIRECTORY
  const outputPath = path.join(distDir, isServer ? outputDir : '')
  const totalPages = Object.keys(entrypoints).length
  const clientEntries = !isServer
    ? {
        // Backwards compatibility
        'main.js': [],
        [CLIENT_STATIC_FILES_RUNTIME_MAIN]:
          `.${path.sep}` +
          path.relative(
            dir,
            path.join(
              NEXT_PROJECT_ROOT_DIST_CLIENT,
              dev ? `next-dev.js` : 'next.js'
            )
          ),
      }
    : undefined

  const useTypeScript = await fileExists(path.join(dir, 'tsconfig.json'))

  const resolveConfig = {
    // Disable .mjs for node_modules bundling
    extensions: isServer
      ? [
          ...(useTypeScript ? ['.tsx', '.ts'] : []),
          '.js',
          '.mjs',
          '.jsx',
          '.json',
          '.wasm',
        ]
      : [
          ...(useTypeScript ? ['.tsx', '.ts'] : []),
          '.mjs',
          '.js',
          '.jsx',
          '.json',
          '.wasm',
        ],
    modules: [
      'node_modules',
      ...nodePathList, // Support for NODE_PATH environment variable
    ],
    alias: {
      // These aliases make sure the wrapper module is not included in the bundles
      // Which makes bundles slightly smaller, but also skips parsing a module that we know will result in this alias
      'next/head': 'next-server/dist/lib/head.js',
      'next/router': 'next/dist/client/router.js',
      'next/config': 'next-server/dist/lib/runtime-config.js',
      'next/dynamic': 'next-server/dist/lib/dynamic.js',
      next: NEXT_PROJECT_ROOT,
      [PAGES_DIR_ALIAS]: path.join(dir, 'pages'),
      [DOT_NEXT_ALIAS]: distDir,
    },
    mainFields: isServer ? ['main', 'module'] : ['browser', 'module', 'main'],
  }

  const webpackMode = dev ? 'development' : 'production'

  const terserPluginConfig = {
    parallel: true,
    sourceMap: false,
    cache: !selectivePageBuilding,
    cpus: config.experimental.cpus,
    distDir: distDir,
  }

  let webpackConfig: webpack.Configuration = {
    mode: webpackMode,
    devtool: dev || debug ? 'cheap-module-source-map' : false,
    name: isServer ? 'server' : 'client',
    target: isServer ? 'node' : 'web',
    externals: !isServer
      ? undefined
      : target !== 'serverless'
      ? [
          (context, request, callback) => {
            const notExternalModules = [
              'next/app',
              'next/document',
              'next/link',
              'next/error',
              'string-hash',
              'next/constants',
            ]

            if (notExternalModules.indexOf(request) !== -1) {
              return callback()
            }

            resolve(
              request,
              { basedir: dir, preserveSymlinks: true },
              (err, res) => {
                if (err) {
                  return callback()
                }

                if (!res) {
                  return callback()
                }

                // Default pages have to be transpiled
                if (
                  res.match(/next[/\\]dist[/\\]/) ||
                  res.match(/node_modules[/\\]@babel[/\\]runtime[/\\]/) ||
                  res.match(/node_modules[/\\]@babel[/\\]runtime-corejs2[/\\]/)
                ) {
                  return callback()
                }

                // Webpack itself has to be compiled because it doesn't always use module relative paths
                if (
                  res.match(/node_modules[/\\]webpack/) ||
                  res.match(/node_modules[/\\]css-loader/)
                ) {
                  return callback()
                }

                // styled-jsx has to be transpiled
                if (res.match(/node_modules[/\\]styled-jsx/)) {
                  return callback()
                }

                if (res.match(/node_modules[/\\].*\.js$/)) {
                  return callback(undefined, `commonjs ${request}`)
                }

                callback()
              }
            )
          },
        ]
      : [
          // When the serverless target is used all node_modules will be compiled into the output bundles
          // So that the serverless bundles have 0 runtime dependencies
          'amp-toolbox-optimizer', // except this one
        ],
    optimization: Object.assign(
      {
        checkWasmTypes: false,
        nodeEnv: false,
      },
      isServer
        ? {
            splitChunks: false,
            minimize: false,
          }
        : {
            runtimeChunk: selectivePageBuilding
              ? false
              : {
                  name: CLIENT_STATIC_FILES_RUNTIME_WEBPACK,
                },
            splitChunks: dev
              ? {
                  cacheGroups: {
                    default: false,
                    vendors: false,
                  },
                }
              : selectivePageBuilding
              ? {
                  cacheGroups: {
                    default: false,
                    vendors: false,
                    react: {
                      name: 'commons',
                      chunks: 'all',
                      test: /[\\/]node_modules[\\/](react|react-dom)[\\/]/,
                    },
                  },
                }
              : {
                  chunks: 'all',
                  cacheGroups: {
                    default: false,
                    vendors: false,
                    commons: {
                      name: 'commons',
                      chunks: 'all',
                      minChunks: totalPages > 2 ? totalPages * 0.5 : 2,
                    },
                    react: {
                      name: 'commons',
                      chunks: 'all',
                      test: /[\\/]node_modules[\\/](react|react-dom)[\\/]/,
                    },
                  },
                },
            minimize: !(dev || debug),
            minimizer: !(dev || debug)
              ? [
                  new TerserPlugin({
                    ...terserPluginConfig,
                    terserOptions: {
                      safari10: true,
                      ...(selectivePageBuilding ||
                      config.experimental.terserLoader
                        ? { compress: false, mangle: true }
                        : undefined),
                    },
                  }),
                ]
              : undefined,
          },
      selectivePageBuilding
        ? {
            providedExports: false,
            usedExports: false,
            concatenateModules: false,
          }
        : undefined
    ),
    recordsPath: selectivePageBuilding
      ? undefined
      : path.join(outputPath, 'records.json'),
    context: dir,
    // Kept as function to be backwards compatible
    entry: async () => {
      return {
        ...(clientEntries ? clientEntries : {}),
        ...entrypoints,
      }
    },
    output: {
      path: outputPath,
      filename: ({ chunk }: { chunk: { name: string } }) => {
        // Use `[name]-[contenthash].js` in production
        if (
          !dev &&
          (chunk.name === CLIENT_STATIC_FILES_RUNTIME_MAIN ||
            chunk.name === CLIENT_STATIC_FILES_RUNTIME_WEBPACK)
        ) {
          return chunk.name.replace(/\.js$/, '-[contenthash].js')
        }
        return '[name]'
      },
      libraryTarget: isServer ? 'commonjs2' : 'var',
      hotUpdateChunkFilename: 'static/webpack/[id].[hash].hot-update.js',
      hotUpdateMainFilename: 'static/webpack/[hash].hot-update.json',
      // This saves chunks with the name given via `import()`
      chunkFilename: isServer
        ? `${dev ? '[name]' : '[name].[contenthash]'}.js`
        : `static/chunks/${dev ? '[name]' : '[name].[contenthash]'}.js`,
      strictModuleExceptionHandling: true,
      crossOriginLoading: config.crossOrigin,
      futureEmitAssets: !dev,
      webassemblyModuleFilename: 'static/wasm/[modulehash].wasm',
    },
    performance: false,
    resolve: resolveConfig,
    resolveLoader: {
      modules: [
        path.join(__dirname, 'webpack', 'loaders'), // The loaders Next.js provides
        'node_modules',
        ...nodePathList, // Support for NODE_PATH environment variable
      ],
    },
    // @ts-ignore this is filtered
    module: {
      rules: [
        (selectivePageBuilding || config.experimental.terserLoader) &&
          !isServer &&
          !debug && {
            test: /\.(js|mjs|jsx)$/,
            exclude: /\.min\.(js|mjs|jsx)$/,
            use: {
              loader: 'next-minify-loader',
              options: {
                terserOptions: {
                  safari10: true,
                  compress: true,
                  mangle: false,
                },
              },
            },
          },
        config.experimental.ampBindInitData &&
          !isServer && {
            test: /\.(tsx|ts|js|mjs|jsx)$/,
            include: [path.join(dir, 'data')],
            use: 'next-data-loader',
          },
        {
<<<<<<< HEAD
          test: /\.(js|mjs|jsx)$/,
          include: [
            dir,
            /next-server[\\/]dist[\\/]lib/,
            /next[\\/]dist[\\/]client/,
            /next[\\/]dist[\\/]pages/,
          ],
=======
          test: /\.(tsx|ts|js|mjs|jsx)$/,
          include: [dir, /next-server[\\/]dist[\\/]lib/],
>>>>>>> 6d02a9b6
          exclude: (path: string) => {
            if (/next-server[\\/]dist[\\/]lib/.test(path)) {
              return false
            }
            if (/next[\\/]dist[\\/]client/.test(path)) {
              return false
            }
            if (/next[\\/]dist[\\/]pages/.test(path)) {
              return false
            }

            return /node_modules/.test(path)
          },
          use: defaultLoaders.babel,
        },
      ].filter(Boolean),
    },
    plugins: [
      // This plugin makes sure `output.filename` is used for entry chunks
      new ChunkNamesPlugin(),
      new webpack.DefinePlugin({
        ...Object.keys(config.env).reduce((acc, key) => {
          if (/^(?:NODE_.+)|(?:__.+)$/i.test(key)) {
            throw new Error(
              `The key "${key}" under "env" in next.config.js is not allowed. https://err.sh/zeit/next.js/env-key-not-allowed`
            )
          }

          return {
            ...acc,
            [`process.env.${key}`]: JSON.stringify(config.env[key]),
          }
        }, {}),
        'process.env.NODE_ENV': JSON.stringify(webpackMode),
        'process.crossOrigin': JSON.stringify(config.crossOrigin),
        'process.browser': JSON.stringify(!isServer),
        // This is used in client/dev-error-overlay/hot-dev-client.js to replace the dist directory
        ...(dev && !isServer
          ? {
              'process.env.__NEXT_DIST_DIR': JSON.stringify(distDir),
            }
          : {}),
        'process.env.__NEXT_EXPERIMENTAL_DEBUG': JSON.stringify(debug),
        'process.env.__NEXT_EXPORT_TRAILING_SLASH': JSON.stringify(
          config.experimental.exportTrailingSlash
        ),
      }),
      !isServer &&
        new ReactLoadablePlugin({
          filename: REACT_LOADABLE_MANIFEST,
        }),
      selectivePageBuilding &&
        new ChunkGraphPlugin(buildId, {
          dir,
          distDir,
          isServer,
        }),
      !isServer && new DropClientPage(),
      ...(dev
        ? (() => {
            // Even though require.cache is server only we have to clear assets from both compilations
            // This is because the client compilation generates the build manifest that's used on the server side
            const {
              NextJsRequireCacheHotReloader,
            } = require('./webpack/plugins/nextjs-require-cache-hot-reloader')
            const {
              UnlinkRemovedPagesPlugin,
            } = require('./webpack/plugins/unlink-removed-pages-plugin')
            const devPlugins = [
              new UnlinkRemovedPagesPlugin(),
              new webpack.NoEmitOnErrorsPlugin(),
              new NextJsRequireCacheHotReloader(),
            ]

            if (!isServer) {
              const AutoDllPlugin = importAutoDllPlugin({ distDir })
              devPlugins.push(
                new AutoDllPlugin({
                  filename: '[name]_[hash].js',
                  path: './static/development/dll',
                  context: dir,
                  entry: {
                    dll: ['react', 'react-dom'],
                  },
                  config: {
                    mode: webpackMode,
                    resolve: resolveConfig,
                  },
                })
              )
              devPlugins.push(new webpack.HotModuleReplacementPlugin())
            }

            return devPlugins
          })()
        : []),
      !dev && new webpack.HashedModuleIdsPlugin(),
      // This must come after HashedModuleIdsPlugin (it sets any modules that
      // were missed by HashedModuleIdsPlugin)
      !dev && selectivePageBuilding && new AllModulesIdentifiedPlugin(dir),
      // This sets chunk ids to be hashed versions of their names to reduce
      // bundle churn
      !dev && selectivePageBuilding && new HashedChunkIdsPlugin(buildId),
      // On the client we want to share the same runtime cache
      !isServer && selectivePageBuilding && new SharedRuntimePlugin(),
      !dev &&
        new webpack.IgnorePlugin({
          checkResource: (resource: string) => {
            return /react-is/.test(resource)
          },
          checkContext: (context: string) => {
            return (
              /next-server[\\/]dist[\\/]/.test(context) ||
              /next[\\/]dist[\\/]/.test(context)
            )
          },
        }),
      target === 'serverless' &&
        (isServer || selectivePageBuilding) &&
        new ServerlessPlugin(buildId, { isServer }),
      target !== 'serverless' && isServer && new PagesManifestPlugin(),
      target !== 'serverless' &&
        isServer &&
        new NextJsSSRModuleCachePlugin({ outputPath }),
      isServer && new NextJsSsrImportPlugin(),
      !isServer && new BuildManifestPlugin(),
      config.experimental.profiling &&
        new webpack.debug.ProfilingPlugin({
          outputPath: path.join(
            distDir,
            `profile-events-${isServer ? 'server' : 'client'}.json`
          ),
        }),
    ].filter((Boolean as any) as ExcludesFalse),
  }

  if (typeof config.webpack === 'function') {
    webpackConfig = config.webpack(webpackConfig, {
      dir,
      dev,
      isServer,
      buildId,
      config,
      defaultLoaders,
      totalPages,
      webpack,
    })

    // @ts-ignore: Property 'then' does not exist on type 'Configuration'
    if (typeof webpackConfig.then === 'function') {
      console.warn(
        '> Promise returned in next config. https://err.sh/zeit/next.js/promise-in-next-config.md'
      )
    }
  }

  // check if using @zeit/next-typescript and show warning
  if (
    isServer &&
    webpackConfig.module &&
    Array.isArray(webpackConfig.module.rules)
  ) {
    let foundTsRule = false

    webpackConfig.module.rules = webpackConfig.module.rules.filter(
      (rule): boolean => {
        if (!(rule.test instanceof RegExp)) return true
        if ('noop.ts'.match(rule.test) && !'noop.js'.match(rule.test)) {
          // remove if it matches @zeit/next-typescript
          foundTsRule = rule.use === defaultLoaders.babel
          return !foundTsRule
        }
        return true
      }
    )

    if (foundTsRule) {
      console.warn(
        '\n@zeit/next-typescript is no longer needed since Next.js has built-in support for TypeScript now. Please remove it from your next.config.js\n'
      )
    }
  }

  // Backwards compat for `main.js` entry key
  const originalEntry: any = webpackConfig.entry
  if (typeof originalEntry !== 'undefined') {
    webpackConfig.entry = async () => {
      const entry: WebpackEntrypoints =
        typeof originalEntry === 'function'
          ? await originalEntry()
          : originalEntry
      // Server compilation doesn't have main.js
      if (clientEntries && entry['main.js'] && entry['main.js'].length > 0) {
        const originalFile = clientEntries[CLIENT_STATIC_FILES_RUNTIME_MAIN]
        entry[CLIENT_STATIC_FILES_RUNTIME_MAIN] = [
          ...entry['main.js'],
          originalFile,
        ]
      }
      delete entry['main.js']

      return entry
    }
  }

  if (!dev) {
    // @ts-ignore entry is always a function
    webpackConfig.entry = await webpackConfig.entry()
  }

  return webpackConfig
}<|MERGE_RESOLUTION|>--- conflicted
+++ resolved
@@ -366,18 +366,11 @@
             use: 'next-data-loader',
           },
         {
-<<<<<<< HEAD
-          test: /\.(js|mjs|jsx)$/,
+          test: /\.(tsx|ts|js|mjs|jsx)$/,
           include: [
             dir,
             /next-server[\\/]dist[\\/]lib/,
-            /next[\\/]dist[\\/]client/,
-            /next[\\/]dist[\\/]pages/,
           ],
-=======
-          test: /\.(tsx|ts|js|mjs|jsx)$/,
-          include: [dir, /next-server[\\/]dist[\\/]lib/],
->>>>>>> 6d02a9b6
           exclude: (path: string) => {
             if (/next-server[\\/]dist[\\/]lib/.test(path)) {
               return false
