--- conflicted
+++ resolved
@@ -60,21 +60,17 @@
   }
 
   const stubWindowFetch = path.join(__dirname, 'polyfills', 'fetch.js')
-<<<<<<< HEAD
   const stubWindowObjectAssign = path.join(
     __dirname,
     'polyfills',
     'object-assign.js'
   )
 
-=======
->>>>>>> bc176b3b
   return {
     __next_polyfill__fetch: require.resolve('whatwg-fetch'),
     unfetch$: stubWindowFetch,
     'isomorphic-unfetch$': stubWindowFetch,
     'whatwg-fetch$': stubWindowFetch,
-<<<<<<< HEAD
 
     // Alias Object.assign
     '__next_polyfill_object-assign': require.resolve('object-assign'),
@@ -82,8 +78,6 @@
     'object.assign$': stubWindowObjectAssign,
     'object.assign/polyfill$': stubWindowObjectAssign,
     '@babel/runtime-corejs2/core-js/object/assign': stubWindowObjectAssign,
-=======
->>>>>>> bc176b3b
   }
 }
 
