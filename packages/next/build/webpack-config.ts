import ReactRefreshWebpackPlugin from '@next/react-refresh-utils/ReactRefreshWebpackPlugin'
import chalk from 'chalk'
import crypto from 'crypto'
import { readFileSync } from 'fs'
import { codeFrameColumns } from 'next/dist/compiled/babel/code-frame'
import semver from 'next/dist/compiled/semver'
import { isWebpack5, webpack } from 'next/dist/compiled/webpack/webpack'
import type webpack5 from 'webpack5'
import path, { join as pathJoin, relative as relativePath } from 'path'
import {
  DOT_NEXT_ALIAS,
  NEXT_PROJECT_ROOT,
  NEXT_PROJECT_ROOT_DIST_CLIENT,
  PAGES_DIR_ALIAS,
} from '../lib/constants'
import { fileExists } from '../lib/file-exists'
import { getPackageVersion } from '../lib/get-package-version'
import { CustomRoutes } from '../lib/load-custom-routes.js'
import { getTypeScriptConfiguration } from '../lib/typescript/getTypeScriptConfiguration'
import {
  CLIENT_STATIC_FILES_RUNTIME_AMP,
  CLIENT_STATIC_FILES_RUNTIME_MAIN,
  CLIENT_STATIC_FILES_RUNTIME_POLYFILLS_SYMBOL,
  CLIENT_STATIC_FILES_RUNTIME_REACT_REFRESH,
  CLIENT_STATIC_FILES_RUNTIME_WEBPACK,
  REACT_LOADABLE_MANIFEST,
  SERVERLESS_DIRECTORY,
  SERVER_DIRECTORY,
} from '../shared/lib/constants'
import { execOnce } from '../shared/lib/utils'
import { NextConfigComplete } from '../server/config-shared'
import { finalizeEntrypoint } from './entries'
import * as Log from './output/log'
import { build as buildConfiguration } from './webpack/config'
import { __overrideCssConfiguration } from './webpack/config/blocks/css/overrideCssConfiguration'
import BuildManifestPlugin from './webpack/plugins/build-manifest-plugin'
import BuildStatsPlugin from './webpack/plugins/build-stats-plugin'
import ChunkNamesPlugin from './webpack/plugins/chunk-names-plugin'
import { JsConfigPathsPlugin } from './webpack/plugins/jsconfig-paths-plugin'
import { DropClientPage } from './webpack/plugins/next-drop-client-page-plugin'
import { TraceEntryPointsPlugin } from './webpack/plugins/next-trace-entrypoints-plugin'
import NextJsSsrImportPlugin from './webpack/plugins/nextjs-ssr-import'
import NextJsSSRModuleCachePlugin from './webpack/plugins/nextjs-ssr-module-cache'
import PagesManifestPlugin from './webpack/plugins/pages-manifest-plugin'
import { ProfilingPlugin } from './webpack/plugins/profiling-plugin'
import { ReactLoadablePlugin } from './webpack/plugins/react-loadable-plugin'
import { ServerlessPlugin } from './webpack/plugins/serverless-plugin'
import { WellKnownErrorsPlugin } from './webpack/plugins/wellknown-errors-plugin'
import { regexLikeCss } from './webpack/config/blocks/css'
import { CopyFilePlugin } from './webpack/plugins/copy-file-plugin'
import type { Span } from '../trace'
import isError from '../lib/is-error'

type ExcludesFalse = <T>(x: T | false) => x is T

const devtoolRevertWarning = execOnce(
  (devtool: webpack.Configuration['devtool']) => {
    console.warn(
      chalk.yellow.bold('Warning: ') +
        chalk.bold(`Reverting webpack devtool to '${devtool}'.\n`) +
        'Changing the webpack devtool in development mode will cause severe performance regressions.\n' +
        'Read more: https://nextjs.org/docs/messages/improper-devtool'
    )
  }
)

function parseJsonFile(filePath: string) {
  const JSON5 = require('next/dist/compiled/json5')
  const contents = readFileSync(filePath, 'utf8')

  // Special case an empty file
  if (contents.trim() === '') {
    return {}
  }

  try {
    return JSON5.parse(contents)
  } catch (err) {
    if (!isError(err)) throw err
    const codeFrame = codeFrameColumns(
      String(contents),
      {
        start: {
          line: (err as Error & { lineNumber?: number }).lineNumber || 0,
          column: (err as Error & { columnNumber?: number }).columnNumber || 0,
        },
      },
      { message: err.message, highlightCode: true }
    )
    throw new Error(`Failed to parse "${filePath}":\n${codeFrame}`)
  }
}

function getOptimizedAliases(isServer: boolean): { [pkg: string]: string } {
  if (isServer) {
    return {}
  }

  const stubWindowFetch = path.join(__dirname, 'polyfills', 'fetch', 'index.js')
  const stubObjectAssign = path.join(__dirname, 'polyfills', 'object-assign.js')

  const shimAssign = path.join(__dirname, 'polyfills', 'object.assign')
  return Object.assign(
    {},
    {
      unfetch$: stubWindowFetch,
      'isomorphic-unfetch$': stubWindowFetch,
      'whatwg-fetch$': path.join(
        __dirname,
        'polyfills',
        'fetch',
        'whatwg-fetch.js'
      ),
    },
    {
      'object-assign$': stubObjectAssign,

      // Stub Package: object.assign
      'object.assign/auto': path.join(shimAssign, 'auto.js'),
      'object.assign/implementation': path.join(
        shimAssign,
        'implementation.js'
      ),
      'object.assign$': path.join(shimAssign, 'index.js'),
      'object.assign/polyfill': path.join(shimAssign, 'polyfill.js'),
      'object.assign/shim': path.join(shimAssign, 'shim.js'),

      // Replace: full URL polyfill with platform-based polyfill
      url: require.resolve('native-url'),
    }
  )
}

type ClientEntries = {
  [key: string]: string | string[]
}

export function attachReactRefresh(
  webpackConfig: webpack.Configuration,
  targetLoader: webpack.RuleSetUseItem
) {
  let injections = 0
  const reactRefreshLoaderName = '@next/react-refresh-utils/loader'
  const reactRefreshLoader = require.resolve(reactRefreshLoaderName)
  webpackConfig.module?.rules.forEach((rule) => {
    const curr = rule.use
    // When the user has configured `defaultLoaders.babel` for a input file:
    if (curr === targetLoader) {
      ++injections
      rule.use = [reactRefreshLoader, curr as webpack.RuleSetUseItem]
    } else if (
      Array.isArray(curr) &&
      curr.some((r) => r === targetLoader) &&
      // Check if loader already exists:
      !curr.some(
        (r) => r === reactRefreshLoader || r === reactRefreshLoaderName
      )
    ) {
      ++injections
      const idx = curr.findIndex((r) => r === targetLoader)
      // Clone to not mutate user input
      rule.use = [...curr]

      // inject / input: [other, babel] output: [other, refresh, babel]:
      rule.use.splice(idx, 0, reactRefreshLoader)
    }
  })

  if (injections) {
    Log.info(
      `automatically enabled Fast Refresh for ${injections} custom loader${
        injections > 1 ? 's' : ''
      }`
    )
  }
}

export const NODE_RESOLVE_OPTIONS = {
  dependencyType: 'commonjs',
  modules: ['node_modules'],
  alias: false,
  fallback: false,
  exportsFields: ['exports'],
  importsFields: ['imports'],
  conditionNames: ['node', 'require'],
  descriptionFiles: ['package.json'],
  extensions: ['.js', '.json', '.node'],
  enforceExtensions: false,
  symlinks: true,
  mainFields: ['main'],
  mainFiles: ['index'],
  roots: [],
  fullySpecified: false,
  preferRelative: false,
  preferAbsolute: false,
  restrictions: [],
}

export const NODE_ESM_RESOLVE_OPTIONS = {
  ...NODE_RESOLVE_OPTIONS,
  dependencyType: 'esm',
  conditionNames: ['node', 'import'],
  fullySpecified: true,
}

<<<<<<< HEAD
// @Q
=======
let TSCONFIG_WARNED = false

>>>>>>> 0976ce2f
export default async function getBaseWebpackConfig(
  dir: string,
  {
    buildId,
    config,
    dev = false,
    isServer = false,
    pagesDir,
    target = 'server',
    reactProductionProfiling = false,
    entrypoints,
    rewrites,
    isDevFallback = false,
    runWebpackSpan,
  }: {
    buildId: string
    config: NextConfigComplete
    dev?: boolean
    isServer?: boolean
    pagesDir: string
    target?: string
    reactProductionProfiling?: boolean
    entrypoints: webpack5.EntryObject
    rewrites: CustomRoutes['rewrites']
    isDevFallback?: boolean
    runWebpackSpan: Span
  }
): Promise<webpack.Configuration> {
  const hasRewrites =
    rewrites.beforeFiles.length > 0 ||
    rewrites.afterFiles.length > 0 ||
    rewrites.fallback.length > 0
  const hasReactRefresh: boolean = dev && !isServer
  const reactDomVersion = await getPackageVersion({
    cwd: dir,
    name: 'react-dom',
  })
  const hasReact18: boolean =
    Boolean(reactDomVersion) &&
    (semver.gte(reactDomVersion!, '18.0.0') ||
      semver.coerce(reactDomVersion)?.version === '18.0.0')
  const hasReactPrerelease =
    Boolean(reactDomVersion) && semver.prerelease(reactDomVersion!) != null
  const hasReactRoot: boolean = config.experimental.reactRoot || hasReact18

  // Only inform during one of the builds
  if (!isServer) {
    if (hasReactRoot) {
      Log.info('Using the createRoot API for React')
    }
    if (hasReactPrerelease) {
      Log.warn(
        `You are using an unsupported prerelease of 'react-dom' which may cause ` +
          `unexpected or broken application behavior. Continue at your own risk.`
      )
    }
  }

  const babelConfigFile = await [
    '.babelrc',
    '.babelrc.json',
    '.babelrc.js',
    '.babelrc.mjs',
    '.babelrc.cjs',
    'babel.config.js',
    'babel.config.json',
    'babel.config.mjs',
    'babel.config.cjs',
  ].reduce(async (memo: Promise<string | undefined>, filename) => {
    const configFilePath = path.join(dir, filename)
    return (
      (await memo) ||
      ((await fileExists(configFilePath)) ? configFilePath : undefined)
    )
  }, Promise.resolve(undefined))

  const distDir = path.join(dir, config.distDir)

  // Webpack 5 can use the faster babel loader, webpack 5 has built-in caching for loaders
  // For webpack 4 the old loader is used as it has external caching
  const babelLoader = isWebpack5
    ? require.resolve('./babel/loader/index')
    : 'next-babel-loader'

  const useSWCLoader = config.experimental.swcLoader && isWebpack5
  if (useSWCLoader && babelConfigFile) {
    Log.warn(
      `experimental.swcLoader enabled. The custom Babel configuration will not be used.`
    )
  }
  const defaultLoaders = {
    babel: useSWCLoader
      ? {
          loader: 'next-swc-loader',
          options: {
            isServer,
            pagesDir,
          },
        }
      : {
          loader: babelLoader,
          options: {
            configFile: babelConfigFile,
            isServer,
            distDir,
            pagesDir,
            cwd: dir,
            // Webpack 5 has a built-in loader cache
            cache: !isWebpack5,
            development: dev,
            hasReactRefresh,
            hasJsxRuntime: true,
          },
        },
    // Backwards compat
    hotSelfAccept: {
      loader: 'noop-loader',
    },
  }

  const babelIncludeRegexes: RegExp[] = [
    /next[\\/]dist[\\/]shared[\\/]lib/,
    /next[\\/]dist[\\/]client/,
    /next[\\/]dist[\\/]pages/,
    /[\\/](strip-ansi|ansi-regex)[\\/]/,
  ]

  // Support for NODE_PATH
  const nodePathList = (process.env.NODE_PATH || '')
    .split(process.platform === 'win32' ? ';' : ':')
    .filter((p) => !!p)

  const isServerless = target === 'serverless'
  const isServerlessTrace = target === 'experimental-serverless-trace'
  // Intentionally not using isTargetLikeServerless helper
  const isLikeServerless = isServerless || isServerlessTrace

  const outputDir = isLikeServerless ? SERVERLESS_DIRECTORY : SERVER_DIRECTORY
  const outputPath = path.join(distDir, isServer ? outputDir : '')
  const totalPages = Object.keys(entrypoints).length
  const clientEntries = !isServer
    ? ({
        // Backwards compatibility
        'main.js': [],
        ...(dev
          ? {
              [CLIENT_STATIC_FILES_RUNTIME_REACT_REFRESH]: require.resolve(
                `@next/react-refresh-utils/runtime`
              ),
              [CLIENT_STATIC_FILES_RUNTIME_AMP]:
                `./` +
                relativePath(
                  dir,
                  pathJoin(NEXT_PROJECT_ROOT_DIST_CLIENT, 'dev', 'amp-dev')
                ).replace(/\\/g, '/'),
            }
          : {}),
        [CLIENT_STATIC_FILES_RUNTIME_MAIN]:
          `./` +
          path
            .relative(
              dir,
              path.join(
                NEXT_PROJECT_ROOT_DIST_CLIENT,
                dev ? `next-dev.js` : 'next.js'
              )
            )
            .replace(/\\/g, '/'),
      } as ClientEntries)
    : undefined

  let typeScriptPath: string | undefined
  try {
    typeScriptPath = require.resolve('typescript', { paths: [dir] })
  } catch (_) {}
  const tsConfigPath = path.join(dir, config.typescript.tsconfigPath)
  const useTypeScript = Boolean(
    typeScriptPath && (await fileExists(tsConfigPath))
  )

  let jsConfig
  // jsconfig is a subset of tsconfig
  if (useTypeScript) {
    if (
      config.typescript.tsconfigPath !== 'tsconfig.json' &&
      TSCONFIG_WARNED === false
    ) {
      TSCONFIG_WARNED = true
      Log.info(`Using tsconfig file: ${config.typescript.tsconfigPath}`)
    }

    const ts = (await import(typeScriptPath!)) as typeof import('typescript')
    const tsConfig = await getTypeScriptConfiguration(ts, tsConfigPath, true)
    jsConfig = { compilerOptions: tsConfig.options }
  }

  const jsConfigPath = path.join(dir, 'jsconfig.json')
  if (!useTypeScript && (await fileExists(jsConfigPath))) {
    jsConfig = parseJsonFile(jsConfigPath)
  }

  let resolvedBaseUrl
  if (jsConfig?.compilerOptions?.baseUrl) {
    resolvedBaseUrl = path.resolve(dir, jsConfig.compilerOptions.baseUrl)
  }

  function getReactProfilingInProduction() {
    if (reactProductionProfiling) {
      return {
        'react-dom$': 'react-dom/profiling',
        'scheduler/tracing': 'scheduler/tracing-profiling',
      }
    }
  }

  // @Q
  // tell webpack where to look for _app and _document
  // using aliases to allow falling back to the default
  // version when removed or not present
  const clientResolveRewrites = require.resolve(
    '../shared/lib/router/utils/resolve-rewrites'
  )
  const clientResolveRewritesNoop = require.resolve(
    '../shared/lib/router/utils/resolve-rewrites-noop'
  )

  const customAppAliases: { [key: string]: string[] } = {}
  const customErrorAlias: { [key: string]: string[] } = {}
  const customDocumentAliases: { [key: string]: string[] } = {}

  // @Q
  if (dev && isWebpack5) {
    customAppAliases[`${PAGES_DIR_ALIAS}/_app`] = [
      ...config.pageExtensions.reduce((prev, ext) => {
        prev.push(path.join(pagesDir, `_app.${ext}`))
        return prev
      }, [] as string[]),
      'next/dist/pages/_app.js',
    ]
    customAppAliases[`${PAGES_DIR_ALIAS}/_error`] = [
      ...config.pageExtensions.reduce((prev, ext) => {
        prev.push(path.join(pagesDir, `_error.${ext}`))
        return prev
      }, [] as string[]),
      'next/dist/pages/_error.js',
    ]
    customDocumentAliases[`${PAGES_DIR_ALIAS}/_document`] = [
      ...config.pageExtensions.reduce((prev, ext) => {
        prev.push(path.join(pagesDir, `_document.${ext}`))
        return prev
      }, [] as string[]),
      'next/dist/pages/_document.js',
    ]
  }

  const resolveConfig = {
    // Disable .mjs for node_modules bundling
    extensions: isServer
      ? [
          '.js',
          '.mjs',
          ...(useTypeScript ? ['.tsx', '.ts'] : []),
          '.jsx',
          '.json',
          '.wasm',
        ]
      : [
          '.mjs',
          '.js',
          ...(useTypeScript ? ['.tsx', '.ts'] : []),
          '.jsx',
          '.json',
          '.wasm',
        ],
    modules: [
      'node_modules',
      ...nodePathList, // Support for NODE_PATH environment variable
    ],
    alias: {
      next: NEXT_PROJECT_ROOT,

      ...customAppAliases,
      ...customErrorAlias,
      ...customDocumentAliases,

      [PAGES_DIR_ALIAS]: pagesDir,
      [DOT_NEXT_ALIAS]: distDir,
      ...getOptimizedAliases(isServer),
      ...getReactProfilingInProduction(),
      [clientResolveRewrites]: hasRewrites
        ? clientResolveRewrites
        : // With webpack 5 an alias can be pointed to false to noop
        isWebpack5
        ? false
        : clientResolveRewritesNoop,
    },
    ...(isWebpack5 && !isServer
      ? {
          // Full list of old polyfills is accessible here:
          // https://github.com/webpack/webpack/blob/2a0536cf510768111a3a6dceeb14cb79b9f59273/lib/ModuleNotFoundError.js#L13-L42
          fallback: {
            assert: require.resolve('assert/'),
            buffer: require.resolve('buffer/'),
            constants: require.resolve('constants-browserify'),
            crypto: require.resolve('crypto-browserify'),
            domain: require.resolve('domain-browser'),
            http: require.resolve('stream-http'),
            https: require.resolve('https-browserify'),
            os: require.resolve('os-browserify/browser'),
            path: require.resolve('path-browserify'),
            punycode: require.resolve('punycode'),
            process: require.resolve('process/browser'),
            // Handled in separate alias
            querystring: require.resolve('querystring-es3'),
            stream: require.resolve('stream-browserify'),
            string_decoder: require.resolve('string_decoder'),
            sys: require.resolve('util/'),
            timers: require.resolve('timers-browserify'),
            tty: require.resolve('tty-browserify'),
            // Handled in separate alias
            // url: require.resolve('url/'),
            util: require.resolve('util/'),
            vm: require.resolve('vm-browserify'),
            zlib: require.resolve('browserify-zlib'),
          },
        }
      : undefined),
    mainFields: isServer ? ['main', 'module'] : ['browser', 'module', 'main'],
    plugins: isWebpack5
      ? // webpack 5+ has the PnP resolver built-in by default:
        []
      : [require('pnp-webpack-plugin')],
  }

  const terserOptions: any = {
    parse: {
      ecma: 8,
    },
    compress: {
      ecma: 5,
      warnings: false,
      // The following two options are known to break valid JavaScript code
      comparisons: false,
      inline: 2, // https://github.com/vercel/next.js/issues/7178#issuecomment-493048965
    },
    mangle: { safari10: true },
    output: {
      ecma: 5,
      safari10: true,
      comments: false,
      // Fixes usage of Emoji and certain Regex
      ascii_only: true,
    },
  }

  const isModuleCSS = (module: { type: string }): boolean => {
    return (
      // mini-css-extract-plugin
      module.type === `css/mini-extract` ||
      // extract-css-chunks-webpack-plugin (old)
      module.type === `css/extract-chunks` ||
      // extract-css-chunks-webpack-plugin (new)
      module.type === `css/extract-css-chunks`
    )
  }

  // Contains various versions of the Webpack SplitChunksPlugin used in different build types
  const splitChunksConfigs: {
    [propName: string]: webpack.Options.SplitChunksOptions | false
  } = {
    dev: {
      cacheGroups: {
        default: false,
        vendors: false,
      },
    },
    prodGranular: {
      // Keep main and _app chunks unsplitted in webpack 5
      // as we don't need a separate vendor chunk from that
      // and all other chunk depend on them so there is no
      // duplication that need to be pulled out.
      chunks: isWebpack5
        ? (chunk) => !/^(polyfills|main|pages\/_app)$/.test(chunk.name)
        : 'all',
      cacheGroups: {
        framework: {
          chunks: 'all',
          name: 'framework',
          // This regex ignores nested copies of framework libraries so they're
          // bundled with their issuer.
          // https://github.com/vercel/next.js/pull/9012
          test: /(?<!node_modules.*)[\\/]node_modules[\\/](react|react-dom|scheduler|prop-types|use-subscription)[\\/]/,
          priority: 40,
          // Don't let webpack eliminate this chunk (prevents this chunk from
          // becoming a part of the commons chunk)
          enforce: true,
        },
        lib: {
          test(module: {
            size: Function
            nameForCondition: Function
          }): boolean {
            return (
              module.size() > 160000 &&
              /node_modules[/\\]/.test(module.nameForCondition() || '')
            )
          },
          name(module: {
            type: string
            libIdent?: Function
            updateHash: (hash: crypto.Hash) => void
          }): string {
            const hash = crypto.createHash('sha1')
            if (isModuleCSS(module)) {
              module.updateHash(hash)
            } else {
              if (!module.libIdent) {
                throw new Error(
                  `Encountered unknown module type: ${module.type}. Please open an issue.`
                )
              }

              hash.update(module.libIdent({ context: dir }))
            }

            return hash.digest('hex').substring(0, 8)
          },
          priority: 30,
          minChunks: 1,
          reuseExistingChunk: true,
        },
        commons: {
          name: 'commons',
          minChunks: totalPages,
          priority: 20,
        },
        ...(isWebpack5
          ? undefined
          : {
              default: false,
              vendors: false,
              shared: {
                name(module, chunks) {
                  return (
                    crypto
                      .createHash('sha1')
                      .update(
                        chunks.reduce(
                          (acc: string, chunk: webpack.compilation.Chunk) => {
                            return acc + chunk.name
                          },
                          ''
                        )
                      )
                      .digest('hex') + (isModuleCSS(module) ? '_CSS' : '')
                  )
                },
                priority: 10,
                minChunks: 2,
                reuseExistingChunk: true,
              },
            }),
      },
      maxInitialRequests: 25,
      minSize: 20000,
    },
  }

  // Select appropriate SplitChunksPlugin config for this build
  let splitChunksConfig: webpack.Options.SplitChunksOptions | false
  if (dev) {
    splitChunksConfig = isWebpack5 ? false : splitChunksConfigs.dev
  } else {
    splitChunksConfig = splitChunksConfigs.prodGranular
  }

  const crossOrigin = config.crossOrigin

  const esmExternals = !!config.experimental?.esmExternals
  const looseEsmExternals = config.experimental?.esmExternals === 'loose'

  async function handleExternals(
    context: string,
    request: string,
    dependencyType: string,
    getResolve: (
      options: any
    ) => (
      resolveContext: string,
      resolveRequest: string
    ) => Promise<[string | null, boolean]>
  ) {
    // We need to externalize internal requests for files intended to
    // not be bundled.

    const isLocal: boolean =
      request.startsWith('.') ||
      // Always check for unix-style path, as webpack sometimes
      // normalizes as posix.
      path.posix.isAbsolute(request) ||
      // When on Windows, we also want to check for Windows-specific
      // absolute paths.
      (process.platform === 'win32' && path.win32.isAbsolute(request))

    // Relative requires don't need custom resolution, because they
    // are relative to requests we've already resolved here.
    // Absolute requires (require('/foo')) are extremely uncommon, but
    // also have no need for customization as they're already resolved.
    if (!isLocal) {
      if (/^(?:next$|react(?:$|\/))/.test(request)) {
        return `commonjs ${request}`
      }

      const notExternalModules =
        /^(?:private-next-pages\/|next\/(?:dist\/pages\/|(?:app|document|link|image|constants|dynamic)$)|string-hash$)/
      if (notExternalModules.test(request)) {
        return
      }
    }

    // When in esm externals mode, and using import, we resolve with
    // ESM resolving options.
    const isEsmRequested = dependencyType === 'esm'
    const preferEsm = esmExternals && isEsmRequested

    const resolve = getResolve(
      preferEsm ? NODE_ESM_RESOLVE_OPTIONS : NODE_RESOLVE_OPTIONS
    )

    // Resolve the import with the webpack provided context, this
    // ensures we're resolving the correct version when multiple
    // exist.
    let res: string | null
    let isEsm: boolean = false
    try {
      ;[res, isEsm] = await resolve(context, request)
    } catch (err) {
      res = null
    }

    // If resolving fails, and we can use an alternative way
    // try the alternative resolving options.
    if (!res && (isEsmRequested || looseEsmExternals)) {
      const resolveAlternative = getResolve(
        preferEsm ? NODE_RESOLVE_OPTIONS : NODE_ESM_RESOLVE_OPTIONS
      )
      try {
        ;[res, isEsm] = await resolveAlternative(context, request)
      } catch (err) {
        res = null
      }
    }

    // If the request cannot be resolved we need to have
    // webpack "bundle" it so it surfaces the not found error.
    if (!res) {
      return
    }

    // ESM externals can only be imported (and not required).
    // Make an exception in loose mode.
    if (!isEsmRequested && isEsm && !looseEsmExternals) {
      throw new Error(
        `ESM packages (${request}) need to be imported. Use 'import' to reference the package instead. https://nextjs.org/docs/messages/import-esm-externals`
      )
    }

    if (isLocal) {
      // Makes sure dist/shared and dist/server are not bundled
      // we need to process shared `router/router` and `dynamic`,
      // so that the DefinePlugin can inject process.env values
      const isNextExternal =
        /next[/\\]dist[/\\](shared|server)[/\\](?!lib[/\\](router[/\\]router|dynamic))/.test(
          res
        )

      if (isNextExternal) {
        // Generate Next.js external import
        const externalRequest = path.posix.join(
          'next',
          'dist',
          path
            .relative(
              // Root of Next.js package:
              path.join(__dirname, '..'),
              res
            )
            // Windows path normalization
            .replace(/\\/g, '/')
        )
        return `commonjs ${externalRequest}`
      } else {
        return
      }
    }

    // Bundled Node.js code is relocated without its node_modules tree.
    // This means we need to make sure its request resolves to the same
    // package that'll be available at runtime. If it's not identical,
    // we need to bundle the code (even if it _should_ be external).
    let baseRes: string | null
    let baseIsEsm: boolean
    try {
      const baseResolve = getResolve(
        isEsm ? NODE_ESM_RESOLVE_OPTIONS : NODE_RESOLVE_OPTIONS
      )
      ;[baseRes, baseIsEsm] = await baseResolve(dir, request)
    } catch (err) {
      baseRes = null
      baseIsEsm = false
    }

    // Same as above: if the package, when required from the root,
    // would be different from what the real resolution would use, we
    // cannot externalize it.
    // if request is pointing to a symlink it could point to the the same file,
    // the resolver will resolve symlinks so this is handled
    if (baseRes !== res || isEsm !== baseIsEsm) {
      return
    }

    const externalType = isEsm ? 'module' : 'commonjs'

    if (
      res.match(/next[/\\]dist[/\\]shared[/\\](?!lib[/\\]router[/\\]router)/)
    ) {
      return `${externalType} ${request}`
    }

    // Default pages have to be transpiled
    if (
      res.match(/[/\\]next[/\\]dist[/\\]/) ||
      // This is the @babel/plugin-transform-runtime "helpers: true" option
      res.match(/node_modules[/\\]@babel[/\\]runtime[/\\]/)
    ) {
      return
    }

    // Webpack itself has to be compiled because it doesn't always use module relative paths
    if (
      res.match(/node_modules[/\\]webpack/) ||
      res.match(/node_modules[/\\]css-loader/)
    ) {
      return
    }

    // Anything else that is standard JavaScript within `node_modules`
    // can be externalized.
    if (/node_modules[/\\].*\.c?js$/.test(res)) {
      return `${externalType} ${request}`
    }

    // Default behavior: bundle the code!
  }

  const emacsLockfilePattern = '**/.#*'

  const codeCondition = {
    test: /\.(tsx|ts|js|cjs|mjs|jsx)$/,
    ...(config.experimental.externalDir
      ? // Allowing importing TS/TSX files from outside of the root dir.
        {}
      : { include: [dir, ...babelIncludeRegexes] }),
    exclude: (excludePath: string) => {
      if (babelIncludeRegexes.some((r) => r.test(excludePath))) {
        return false
      }
      return /node_modules/.test(excludePath)
    },
  }

  let webpackConfig: webpack.Configuration = {
    parallelism: Number(process.env.NEXT_WEBPACK_PARALLELISM) || undefined,
    externals: !isServer
      ? // make sure importing "next" is handled gracefully for client
        // bundles in case a user imported types and it wasn't removed
        // TODO: should we warn/error for this instead?
        ['next']
      : !isServerless
      ? [
          isWebpack5
            ? ({
                context,
                request,
                dependencyType,
                getResolve,
              }: {
                context: string
                request: string
                dependencyType: string
                getResolve: (
                  options: any
                ) => (
                  resolveContext: string,
                  resolveRequest: string,
                  callback: (
                    err?: Error,
                    result?: string,
                    resolveData?: { descriptionFileData?: { type?: any } }
                  ) => void
                ) => void
              }) =>
                handleExternals(context, request, dependencyType, (options) => {
                  const resolveFunction = getResolve(options)
                  return (resolveContext: string, requestToResolve: string) =>
                    new Promise((resolve, reject) => {
                      resolveFunction(
                        resolveContext,
                        requestToResolve,
                        (err, result, resolveData) => {
                          if (err) return reject(err)
                          if (!result) return resolve([null, false])
                          const isEsm = /\.js$/i.test(result)
                            ? resolveData?.descriptionFileData?.type ===
                              'module'
                            : /\.mjs$/i.test(result)
                          resolve([result, isEsm])
                        }
                      )
                    })
                })
            : (
                context: string,
                request: string,
                callback: (err?: Error, result?: string | undefined) => void
              ) =>
                handleExternals(
                  context,
                  request,
                  'commonjs',
                  () => (resolveContext: string, requestToResolve: string) =>
                    new Promise((resolve) =>
                      resolve([
                        require.resolve(requestToResolve, {
                          paths: [resolveContext],
                        }),
                        false,
                      ])
                    )
                ).then((result) => callback(undefined, result), callback),
        ]
      : [
          // When the 'serverless' target is used all node_modules will be compiled into the output bundles
          // So that the 'serverless' bundles have 0 runtime dependencies
          'next/dist/compiled/@ampproject/toolbox-optimizer', // except this one

          // Mark this as external if not enabled so it doesn't cause a
          // webpack error from being missing
          ...(config.experimental.optimizeCss ? [] : ['critters']),
        ],
    optimization: {
      // Webpack 5 uses a new property for the same functionality
      ...(isWebpack5 ? { emitOnErrors: !dev } : { noEmitOnErrors: dev }),
      checkWasmTypes: false,
      nodeEnv: false,
      splitChunks: isServer
        ? isWebpack5 && !dev
          ? ({
              filename: '[name].js',
              // allow to split entrypoints
              chunks: 'all',
              // size of files is not so relevant for server build
              // we want to prefer deduplication to load less code
              minSize: 1000,
            } as any)
          : false
        : splitChunksConfig,
      runtimeChunk: isServer
        ? undefined
        : { name: CLIENT_STATIC_FILES_RUNTIME_WEBPACK },
      minimize: !(dev || isServer),
      minimizer: [
        // Minify JavaScript
        (compiler: webpack.Compiler) => {
          // @ts-ignore No typings yet
          const {
            TerserPlugin,
          } = require('./webpack/plugins/terser-webpack-plugin/src/index.js')
          new TerserPlugin({
            cacheDir: path.join(distDir, 'cache', 'next-minifier'),
            parallel: config.experimental.cpus,
            swcMinify: config.experimental.swcMinify,
            terserOptions,
          }).apply(compiler)
        },
        // Minify CSS
        (compiler: webpack.Compiler) => {
          const {
            CssMinimizerPlugin,
          } = require('./webpack/plugins/css-minimizer-plugin')
          new CssMinimizerPlugin({
            postcssOptions: {
              map: {
                // `inline: false` generates the source map in a separate file.
                // Otherwise, the CSS file is needlessly large.
                inline: false,
                // `annotation: false` skips appending the `sourceMappingURL`
                // to the end of the CSS file. Webpack already handles this.
                annotation: false,
              },
            },
          }).apply(compiler)
        },
      ],
    },
    context: dir,
    node: {
      setImmediate: false,
    },
    // Kept as function to be backwards compatible
    // @ts-ignore TODO webpack 5 typings needed
    entry: async () => {
      return {
        ...(clientEntries ? clientEntries : {}),
        ...entrypoints,
      }
    },
    watchOptions: {
      aggregateTimeout: 5,
      ignored: [
        '**/.git/**',
        '**/node_modules/**',
        '**/.next/**',
        // can be removed after https://github.com/paulmillr/chokidar/issues/955 is released
        emacsLockfilePattern,
      ],
    },
    output: {
      // we must set publicPath to an empty value to override the default of
      // auto which doesn't work in IE11
      publicPath: `${config.assetPrefix || ''}/_next/`,
      path:
        isServer && isWebpack5 && !dev
          ? path.join(outputPath, 'chunks')
          : outputPath,
      // On the server we don't use hashes
      filename: isServer
        ? isWebpack5 && !dev
          ? '../[name].js'
          : '[name].js'
        : `static/chunks/${isDevFallback ? 'fallback/' : ''}[name]${
            dev ? '' : isWebpack5 ? '-[contenthash]' : '-[chunkhash]'
          }.js`,
      library: isServer ? undefined : '_N_E',
      libraryTarget: isServer ? 'commonjs2' : 'assign',
      hotUpdateChunkFilename: isWebpack5
        ? 'static/webpack/[id].[fullhash].hot-update.js'
        : 'static/webpack/[id].[hash].hot-update.js',
      hotUpdateMainFilename: isWebpack5
        ? 'static/webpack/[fullhash].[runtime].hot-update.json'
        : 'static/webpack/[hash].hot-update.json',
      // This saves chunks with the name given via `import()`
      chunkFilename: isServer
        ? '[name].js'
        : `static/chunks/${isDevFallback ? 'fallback/' : ''}${
            dev ? '[name]' : '[name].[contenthash]'
          }.js`,
      strictModuleExceptionHandling: true,
      crossOriginLoading: crossOrigin,
      futureEmitAssets: !dev,
      webassemblyModuleFilename: 'static/wasm/[modulehash].wasm',
    },
    performance: false,
    resolve: resolveConfig,
    resolveLoader: {
      // The loaders Next.js provides
      alias: [
        'emit-file-loader',
        'error-loader',
        'next-babel-loader',
        'next-swc-loader',
        'next-client-pages-loader',
        'next-image-loader',
        'next-serverless-loader',
        'noop-loader',
        'next-style-loader',
      ].reduce((alias, loader) => {
        // using multiple aliases to replace `resolveLoader.modules`
        alias[loader] = path.join(__dirname, 'webpack', 'loaders', loader)

        return alias
      }, {} as Record<string, string>),
      modules: [
        'node_modules',
        ...nodePathList, // Support for NODE_PATH environment variable
      ],
      plugins: isWebpack5 ? [] : [require('pnp-webpack-plugin')],
    },
    module: {
      rules: [
        ...(isWebpack5
          ? [
              // TODO: FIXME: do NOT webpack 5 support with this
              // x-ref: https://github.com/webpack/webpack/issues/11467
              {
                test: /\.m?js/,
                resolve: {
                  fullySpecified: false,
                },
              } as any,
              {
                test: /\.(js|cjs|mjs)$/,
                issuerLayer: 'api',
                parser: {
                  // Switch back to normal URL handling
                  url: true,
                },
              },
            ]
          : []),
        {
          ...(isWebpack5
            ? {
                oneOf: [
                  {
                    ...codeCondition,
                    issuerLayer: 'api',
                    parser: {
                      // Switch back to normal URL handling
                      url: true,
                    },
                    use: defaultLoaders.babel,
                  },
                  {
                    ...codeCondition,
                    use: hasReactRefresh
                      ? [
                          require.resolve('@next/react-refresh-utils/loader'),
                          defaultLoaders.babel,
                        ]
                      : defaultLoaders.babel,
                  },
                ],
              }
            : {
                ...codeCondition,
                use: hasReactRefresh
                  ? [
                      require.resolve('@next/react-refresh-utils/loader'),
                      defaultLoaders.babel,
                    ]
                  : defaultLoaders.babel,
              }),
        },
        ...(!config.images.disableStaticImages && isWebpack5
          ? [
              {
                test: /\.(png|jpg|jpeg|gif|webp|ico|bmp|svg)$/i,
                loader: 'next-image-loader',
                issuer: { not: regexLikeCss },
                dependency: { not: ['url'] },
                options: {
                  isServer,
                  isDev: dev,
                  assetPrefix: config.assetPrefix,
                },
              },
            ]
          : []),
      ].filter(Boolean),
    },
    plugins: [
      hasReactRefresh && new ReactRefreshWebpackPlugin(webpack),
      // Makes sure `Buffer` and `process` are polyfilled in client-side bundles (same behavior as webpack 4)
      isWebpack5 &&
        !isServer &&
        new webpack.ProvidePlugin({
          Buffer: [require.resolve('buffer'), 'Buffer'],
          process: [require.resolve('process')],
        }),
      // This plugin makes sure `output.filename` is used for entry chunks
      !isWebpack5 && new ChunkNamesPlugin(),
      new webpack.DefinePlugin({
        ...Object.keys(process.env).reduce(
          (prev: { [key: string]: string }, key: string) => {
            if (key.startsWith('NEXT_PUBLIC_')) {
              prev[`process.env.${key}`] = JSON.stringify(process.env[key]!)
            }
            return prev
          },
          {}
        ),
        ...Object.keys(config.env).reduce((acc, key) => {
          if (/^(?:NODE_.+)|^(?:__.+)$/i.test(key)) {
            throw new Error(
              `The key "${key}" under "env" in next.config.js is not allowed. https://nextjs.org/docs/messages/env-key-not-allowed`
            )
          }

          return {
            ...acc,
            [`process.env.${key}`]: JSON.stringify(config.env[key]),
          }
        }, {}),
        // TODO: enforce `NODE_ENV` on `process.env`, and add a test:
        'process.env.NODE_ENV': JSON.stringify(
          dev ? 'development' : 'production'
        ),
        'process.env.__NEXT_CROSS_ORIGIN': JSON.stringify(crossOrigin),
        'process.browser': JSON.stringify(!isServer),
        'process.env.__NEXT_TEST_MODE': JSON.stringify(
          process.env.__NEXT_TEST_MODE
        ),
        // This is used in client/dev-error-overlay/hot-dev-client.js to replace the dist directory
        ...(dev && !isServer
          ? {
              'process.env.__NEXT_DIST_DIR': JSON.stringify(distDir),
            }
          : {}),
        'process.env.__NEXT_TRAILING_SLASH': JSON.stringify(
          config.trailingSlash
        ),
        'process.env.__NEXT_BUILD_INDICATOR': JSON.stringify(
          config.devIndicators.buildActivity
        ),
        'process.env.__NEXT_PLUGINS': JSON.stringify(
          config.experimental.plugins
        ),
        'process.env.__NEXT_STRICT_MODE': JSON.stringify(
          config.reactStrictMode
        ),
        'process.env.__NEXT_REACT_ROOT': JSON.stringify(hasReactRoot),
        'process.env.__NEXT_CONCURRENT_FEATURES': JSON.stringify(
          config.experimental.concurrentFeatures && hasReactRoot
        ),
        'process.env.__NEXT_OPTIMIZE_FONTS': JSON.stringify(
          config.optimizeFonts && !dev
        ),
        'process.env.__NEXT_OPTIMIZE_IMAGES': JSON.stringify(
          config.experimental.optimizeImages
        ),
        'process.env.__NEXT_OPTIMIZE_CSS': JSON.stringify(
          config.experimental.optimizeCss && !dev
        ),
        'process.env.__NEXT_SCROLL_RESTORATION': JSON.stringify(
          config.experimental.scrollRestoration
        ),
        'process.env.__NEXT_IMAGE_OPTS': JSON.stringify({
          deviceSizes: config.images.deviceSizes,
          imageSizes: config.images.imageSizes,
          path: config.images.path,
          loader: config.images.loader,
          ...(dev
            ? {
                // pass domains in development to allow validating on the client
                domains: config.images.domains,
              }
            : {}),
        }),
        'process.env.__NEXT_ROUTER_BASEPATH': JSON.stringify(config.basePath),
        'process.env.__NEXT_HAS_REWRITES': JSON.stringify(hasRewrites),
        'process.env.__NEXT_I18N_SUPPORT': JSON.stringify(!!config.i18n),
        'process.env.__NEXT_I18N_DOMAINS': JSON.stringify(config.i18n?.domains),
        'process.env.__NEXT_ANALYTICS_ID': JSON.stringify(config.analyticsId),
        ...(isServer
          ? {
              // Fix bad-actors in the npm ecosystem (e.g. `node-formidable`)
              // This is typically found in unmaintained modules from the
              // pre-webpack era (common in server-side code)
              'global.GENTLY': JSON.stringify(false),
            }
          : undefined),
        // stub process.env with proxy to warn a missing value is
        // being accessed in development mode
        ...(config.experimental.pageEnv && dev
          ? {
              'process.env': `
            new Proxy(${isServer ? 'process.env' : '{}'}, {
              get(target, prop) {
                if (typeof target[prop] === 'undefined') {
                  console.warn(\`An environment variable (\${prop}) that was not provided in the environment was accessed.\nSee more info here: https://nextjs.org/docs/messages/missing-env-value\`)
                }
                return target[prop]
              }
            })
          `,
            }
          : {}),
      }),
      !isServer &&
        new ReactLoadablePlugin({
          filename: REACT_LOADABLE_MANIFEST,
          pagesDir,
        }),
      !isServer && new DropClientPage(),
      config.experimental.outputFileTracing &&
        !isLikeServerless &&
        isServer &&
        !dev &&
        isWebpack5 &&
        new TraceEntryPointsPlugin({
          appDir: dir,
          esmExternals: config.experimental.esmExternals,
        }),
      // Moment.js is an extremely popular library that bundles large locale files
      // by default due to how Webpack interprets its code. This is a practical
      // solution that requires the user to opt into importing specific locales.
      // https://github.com/jmblog/how-to-optimize-momentjs-with-webpack
      config.excludeDefaultMomentLocales &&
        new webpack.IgnorePlugin({
          resourceRegExp: /^\.\/locale$/,
          contextRegExp: /moment$/,
        }),
      ...(dev
        ? (() => {
            // Even though require.cache is server only we have to clear assets from both compilations
            // This is because the client compilation generates the build manifest that's used on the server side
            const {
              NextJsRequireCacheHotReloader,
            } = require('./webpack/plugins/nextjs-require-cache-hot-reloader')
            const devPlugins = [new NextJsRequireCacheHotReloader()]

            if (!isServer) {
              devPlugins.push(new webpack.HotModuleReplacementPlugin())
            }

            return devPlugins
          })()
        : []),
      // Webpack 5 no longer requires this plugin in production:
      !isWebpack5 && !dev && new webpack.HashedModuleIdsPlugin(),
      !dev &&
        new webpack.IgnorePlugin({
          resourceRegExp: /react-is/,
          contextRegExp: /next[\\/]dist[\\/]/,
        }),
      isServerless && isServer && new ServerlessPlugin(),
      isServer &&
        new PagesManifestPlugin({ serverless: isLikeServerless, dev }),
      !isWebpack5 &&
        target === 'server' &&
        isServer &&
        new NextJsSSRModuleCachePlugin({ outputPath }),
      isServer && new NextJsSsrImportPlugin(),
      !isServer &&
        new BuildManifestPlugin({
          buildId,
          rewrites,
          isDevFallback,
        }),
      !dev &&
        !isServer &&
        config.experimental.stats &&
        new BuildStatsPlugin({
          distDir,
        }),
      new ProfilingPlugin({ runWebpackSpan }),
      config.optimizeFonts &&
        !dev &&
        isServer &&
        (function () {
          const { FontStylesheetGatheringPlugin } =
            require('./webpack/plugins/font-stylesheet-gathering-plugin') as {
              FontStylesheetGatheringPlugin: typeof import('./webpack/plugins/font-stylesheet-gathering-plugin').FontStylesheetGatheringPlugin
            }
          return new FontStylesheetGatheringPlugin({
            isLikeServerless,
          })
        })(),
      new WellKnownErrorsPlugin(),
      !isServer &&
        new CopyFilePlugin({
          filePath: require.resolve('./polyfills/polyfill-nomodule'),
          cacheKey: process.env.__NEXT_VERSION as string,
          name: `static/chunks/polyfills${dev ? '' : '-[hash]'}.js`,
          minimize: false,
          info: {
            [CLIENT_STATIC_FILES_RUNTIME_POLYFILLS_SYMBOL]: 1,
            // This file is already minified
            minimized: true,
          },
        }),
    ].filter(Boolean as any as ExcludesFalse),
  }

  // Support tsconfig and jsconfig baseUrl
  if (resolvedBaseUrl) {
    webpackConfig.resolve?.modules?.push(resolvedBaseUrl)
  }

  if (jsConfig?.compilerOptions?.paths && resolvedBaseUrl) {
    webpackConfig.resolve?.plugins?.unshift(
      new JsConfigPathsPlugin(jsConfig.compilerOptions.paths, resolvedBaseUrl)
    )
  }

  if (isWebpack5) {
    // futureEmitAssets is on by default in webpack 5
    delete webpackConfig.output?.futureEmitAssets

    // webpack 5 no longer polyfills Node.js modules:
    if (webpackConfig.node) delete webpackConfig.node.setImmediate

    const webpack5Config = webpackConfig as webpack5.Configuration

    webpack5Config.experiments = {
      layers: true,
      cacheUnaffected: true,
    }

    webpack5Config.module!.parser = {
      javascript: {
        url: 'relative',
      },
    }
    webpack5Config.module!.generator = {
      asset: {
        filename: 'static/media/[name].[hash:8][ext]',
      },
    }

    if (isServer && dev) {
      // Enable building of client compilation before server compilation in development
      webpack5Config.dependencies = ['client']
    }

    if (dev) {
      // @ts-ignore unsafeCache exists
      webpack5Config.module.unsafeCache = (module) =>
        !/[\\/]pages[\\/][^\\/]+(?:$|\?|#)/.test(module.resource)
    }

    // Due to bundling of webpack the default values can't be correctly detected
    // This restores the webpack defaults
    webpack5Config.snapshot = {}
    if (process.versions.pnp === '3') {
      const match =
        /^(.+?)[\\/]cache[\\/]jest-worker-npm-[^\\/]+\.zip[\\/]node_modules[\\/]/.exec(
          require.resolve('jest-worker')
        )
      if (match) {
        webpack5Config.snapshot.managedPaths = [
          path.resolve(match[1], 'unplugged'),
        ]
      }
    } else {
      const match = /^(.+?[\\/]node_modules)[\\/]/.exec(
        require.resolve('jest-worker')
      )
      if (match) {
        webpack5Config.snapshot.managedPaths = [match[1]]
      }
    }
    if (process.versions.pnp === '1') {
      const match =
        /^(.+?[\\/]v4)[\\/]npm-jest-worker-[^\\/]+-[\da-f]{40}[\\/]node_modules[\\/]/.exec(
          require.resolve('jest-worker')
        )
      if (match) {
        webpack5Config.snapshot.immutablePaths = [match[1]]
      }
    } else if (process.versions.pnp === '3') {
      const match =
        /^(.+?)[\\/]jest-worker-npm-[^\\/]+\.zip[\\/]node_modules[\\/]/.exec(
          require.resolve('jest-worker')
        )
      if (match) {
        webpack5Config.snapshot.immutablePaths = [match[1]]
      }
    }

    if (dev) {
      if (!webpack5Config.optimization) {
        webpack5Config.optimization = {}
      }
      webpack5Config.optimization.providedExports = false
      webpack5Config.optimization.usedExports = false
    }

    const configVars = JSON.stringify({
      crossOrigin: config.crossOrigin,
      pageExtensions: config.pageExtensions,
      trailingSlash: config.trailingSlash,
      buildActivity: config.devIndicators.buildActivity,
      productionBrowserSourceMaps: !!config.productionBrowserSourceMaps,
      plugins: config.experimental.plugins,
      reactStrictMode: config.reactStrictMode,
      reactMode: config.experimental.reactMode,
      optimizeFonts: config.optimizeFonts,
      optimizeImages: config.experimental.optimizeImages,
      optimizeCss: config.experimental.optimizeCss,
      scrollRestoration: config.experimental.scrollRestoration,
      basePath: config.basePath,
      pageEnv: config.experimental.pageEnv,
      excludeDefaultMomentLocales: config.excludeDefaultMomentLocales,
      assetPrefix: config.assetPrefix,
      disableOptimizedLoading: config.experimental.disableOptimizedLoading,
      target,
      reactProductionProfiling,
      webpack: !!config.webpack,
      hasRewrites,
      reactRoot: config.experimental.reactRoot,
      concurrentFeatures: config.experimental.concurrentFeatures,
    })

    const cache: any = {
      type: 'filesystem',
      // Includes:
      //  - Next.js version
      //  - next.config.js keys that affect compilation
      version: `${process.env.__NEXT_VERSION}|${configVars}`,
      cacheDirectory: path.join(distDir, 'cache', 'webpack'),
    }

    // Adds `next.config.js` as a buildDependency when custom webpack config is provided
    if (config.webpack && config.configFile) {
      cache.buildDependencies = {
        config: [config.configFile],
      }
    }

    webpack5Config.cache = cache

    if (process.env.NEXT_WEBPACK_LOGGING) {
      const logInfra =
        process.env.NEXT_WEBPACK_LOGGING.includes('infrastructure')
      const logProfileClient =
        process.env.NEXT_WEBPACK_LOGGING.includes('profile-client')
      const logProfileServer =
        process.env.NEXT_WEBPACK_LOGGING.includes('profile-server')
      const logDefault = !logInfra && !logProfileClient && !logProfileServer

      if (logDefault || logInfra) {
        webpack5Config.infrastructureLogging = {
          level: 'verbose',
          debug: /FileSystemInfo/,
        }
      }

      if (
        logDefault ||
        (logProfileClient && !isServer) ||
        (logProfileServer && isServer)
      ) {
        webpack5Config.plugins!.push((compiler: webpack5.Compiler) => {
          compiler.hooks.done.tap('next-webpack-logging', (stats) => {
            console.log(
              stats.toString({
                colors: true,
                logging: logDefault ? 'log' : 'verbose',
              })
            )
          })
        })
      }

      if ((logProfileClient && !isServer) || (logProfileServer && isServer)) {
        const ProgressPlugin =
          webpack.ProgressPlugin as unknown as typeof webpack5.ProgressPlugin
        webpack5Config.plugins!.push(
          new ProgressPlugin({
            profile: true,
          })
        )
        webpack5Config.profile = true
      }
    }
  }

  webpackConfig = await buildConfiguration(webpackConfig, {
    rootDirectory: dir,
    // @Q
    customAppFile: new RegExp(
      path.join(pagesDir, `_app`).replace(/\\/g, '(/|\\\\)')
    ),
    isDevelopment: dev,
    isServer,
    assetPrefix: config.assetPrefix || '',
    sassOptions: config.sassOptions,
    productionBrowserSourceMaps: config.productionBrowserSourceMaps,
    future: config.future,
    isCraCompat: config.experimental.craCompat,
  })

  let originalDevtool = webpackConfig.devtool
  if (typeof config.webpack === 'function') {
    webpackConfig = config.webpack(webpackConfig, {
      dir,
      dev,
      isServer,
      buildId,
      config,
      defaultLoaders,
      totalPages,
      webpack,
    })

    if (!webpackConfig) {
      throw new Error(
        'Webpack config is undefined. You may have forgot to return properly from within the "webpack" method of your next.config.js.\n' +
          'See more info here https://nextjs.org/docs/messages/undefined-webpack-config'
      )
    }

    if (dev && originalDevtool !== webpackConfig.devtool) {
      webpackConfig.devtool = originalDevtool
      devtoolRevertWarning(originalDevtool)
    }

    if (typeof (webpackConfig as any).then === 'function') {
      console.warn(
        '> Promise returned in next config. https://nextjs.org/docs/messages/promise-in-next-config'
      )
    }
  }

  if (!config.images.disableStaticImages && isWebpack5) {
    const rules = webpackConfig.module?.rules || []
    const hasCustomSvg = rules.some(
      (rule) =>
        rule.loader !== 'next-image-loader' &&
        'test' in rule &&
        rule.test instanceof RegExp &&
        rule.test.test('.svg')
    )
    const nextImageRule = rules.find(
      (rule) => rule.loader === 'next-image-loader'
    )
    if (hasCustomSvg && nextImageRule) {
      // Exclude svg if the user already defined it in custom
      // webpack config such as `@svgr/webpack` plugin or
      // the `babel-plugin-inline-react-svg` plugin.
      nextImageRule.test = /\.(png|jpg|jpeg|gif|webp|ico|bmp)$/i
    }
  }

  if (
    config.experimental.craCompat &&
    webpackConfig.module?.rules &&
    webpackConfig.plugins
  ) {
    // CRA prevents loading all locales by default
    // https://github.com/facebook/create-react-app/blob/fddce8a9e21bf68f37054586deb0c8636a45f50b/packages/react-scripts/config/webpack.config.js#L721
    webpackConfig.plugins.push(
      new webpack.IgnorePlugin(/^\.\/locale$/, /moment$/)
    )

    // CRA allows importing non-webpack handled files with file-loader
    // these need to be the last rule to prevent catching other items
    // https://github.com/facebook/create-react-app/blob/fddce8a9e21bf68f37054586deb0c8636a45f50b/packages/react-scripts/config/webpack.config.js#L594
    const fileLoaderExclude = [/\.(js|mjs|jsx|ts|tsx|json)$/]
    const fileLoader = isWebpack5
      ? {
          exclude: fileLoaderExclude,
          issuer: fileLoaderExclude,
          type: 'asset/resource',
        }
      : {
          loader: require.resolve('next/dist/compiled/file-loader'),
          // Exclude `js` files to keep "css" loader working as it injects
          // its runtime that would otherwise be processed through "file" loader.
          // Also exclude `html` and `json` extensions so they get processed
          // by webpacks internal loaders.
          exclude: fileLoaderExclude,
          issuer: fileLoaderExclude,
          options: {
            publicPath: '/_next/static/media',
            outputPath: 'static/media',
            name: '[name].[hash:8].[ext]',
          },
        }

    const topRules = []
    const innerRules = []

    for (const rule of webpackConfig.module.rules) {
      if (rule.resolve) {
        topRules.push(rule)
      } else {
        if (
          rule.oneOf &&
          !(rule.test || rule.exclude || rule.resource || rule.issuer)
        ) {
          rule.oneOf.forEach((r) => innerRules.push(r))
        } else {
          innerRules.push(rule)
        }
      }
    }

    webpackConfig.module.rules = [
      ...(topRules as any),
      {
        oneOf: [...innerRules, fileLoader],
      },
    ]
  }

  // Backwards compat with webpack-dev-middleware options object
  if (typeof config.webpackDevMiddleware === 'function') {
    const options = config.webpackDevMiddleware({
      watchOptions: webpackConfig.watchOptions,
    })
    if (options.watchOptions) {
      webpackConfig.watchOptions = options.watchOptions
    }
  }

  function canMatchCss(rule: webpack.RuleSetCondition | undefined): boolean {
    if (!rule) {
      return false
    }

    const fileNames = [
      '/tmp/test.css',
      '/tmp/test.scss',
      '/tmp/test.sass',
      '/tmp/test.less',
      '/tmp/test.styl',
    ]

    if (rule instanceof RegExp && fileNames.some((input) => rule.test(input))) {
      return true
    }

    if (typeof rule === 'function') {
      if (
        fileNames.some((input) => {
          try {
            if (rule(input)) {
              return true
            }
          } catch (_) {}
          return false
        })
      ) {
        return true
      }
    }

    if (Array.isArray(rule) && rule.some(canMatchCss)) {
      return true
    }

    return false
  }

  const hasUserCssConfig =
    webpackConfig.module?.rules.some(
      (rule) => canMatchCss(rule.test) || canMatchCss(rule.include)
    ) ?? false

  if (hasUserCssConfig) {
    // only show warning for one build
    if (isServer) {
      console.warn(
        chalk.yellow.bold('Warning: ') +
          chalk.bold(
            'Built-in CSS support is being disabled due to custom CSS configuration being detected.\n'
          ) +
          'See here for more info: https://nextjs.org/docs/messages/built-in-css-disabled\n'
      )
    }

    if (webpackConfig.module?.rules.length) {
      // Remove default CSS Loader
      webpackConfig.module.rules = webpackConfig.module.rules.filter(
        (r) =>
          !(
            typeof r.oneOf?.[0]?.options === 'object' &&
            r.oneOf[0].options.__next_css_remove === true
          )
      )
    }
    if (webpackConfig.plugins?.length) {
      // Disable CSS Extraction Plugin
      webpackConfig.plugins = webpackConfig.plugins.filter(
        (p) => (p as any).__next_css_remove !== true
      )
    }
    if (webpackConfig.optimization?.minimizer?.length) {
      // Disable CSS Minifier
      webpackConfig.optimization.minimizer =
        webpackConfig.optimization.minimizer.filter(
          (e) => (e as any).__next_css_remove !== true
        )
    }
  } else if (!config.future.strictPostcssConfiguration) {
    await __overrideCssConfiguration(dir, !dev, webpackConfig)
  }

  // Inject missing React Refresh loaders so that development mode is fast:
  if (hasReactRefresh) {
    attachReactRefresh(webpackConfig, defaultLoaders.babel)
  }

  // check if using @zeit/next-typescript and show warning
  if (
    isServer &&
    webpackConfig.module &&
    Array.isArray(webpackConfig.module.rules)
  ) {
    let foundTsRule = false

    webpackConfig.module.rules = webpackConfig.module.rules.filter(
      (rule): boolean => {
        if (!(rule.test instanceof RegExp)) return true
        if ('noop.ts'.match(rule.test) && !'noop.js'.match(rule.test)) {
          // remove if it matches @zeit/next-typescript
          foundTsRule = rule.use === defaultLoaders.babel
          return !foundTsRule
        }
        return true
      }
    )

    if (foundTsRule) {
      console.warn(
        '\n@zeit/next-typescript is no longer needed since Next.js has built-in support for TypeScript now. Please remove it from your next.config.js and your .babelrc\n'
      )
    }
  }

  // Patch `@zeit/next-sass`, `@zeit/next-less`, `@zeit/next-stylus` for compatibility
  if (webpackConfig.module && Array.isArray(webpackConfig.module.rules)) {
    ;[].forEach.call(
      webpackConfig.module.rules,
      function (rule: webpack.RuleSetRule) {
        if (!(rule.test instanceof RegExp && Array.isArray(rule.use))) {
          return
        }

        const isSass =
          rule.test.source === '\\.scss$' || rule.test.source === '\\.sass$'
        const isLess = rule.test.source === '\\.less$'
        const isCss = rule.test.source === '\\.css$'
        const isStylus = rule.test.source === '\\.styl$'

        // Check if the rule we're iterating over applies to Sass, Less, or CSS
        if (!(isSass || isLess || isCss || isStylus)) {
          return
        }

        ;[].forEach.call(rule.use, function (use: webpack.RuleSetUseItem) {
          if (
            !(
              use &&
              typeof use === 'object' &&
              // Identify use statements only pertaining to `css-loader`
              (use.loader === 'css-loader' ||
                use.loader === 'css-loader/locals') &&
              use.options &&
              typeof use.options === 'object' &&
              // The `minimize` property is a good heuristic that we need to
              // perform this hack. The `minimize` property was only valid on
              // old `css-loader` versions. Custom setups (that aren't next-sass,
              // next-less or next-stylus) likely have the newer version.
              // We still handle this gracefully below.
              (Object.prototype.hasOwnProperty.call(use.options, 'minimize') ||
                Object.prototype.hasOwnProperty.call(
                  use.options,
                  'exportOnlyLocals'
                ))
            )
          ) {
            return
          }

          // Try to monkey patch within a try-catch. We shouldn't fail the build
          // if we cannot pull this off.
          // The user may not even be using the `next-sass` or `next-less` or
          // `next-stylus` plugins.
          // If it does work, great!
          try {
            // Resolve the version of `@zeit/next-css` as depended on by the Sass,
            // Less or Stylus plugin.
            const correctNextCss = require.resolve('@zeit/next-css', {
              paths: [
                isCss
                  ? // Resolve `@zeit/next-css` from the base directory
                    dir
                  : // Else, resolve it from the specific plugins
                    require.resolve(
                      isSass
                        ? '@zeit/next-sass'
                        : isLess
                        ? '@zeit/next-less'
                        : isStylus
                        ? '@zeit/next-stylus'
                        : 'next'
                    ),
              ],
            })

            // If we found `@zeit/next-css` ...
            if (correctNextCss) {
              // ... resolve the version of `css-loader` shipped with that
              // package instead of whichever was hoisted highest in your
              // `node_modules` tree.
              const correctCssLoader = require.resolve(use.loader, {
                paths: [correctNextCss],
              })
              if (correctCssLoader) {
                // We saved the user from a failed build!
                use.loader = correctCssLoader
              }
            }
          } catch (_) {
            // The error is not required to be handled.
          }
        })
      }
    )
  }

  // Backwards compat for `main.js` entry key
  // and setup of dependencies between entries
  // we can't do that in the initial entry for
  // backward-compat reasons
  const originalEntry: any = webpackConfig.entry
  if (typeof originalEntry !== 'undefined') {
    const updatedEntry = async () => {
      const entry: webpack5.EntryObject =
        typeof originalEntry === 'function'
          ? await originalEntry()
          : originalEntry
      // Server compilation doesn't have main.js
      if (
        clientEntries &&
        Array.isArray(entry['main.js']) &&
        entry['main.js'].length > 0
      ) {
        const originalFile = clientEntries[
          CLIENT_STATIC_FILES_RUNTIME_MAIN
        ] as string
        entry[CLIENT_STATIC_FILES_RUNTIME_MAIN] = [
          ...entry['main.js'],
          originalFile,
        ]
      }
      delete entry['main.js']

      for (const name of Object.keys(entry)) {
        entry[name] = finalizeEntrypoint(
          name,
          entry[name],
          isServer,
          isWebpack5
        )
      }

      return entry
    }
    // @ts-ignore webpack 5 typings needed
    webpackConfig.entry = updatedEntry
  }

  if (!dev) {
    // entry is always a function
    webpackConfig.entry = await (webpackConfig.entry as webpack.EntryFunc)()
  }

  return webpackConfig
}<|MERGE_RESOLUTION|>--- conflicted
+++ resolved
@@ -203,12 +203,9 @@
   fullySpecified: true,
 }
 
-<<<<<<< HEAD
+let TSCONFIG_WARNED = false
+
 // @Q
-=======
-let TSCONFIG_WARNED = false
-
->>>>>>> 0976ce2f
 export default async function getBaseWebpackConfig(
   dir: string,
   {
