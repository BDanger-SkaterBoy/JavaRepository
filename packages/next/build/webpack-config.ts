--- conflicted
+++ resolved
@@ -5,11 +5,7 @@
 import { codeFrameColumns } from 'next/dist/compiled/babel/code-frame'
 import semver from 'next/dist/compiled/semver'
 import path from 'path'
-<<<<<<< HEAD
-import webpack, { Configuration } from 'webpack'
-=======
 import { webpack, isWebpack5 } from 'next/dist/compiled/webpack/webpack'
->>>>>>> c3390b8c
 import {
   DOT_NEXT_ALIAS,
   NEXT_PROJECT_ROOT,
@@ -30,7 +26,6 @@
   CLIENT_STATIC_FILES_RUNTIME_AMP,
 } from '../next-server/lib/constants'
 import { execOnce } from '../next-server/lib/utils'
-import { NextConfig } from '../next-server/server/config'
 import { findPageFile } from '../server/lib/find-page-file'
 import { WebpackEntrypoints } from './entries'
 import * as Log from './output/log'
@@ -57,12 +52,9 @@
   ReactSyncScriptsConformanceCheck,
 } from './webpack/plugins/webpack-conformance-plugin'
 import { WellKnownErrorsPlugin } from './webpack/plugins/wellknown-errors-plugin'
-<<<<<<< HEAD
-=======
 import { NextConfig } from '../next-server/server/config'
 import { relative as relativePath, join as pathJoin } from 'path'
 import { CustomRoutes } from '../lib/load-custom-routes.js'
->>>>>>> c3390b8c
 
 type ExcludesFalse = <T>(x: T | false) => x is T
 
@@ -206,17 +198,10 @@
     rewrites: CustomRoutes['rewrites']
   }
 ): Promise<webpack.Configuration> {
-<<<<<<< HEAD
-  const hasRewrites = rewrites.length > 0 || dev
-=======
-  let plugins: PluginMetaData[] = []
-  let babelPresetPlugins: { dir: string; config: any }[] = []
-
   const hasRewrites =
     rewrites.beforeFiles.length > 0 ||
     rewrites.afterFiles.length > 0 ||
     rewrites.fallback.length > 0
->>>>>>> c3390b8c
 
   const reactVersion = await getPackageVersion({ cwd: dir, name: 'react' })
   const hasReactRefresh: boolean = dev && !isServer
@@ -903,11 +888,7 @@
         'next-client-pages-loader',
         'next-serverless-loader',
         'noop-loader',
-<<<<<<< HEAD
-=======
-        'next-plugin-loader',
         'next-style-loader',
->>>>>>> c3390b8c
       ].reduce((alias, loader) => {
         // using multiple aliases to replace `resolveLoader.modules`
         alias[loader] = path.join(__dirname, 'webpack', 'loaders', loader)
