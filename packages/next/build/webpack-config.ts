import path from 'path'
import nodeLibsBrowser from 'node-libs-browser'
import webpack from 'next/dist/compiled/webpack'
import resolve from 'next/dist/compiled/resolve/index.js'
import NextJsSsrImportPlugin from './webpack/plugins/nextjs-ssr-import'
import NextJsSSRModuleCachePlugin from './webpack/plugins/nextjs-ssr-module-cache'
import PagesManifestPlugin from './webpack/plugins/pages-manifest-plugin'
import BuildManifestPlugin from './webpack/plugins/build-manifest-plugin'
import ChunkNamesPlugin from './webpack/plugins/chunk-names-plugin'
import { ReactLoadablePlugin } from './webpack/plugins/react-loadable-plugin'
import {
  SERVER_DIRECTORY,
  REACT_LOADABLE_MANIFEST,
  CLIENT_STATIC_FILES_RUNTIME_WEBPACK,
  CLIENT_STATIC_FILES_RUNTIME_MAIN,
} from 'next-server/constants'
import {
  NEXT_PROJECT_ROOT,
  NEXT_PROJECT_ROOT_DIST_CLIENT,
  PAGES_DIR_ALIAS,
  DOT_NEXT_ALIAS,
} from '../lib/constants'
import { TerserPlugin } from './webpack/plugins/terser-webpack-plugin/src/index'
import { ServerlessPlugin } from './webpack/plugins/serverless-plugin'
import { AllModulesIdentifiedPlugin } from './webpack/plugins/all-modules-identified-plugin'
import { SharedRuntimePlugin } from './webpack/plugins/shared-runtime-plugin'
import { HashedChunkIdsPlugin } from './webpack/plugins/hashed-chunk-ids-plugin'
import { ChunkGraphPlugin } from './webpack/plugins/chunk-graph-plugin'
import { DropClientPage } from './webpack/plugins/next-drop-client-page-plugin'
import { importAutoDllPlugin } from './webpack/plugins/dll-import'
import { WebpackEntrypoints } from './entries'
type ExcludesFalse = <T>(x: T | false) => x is T

export default async function getBaseWebpackConfig(
  dir: string,
  {
    dev = false,
    debug = false,
    isServer = false,
    buildId,
    config,
    target = 'server',
    entrypoints,
    selectivePageBuilding = false,
  }: {
    dev?: boolean
    debug?: boolean
    isServer?: boolean
    buildId: string
    config: any
    target?: string
    entrypoints: WebpackEntrypoints
    selectivePageBuilding?: boolean
  }
): Promise<webpack.Configuration> {
  const distDir = path.join(dir, config.distDir)
  const defaultLoaders = {
    babel: {
      loader: 'next-babel-loader',
      options: {
        isServer,
        distDir,
        cwd: dir,
        asyncToPromises: config.experimental.asyncToPromises,
      },
    },
    // Backwards compat
    hotSelfAccept: {
      loader: 'noop-loader',
    },
  }

  // manually map node-libs-browser to fix ncced webpack resolving
  const nodeLibs: any = {}

  if (!isServer) {
    for (const key in nodeLibsBrowser) {
      if (key === 'module') continue
      const lib = nodeLibsBrowser[key]

      if (typeof lib === 'string') {
        nodeLibs[key] = lib
      }
    }
  }

  // Support for NODE_PATH
  const nodePathList = (process.env.NODE_PATH || '')
    .split(process.platform === 'win32' ? ';' : ':')
    .filter(p => !!p)

  const outputDir = target === 'serverless' ? 'serverless' : SERVER_DIRECTORY
  const outputPath = path.join(distDir, isServer ? outputDir : '')
  const totalPages = Object.keys(entrypoints).length
  const clientEntries = !isServer
    ? {
        // Backwards compatibility
        'main.js': [],
        [CLIENT_STATIC_FILES_RUNTIME_MAIN]:
          `.${path.sep}` +
          path.relative(
            dir,
            path.join(
              NEXT_PROJECT_ROOT_DIST_CLIENT,
              dev ? `next-dev.js` : 'next.js'
            )
          ),
      }
    : undefined

  const resolveConfig = {
    // Disable .mjs for node_modules bundling
    extensions: isServer
      ? ['.tsx', '.ts', '.js', '.mjs', '.jsx', '.json', '.wasm']
      : ['.tsx', '.ts', '.mjs', '.js', '.jsx', '.json', '.wasm'],
    modules: [
      'node_modules',
      ...nodePathList, // Support for NODE_PATH environment variable
    ],
    alias: {
      ...nodeLibs,
      // These aliases make sure the wrapper module is not included in the bundles
      // Which makes bundles slightly smaller, but also skips parsing a module that we know will result in this alias
      'next/head': 'next-server/dist/lib/head.js',
      'next/router': 'next/dist/client/router.js',
      'next/config': 'next-server/dist/lib/runtime-config.js',
      'next/dynamic': 'next-server/dist/lib/dynamic.js',
      next: NEXT_PROJECT_ROOT,
      [PAGES_DIR_ALIAS]: path.join(dir, 'pages'),
      [DOT_NEXT_ALIAS]: distDir,
    },
    mainFields: isServer ? ['main', 'module'] : ['browser', 'module', 'main'],
  }

  const webpackMode = dev ? 'development' : 'production'

  const terserPluginConfig = {
    parallel: true,
    sourceMap: false,
    cache: !selectivePageBuilding,
    cpus: config.experimental.cpus,
    distDir: distDir,
  }

  let webpackConfig: webpack.Configuration = {
    node: false, // handle node libs manually
    mode: webpackMode,
    devtool: dev || debug ? 'cheap-module-source-map' : false,
    name: isServer ? 'server' : 'client',
    target: isServer ? 'node' : 'web',
    externals: !isServer
      ? undefined
      : target !== 'serverless'
      ? [
          (context, request, callback) => {
            const notExternalModules = [
              'next/app',
              'next/document',
              'next/link',
              'next/error',
              'string-hash',
              'next/constants',
            ]

            if (notExternalModules.indexOf(request) !== -1) {
              return callback()
            }

            resolve(
              request,
              { basedir: dir, preserveSymlinks: true },
              (err, res) => {
                if (err) {
                  return callback()
                }

                if (!res) {
                  return callback()
                }

                // Default pages have to be transpiled
                if (
                  res.match(/next[/\\]dist[/\\]/) ||
                  res.match(/node_modules[/\\]@babel[/\\]runtime[/\\]/) ||
                  res.match(/node_modules[/\\]@babel[/\\]runtime-corejs2[/\\]/)
                ) {
                  return callback()
                }

                // Webpack itself has to be compiled because it doesn't always use module relative paths
                if (
                  res.match(/node_modules[/\\]webpack/) ||
                  res.match(/node_modules[/\\]css-loader/)
                ) {
                  return callback()
                }

                // styled-jsx has to be transpiled
                if (res.match(/node_modules[/\\]styled-jsx/)) {
                  return callback()
                }

                if (res.match(/node_modules[/\\].*\.js$/)) {
                  return callback(undefined, `commonjs ${request}`)
                }

                callback()
              }
            )
          },
        ]
      : [
          // When the serverless target is used all node_modules will be compiled into the output bundles
          // So that the serverless bundles have 0 runtime dependencies
          'amp-toolbox-optimizer', // except this one
        ],
    optimization: Object.assign(
      {
        checkWasmTypes: false,
        nodeEnv: false,
      },
      isServer
        ? {
            splitChunks: false,
            minimize: false,
          }
        : {
            runtimeChunk: selectivePageBuilding
              ? false
              : {
                  name: CLIENT_STATIC_FILES_RUNTIME_WEBPACK,
                },
            splitChunks: dev
              ? {
                  cacheGroups: {
                    default: false,
                    vendors: false,
                  },
                }
              : selectivePageBuilding
              ? {
                  cacheGroups: {
                    default: false,
                    vendors: false,
                    react: {
                      name: 'commons',
                      chunks: 'all',
                      test: /[\\/]node_modules[\\/](react|react-dom)[\\/]/,
                    },
                  },
                }
              : {
                  chunks: 'all',
                  cacheGroups: {
                    default: false,
                    vendors: false,
                    commons: {
                      name: 'commons',
                      chunks: 'all',
                      minChunks: totalPages > 2 ? totalPages * 0.5 : 2,
                    },
                    react: {
                      name: 'commons',
                      chunks: 'all',
                      test: /[\\/]node_modules[\\/](react|react-dom)[\\/]/,
                    },
                  },
                },
            minimize: !(dev || debug),
            minimizer: !(dev || debug)
              ? [
                  new TerserPlugin({
                    ...terserPluginConfig,
                    terserOptions: {
                      safari10: true,
                      ...(selectivePageBuilding ||
                      config.experimental.terserLoader
                        ? { compress: false, mangle: true }
                        : undefined),
                    },
                  }),
                ]
              : undefined,
          },
      selectivePageBuilding
        ? {
            providedExports: false,
            usedExports: false,
            concatenateModules: false,
          }
        : undefined
    ),
    recordsPath: selectivePageBuilding
      ? undefined
      : path.join(outputPath, 'records.json'),
    context: dir,
    // Kept as function to be backwards compatible
    entry: async () => {
      return {
        ...(clientEntries ? clientEntries : {}),
        ...entrypoints,
      }
    },
    output: {
      path: outputPath,
      filename: ({ chunk }: { chunk: { name: string } }) => {
        // Use `[name]-[contenthash].js` in production
        if (
          !dev &&
          (chunk.name === CLIENT_STATIC_FILES_RUNTIME_MAIN ||
            chunk.name === CLIENT_STATIC_FILES_RUNTIME_WEBPACK)
        ) {
          return chunk.name.replace(/\.js$/, '-[contenthash].js')
        }
        return '[name]'
      },
      libraryTarget: isServer ? 'commonjs2' : 'var',
      hotUpdateChunkFilename: 'static/webpack/[id].[hash].hot-update.js',
      hotUpdateMainFilename: 'static/webpack/[hash].hot-update.json',
      // This saves chunks with the name given via `import()`
      chunkFilename: isServer
        ? `${dev ? '[name]' : '[name].[contenthash]'}.js`
        : `static/chunks/${dev ? '[name]' : '[name].[contenthash]'}.js`,
      strictModuleExceptionHandling: true,
      crossOriginLoading: config.crossOrigin,
      futureEmitAssets: !dev,
      webassemblyModuleFilename: 'static/wasm/[modulehash].wasm',
    },
    performance: false,
    resolve: resolveConfig,
    resolveLoader: {
      modules: [
        path.join(__dirname, 'webpack', 'loaders'), // The loaders Next.js provides
        'node_modules',
        ...nodePathList, // Support for NODE_PATH environment variable
      ],
    },
    // @ts-ignore this is filtered
    module: {
      rules: [
        (selectivePageBuilding || config.experimental.terserLoader) &&
          !isServer &&
          !debug && {
            test: /\.(js|mjs|jsx)$/,
            exclude: /\.min\.(js|mjs|jsx)$/,
            use: {
              loader: 'next-minify-loader',
              options: {
                terserOptions: {
                  safari10: true,
                  compress: true,
                  mangle: false,
                },
              },
            },
          },
        config.experimental.ampBindInitData &&
          !isServer && {
            test: /\.(tsx|ts|js|mjs|jsx)$/,
            include: [path.join(dir, 'data')],
            use: 'next-data-loader',
          },
        {
          test: /\.(tsx|ts|js|mjs|jsx)$/,
          include: [dir, /next-server[\\/]dist[\\/]lib/],
          exclude: (path: string) => {
            if (/next-server[\\/]dist[\\/]lib/.test(path)) {
              return false
            }

            return /node_modules/.test(path)
          },
          use: defaultLoaders.babel,
        },
      ].filter(Boolean),
    },
    plugins: [
      // This plugin makes sure `output.filename` is used for entry chunks
      new ChunkNamesPlugin(),
      new webpack.DefinePlugin({
        ...Object.keys(config.env).reduce((acc, key) => {
          if (/^(?:NODE_.+)|(?:__.+)$/i.test(key)) {
            throw new Error(
              `The key "${key}" under "env" in next.config.js is not allowed. https://err.sh/zeit/next.js/env-key-not-allowed`
            )
          }

          return {
            ...acc,
            [`process.env.${key}`]: JSON.stringify(config.env[key]),
          }
        }, {}),
        'process.env.NODE_ENV': JSON.stringify(webpackMode),
        'process.crossOrigin': JSON.stringify(config.crossOrigin),
        'process.browser': JSON.stringify(!isServer),
        // This is used in client/dev-error-overlay/hot-dev-client.js to replace the dist directory
        ...(dev && !isServer
          ? {
              'process.env.__NEXT_DIST_DIR': JSON.stringify(distDir),
            }
          : {}),
        'process.env.__NEXT_EXPERIMENTAL_DEBUG': JSON.stringify(debug),
<<<<<<< HEAD
        'process.env.__NEXT_EXPORT_TRAILING_SLASH': JSON.stringify(config.experimental.exportTrailingSlash),
        ...(isServer ? {} : { 'global': 'window' }),
        'process': {
          env: {},
          argv: [],
          browser: !isServer,
          pid: 1,
          execPath: 'browser',
          platform: 'browser',
          features: {},
        }
      }),
      !isServer && new ReactLoadablePlugin({
        filename: REACT_LOADABLE_MANIFEST
      }),
      selectivePageBuilding && new ChunkGraphPlugin(buildId, {
        dir, distDir, isServer
=======
        'process.env.__NEXT_EXPORT_TRAILING_SLASH': JSON.stringify(
          config.experimental.exportTrailingSlash
        ),
>>>>>>> 5cc80799
      }),
      !isServer &&
        new ReactLoadablePlugin({
          filename: REACT_LOADABLE_MANIFEST,
        }),
      selectivePageBuilding &&
        new ChunkGraphPlugin(buildId, {
          dir,
          distDir,
          isServer,
        }),
      !isServer && new DropClientPage(),
      ...(dev
        ? (() => {
            // Even though require.cache is server only we have to clear assets from both compilations
            // This is because the client compilation generates the build manifest that's used on the server side
            const {
              NextJsRequireCacheHotReloader,
            } = require('./webpack/plugins/nextjs-require-cache-hot-reloader')
            const {
              UnlinkRemovedPagesPlugin,
            } = require('./webpack/plugins/unlink-removed-pages-plugin')
            const devPlugins = [
              new UnlinkRemovedPagesPlugin(),
              new webpack.NoEmitOnErrorsPlugin(),
              new NextJsRequireCacheHotReloader(),
            ]

            if (!isServer) {
              const AutoDllPlugin = importAutoDllPlugin({ distDir })
              devPlugins.push(
                new AutoDllPlugin({
                  filename: '[name]_[hash].js',
                  path: './static/development/dll',
                  context: dir,
                  entry: {
                    dll: ['react', 'react-dom'],
                  },
                  config: {
                    mode: webpackMode,
                    resolve: resolveConfig,
                  },
                })
              )
              devPlugins.push(new webpack.HotModuleReplacementPlugin())
            }

            return devPlugins
          })()
        : []),
      !dev && new webpack.HashedModuleIdsPlugin(),
      // This must come after HashedModuleIdsPlugin (it sets any modules that
      // were missed by HashedModuleIdsPlugin)
      !dev && selectivePageBuilding && new AllModulesIdentifiedPlugin(dir),
      // This sets chunk ids to be hashed versions of their names to reduce
      // bundle churn
      !dev && selectivePageBuilding && new HashedChunkIdsPlugin(buildId),
      // On the client we want to share the same runtime cache
      !isServer && selectivePageBuilding && new SharedRuntimePlugin(),
      !dev &&
        new webpack.IgnorePlugin({
          checkResource: (resource: string) => {
            return /react-is/.test(resource)
          },
          checkContext: (context: string) => {
            return (
              /next-server[\\/]dist[\\/]/.test(context) ||
              /next[\\/]dist[\\/]/.test(context)
            )
          },
        }),
      target === 'serverless' &&
        (isServer || selectivePageBuilding) &&
        new ServerlessPlugin(buildId, { isServer }),
      target !== 'serverless' && isServer && new PagesManifestPlugin(),
      target !== 'serverless' &&
        isServer &&
        new NextJsSSRModuleCachePlugin({ outputPath }),
      isServer && new NextJsSsrImportPlugin(),
      !isServer && new BuildManifestPlugin(),
      config.experimental.profiling &&
        new webpack.debug.ProfilingPlugin({
          outputPath: path.join(
            distDir,
            `profile-events-${isServer ? 'server' : 'client'}.json`
          ),
        }),
    ].filter((Boolean as any) as ExcludesFalse),
  }

  if (typeof config.webpack === 'function') {
    webpackConfig = config.webpack(webpackConfig, {
      dir,
      dev,
      isServer,
      buildId,
      config,
      defaultLoaders,
      totalPages,
      webpack,
    })

    // @ts-ignore: Property 'then' does not exist on type 'Configuration'
    if (typeof webpackConfig.then === 'function') {
      console.warn(
        '> Promise returned in next config. https://err.sh/zeit/next.js/promise-in-next-config.md'
      )
    }
  }

  // check if using @zeit/next-typescript and show warning
  if (
    isServer &&
    webpackConfig.module &&
    Array.isArray(webpackConfig.module.rules)
  ) {
    let foundTsRule = false

    webpackConfig.module.rules = webpackConfig.module.rules.filter(
      (rule): boolean => {
        if (!(rule.test instanceof RegExp)) return true
        if ('noop.ts'.match(rule.test) && !'noop.js'.match(rule.test)) {
          // remove if it matches @zeit/next-typescript
          foundTsRule = rule.use === defaultLoaders.babel
          return !foundTsRule
        }
        return true
      }
    )

    if (foundTsRule) {
      console.warn(
        '\n@zeit/next-typescript is no longer needed since Next.js has built-in support for TypeScript now. Please remove it from your next.config.js\n'
      )
    }
  }

  // Backwards compat for `main.js` entry key
  const originalEntry: any = webpackConfig.entry
  if (typeof originalEntry !== 'undefined') {
    webpackConfig.entry = async () => {
      const entry: WebpackEntrypoints =
        typeof originalEntry === 'function'
          ? await originalEntry()
          : originalEntry
      // Server compilation doesn't have main.js
      if (clientEntries && entry['main.js'] && entry['main.js'].length > 0) {
        const originalFile = clientEntries[CLIENT_STATIC_FILES_RUNTIME_MAIN]
        entry[CLIENT_STATIC_FILES_RUNTIME_MAIN] = [
          ...entry['main.js'],
          originalFile,
        ]
      }
      delete entry['main.js']

      return entry
    }
  }

  if (!dev) {
    // @ts-ignore entry is always a function
    webpackConfig.entry = await webpackConfig.entry()
  }

  return webpackConfig
}<|MERGE_RESOLUTION|>--- conflicted
+++ resolved
@@ -400,8 +400,9 @@
             }
           : {}),
         'process.env.__NEXT_EXPERIMENTAL_DEBUG': JSON.stringify(debug),
-<<<<<<< HEAD
-        'process.env.__NEXT_EXPORT_TRAILING_SLASH': JSON.stringify(config.experimental.exportTrailingSlash),
+        'process.env.__NEXT_EXPORT_TRAILING_SLASH': JSON.stringify(
+          config.experimental.exportTrailingSlash
+        ),
         ...(isServer ? {} : { 'global': 'window' }),
         'process': {
           env: {},
@@ -412,17 +413,6 @@
           platform: 'browser',
           features: {},
         }
-      }),
-      !isServer && new ReactLoadablePlugin({
-        filename: REACT_LOADABLE_MANIFEST
-      }),
-      selectivePageBuilding && new ChunkGraphPlugin(buildId, {
-        dir, distDir, isServer
-=======
-        'process.env.__NEXT_EXPORT_TRAILING_SLASH': JSON.stringify(
-          config.experimental.exportTrailingSlash
-        ),
->>>>>>> 5cc80799
       }),
       !isServer &&
         new ReactLoadablePlugin({
