import crypto from 'crypto'
import ForkTsCheckerWebpackPlugin from 'fork-ts-checker-webpack-plugin'
import path from 'path'
// @ts-ignore: Currently missing types
import PnpWebpackPlugin from 'pnp-webpack-plugin'
import webpack from 'webpack'
import {
  DOT_NEXT_ALIAS,
  NEXT_PROJECT_ROOT,
  NEXT_PROJECT_ROOT_DIST_CLIENT,
  PAGES_DIR_ALIAS,
} from '../lib/constants'
import { fileExists } from '../lib/file-exists'
import { resolveRequest } from '../lib/resolve-request'
import {
  CLIENT_STATIC_FILES_RUNTIME_MAIN,
  CLIENT_STATIC_FILES_RUNTIME_POLYFILLS,
  CLIENT_STATIC_FILES_RUNTIME_WEBPACK,
  REACT_LOADABLE_MANIFEST,
  SERVERLESS_DIRECTORY,
  SERVER_DIRECTORY,
} from '../next-server/lib/constants'
import { findPageFile } from '../server/lib/find-page-file'
import { WebpackEntrypoints } from './entries'
import {
  collectPlugins,
  PluginMetaData,
  VALID_MIDDLEWARE,
} from './plugins/collect-plugins'
import { build as buildConfiguration } from './webpack/config'
import { __overrideCssConfiguration } from './webpack/config/blocks/css/overrideCssConfiguration'
// @ts-ignore: JS file
import { pluginLoaderOptions } from './webpack/loaders/next-plugin-loader'
import BuildManifestPlugin from './webpack/plugins/build-manifest-plugin'
import ChunkNamesPlugin from './webpack/plugins/chunk-names-plugin'
import { CssMinimizerPlugin } from './webpack/plugins/css-minimizer-plugin'
import { importAutoDllPlugin } from './webpack/plugins/dll-import'
import { DropClientPage } from './webpack/plugins/next-drop-client-page-plugin'
import NextEsmPlugin from './webpack/plugins/next-esm-plugin'
import NextJsSsrImportPlugin from './webpack/plugins/nextjs-ssr-import'
import NextJsSSRModuleCachePlugin from './webpack/plugins/nextjs-ssr-module-cache'
import PagesManifestPlugin from './webpack/plugins/pages-manifest-plugin'
import { ProfilingPlugin } from './webpack/plugins/profiling-plugin'
import { ReactLoadablePlugin } from './webpack/plugins/react-loadable-plugin'
import { ServerlessPlugin } from './webpack/plugins/serverless-plugin'
import { TerserPlugin } from './webpack/plugins/terser-webpack-plugin/src/index'
import WebpackConformancePlugin, {
  MinificationConformanceCheck,
} from './webpack/plugins/webpack-conformance-plugin'

type ExcludesFalse = <T>(x: T | false) => x is T

const escapePathVariables = (value: any) => {
  return typeof value === 'string'
    ? value.replace(/\[(\\*[\w:]+\\*)\]/gi, '[\\$1\\]')
    : value
}

function getOptimizedAliases(isServer: boolean): { [pkg: string]: string } {
  if (isServer) {
    return {}
  }

  const stubWindowFetch = path.join(__dirname, 'polyfills', 'fetch', 'index.js')
  const stubObjectAssign = path.join(__dirname, 'polyfills', 'object-assign.js')
  const stubPromise = path.join(__dirname, 'polyfills', 'promise.js')

  const shimAssign = path.join(__dirname, 'polyfills', 'object.assign')
  return {
    // Polyfill: Window#fetch
    unfetch$: stubWindowFetch,
    'isomorphic-unfetch$': stubWindowFetch,
    'whatwg-fetch$': path.join(
      __dirname,
      'polyfills',
      'fetch',
      'whatwg-fetch.js'
    ),

    // Polyfill: Object.assign
    'object-assign$': stubObjectAssign,
<<<<<<< HEAD
    '@babel/runtime-corejs2/core-js/object/assign': stubObjectAssign,
    '@babel/runtime-corejs2/core-js/promise': stubPromise,
=======
>>>>>>> 7802b7a9

    // Stub Package: object.assign
    'object.assign/auto': path.join(shimAssign, 'auto.js'),
    'object.assign/implementation': path.join(shimAssign, 'implementation.js'),
    'object.assign$': path.join(shimAssign, 'index.js'),
    'object.assign/polyfill': path.join(shimAssign, 'polyfill.js'),
    'object.assign/shim': path.join(shimAssign, 'shim.js'),

    // Replace: full URL polyfill with platform-based polyfill
    // url: require.resolve('native-url'),
  }
}

export default async function getBaseWebpackConfig(
  dir: string,
  {
    buildId,
    config,
    dev = false,
    isServer = false,
    pagesDir,
    tracer,
    target = 'server',
    entrypoints,
  }: {
    buildId: string
    config: any
    dev?: boolean
    isServer?: boolean
    pagesDir: string
    target?: string
    tracer?: any
    entrypoints: WebpackEntrypoints
  }
): Promise<webpack.Configuration> {
  let plugins: PluginMetaData[] = []
  let babelPresetPlugins: { dir: string; config: any }[] = []

  if (config.experimental.plugins) {
    plugins = await collectPlugins(dir, config.env, config.plugins)
    pluginLoaderOptions.plugins = plugins

    for (const plugin of plugins) {
      if (plugin.middleware.includes('babel-preset-build')) {
        babelPresetPlugins.push({
          dir: plugin.directory,
          config: plugin.config,
        })
      }
    }
  }
  const distDir = path.join(dir, config.distDir)
  const defaultLoaders = {
    babel: {
      loader: 'next-babel-loader',
      options: {
        isServer,
        distDir,
        pagesDir,
        cwd: dir,
        cache: true,
        babelPresetPlugins,
        hasModern: !!config.experimental.modern,
        development: dev,
      },
    },
    // Backwards compat
    hotSelfAccept: {
      loader: 'noop-loader',
    },
  }

  const babelIncludeRegexes: RegExp[] = [
    /next[\\/]dist[\\/]next-server[\\/]lib/,
    /next[\\/]dist[\\/]client/,
    /next[\\/]dist[\\/]pages/,
    /[\\/](strip-ansi|ansi-regex)[\\/]/,
    ...(config.experimental.plugins
      ? VALID_MIDDLEWARE.map(name => new RegExp(`src(\\\\|/)${name}`))
      : []),
  ]

  // Support for NODE_PATH
  const nodePathList = (process.env.NODE_PATH || '')
    .split(process.platform === 'win32' ? ';' : ':')
    .filter(p => !!p)

  const isServerless = target === 'serverless'
  const isServerlessTrace = target === 'experimental-serverless-trace'
  // Intentionally not using isTargetLikeServerless helper
  const isLikeServerless = isServerless || isServerlessTrace

  const outputDir = isLikeServerless ? SERVERLESS_DIRECTORY : SERVER_DIRECTORY
  const outputPath = path.join(distDir, isServer ? outputDir : '')
  const totalPages = Object.keys(entrypoints).length
  const clientEntries = !isServer
    ? {
        // Backwards compatibility
        'main.js': [],
        [CLIENT_STATIC_FILES_RUNTIME_MAIN]:
          `.${path.sep}` +
          path.relative(
            dir,
            path.join(
              NEXT_PROJECT_ROOT_DIST_CLIENT,
              dev ? `next-dev.js` : 'next.js'
            )
          ),
        [CLIENT_STATIC_FILES_RUNTIME_POLYFILLS]: path.join(
          NEXT_PROJECT_ROOT_DIST_CLIENT,
          'polyfills.js'
        ),
      }
    : undefined

  let typeScriptPath
  try {
    typeScriptPath = resolveRequest('typescript', `${dir}/`)
  } catch (_) {}
  const tsConfigPath = path.join(dir, 'tsconfig.json')
  const useTypeScript = Boolean(
    typeScriptPath && (await fileExists(tsConfigPath))
  )
  const ignoreTypeScriptErrors = dev
    ? config.typescript?.ignoreDevErrors
    : config.typescript?.ignoreBuildErrors

  const resolveConfig = {
    // Disable .mjs for node_modules bundling
    extensions: isServer
      ? [
          ...(useTypeScript ? ['.tsx', '.ts'] : []),
          '.js',
          '.mjs',
          '.jsx',
          '.json',
          '.wasm',
        ]
      : [
          ...(useTypeScript ? ['.tsx', '.ts'] : []),
          '.mjs',
          '.js',
          '.jsx',
          '.json',
          '.wasm',
        ],
    modules: [
      'node_modules',
      ...nodePathList, // Support for NODE_PATH environment variable
    ],
    alias: {
      // These aliases make sure the wrapper module is not included in the bundles
      // Which makes bundles slightly smaller, but also skips parsing a module that we know will result in this alias
      'next/head': 'next/dist/next-server/lib/head.js',
      'next/router': 'next/dist/client/router.js',
      'next/config': 'next/dist/next-server/lib/runtime-config.js',
      'next/dynamic': 'next/dist/next-server/lib/dynamic.js',
      next: NEXT_PROJECT_ROOT,
      [PAGES_DIR_ALIAS]: pagesDir,
      [DOT_NEXT_ALIAS]: distDir,
      ...getOptimizedAliases(isServer),
    },
    mainFields: isServer ? ['main', 'module'] : ['browser', 'module', 'main'],
    plugins: [PnpWebpackPlugin],
  }

  const webpackMode = dev ? 'development' : 'production'

  const terserPluginConfig = {
    cache: true,
    cpus: config.experimental.cpus,
    distDir: distDir,
    parallel: true,
    sourceMap: false,
    workerThreads: config.experimental.workerThreads,
  }
  const terserOptions = {
    parse: {
      ecma: 8,
    },
    compress: {
      ecma: 5,
      warnings: false,
      // The following two options are known to break valid JavaScript code
      comparisons: false,
      inline: 2, // https://github.com/zeit/next.js/issues/7178#issuecomment-493048965
    },
    mangle: { safari10: true },
    output: {
      ecma: 5,
      safari10: true,
      comments: false,
      // Fixes usage of Emoji and certain Regex
      ascii_only: true,
    },
  }

  const devtool = dev ? 'cheap-module-source-map' : false

  // Contains various versions of the Webpack SplitChunksPlugin used in different build types
  const splitChunksConfigs: {
    [propName: string]: webpack.Options.SplitChunksOptions
  } = {
    dev: {
      cacheGroups: {
        default: false,
        vendors: false,
      },
    },
    prod: {
      chunks: 'all',
      cacheGroups: {
        default: false,
        vendors: false,
        commons: {
          name: 'commons',
          chunks: 'all',
          minChunks: totalPages > 2 ? totalPages * 0.5 : 2,
        },
        react: {
          name: 'commons',
          chunks: 'all',
          test: /[\\/]node_modules[\\/](react|react-dom|scheduler|use-subscription)[\\/]/,
        },
      },
    },
    prodGranular: {
      chunks: 'all',
      cacheGroups: {
        default: false,
        vendors: false,
        framework: {
          chunks: 'all',
          name: 'framework',
          // This regex ignores nested copies of framework libraries so they're
          // bundled with their issuer.
          // https://github.com/zeit/next.js/pull/9012
          test: /(?<!node_modules.*)[\\/]node_modules[\\/](react|react-dom|scheduler|prop-types|use-subscription)[\\/]/,
          priority: 40,
          // Don't let webpack eliminate this chunk (prevents this chunk from
          // becoming a part of the commons chunk)
          enforce: true,
        },
        lib: {
          test(module: { size: Function; identifier: Function }): boolean {
            return (
              module.size() > 160000 &&
              /node_modules[/\\]/.test(module.identifier())
            )
          },
          name(module: {
            type: string
            libIdent?: Function
            updateHash: (hash: crypto.Hash) => void
          }): string {
            const hash = crypto.createHash('sha1')
            if (
              // mini-css-extract-plugin
              module.type === `css/mini-extract` ||
              // extract-css-chunks-webpack-plugin (old)
              module.type === `css/extract-chunks` ||
              // extract-css-chunks-webpack-plugin (new)
              module.type === `css/extract-css-chunks`
            ) {
              module.updateHash(hash)
            } else {
              if (!module.libIdent) {
                throw new Error(
                  `Encountered unknown module type: ${module.type}. Please open an issue.`
                )
              }

              hash.update(module.libIdent({ context: dir }))
            }

            return hash.digest('hex').substring(0, 8)
          },
          priority: 30,
          minChunks: 1,
          reuseExistingChunk: true,
        },
        commons: {
          name: 'commons',
          minChunks: totalPages,
          priority: 20,
        },
        shared: {
          name(module, chunks) {
            return crypto
              .createHash('sha1')
              .update(
                chunks.reduce(
                  (acc: string, chunk: webpack.compilation.Chunk) => {
                    return acc + chunk.name
                  },
                  ''
                )
              )
              .digest('hex')
          },
          priority: 10,
          minChunks: 2,
          reuseExistingChunk: true,
        },
      },
      maxInitialRequests: 25,
      minSize: 20000,
    },
  }

  // Select appropriate SplitChunksPlugin config for this build
  let splitChunksConfig: webpack.Options.SplitChunksOptions
  if (dev) {
    splitChunksConfig = splitChunksConfigs.dev
  } else {
    splitChunksConfig = config.experimental.granularChunks
      ? splitChunksConfigs.prodGranular
      : splitChunksConfigs.prod
  }

  const crossOrigin =
    !config.crossOrigin && config.experimental.modern
      ? 'anonymous'
      : config.crossOrigin

  let customAppFile: string | null = config.experimental.css
    ? await findPageFile(pagesDir, '/_app', config.pageExtensions)
    : null
  if (customAppFile) {
    customAppFile = path.resolve(path.join(pagesDir, customAppFile))
  }

  let webpackConfig: webpack.Configuration = {
    externals: !isServer
      ? undefined
      : !isServerless
      ? [
          (context, request, callback) => {
            const notExternalModules = [
              'next/app',
              'next/document',
              'next/link',
              'next/error',
              'string-hash',
              'next/constants',
            ]

            if (notExternalModules.indexOf(request) !== -1) {
              return callback()
            }

            // make sure we don't externalize anything that is
            // supposed to be transpiled
            if (babelIncludeRegexes.some(r => r.test(request))) {
              return callback()
            }

            // Relative requires don't need custom resolution, because they
            // are relative to requests we've already resolved here.
            // Absolute requires (require('/foo')) are extremely uncommon, but
            // also have no need for customization as they're already resolved.
            if (request.startsWith('.') || request.startsWith('/')) {
              return callback()
            }

            // Resolve the import with the webpack provided context, this
            // ensures we're resolving the correct version when multiple
            // exist.
            let res
            try {
              res = resolveRequest(request, `${context}/`)
            } catch (err) {
              // If the request cannot be resolved, we need to tell webpack to
              // "bundle" it so that webpack shows an error (that it cannot be
              // resolved).
              return callback()
            }

            // Same as above, if the request cannot be resolved we need to have
            // webpack "bundle" it so it surfaces the not found error.
            if (!res) {
              return callback()
            }

            // Bundled Node.js code is relocated without its node_modules tree.
            // This means we need to make sure its request resolves to the same
            // package that'll be available at runtime. If it's not identical,
            // we need to bundle the code (even if it _should_ be external).
            let baseRes
            try {
              baseRes = resolveRequest(request, `${dir}/`)
            } catch (err) {}

            // Same as above: if the package, when required from the root,
            // would be different from what the real resolution would use, we
            // cannot externalize it.
            if (baseRes !== res) {
              return callback()
            }

            // Default pages have to be transpiled
            if (
              !res.match(/next[/\\]dist[/\\]next-server[/\\]/) &&
              (res.match(/[/\\]next[/\\]dist[/\\]/) ||
                res.match(/node_modules[/\\]@babel[/\\]runtime[/\\]/))
            ) {
              return callback()
            }

            // Webpack itself has to be compiled because it doesn't always use module relative paths
            if (
              res.match(/node_modules[/\\]webpack/) ||
              res.match(/node_modules[/\\]css-loader/)
            ) {
              return callback()
            }

            // Anything else that is standard JavaScript within `node_modules`
            // can be externalized.
            if (res.match(/node_modules[/\\].*\.js$/)) {
              return callback(undefined, `commonjs ${request}`)
            }

            // Default behavior: bundle the code!
            callback()
          },
        ]
      : [
          // When the 'serverless' target is used all node_modules will be compiled into the output bundles
          // So that the 'serverless' bundles have 0 runtime dependencies
          '@ampproject/toolbox-optimizer', // except this one
        ],
    optimization: {
      checkWasmTypes: false,
      nodeEnv: false,
      splitChunks: isServer ? false : splitChunksConfig,
      runtimeChunk: isServer
        ? undefined
        : { name: CLIENT_STATIC_FILES_RUNTIME_WEBPACK },
      minimize: !(dev || isServer),
      minimizer: [
        // Minify JavaScript
        new TerserPlugin({
          ...terserPluginConfig,
          terserOptions,
        }),
        // Minify CSS
        config.experimental.css &&
          new CssMinimizerPlugin({
            postcssOptions: {
              map: {
                // `inline: false` generates the source map in a separate file.
                // Otherwise, the CSS file is needlessly large.
                inline: false,
                // `annotation: false` skips appending the `sourceMappingURL`
                // to the end of the CSS file. Webpack already handles this.
                annotation: false,
              },
            },
          }),
      ].filter(Boolean),
    },
    recordsPath: path.join(outputPath, 'records.json'),
    context: dir,
    // Kept as function to be backwards compatible
    entry: async () => {
      return {
        ...(clientEntries ? clientEntries : {}),
        ...entrypoints,
        ...(isServer
          ? {
              'init-server.js': 'next-plugin-loader?middleware=on-init-server!',
              'on-error-server.js':
                'next-plugin-loader?middleware=on-error-server!',
            }
          : {}),
      }
    },
    output: {
      path: outputPath,
      filename: ({ chunk }: { chunk: { name: string } }) => {
        // Use `[name]-[contenthash].js` in production
        if (
          !dev &&
          (chunk.name === CLIENT_STATIC_FILES_RUNTIME_MAIN ||
            chunk.name === CLIENT_STATIC_FILES_RUNTIME_WEBPACK ||
            chunk.name === CLIENT_STATIC_FILES_RUNTIME_POLYFILLS)
        ) {
          return chunk.name.replace(/\.js$/, '-[contenthash].js')
        }
        return '[name]'
      },
      libraryTarget: isServer ? 'commonjs2' : 'var',
      hotUpdateChunkFilename: 'static/webpack/[id].[hash].hot-update.js',
      hotUpdateMainFilename: 'static/webpack/[hash].hot-update.json',
      // This saves chunks with the name given via `import()`
      chunkFilename: isServer
        ? `${dev ? '[name]' : '[name].[contenthash]'}.js`
        : `static/chunks/${dev ? '[name]' : '[name].[contenthash]'}.js`,
      strictModuleExceptionHandling: true,
      crossOriginLoading: crossOrigin,
      futureEmitAssets: !dev,
      webassemblyModuleFilename: 'static/wasm/[modulehash].wasm',
    },
    performance: false,
    resolve: resolveConfig,
    resolveLoader: {
      // The loaders Next.js provides
      alias: [
        'emit-file-loader',
        'error-loader',
        'next-babel-loader',
        'next-client-pages-loader',
        'next-data-loader',
        'next-serverless-loader',
        'noop-loader',
        'next-plugin-loader',
      ].reduce((alias, loader) => {
        // using multiple aliases to replace `resolveLoader.modules`
        alias[loader] = path.join(__dirname, 'webpack', 'loaders', loader)

        return alias
      }, {} as Record<string, string>),
      modules: [
        'node_modules',
        ...nodePathList, // Support for NODE_PATH environment variable
      ],
      plugins: [PnpWebpackPlugin],
    },
    // @ts-ignore this is filtered
    module: {
      rules: [
        {
          test: /\.(tsx|ts|js|mjs|jsx)$/,
          include: [dir, ...babelIncludeRegexes],
          exclude: (path: string) => {
            if (babelIncludeRegexes.some(r => r.test(path))) {
              return false
            }
            return /node_modules/.test(path)
          },
          use: config.experimental.babelMultiThread
            ? [
                // Move Babel transpilation into a thread pool (2 workers, unlimited batch size).
                // Applying a cache to the off-thread work avoids paying transfer costs for unchanged modules.
                {
                  loader: 'cache-loader',
                  options: {
                    cacheContext: dir,
                    cacheDirectory: path.join(dir, '.next', 'cache', 'webpack'),
                    cacheIdentifier: `webpack${isServer ? '-server' : ''}${
                      config.experimental.modern ? '-hasmodern' : ''
                    }`,
                  },
                },
                {
                  loader: 'thread-loader',
                  options: {
                    workers: 2,
                    workerParallelJobs: Infinity,
                  },
                },
                defaultLoaders.babel,
              ]
            : defaultLoaders.babel,
        },
      ].filter(Boolean),
    },
    plugins: [
      // This plugin makes sure `output.filename` is used for entry chunks
      new ChunkNamesPlugin(),
      new webpack.DefinePlugin({
        ...Object.keys(config.env).reduce((acc, key) => {
          if (/^(?:NODE_.+)|^(?:__.+)$/i.test(key)) {
            throw new Error(
              `The key "${key}" under "env" in next.config.js is not allowed. https://err.sh/zeit/next.js/env-key-not-allowed`
            )
          }

          return {
            ...acc,
            [`process.env.${key}`]: JSON.stringify(config.env[key]),
          }
        }, {}),
        'process.env.NODE_ENV': JSON.stringify(webpackMode),
        'process.crossOrigin': JSON.stringify(crossOrigin),
        'process.browser': JSON.stringify(!isServer),
        'process.env.__NEXT_TEST_MODE': JSON.stringify(
          process.env.__NEXT_TEST_MODE
        ),
        // This is used in client/dev-error-overlay/hot-dev-client.js to replace the dist directory
        ...(dev && !isServer
          ? {
              'process.env.__NEXT_DIST_DIR': JSON.stringify(distDir),
            }
          : {}),
        'process.env.__NEXT_EXPORT_TRAILING_SLASH': JSON.stringify(
          config.exportTrailingSlash
        ),
        'process.env.__NEXT_MODERN_BUILD': JSON.stringify(
          config.experimental.modern && !dev
        ),
        'process.env.__NEXT_GRANULAR_CHUNKS': JSON.stringify(
          config.experimental.granularChunks && !dev
        ),
        'process.env.__NEXT_BUILD_INDICATOR': JSON.stringify(
          config.devIndicators.buildActivity
        ),
        'process.env.__NEXT_PRERENDER_INDICATOR': JSON.stringify(
          config.devIndicators.autoPrerender
        ),
        'process.env.__NEXT_PLUGINS': JSON.stringify(
          config.experimental.plugins
        ),
        'process.env.__NEXT_STRICT_MODE': JSON.stringify(
          config.reactStrictMode
        ),
        'process.env.__NEXT_REACT_MODE': JSON.stringify(
          config.experimental.reactMode
        ),
        'process.env.__NEXT_ROUTER_BASEPATH': JSON.stringify(
          config.experimental.basePath
        ),
        ...(isServer
          ? {
              // Fix bad-actors in the npm ecosystem (e.g. `node-formidable`)
              // This is typically found in unmaintained modules from the
              // pre-webpack era (common in server-side code)
              'global.GENTLY': JSON.stringify(false),
            }
          : undefined),
      }),
      !isServer &&
        new ReactLoadablePlugin({
          filename: REACT_LOADABLE_MANIFEST,
        }),
      !isServer && new DropClientPage(),
      // Moment.js is an extremely popular library that bundles large locale files
      // by default due to how Webpack interprets its code. This is a practical
      // solution that requires the user to opt into importing specific locales.
      // https://github.com/jmblog/how-to-optimize-momentjs-with-webpack
      config.future.excludeDefaultMomentLocales &&
        new webpack.IgnorePlugin(/^\.\/locale$/, /moment$/),
      ...(dev
        ? (() => {
            // Even though require.cache is server only we have to clear assets from both compilations
            // This is because the client compilation generates the build manifest that's used on the server side
            const {
              NextJsRequireCacheHotReloader,
            } = require('./webpack/plugins/nextjs-require-cache-hot-reloader')
            const {
              UnlinkRemovedPagesPlugin,
            } = require('./webpack/plugins/unlink-removed-pages-plugin')
            const devPlugins = [
              new UnlinkRemovedPagesPlugin(),
              new webpack.NoEmitOnErrorsPlugin(),
              new NextJsRequireCacheHotReloader(),
            ]

            if (!isServer) {
              const AutoDllPlugin = importAutoDllPlugin({ distDir })
              devPlugins.push(
                new AutoDllPlugin({
                  filename: '[name]_[hash].js',
                  path: './static/development/dll',
                  context: dir,
                  entry: {
                    dll: ['react', 'react-dom'],
                  },
                  config: {
                    devtool,
                    mode: webpackMode,
                    resolve: resolveConfig,
                  },
                })
              )
              devPlugins.push(new webpack.HotModuleReplacementPlugin())
            }

            return devPlugins
          })()
        : []),
      !dev && new webpack.HashedModuleIdsPlugin(),
      !dev &&
        new webpack.IgnorePlugin({
          checkResource: (resource: string) => {
            return /react-is/.test(resource)
          },
          checkContext: (context: string) => {
            return (
              /next-server[\\/]dist[\\/]/.test(context) ||
              /next[\\/]dist[\\/]/.test(context)
            )
          },
        }),
      isServerless && isServer && new ServerlessPlugin(),
      isServer && new PagesManifestPlugin(isLikeServerless),
      target === 'server' &&
        isServer &&
        new NextJsSSRModuleCachePlugin({ outputPath }),
      isServer && new NextJsSsrImportPlugin(),
      !isServer &&
        new BuildManifestPlugin({
          buildId,
          clientManifest: config.experimental.granularChunks,
          modern: config.experimental.modern,
        }),
      tracer &&
        new ProfilingPlugin({
          tracer,
        }),
      !isServer &&
        useTypeScript &&
        !ignoreTypeScriptErrors &&
        new ForkTsCheckerWebpackPlugin(
          PnpWebpackPlugin.forkTsCheckerOptions({
            typescript: typeScriptPath,
            async: dev,
            useTypescriptIncrementalApi: true,
            checkSyntacticErrors: true,
            tsconfig: tsConfigPath,
            reportFiles: ['**', '!**/__tests__/**', '!**/?(*.)(spec|test).*'],
            compilerOptions: { isolatedModules: true, noEmit: true },
            silent: true,
            formatter: 'codeframe',
          })
        ),
      config.experimental.modern &&
        !isServer &&
        !dev &&
        new NextEsmPlugin({
          filename: (getFileName: Function | string) => (...args: any[]) => {
            const name =
              typeof getFileName === 'function'
                ? getFileName(...args)
                : getFileName

            return name.includes('.js')
              ? name.replace(/\.js$/, '.module.js')
              : escapePathVariables(
                  args[0].chunk.name.replace(/\.js$/, '.module.js')
                )
          },
          chunkFilename: (inputChunkName: string) =>
            inputChunkName.replace(/\.js$/, '.module.js'),
        }),
      config.experimental.conformance &&
        !dev &&
        new WebpackConformancePlugin({
          tests: [new MinificationConformanceCheck()],
        }),
    ].filter((Boolean as any) as ExcludesFalse),
  }

  webpackConfig = await buildConfiguration(webpackConfig, {
    rootDirectory: dir,
    customAppFile,
    isDevelopment: dev,
    isServer,
    hasSupportCss: !!config.experimental.css,
    hasSupportScss: !!config.experimental.scss,
    assetPrefix: config.assetPrefix || '',
  })

  if (typeof config.webpack === 'function') {
    webpackConfig = config.webpack(webpackConfig, {
      dir,
      dev,
      isServer,
      buildId,
      config,
      defaultLoaders,
      totalPages,
      webpack,
    })

    // @ts-ignore: Property 'then' does not exist on type 'Configuration'
    if (typeof webpackConfig.then === 'function') {
      console.warn(
        '> Promise returned in next config. https://err.sh/zeit/next.js/promise-in-next-config'
      )
    }
  }

  function canMatchCss(rule: webpack.RuleSetCondition | undefined): boolean {
    if (!rule) {
      return false
    }

    const fileNames = [
      '/tmp/test.css',
      '/tmp/test.scss',
      '/tmp/test.sass',
      '/tmp/test.less',
      '/tmp/test.styl',
    ]

    if (rule instanceof RegExp && fileNames.some(input => rule.test(input))) {
      return true
    }

    if (typeof rule === 'function') {
      if (
        fileNames.some(input => {
          try {
            if (rule(input)) {
              return true
            }
          } catch (_) {}
          return false
        })
      ) {
        return true
      }
    }

    if (Array.isArray(rule) && rule.some(canMatchCss)) {
      return true
    }

    return false
  }

  if (config.experimental.css) {
    const hasUserCssConfig =
      webpackConfig.module?.rules.some(
        rule => canMatchCss(rule.test) || canMatchCss(rule.include)
      ) ?? false

    if (hasUserCssConfig) {
      if (webpackConfig.module?.rules.length) {
        // Remove default CSS Loader
        webpackConfig.module.rules = webpackConfig.module.rules.filter(
          r =>
            !(
              typeof r.oneOf?.[0]?.options === 'object' &&
              r.oneOf[0].options.__next_css_remove === true
            )
        )
      }
      if (webpackConfig.plugins?.length) {
        // Disable CSS Extraction Plugin
        webpackConfig.plugins = webpackConfig.plugins.filter(
          p => (p as any).__next_css_remove !== true
        )
      }
      if (webpackConfig.optimization?.minimizer?.length) {
        // Disable CSS Minifier
        webpackConfig.optimization.minimizer = webpackConfig.optimization.minimizer.filter(
          e => (e as any).__next_css_remove !== true
        )
      }
    } else {
      await __overrideCssConfiguration(dir, !dev, webpackConfig)
    }
  }

  // check if using @zeit/next-typescript and show warning
  if (
    isServer &&
    webpackConfig.module &&
    Array.isArray(webpackConfig.module.rules)
  ) {
    let foundTsRule = false

    webpackConfig.module.rules = webpackConfig.module.rules.filter(
      (rule): boolean => {
        if (!(rule.test instanceof RegExp)) return true
        if ('noop.ts'.match(rule.test) && !'noop.js'.match(rule.test)) {
          // remove if it matches @zeit/next-typescript
          foundTsRule = rule.use === defaultLoaders.babel
          return !foundTsRule
        }
        return true
      }
    )

    if (foundTsRule) {
      console.warn(
        '\n@zeit/next-typescript is no longer needed since Next.js has built-in support for TypeScript now. Please remove it from your next.config.js and your .babelrc\n'
      )
    }
  }

  // Patch `@zeit/next-sass`, `@zeit/next-less`, `@zeit/next-stylus` for compatibility
  if (webpackConfig.module && Array.isArray(webpackConfig.module.rules)) {
    ;[].forEach.call(webpackConfig.module.rules, function(
      rule: webpack.RuleSetRule
    ) {
      if (!(rule.test instanceof RegExp && Array.isArray(rule.use))) {
        return
      }

      const isSass =
        rule.test.source === '\\.scss$' || rule.test.source === '\\.sass$'
      const isLess = rule.test.source === '\\.less$'
      const isCss = rule.test.source === '\\.css$'
      const isStylus = rule.test.source === '\\.styl$'

      // Check if the rule we're iterating over applies to Sass, Less, or CSS
      if (!(isSass || isLess || isCss || isStylus)) {
        return
      }

      ;[].forEach.call(rule.use, function(use: webpack.RuleSetUseItem) {
        if (
          !(
            use &&
            typeof use === 'object' &&
            // Identify use statements only pertaining to `css-loader`
            (use.loader === 'css-loader' ||
              use.loader === 'css-loader/locals') &&
            use.options &&
            typeof use.options === 'object' &&
            // The `minimize` property is a good heuristic that we need to
            // perform this hack. The `minimize` property was only valid on
            // old `css-loader` versions. Custom setups (that aren't next-sass,
            // next-less or next-stylus) likely have the newer version.
            // We still handle this gracefully below.
            (Object.prototype.hasOwnProperty.call(use.options, 'minimize') ||
              Object.prototype.hasOwnProperty.call(
                use.options,
                'exportOnlyLocals'
              ))
          )
        ) {
          return
        }

        // Try to monkey patch within a try-catch. We shouldn't fail the build
        // if we cannot pull this off.
        // The user may not even be using the `next-sass` or `next-less` or
        // `next-stylus` plugins.
        // If it does work, great!
        try {
          // Resolve the version of `@zeit/next-css` as depended on by the Sass,
          // Less or Stylus plugin.
          const correctNextCss = resolveRequest(
            '@zeit/next-css',
            isCss
              ? // Resolve `@zeit/next-css` from the base directory
                `${dir}/`
              : // Else, resolve it from the specific plugins
                require.resolve(
                  isSass
                    ? '@zeit/next-sass'
                    : isLess
                    ? '@zeit/next-less'
                    : isStylus
                    ? '@zeit/next-stylus'
                    : 'next'
                )
          )

          // If we found `@zeit/next-css` ...
          if (correctNextCss) {
            // ... resolve the version of `css-loader` shipped with that
            // package instead of whichever was hoisted highest in your
            // `node_modules` tree.
            const correctCssLoader = resolveRequest(use.loader, correctNextCss)
            if (correctCssLoader) {
              // We saved the user from a failed build!
              use.loader = correctCssLoader
            }
          }
        } catch (_) {
          // The error is not required to be handled.
        }
      })
    })
  }

  // Backwards compat for `main.js` entry key
  const originalEntry: any = webpackConfig.entry
  if (typeof originalEntry !== 'undefined') {
    webpackConfig.entry = async () => {
      const entry: WebpackEntrypoints =
        typeof originalEntry === 'function'
          ? await originalEntry()
          : originalEntry
      // Server compilation doesn't have main.js
      if (clientEntries && entry['main.js'] && entry['main.js'].length > 0) {
        const originalFile = clientEntries[CLIENT_STATIC_FILES_RUNTIME_MAIN]
        // @ts-ignore TODO: investigate type error
        entry[CLIENT_STATIC_FILES_RUNTIME_MAIN] = [
          ...entry['main.js'],
          originalFile,
        ]
      }
      delete entry['main.js']

      return entry
    }
  }

  if (!dev) {
    // @ts-ignore entry is always a function
    webpackConfig.entry = await webpackConfig.entry()
  }

  return webpackConfig
}<|MERGE_RESOLUTION|>--- conflicted
+++ resolved
@@ -79,11 +79,8 @@
 
     // Polyfill: Object.assign
     'object-assign$': stubObjectAssign,
-<<<<<<< HEAD
     '@babel/runtime-corejs2/core-js/object/assign': stubObjectAssign,
     '@babel/runtime-corejs2/core-js/promise': stubPromise,
-=======
->>>>>>> 7802b7a9
 
     // Stub Package: object.assign
     'object.assign/auto': path.join(shimAssign, 'auto.js'),
