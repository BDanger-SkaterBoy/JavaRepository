import crypto from 'crypto'
import ForkTsCheckerWebpackPlugin from 'fork-ts-checker-webpack-plugin'
import { readFileSync } from 'fs'
import chalk from 'next/dist/compiled/chalk'
import TerserPlugin from 'next/dist/compiled/terser-webpack-plugin'
import path from 'path'
import PnpWebpackPlugin from 'pnp-webpack-plugin'
import { MinifyOptions } from 'terser'
import webpack from 'webpack'
import {
  DOT_NEXT_ALIAS,
  NEXT_PROJECT_ROOT,
  NEXT_PROJECT_ROOT_DIST_CLIENT,
  PAGES_DIR_ALIAS,
} from '../lib/constants'
import { fileExists } from '../lib/file-exists'
import { resolveRequest } from '../lib/resolve-request'
import {
  CLIENT_STATIC_FILES_RUNTIME_MAIN,
  CLIENT_STATIC_FILES_RUNTIME_POLYFILLS,
  CLIENT_STATIC_FILES_RUNTIME_WEBPACK,
  REACT_LOADABLE_MANIFEST,
  SERVERLESS_DIRECTORY,
  SERVER_DIRECTORY,
} from '../next-server/lib/constants'
import { findPageFile } from '../server/lib/find-page-file'
import { WebpackEntrypoints } from './entries'
import {
  collectPlugins,
  PluginMetaData,
  VALID_MIDDLEWARE,
} from './plugins/collect-plugins'
import { build as buildConfiguration } from './webpack/config'
import { __overrideCssConfiguration } from './webpack/config/blocks/css/overrideCssConfiguration'
import { pluginLoaderOptions } from './webpack/loaders/next-plugin-loader'
import BuildManifestPlugin from './webpack/plugins/build-manifest-plugin'
import ChunkNamesPlugin from './webpack/plugins/chunk-names-plugin'
import { CssMinimizerPlugin } from './webpack/plugins/css-minimizer-plugin'
import { JsConfigPathsPlugin } from './webpack/plugins/jsconfig-paths-plugin'
import { DropClientPage } from './webpack/plugins/next-drop-client-page-plugin'
import NextEsmPlugin from './webpack/plugins/next-esm-plugin'
import NextJsSsrImportPlugin from './webpack/plugins/nextjs-ssr-import'
import NextJsSSRModuleCachePlugin from './webpack/plugins/nextjs-ssr-module-cache'
import PagesManifestPlugin from './webpack/plugins/pages-manifest-plugin'
import { ProfilingPlugin } from './webpack/plugins/profiling-plugin'
import { ReactLoadablePlugin } from './webpack/plugins/react-loadable-plugin'
import { ServerlessPlugin } from './webpack/plugins/serverless-plugin'
import WebpackConformancePlugin, {
  DuplicatePolyfillsConformanceCheck,
  MinificationConformanceCheck,
  ReactSyncScriptsConformanceCheck,
<<<<<<< HEAD
  DuplicatePolyfillsConformanceCheck,
  GranularChunksConformanceCheck,
=======
>>>>>>> 29c697b3
} from './webpack/plugins/webpack-conformance-plugin'

type ExcludesFalse = <T>(x: T | false) => x is T

const isWebpack5 = parseInt(webpack.version!) === 5

const escapePathVariables = (value: any) => {
  return typeof value === 'string'
    ? value.replace(/\[(\\*[\w:]+\\*)\]/gi, '[\\$1\\]')
    : value
}

function parseJsonFile(path: string) {
  const JSON5 = require('next/dist/compiled/json5')
  const contents = readFileSync(path)
  return JSON5.parse(contents)
}

function getOptimizedAliases(isServer: boolean): { [pkg: string]: string } {
  if (isServer) {
    return {}
  }

  const stubWindowFetch = path.join(__dirname, 'polyfills', 'fetch', 'index.js')
  const stubObjectAssign = path.join(__dirname, 'polyfills', 'object-assign.js')

  const shimAssign = path.join(__dirname, 'polyfills', 'object.assign')
  return Object.assign(
    {},
    {
      unfetch$: stubWindowFetch,
      'isomorphic-unfetch$': stubWindowFetch,
      'whatwg-fetch$': path.join(
        __dirname,
        'polyfills',
        'fetch',
        'whatwg-fetch.js'
      ),
    },
    {
      'object-assign$': stubObjectAssign,

      // Stub Package: object.assign
      'object.assign/auto': path.join(shimAssign, 'auto.js'),
      'object.assign/implementation': path.join(
        shimAssign,
        'implementation.js'
      ),
      'object.assign$': path.join(shimAssign, 'index.js'),
      'object.assign/polyfill': path.join(shimAssign, 'polyfill.js'),
      'object.assign/shim': path.join(shimAssign, 'shim.js'),

      // Replace: full URL polyfill with platform-based polyfill
      url: require.resolve('native-url'),
    }
  )
}

type ClientEntries = {
  'main.js': string[]
} & {
  [key: string]: string
}

export default async function getBaseWebpackConfig(
  dir: string,
  {
    buildId,
    config,
    dev = false,
    isServer = false,
    pagesDir,
    tracer,
    target = 'server',
    entrypoints,
  }: {
    buildId: string
    config: any
    dev?: boolean
    isServer?: boolean
    pagesDir: string
    target?: string
    tracer?: any
    entrypoints: WebpackEntrypoints
  }
): Promise<webpack.Configuration> {
  let plugins: PluginMetaData[] = []
  let babelPresetPlugins: { dir: string; config: any }[] = []

  if (config.experimental.plugins) {
    plugins = await collectPlugins(dir, config.env, config.plugins)
    pluginLoaderOptions.plugins = plugins

    for (const plugin of plugins) {
      if (plugin.middleware.includes('babel-preset-build')) {
        babelPresetPlugins.push({
          dir: plugin.directory,
          config: plugin.config,
        })
      }
    }
  }
  const distDir = path.join(dir, config.distDir)
  const defaultLoaders = {
    babel: {
      loader: 'next-babel-loader',
      options: {
        isServer,
        distDir,
        pagesDir,
        cwd: dir,
        cache: true,
        babelPresetPlugins,
        hasModern: !!config.experimental.modern,
        development: dev,
      },
    },
    // Backwards compat
    hotSelfAccept: {
      loader: 'noop-loader',
    },
  }

  const babelIncludeRegexes: RegExp[] = [
    /next[\\/]dist[\\/]next-server[\\/]lib/,
    /next[\\/]dist[\\/]client/,
    /next[\\/]dist[\\/]pages/,
    /[\\/](strip-ansi|ansi-regex)[\\/]/,
    ...(config.experimental.plugins
      ? VALID_MIDDLEWARE.map(name => new RegExp(`src(\\\\|/)${name}`))
      : []),
  ]

  // Support for NODE_PATH
  const nodePathList = (process.env.NODE_PATH || '')
    .split(process.platform === 'win32' ? ';' : ':')
    .filter(p => !!p)

  const isServerless = target === 'serverless'
  const isServerlessTrace = target === 'experimental-serverless-trace'
  // Intentionally not using isTargetLikeServerless helper
  const isLikeServerless = isServerless || isServerlessTrace

  const outputDir = isLikeServerless ? SERVERLESS_DIRECTORY : SERVER_DIRECTORY
  const outputPath = path.join(distDir, isServer ? outputDir : '')
  const totalPages = Object.keys(entrypoints).length
  const clientEntries = !isServer
    ? ({
        // Backwards compatibility
        'main.js': [],
        [CLIENT_STATIC_FILES_RUNTIME_MAIN]:
          `.${path.sep}` +
          path.relative(
            dir,
            path.join(
              NEXT_PROJECT_ROOT_DIST_CLIENT,
              dev ? `next-dev.js` : 'next.js'
            )
          ),
        [CLIENT_STATIC_FILES_RUNTIME_POLYFILLS]: path.join(
          NEXT_PROJECT_ROOT_DIST_CLIENT,
          'polyfills.js'
        ),
      } as ClientEntries)
    : undefined

  let typeScriptPath
  try {
    typeScriptPath = resolveRequest('typescript', `${dir}/`)
  } catch (_) {}
  const tsConfigPath = path.join(dir, 'tsconfig.json')
  const useTypeScript = Boolean(
    typeScriptPath && (await fileExists(tsConfigPath))
  )
  const ignoreTypeScriptErrors = dev
    ? config.typescript?.ignoreDevErrors
    : config.typescript?.ignoreBuildErrors

  let jsConfig
  // jsconfig is a subset of tsconfig
  if (useTypeScript) {
    jsConfig = parseJsonFile(tsConfigPath)
  }

  const jsConfigPath = path.join(dir, 'jsconfig.json')
  if (!useTypeScript && (await fileExists(jsConfigPath))) {
    jsConfig = parseJsonFile(jsConfigPath)
  }

  let resolvedBaseUrl
  if (jsConfig?.compilerOptions?.baseUrl) {
    resolvedBaseUrl = path.resolve(dir, jsConfig.compilerOptions.baseUrl)
  }

  const resolveConfig = {
    // Disable .mjs for node_modules bundling
    extensions: isServer
      ? [
          ...(useTypeScript ? ['.tsx', '.ts'] : []),
          '.js',
          '.mjs',
          '.jsx',
          '.json',
          '.wasm',
        ]
      : [
          ...(useTypeScript ? ['.tsx', '.ts'] : []),
          '.mjs',
          '.js',
          '.jsx',
          '.json',
          '.wasm',
        ],
    modules: [
      'node_modules',
      ...nodePathList, // Support for NODE_PATH environment variable
    ],
    alias: {
      // These aliases make sure the wrapper module is not included in the bundles
      // Which makes bundles slightly smaller, but also skips parsing a module that we know will result in this alias
      'next/head': 'next/dist/next-server/lib/head.js',
      'next/router': 'next/dist/client/router.js',
      'next/config': 'next/dist/next-server/lib/runtime-config.js',
      'next/dynamic': 'next/dist/next-server/lib/dynamic.js',
      next: NEXT_PROJECT_ROOT,
      [PAGES_DIR_ALIAS]: pagesDir,
      [DOT_NEXT_ALIAS]: distDir,
      ...getOptimizedAliases(isServer),
    },
    mainFields: isServer ? ['main', 'module'] : ['browser', 'module', 'main'],
    plugins: isWebpack5
      ? // webpack 5+ has the PnP resolver built-in by default:
        []
      : [PnpWebpackPlugin],
  }

  const webpackMode = dev ? 'development' : 'production'

  const terserOptions: MinifyOptions = {
    parse: {
      ecma: 8,
    },
    compress: {
      ecma: 5,
      warnings: false,
      // The following two options are known to break valid JavaScript code
      comparisons: false,
      inline: 2, // https://github.com/zeit/next.js/issues/7178#issuecomment-493048965
    },
    mangle: { safari10: true },
    output: {
      ecma: 5,
      safari10: true,
      comments: false,
      // Fixes usage of Emoji and certain Regex
      ascii_only: true,
    },
  }

  const devtool = dev ? 'cheap-module-source-map' : false

  const isModuleCSS = (module: { type: string }): boolean => {
    return (
      // mini-css-extract-plugin
      module.type === `css/mini-extract` ||
      // extract-css-chunks-webpack-plugin (old)
      module.type === `css/extract-chunks` ||
      // extract-css-chunks-webpack-plugin (new)
      module.type === `css/extract-css-chunks`
    )
  }

  // Contains various versions of the Webpack SplitChunksPlugin used in different build types
  const splitChunksConfigs: {
    [propName: string]: webpack.Options.SplitChunksOptions
  } = {
    dev: {
      cacheGroups: {
        default: false,
        vendors: false,
      },
    },
    prod: {
      chunks: 'all',
      cacheGroups: {
        default: false,
        vendors: false,
        commons: {
          name: 'commons',
          chunks: 'all',
          minChunks: totalPages > 2 ? totalPages * 0.5 : 2,
        },
        react: {
          name: 'commons',
          chunks: 'all',
          test: /[\\/]node_modules[\\/](react|react-dom|scheduler|use-subscription)[\\/]/,
        },
      },
    },
    prodGranular: {
      chunks: 'all',
      cacheGroups: {
        default: false,
        vendors: false,
        framework: {
          chunks: 'all',
          name: 'framework',
          // This regex ignores nested copies of framework libraries so they're
          // bundled with their issuer.
          // https://github.com/zeit/next.js/pull/9012
          test: /(?<!node_modules.*)[\\/]node_modules[\\/](react|react-dom|scheduler|prop-types|use-subscription)[\\/]/,
          priority: 40,
          // Don't let webpack eliminate this chunk (prevents this chunk from
          // becoming a part of the commons chunk)
          enforce: true,
        },
        lib: {
          test(module: { size: Function; identifier: Function }): boolean {
            return (
              module.size() > 160000 &&
              /node_modules[/\\]/.test(module.identifier())
            )
          },
          name(module: {
            type: string
            libIdent?: Function
            updateHash: (hash: crypto.Hash) => void
          }): string {
            const hash = crypto.createHash('sha1')
            if (isModuleCSS(module)) {
              module.updateHash(hash)
            } else {
              if (!module.libIdent) {
                throw new Error(
                  `Encountered unknown module type: ${module.type}. Please open an issue.`
                )
              }

              hash.update(module.libIdent({ context: dir }))
            }

            return hash.digest('hex').substring(0, 8)
          },
          priority: 30,
          minChunks: 1,
          reuseExistingChunk: true,
        },
        commons: {
          name: 'commons',
          minChunks: totalPages,
          priority: 20,
        },
        shared: {
          name(module, chunks) {
            return (
              crypto
                .createHash('sha1')
                .update(
                  chunks.reduce(
                    (acc: string, chunk: webpack.compilation.Chunk) => {
                      return acc + chunk.name
                    },
                    ''
                  )
                )
                .digest('hex') + (isModuleCSS(module) ? '_CSS' : '')
            )
          },
          priority: 10,
          minChunks: 2,
          reuseExistingChunk: true,
        },
      },
      maxInitialRequests: 25,
      minSize: 20000,
    },
  }

  // Select appropriate SplitChunksPlugin config for this build
  let splitChunksConfig: webpack.Options.SplitChunksOptions
  if (dev) {
    splitChunksConfig = splitChunksConfigs.dev
  } else {
    splitChunksConfig = config.experimental.granularChunks
      ? splitChunksConfigs.prodGranular
      : splitChunksConfigs.prod
  }

  const crossOrigin =
    !config.crossOrigin && config.experimental.modern
      ? 'anonymous'
      : config.crossOrigin

  let customAppFile: string | null = config.experimental.css
    ? await findPageFile(pagesDir, '/_app', config.pageExtensions)
    : null
  if (customAppFile) {
    customAppFile = path.resolve(path.join(pagesDir, customAppFile))
  }

  const conformanceConfig = Object.assign(
    {
      ReactSyncScriptsConformanceCheck: {
        enabled: true,
      },
      MinificationConformanceCheck: {
        enabled: true,
      },
      DuplicatePolyfillsConformanceCheck: {
        enabled: true,
        BlockedAPIToBePolyfilled: Object.assign(
          [],
          ['fetch'],
          config.conformance?.DuplicatePolyfillsConformanceCheck
            ?.BlockedAPIToBePolyfilled || []
        ),
      },
      GranularChunksConformanceCheck: {
        enabled: true,
      },
    },
    config.conformance
  )
  let webpackConfig: webpack.Configuration = {
    externals: !isServer
      ? // make sure importing "next" is handled gracefully for client
        // bundles in case a user imported types and it wasn't removed
        // TODO: should we warn/error for this instead?
        ['next']
      : !isServerless
      ? [
          (context, request, callback) => {
            if (request === 'next') {
              return callback(undefined, `commonjs ${request}`)
            }

            const notExternalModules = [
              'next/app',
              'next/document',
              'next/link',
              'next/error',
              'string-hash',
              'next/constants',
            ]

            if (notExternalModules.indexOf(request) !== -1) {
              return callback()
            }

            // We need to externalize internal requests for files intended to
            // not be bundled.

            const isLocal: boolean =
              request.startsWith('.') ||
              // Always check for unix-style path, as webpack sometimes
              // normalizes as posix.
              path.posix.isAbsolute(request) ||
              // When on Windows, we also want to check for Windows-specific
              // absolute paths.
              (process.platform === 'win32' && path.win32.isAbsolute(request))
            const isLikelyNextExternal =
              isLocal && /[/\\]next-server[/\\]/.test(request)

            // Relative requires don't need custom resolution, because they
            // are relative to requests we've already resolved here.
            // Absolute requires (require('/foo')) are extremely uncommon, but
            // also have no need for customization as they're already resolved.
            if (isLocal && !isLikelyNextExternal) {
              return callback()
            }

            // Resolve the import with the webpack provided context, this
            // ensures we're resolving the correct version when multiple
            // exist.
            let res: string
            try {
              res = resolveRequest(request, `${context}/`)
            } catch (err) {
              // If the request cannot be resolved, we need to tell webpack to
              // "bundle" it so that webpack shows an error (that it cannot be
              // resolved).
              return callback()
            }

            // Same as above, if the request cannot be resolved we need to have
            // webpack "bundle" it so it surfaces the not found error.
            if (!res) {
              return callback()
            }

            let isNextExternal: boolean = false
            if (isLocal) {
              // we need to process next-server/lib/router/router so that
              // the DefinePlugin can inject process.env values
              isNextExternal = /next[/\\]dist[/\\]next-server[/\\](?!lib[/\\]router[/\\]router)/.test(
                res
              )

              if (!isNextExternal) {
                return callback()
              }
            }

            // `isNextExternal` special cases Next.js' internal requires that
            // should not be bundled. We need to skip the base resolve routine
            // to prevent it from being bundled (assumes Next.js version cannot
            // mismatch).
            if (!isNextExternal) {
              // Bundled Node.js code is relocated without its node_modules tree.
              // This means we need to make sure its request resolves to the same
              // package that'll be available at runtime. If it's not identical,
              // we need to bundle the code (even if it _should_ be external).
              let baseRes: string | null
              try {
                baseRes = resolveRequest(request, `${dir}/`)
              } catch (err) {
                baseRes = null
              }

              // Same as above: if the package, when required from the root,
              // would be different from what the real resolution would use, we
              // cannot externalize it.
              if (baseRes !== res) {
                return callback()
              }
            }

            // Default pages have to be transpiled
            if (
              !res.match(/next[/\\]dist[/\\]next-server[/\\]/) &&
              (res.match(/[/\\]next[/\\]dist[/\\]/) ||
                // This is the @babel/plugin-transform-runtime "helpers: true" option
                res.match(/node_modules[/\\]@babel[/\\]runtime[/\\]/))
            ) {
              return callback()
            }

            // Webpack itself has to be compiled because it doesn't always use module relative paths
            if (
              res.match(/node_modules[/\\]webpack/) ||
              res.match(/node_modules[/\\]css-loader/)
            ) {
              return callback()
            }

            // Anything else that is standard JavaScript within `node_modules`
            // can be externalized.
            if (isNextExternal || res.match(/node_modules[/\\].*\.js$/)) {
              const externalRequest = isNextExternal
                ? // Generate Next.js external import
                  path.posix.join(
                    'next',
                    'dist',
                    path
                      .relative(
                        // Root of Next.js package:
                        path.join(__dirname, '..'),
                        res
                      )
                      // Windows path normalization
                      .replace(/\\/g, '/')
                  )
                : request

              return callback(undefined, `commonjs ${externalRequest}`)
            }

            // Default behavior: bundle the code!
            callback()
          },
        ]
      : [
          // When the 'serverless' target is used all node_modules will be compiled into the output bundles
          // So that the 'serverless' bundles have 0 runtime dependencies
          '@ampproject/toolbox-optimizer', // except this one
        ],
    optimization: {
      checkWasmTypes: false,
      nodeEnv: false,
      splitChunks: isServer ? false : splitChunksConfig,
      runtimeChunk: isServer
        ? undefined
        : { name: CLIENT_STATIC_FILES_RUNTIME_WEBPACK },
      minimize: !(dev || isServer),
      minimizer: [
        // Minify JavaScript
        new TerserPlugin({
          cache: path.join(distDir, 'cache', 'next-minifier'),
          parallel: config.experimental.cpus || true,
          terserOptions,
        }),
        // Minify CSS
        config.experimental.css &&
          new CssMinimizerPlugin({
            postcssOptions: {
              map: {
                // `inline: false` generates the source map in a separate file.
                // Otherwise, the CSS file is needlessly large.
                inline: false,
                // `annotation: false` skips appending the `sourceMappingURL`
                // to the end of the CSS file. Webpack already handles this.
                annotation: false,
              },
            },
          }),
      ].filter(Boolean),
    },
    context: dir,
    node: {
      setImmediate: false,
    },
    // Kept as function to be backwards compatible
    entry: async () => {
      return {
        ...(clientEntries ? clientEntries : {}),
        ...entrypoints,
        ...(isServer
          ? {
              'init-server.js': 'next-plugin-loader?middleware=on-init-server!',
              'on-error-server.js':
                'next-plugin-loader?middleware=on-error-server!',
            }
          : {}),
      }
    },
    output: {
      path: outputPath,
      filename: ({ chunk }: { chunk: { name: string } }) => {
        // Use `[name]-[contenthash].js` in production
        if (
          !dev &&
          (chunk.name === CLIENT_STATIC_FILES_RUNTIME_MAIN ||
            chunk.name === CLIENT_STATIC_FILES_RUNTIME_WEBPACK ||
            chunk.name === CLIENT_STATIC_FILES_RUNTIME_POLYFILLS)
        ) {
          return chunk.name.replace(/\.js$/, '-[contenthash].js')
        }
        return '[name]'
      },
      libraryTarget: isServer ? 'commonjs2' : 'var',
      hotUpdateChunkFilename: isWebpack5
        ? 'static/webpack/[id].[fullhash].hot-update.js'
        : 'static/webpack/[id].[hash].hot-update.js',
      hotUpdateMainFilename: isWebpack5
        ? 'static/webpack/[fullhash].hot-update.json'
        : 'static/webpack/[hash].hot-update.json',
      // This saves chunks with the name given via `import()`
      chunkFilename: isServer
        ? `${dev ? '[name]' : '[name].[contenthash]'}.js`
        : `static/chunks/${dev ? '[name]' : '[name].[contenthash]'}.js`,
      strictModuleExceptionHandling: true,
      crossOriginLoading: crossOrigin,
      futureEmitAssets: !dev,
      webassemblyModuleFilename: 'static/wasm/[modulehash].wasm',
    },
    performance: false,
    resolve: resolveConfig,
    resolveLoader: {
      // The loaders Next.js provides
      alias: [
        'emit-file-loader',
        'error-loader',
        'next-babel-loader',
        'next-client-pages-loader',
        'next-data-loader',
        'next-serverless-loader',
        'noop-loader',
        'next-plugin-loader',
      ].reduce((alias, loader) => {
        // using multiple aliases to replace `resolveLoader.modules`
        alias[loader] = path.join(__dirname, 'webpack', 'loaders', loader)

        return alias
      }, {} as Record<string, string>),
      modules: [
        'node_modules',
        ...nodePathList, // Support for NODE_PATH environment variable
      ],
      plugins: [PnpWebpackPlugin],
    },
    module: {
      rules: [
        {
          test: /\.(tsx|ts|js|mjs|jsx)$/,
          include: [dir, ...babelIncludeRegexes],
          exclude: (path: string) => {
            if (babelIncludeRegexes.some(r => r.test(path))) {
              return false
            }
            return /node_modules/.test(path)
          },
          use: config.experimental.babelMultiThread
            ? [
                // Move Babel transpilation into a thread pool (2 workers, unlimited batch size).
                // Applying a cache to the off-thread work avoids paying transfer costs for unchanged modules.
                {
                  loader: 'next/dist/compiled/cache-loader',
                  options: {
                    cacheContext: dir,
                    cacheDirectory: path.join(dir, '.next', 'cache', 'webpack'),
                    cacheIdentifier: `webpack${isServer ? '-server' : ''}${
                      config.experimental.modern ? '-hasmodern' : ''
                    }`,
                  },
                },
                {
                  loader: require.resolve('next/dist/compiled/thread-loader'),
                  options: {
                    workers: 2,
                    workerParallelJobs: Infinity,
                  },
                },
                defaultLoaders.babel,
              ]
            : defaultLoaders.babel,
        },
      ].filter(Boolean),
    },
    plugins: [
      // This plugin makes sure `output.filename` is used for entry chunks
      new ChunkNamesPlugin(),
      new webpack.DefinePlugin({
        ...(config.experimental.pageEnv
          ? Object.keys(process.env).reduce(
              (prev: { [key: string]: string }, key: string) => {
                if (key.startsWith('NEXT_PUBLIC_')) {
                  prev[`process.env.${key}`] = JSON.stringify(process.env[key]!)
                }
                return prev
              },
              {}
            )
          : {}),
        ...Object.keys(config.env).reduce((acc, key) => {
          if (/^(?:NODE_.+)|^(?:__.+)$/i.test(key)) {
            throw new Error(
              `The key "${key}" under "env" in next.config.js is not allowed. https://err.sh/zeit/next.js/env-key-not-allowed`
            )
          }

          return {
            ...acc,
            [`process.env.${key}`]: JSON.stringify(config.env[key]),
          }
        }, {}),
        'process.env.NODE_ENV': JSON.stringify(webpackMode),
        'process.crossOrigin': JSON.stringify(crossOrigin),
        'process.browser': JSON.stringify(!isServer),
        'process.env.__NEXT_TEST_MODE': JSON.stringify(
          process.env.__NEXT_TEST_MODE
        ),
        // This is used in client/dev-error-overlay/hot-dev-client.js to replace the dist directory
        ...(dev && !isServer
          ? {
              'process.env.__NEXT_DIST_DIR': JSON.stringify(distDir),
            }
          : {}),
        'process.env.__NEXT_EXPORT_TRAILING_SLASH': JSON.stringify(
          config.exportTrailingSlash
        ),
        'process.env.__NEXT_MODERN_BUILD': JSON.stringify(
          config.experimental.modern && !dev
        ),
        'process.env.__NEXT_GRANULAR_CHUNKS': JSON.stringify(
          config.experimental.granularChunks && !dev
        ),
        'process.env.__NEXT_BUILD_INDICATOR': JSON.stringify(
          config.devIndicators.buildActivity
        ),
        'process.env.__NEXT_PRERENDER_INDICATOR': JSON.stringify(
          config.devIndicators.autoPrerender
        ),
        'process.env.__NEXT_PLUGINS': JSON.stringify(
          config.experimental.plugins
        ),
        'process.env.__NEXT_STRICT_MODE': JSON.stringify(
          config.reactStrictMode
        ),
        'process.env.__NEXT_REACT_MODE': JSON.stringify(
          config.experimental.reactMode
        ),
        'process.env.__NEXT_ROUTER_BASEPATH': JSON.stringify(
          config.experimental.basePath
        ),
        'process.env.__NEXT_FID_POLYFILL': JSON.stringify(
          config.experimental.measureFid
        ),
        ...(isServer
          ? {
              // Fix bad-actors in the npm ecosystem (e.g. `node-formidable`)
              // This is typically found in unmaintained modules from the
              // pre-webpack era (common in server-side code)
              'global.GENTLY': JSON.stringify(false),
            }
          : undefined),
        // stub process.env with proxy to warn a missing value is
        // being accessed
        ...(config.experimental.pageEnv
          ? {
              'process.env':
                process.env.NODE_ENV === 'production'
                  ? isServer
                    ? 'process.env'
                    : '{}'
                  : `
            new Proxy(${isServer ? 'process.env' : '{}'}, {
              get(target, prop) {
                if (typeof target[prop] === 'undefined') {
                  console.warn(\`An environment variable (\${prop}) that was not provided in the environment was accessed.\nSee more info here: https://err.sh/next.js/missing-env-value\`)
                }
                return target[prop]
              }
            })
          `,
            }
          : {}),
      }),
      !isServer &&
        new ReactLoadablePlugin({
          filename: REACT_LOADABLE_MANIFEST,
        }),
      !isServer && new DropClientPage(),
      // Moment.js is an extremely popular library that bundles large locale files
      // by default due to how Webpack interprets its code. This is a practical
      // solution that requires the user to opt into importing specific locales.
      // https://github.com/jmblog/how-to-optimize-momentjs-with-webpack
      config.future.excludeDefaultMomentLocales &&
        new webpack.IgnorePlugin(/^\.\/locale$/, /moment$/),
      ...(dev
        ? (() => {
            // Even though require.cache is server only we have to clear assets from both compilations
            // This is because the client compilation generates the build manifest that's used on the server side
            const {
              NextJsRequireCacheHotReloader,
            } = require('./webpack/plugins/nextjs-require-cache-hot-reloader')
            const {
              UnlinkRemovedPagesPlugin,
            } = require('./webpack/plugins/unlink-removed-pages-plugin')
            const devPlugins = [
              new UnlinkRemovedPagesPlugin(),
              new webpack.NoEmitOnErrorsPlugin(),
              new NextJsRequireCacheHotReloader(),
            ]

            // Webpack 5 has the ability to cache packages persistently, so we
            // do not need this DLL plugin:
            if (!isServer && !isWebpack5) {
              const AutoDllPlugin = require('next/dist/compiled/autodll-webpack-plugin')(
                distDir
              )
              devPlugins.push(
                new AutoDllPlugin({
                  filename: '[name]_[hash].js',
                  path: './static/development/dll',
                  context: dir,
                  entry: {
                    dll: ['react', 'react-dom'],
                  },
                  config: {
                    devtool,
                    mode: webpackMode,
                    resolve: resolveConfig,
                  },
                })
              )
              devPlugins.push(new webpack.HotModuleReplacementPlugin())
            }

            return devPlugins
          })()
        : []),
      // Webpack 5 no longer requires this plugin in production:
      !isWebpack5 && !dev && new webpack.HashedModuleIdsPlugin(),
      !dev &&
        new webpack.IgnorePlugin({
          resourceRegExp: /react-is/,
          contextRegExp: /(next-server|next)[\\/]dist[\\/]/,
        }),
      isServerless && isServer && new ServerlessPlugin(),
      isServer && new PagesManifestPlugin(isLikeServerless),
      target === 'server' &&
        isServer &&
        new NextJsSSRModuleCachePlugin({ outputPath }),
      isServer && new NextJsSsrImportPlugin(),
      !isServer &&
        new BuildManifestPlugin({
          buildId,
          clientManifest: config.experimental.granularChunks,
          modern: config.experimental.modern,
        }),
      tracer &&
        new ProfilingPlugin({
          tracer,
        }),
      !isServer &&
        useTypeScript &&
        !ignoreTypeScriptErrors &&
        new ForkTsCheckerWebpackPlugin(
          PnpWebpackPlugin.forkTsCheckerOptions({
            typescript: typeScriptPath,
            async: dev,
            useTypescriptIncrementalApi: true,
            checkSyntacticErrors: true,
            tsconfig: tsConfigPath,
            reportFiles: ['**', '!**/__tests__/**', '!**/?(*.)(spec|test).*'],
            compilerOptions: { isolatedModules: true, noEmit: true },
            silent: true,
            formatter: 'codeframe',
          })
        ),
      config.experimental.modern &&
        !isServer &&
        !dev &&
        new NextEsmPlugin({
          filename: (getFileName: Function | string) => (...args: any[]) => {
            const name =
              typeof getFileName === 'function'
                ? getFileName(...args)
                : getFileName

            return name.includes('.js')
              ? name.replace(/\.js$/, '.module.js')
              : escapePathVariables(
                  args[0].chunk.name.replace(/\.js$/, '.module.js')
                )
          },
          chunkFilename: (inputChunkName: string) =>
            inputChunkName.replace(/\.js$/, '.module.js'),
        }),
      config.experimental.conformance &&
        !dev &&
        new WebpackConformancePlugin({
          tests: [
            !isServer &&
              conformanceConfig.MinificationConformanceCheck.enabled &&
              new MinificationConformanceCheck(),
            conformanceConfig.ReactSyncScriptsConformanceCheck.enabled &&
              new ReactSyncScriptsConformanceCheck({
                AllowedSources:
                  conformanceConfig.ReactSyncScriptsConformanceCheck
                    .allowedSources || [],
              }),
            !isServer &&
              conformanceConfig.DuplicatePolyfillsConformanceCheck.enabled &&
              new DuplicatePolyfillsConformanceCheck({
                BlockedAPIToBePolyfilled:
                  conformanceConfig.DuplicatePolyfillsConformanceCheck
                    .BlockedAPIToBePolyfilled,
              }),
            !isServer &&
              config.experimental.granularChunks &&
              conformanceConfig.GranularChunksConformanceCheck.enabled &&
              new GranularChunksConformanceCheck(
                splitChunksConfigs.prodGranular
              ),
          ].filter(Boolean),
        }),
    ].filter((Boolean as any) as ExcludesFalse),
  }

  // Support tsconfig and jsconfig baseUrl
  if (resolvedBaseUrl) {
    webpackConfig.resolve?.modules?.push(resolvedBaseUrl)
  }

  if (
    config.experimental.jsconfigPaths &&
    jsConfig?.compilerOptions?.paths &&
    resolvedBaseUrl
  ) {
    webpackConfig.resolve?.plugins?.push(
      new JsConfigPathsPlugin(jsConfig.compilerOptions.paths, resolvedBaseUrl)
    )
  }

  if (isWebpack5) {
    // On by default:
    delete webpackConfig.output?.futureEmitAssets
    // No longer polyfills Node.js modules:
    if (webpackConfig.node) delete webpackConfig.node.setImmediate
  }

  webpackConfig = await buildConfiguration(webpackConfig, {
    rootDirectory: dir,
    customAppFile,
    isDevelopment: dev,
    isServer,
    hasSupportCss: !!config.experimental.css,
    hasSupportScss: !!config.experimental.scss,
    assetPrefix: config.assetPrefix || '',
    sassOptions: config.experimental.sassOptions,
  })

  if (typeof config.webpack === 'function') {
    webpackConfig = config.webpack(webpackConfig, {
      dir,
      dev,
      isServer,
      buildId,
      config,
      defaultLoaders,
      totalPages,
      webpack,
    })

    if (typeof (webpackConfig as any).then === 'function') {
      console.warn(
        '> Promise returned in next config. https://err.sh/zeit/next.js/promise-in-next-config'
      )
    }
  }

  function canMatchCss(rule: webpack.RuleSetCondition | undefined): boolean {
    if (!rule) {
      return false
    }

    const fileNames = [
      '/tmp/test.css',
      '/tmp/test.scss',
      '/tmp/test.sass',
      '/tmp/test.less',
      '/tmp/test.styl',
    ]

    if (rule instanceof RegExp && fileNames.some(input => rule.test(input))) {
      return true
    }

    if (typeof rule === 'function') {
      if (
        fileNames.some(input => {
          try {
            if (rule(input)) {
              return true
            }
          } catch (_) {}
          return false
        })
      ) {
        return true
      }
    }

    if (Array.isArray(rule) && rule.some(canMatchCss)) {
      return true
    }

    return false
  }

  if (config.experimental.css) {
    const hasUserCssConfig =
      webpackConfig.module?.rules.some(
        rule => canMatchCss(rule.test) || canMatchCss(rule.include)
      ) ?? false

    if (hasUserCssConfig) {
      // only show warning for one build
      if (isServer) {
        console.warn(
          chalk.yellow.bold('Warning: ') +
            chalk.bold(
              'Built-in CSS support is being disabled due to custom CSS configuration being detected.\n'
            ) +
            'See here for more info: https://err.sh/next.js/built-in-css-disabled\n'
        )
      }

      if (webpackConfig.module?.rules.length) {
        // Remove default CSS Loader
        webpackConfig.module.rules = webpackConfig.module.rules.filter(
          r =>
            !(
              typeof r.oneOf?.[0]?.options === 'object' &&
              r.oneOf[0].options.__next_css_remove === true
            )
        )
      }
      if (webpackConfig.plugins?.length) {
        // Disable CSS Extraction Plugin
        webpackConfig.plugins = webpackConfig.plugins.filter(
          p => (p as any).__next_css_remove !== true
        )
      }
      if (webpackConfig.optimization?.minimizer?.length) {
        // Disable CSS Minifier
        webpackConfig.optimization.minimizer = webpackConfig.optimization.minimizer.filter(
          e => (e as any).__next_css_remove !== true
        )
      }
    } else {
      await __overrideCssConfiguration(dir, !dev, webpackConfig)
    }
  }

  // check if using @zeit/next-typescript and show warning
  if (
    isServer &&
    webpackConfig.module &&
    Array.isArray(webpackConfig.module.rules)
  ) {
    let foundTsRule = false

    webpackConfig.module.rules = webpackConfig.module.rules.filter(
      (rule): boolean => {
        if (!(rule.test instanceof RegExp)) return true
        if ('noop.ts'.match(rule.test) && !'noop.js'.match(rule.test)) {
          // remove if it matches @zeit/next-typescript
          foundTsRule = rule.use === defaultLoaders.babel
          return !foundTsRule
        }
        return true
      }
    )

    if (foundTsRule) {
      console.warn(
        '\n@zeit/next-typescript is no longer needed since Next.js has built-in support for TypeScript now. Please remove it from your next.config.js and your .babelrc\n'
      )
    }
  }

  // Patch `@zeit/next-sass`, `@zeit/next-less`, `@zeit/next-stylus` for compatibility
  if (webpackConfig.module && Array.isArray(webpackConfig.module.rules)) {
    ;[].forEach.call(webpackConfig.module.rules, function(
      rule: webpack.RuleSetRule
    ) {
      if (!(rule.test instanceof RegExp && Array.isArray(rule.use))) {
        return
      }

      const isSass =
        rule.test.source === '\\.scss$' || rule.test.source === '\\.sass$'
      const isLess = rule.test.source === '\\.less$'
      const isCss = rule.test.source === '\\.css$'
      const isStylus = rule.test.source === '\\.styl$'

      // Check if the rule we're iterating over applies to Sass, Less, or CSS
      if (!(isSass || isLess || isCss || isStylus)) {
        return
      }

      ;[].forEach.call(rule.use, function(use: webpack.RuleSetUseItem) {
        if (
          !(
            use &&
            typeof use === 'object' &&
            // Identify use statements only pertaining to `css-loader`
            (use.loader === 'css-loader' ||
              use.loader === 'css-loader/locals') &&
            use.options &&
            typeof use.options === 'object' &&
            // The `minimize` property is a good heuristic that we need to
            // perform this hack. The `minimize` property was only valid on
            // old `css-loader` versions. Custom setups (that aren't next-sass,
            // next-less or next-stylus) likely have the newer version.
            // We still handle this gracefully below.
            (Object.prototype.hasOwnProperty.call(use.options, 'minimize') ||
              Object.prototype.hasOwnProperty.call(
                use.options,
                'exportOnlyLocals'
              ))
          )
        ) {
          return
        }

        // Try to monkey patch within a try-catch. We shouldn't fail the build
        // if we cannot pull this off.
        // The user may not even be using the `next-sass` or `next-less` or
        // `next-stylus` plugins.
        // If it does work, great!
        try {
          // Resolve the version of `@zeit/next-css` as depended on by the Sass,
          // Less or Stylus plugin.
          const correctNextCss = resolveRequest(
            '@zeit/next-css',
            isCss
              ? // Resolve `@zeit/next-css` from the base directory
                `${dir}/`
              : // Else, resolve it from the specific plugins
                require.resolve(
                  isSass
                    ? '@zeit/next-sass'
                    : isLess
                    ? '@zeit/next-less'
                    : isStylus
                    ? '@zeit/next-stylus'
                    : 'next'
                )
          )

          // If we found `@zeit/next-css` ...
          if (correctNextCss) {
            // ... resolve the version of `css-loader` shipped with that
            // package instead of whichever was hoisted highest in your
            // `node_modules` tree.
            const correctCssLoader = resolveRequest(use.loader, correctNextCss)
            if (correctCssLoader) {
              // We saved the user from a failed build!
              use.loader = correctCssLoader
            }
          }
        } catch (_) {
          // The error is not required to be handled.
        }
      })
    })
  }

  // Backwards compat for `main.js` entry key
  const originalEntry: any = webpackConfig.entry
  if (typeof originalEntry !== 'undefined') {
    webpackConfig.entry = async () => {
      const entry: WebpackEntrypoints =
        typeof originalEntry === 'function'
          ? await originalEntry()
          : originalEntry
      // Server compilation doesn't have main.js
      if (clientEntries && entry['main.js'] && entry['main.js'].length > 0) {
        const originalFile = clientEntries[CLIENT_STATIC_FILES_RUNTIME_MAIN]
        entry[CLIENT_STATIC_FILES_RUNTIME_MAIN] = [
          ...entry['main.js'],
          originalFile,
        ]
      }
      delete entry['main.js']

      return entry
    }
  }

  if (!dev) {
    // entry is always a function
    webpackConfig.entry = await (webpackConfig.entry as webpack.EntryFunc)()
  }

  // In webpack 5, the 'var' libraryTarget output requires a name.
  // TODO: this should be revisited as 'var' was only used to not have the
  // initial variable exposed. In webpack 4, not setting the library option
  // would result in the bundle being a self-executing function without the
  // variable.
  if (isWebpack5 && !isServer) {
    webpackConfig.output!.library = webpackConfig.output?.library
      ? webpackConfig.output.library
      : 'INTERNAL_NEXT_APP'
  }

  return webpackConfig
}<|MERGE_RESOLUTION|>--- conflicted
+++ resolved
@@ -49,11 +49,7 @@
   DuplicatePolyfillsConformanceCheck,
   MinificationConformanceCheck,
   ReactSyncScriptsConformanceCheck,
-<<<<<<< HEAD
-  DuplicatePolyfillsConformanceCheck,
   GranularChunksConformanceCheck,
-=======
->>>>>>> 29c697b3
 } from './webpack/plugins/webpack-conformance-plugin'
 
 type ExcludesFalse = <T>(x: T | false) => x is T
