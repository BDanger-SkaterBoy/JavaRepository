--- conflicted
+++ resolved
@@ -372,18 +372,6 @@
       ...nodePathList, // Support for NODE_PATH environment variable
     ],
     alias: {
-<<<<<<< HEAD
-      // These aliases make sure the wrapper module is not included in the bundles
-      // Which makes bundles slightly smaller, but also skips parsing a module that we know will result in this alias
-      'next/head': 'next/dist/next-server/lib/head.js',
-      'next/router': 'next/dist/client/router.js',
-      'next/experimental-script': config.experimental.scriptLoader
-        ? 'next/dist/client/experimental-script.js'
-        : '',
-      'next/config': 'next/dist/next-server/lib/runtime-config.js',
-      'next/dynamic': 'next/dist/next-server/lib/dynamic.js',
-=======
->>>>>>> 63699817
       next: NEXT_PROJECT_ROOT,
       ...(isWebpack5 && !isServer
         ? {
