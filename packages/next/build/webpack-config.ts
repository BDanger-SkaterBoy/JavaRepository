import ForkTsCheckerWebpackPlugin from 'fork-ts-checker-webpack-plugin'
import fs from 'fs'
import {
  CLIENT_STATIC_FILES_RUNTIME_MAIN,
  CLIENT_STATIC_FILES_RUNTIME_WEBPACK,
  REACT_LOADABLE_MANIFEST,
  SERVER_DIRECTORY,
} from 'next-server/constants'
import resolve from 'next/dist/compiled/resolve/index.js'
import path from 'path'
import { promisify } from 'util'
import webpack from 'webpack'

import {
  DOT_NEXT_ALIAS,
  NEXT_PROJECT_ROOT,
  NEXT_PROJECT_ROOT_DIST_CLIENT,
  PAGES_DIR_ALIAS,
} from '../lib/constants'
import { WebpackEntrypoints } from './entries'
import { AllModulesIdentifiedPlugin } from './webpack/plugins/all-modules-identified-plugin'
import BuildManifestPlugin from './webpack/plugins/build-manifest-plugin'
import { ChunkGraphPlugin } from './webpack/plugins/chunk-graph-plugin'
import ChunkNamesPlugin from './webpack/plugins/chunk-names-plugin'
import { importAutoDllPlugin } from './webpack/plugins/dll-import'
import { HashedChunkIdsPlugin } from './webpack/plugins/hashed-chunk-ids-plugin'
import { DropClientPage } from './webpack/plugins/next-drop-client-page-plugin'
import NextJsSsrImportPlugin from './webpack/plugins/nextjs-ssr-import'
import NextJsSSRModuleCachePlugin from './webpack/plugins/nextjs-ssr-module-cache'
import PagesManifestPlugin from './webpack/plugins/pages-manifest-plugin'
import { ReactLoadablePlugin } from './webpack/plugins/react-loadable-plugin'
import { ServerlessPlugin } from './webpack/plugins/serverless-plugin'
import { SharedRuntimePlugin } from './webpack/plugins/shared-runtime-plugin'
import { TerserPlugin } from './webpack/plugins/terser-webpack-plugin/src/index'

const fileExists = promisify(fs.exists)

type ExcludesFalse = <T>(x: T | false) => x is T

export default async function getBaseWebpackConfig(
  dir: string,
  {
    dev = false,
    isServer = false,
    buildId,
    config,
    target = 'server',
    entrypoints,
    selectivePageBuilding = false,
  }: {
    dev?: boolean
    isServer?: boolean
    buildId: string
    config: any
    target?: string
    entrypoints: WebpackEntrypoints
    selectivePageBuilding?: boolean
  }
): Promise<webpack.Configuration> {
  const distDir = path.join(dir, config.distDir)
  const defaultLoaders = {
    babel: {
      loader: 'next-babel-loader',
      options: {
        isServer,
        distDir,
        cwd: dir,
        cache: !selectivePageBuilding,
        asyncToPromises: config.experimental.asyncToPromises,
      },
    },
    // Backwards compat
    hotSelfAccept: {
      loader: 'noop-loader',
    },
  }

  // Support for NODE_PATH
  const nodePathList = (process.env.NODE_PATH || '')
    .split(process.platform === 'win32' ? ';' : ':')
    .filter(p => !!p)

  const outputDir = target === 'serverless' ? 'serverless' : SERVER_DIRECTORY
  const outputPath = path.join(distDir, isServer ? outputDir : '')
  const totalPages = Object.keys(entrypoints).length
  const clientEntries = !isServer
    ? {
        // Backwards compatibility
        'main.js': [],
        [CLIENT_STATIC_FILES_RUNTIME_MAIN]:
          `.${path.sep}` +
          path.relative(
            dir,
            path.join(
              NEXT_PROJECT_ROOT_DIST_CLIENT,
              dev ? `next-dev.js` : 'next.js'
            )
          ),
      }
    : undefined

  let typeScriptPath
  try {
    typeScriptPath = resolve.sync('typescript', { basedir: dir })
  } catch (_) {}
  const tsConfigPath = path.join(dir, 'tsconfig.json')
  const useTypeScript = Boolean(
    typeScriptPath && (await fileExists(tsConfigPath))
  )

  const resolveConfig = {
    // Disable .mjs for node_modules bundling
    extensions: isServer
      ? [
          ...(useTypeScript ? ['.tsx', '.ts'] : []),
          '.js',
          '.mjs',
          '.jsx',
          '.json',
          '.wasm',
        ]
      : [
          ...(useTypeScript ? ['.tsx', '.ts'] : []),
          '.mjs',
          '.js',
          '.jsx',
          '.json',
          '.wasm',
        ],
    modules: [
      'node_modules',
      ...nodePathList, // Support for NODE_PATH environment variable
    ],
    alias: {
      // These aliases make sure the wrapper module is not included in the bundles
      // Which makes bundles slightly smaller, but also skips parsing a module that we know will result in this alias
      'next/head': 'next-server/dist/lib/head.js',
      'next/router': 'next/dist/client/router.js',
      'next/config': 'next-server/dist/lib/runtime-config.js',
      'next/dynamic': 'next-server/dist/lib/dynamic.js',
      next: NEXT_PROJECT_ROOT,
      [PAGES_DIR_ALIAS]: path.join(dir, 'pages'),
      [DOT_NEXT_ALIAS]: distDir,
    },
    mainFields: isServer ? ['main', 'module'] : ['browser', 'module', 'main'],
  }

  const webpackMode = dev ? 'development' : 'production'

  const terserPluginConfig = {
    parallel: true,
    sourceMap: false,
    cache: !selectivePageBuilding,
    cpus: config.experimental.cpus,
    distDir: distDir,
  }
  const terserOptions = {
    parse: {
      ecma: 8,
    },
    compress: {
      ecma: 5,
      warnings: false,
      // The following two options are known to break valid JavaScript code
      comparisons: false,
      inline: 2, // https://github.com/zeit/next.js/issues/7178#issuecomment-493048965
    },
    mangle: { safari10: true },
    output: {
      ecma: 5,
      safari10: true,
      comments: false,
      // Fixes usage of Emoji and certain Regex
      ascii_only: true,
    },
  }

<<<<<<< HEAD
  const isProductionServerless = !dev && isServer && target === 'serverless'

  const devtool = dev || debug ? 'cheap-module-source-map' : false
=======
  const devtool = dev ? 'cheap-module-source-map' : false
>>>>>>> 7f3bdb1b

  let webpackConfig: webpack.Configuration = {
    devtool,
    mode: webpackMode,
    name: isServer ? 'server' : 'client',
    target: isServer ? 'node' : 'web',
    externals: !isServer
      ? undefined
      : target !== 'serverless'
      ? [
          (context, request, callback) => {
            const notExternalModules = [
              'next/app',
              'next/document',
              'next/link',
              'next/error',
              'string-hash',
              'next/constants',
            ]

            if (notExternalModules.indexOf(request) !== -1) {
              return callback()
            }

            resolve(
              request,
              { basedir: dir, preserveSymlinks: true },
              (err, res) => {
                if (err) {
                  return callback()
                }

                if (!res) {
                  return callback()
                }

                // Default pages have to be transpiled
                if (
                  res.match(/next[/\\]dist[/\\]/) ||
                  res.match(/node_modules[/\\]@babel[/\\]runtime[/\\]/) ||
                  res.match(/node_modules[/\\]@babel[/\\]runtime-corejs2[/\\]/)
                ) {
                  return callback()
                }

                // Webpack itself has to be compiled because it doesn't always use module relative paths
                if (
                  res.match(/node_modules[/\\]webpack/) ||
                  res.match(/node_modules[/\\]css-loader/)
                ) {
                  return callback()
                }

                if (res.match(/node_modules[/\\].*\.js$/)) {
                  return callback(undefined, `commonjs ${request}`)
                }

                callback()
              }
            )
          },
        ]
      : [
          // When the serverless target is used all node_modules will be compiled into the output bundles
          // So that the serverless bundles have 0 runtime dependencies
          'amp-toolbox-optimizer', // except this one
          ...(config.experimental.ampBindInitData ? [] : ['react-ssr-prepass']),
        ],
    optimization: Object.assign(
      {
        checkWasmTypes: false,
        nodeEnv: false,
      },
      isServer
        ? {
            splitChunks: false,
            minimize: false,
          }
        : {
            runtimeChunk: selectivePageBuilding
              ? false
              : {
                  name: CLIENT_STATIC_FILES_RUNTIME_WEBPACK,
                },
            splitChunks: dev
              ? {
                  cacheGroups: {
                    default: false,
                    vendors: false,
                  },
                }
              : selectivePageBuilding
              ? {
                  cacheGroups: {
                    default: false,
                    vendors: false,
                    react: {
                      name: 'commons',
                      chunks: 'all',
                      test: /[\\/]node_modules[\\/](react|react-dom)[\\/]/,
                    },
                  },
                }
              : {
                  chunks: 'all',
                  cacheGroups: {
                    default: false,
                    vendors: false,
                    commons: {
                      name: 'commons',
                      chunks: 'all',
                      minChunks: totalPages > 2 ? totalPages * 0.5 : 2,
                    },
                    react: {
                      name: 'commons',
                      chunks: 'all',
                      test: /[\\/]node_modules[\\/](react|react-dom)[\\/]/,
                    },
                  },
                },
            minimize: !dev,
            minimizer: !dev
              ? [
                  new TerserPlugin({
                    ...terserPluginConfig,
                    terserOptions: {
                      ...terserOptions,
                      // Disable compress when using terser loader
                      ...(selectivePageBuilding ||
                      config.experimental.terserLoader
                        ? { compress: false }
                        : undefined),
                    },
                  }),
                ]
              : undefined,
          },
      selectivePageBuilding
        ? {
            providedExports: false,
            usedExports: false,
            concatenateModules: false,
          }
        : undefined
    ),
    recordsPath: selectivePageBuilding
      ? undefined
      : path.join(outputPath, 'records.json'),
    context: dir,
    // Kept as function to be backwards compatible
    entry: async () => {
      return {
        ...(clientEntries ? clientEntries : {}),
        ...entrypoints,
      }
    },
    output: {
      path: outputPath,
      filename: ({ chunk }: { chunk: { name: string } }) => {
        // Use `[name]-[contenthash].js` in production
        if (
          !dev &&
          (chunk.name === CLIENT_STATIC_FILES_RUNTIME_MAIN ||
            chunk.name === CLIENT_STATIC_FILES_RUNTIME_WEBPACK)
        ) {
          return chunk.name.replace(/\.js$/, '-[hash].js')
        }
        return '[name]'
      },
      libraryTarget: isServer ? 'commonjs2' : 'var',
      hotUpdateChunkFilename: 'static/webpack/[id].[hash].hot-update.js',
      hotUpdateMainFilename: 'static/webpack/[hash].hot-update.json',
      // This saves chunks with the name given via `import()`
      chunkFilename: isServer
        ? `${dev ? '[name]' : '[name].[contenthash]'}.js`
        : `static/chunks/${dev ? '[name]' : '[name].[contenthash]'}.js`,
      strictModuleExceptionHandling: true,
      crossOriginLoading: config.crossOrigin,
      futureEmitAssets: !dev,
      webassemblyModuleFilename: 'static/wasm/[modulehash].wasm',
    },
    performance: false,
    resolve: resolveConfig,
    resolveLoader: {
      modules: [
        path.join(__dirname, 'webpack', 'loaders'), // The loaders Next.js provides
        'node_modules',
        ...nodePathList, // Support for NODE_PATH environment variable
      ],
    },
    ...(isProductionServerless
      ? {
          // `@zeit/webpack-asset-relocator-loader` will relocated all assets
          // so we can't let webpack mock this to `/` & `/index.js`
          node: { __dirname: false, __filename: false },
        }
      : undefined),
    // @ts-ignore this is filtered
    module: {
      strictExportPresence: true,
      rules: [
        isProductionServerless && {
          test: /\.(m?js|node)$/,
          parser: { amd: false },
          use: {
            loader: '@zeit/webpack-asset-relocator-loader',
            options: {
              outputAssetBase: 'assets',
              existingAssetNames: [],
              wrapperCompatibility: false,
              production: true,
            },
          },
        },
        (selectivePageBuilding || config.experimental.terserLoader) &&
          !isServer && {
            test: /\.(js|mjs|jsx)$/,
            exclude: /\.min\.(js|mjs|jsx)$/,
            use: {
              loader: 'next-minify-loader',
              options: {
                terserOptions: {
                  ...terserOptions,
                  mangle: false,
                },
              },
            },
          },
        config.experimental.ampBindInitData &&
          !isServer && {
            test: /\.(tsx|ts|js|mjs|jsx)$/,
            include: [path.join(dir, 'data')],
            use: 'next-data-loader',
          },
        {
          test: /\.(tsx|ts|js|mjs|jsx)$/,
          include: [
            dir,
            /next-server[\\/]dist[\\/]lib/,
            /next[\\/]dist[\\/]client/,
            /next[\\/]dist[\\/]pages/,
            /[\\/](strip-ansi|ansi-regex)[\\/]/,
          ],
          exclude: (path: string) => {
            if (
              /next-server[\\/]dist[\\/]lib/.test(path) ||
              /next[\\/]dist[\\/]client/.test(path) ||
              /next[\\/]dist[\\/]pages/.test(path) ||
              /[\\/](strip-ansi|ansi-regex)[\\/]/.test(path)
            ) {
              return false
            }

            return /node_modules/.test(path)
          },
          use: defaultLoaders.babel,
        },
      ].filter(Boolean),
    },
    plugins: [
      // This plugin makes sure `output.filename` is used for entry chunks
      new webpack.ExtendedAPIPlugin(),
      new ChunkNamesPlugin(),
      new webpack.DefinePlugin({
        ...Object.keys(config.env).reduce((acc, key) => {
          if (/^(?:NODE_.+)|(?:__.+)$/i.test(key)) {
            throw new Error(
              `The key "${key}" under "env" in next.config.js is not allowed. https://err.sh/zeit/next.js/env-key-not-allowed`
            )
          }

          return {
            ...acc,
            [`process.env.${key}`]: JSON.stringify(config.env[key]),
          }
        }, {}),
        'process.env.NODE_ENV': JSON.stringify(webpackMode),
        'process.crossOrigin': JSON.stringify(config.crossOrigin),
        'process.browser': JSON.stringify(!isServer),
        // This is used in client/dev-error-overlay/hot-dev-client.js to replace the dist directory
        ...(dev && !isServer
          ? {
              'process.env.__NEXT_DIST_DIR': JSON.stringify(distDir),
            }
          : {}),
        'process.env.__NEXT_EXPORT_TRAILING_SLASH': JSON.stringify(
          config.exportTrailingSlash
        ),
        ...(isServer
          ? { 'typeof window': JSON.stringify('undefined') }
          : { 'typeof window': JSON.stringify('object') }),
      }),
      !isServer &&
        new ReactLoadablePlugin({
          filename: REACT_LOADABLE_MANIFEST,
        }),
      !isServer && new DropClientPage(),
      new ChunkGraphPlugin(buildId, {
        dir,
        distDir,
        isServer,
      }),
      ...(dev
        ? (() => {
            // Even though require.cache is server only we have to clear assets from both compilations
            // This is because the client compilation generates the build manifest that's used on the server side
            const {
              NextJsRequireCacheHotReloader,
            } = require('./webpack/plugins/nextjs-require-cache-hot-reloader')
            const {
              UnlinkRemovedPagesPlugin,
            } = require('./webpack/plugins/unlink-removed-pages-plugin')
            const devPlugins = [
              new UnlinkRemovedPagesPlugin(),
              new webpack.NoEmitOnErrorsPlugin(),
              new NextJsRequireCacheHotReloader(),
            ]

            if (!isServer) {
              const AutoDllPlugin = importAutoDllPlugin({ distDir })
              devPlugins.push(
                new AutoDllPlugin({
                  filename: '[name]_[hash].js',
                  path: './static/development/dll',
                  context: dir,
                  entry: {
                    dll: ['react', 'react-dom'],
                  },
                  config: {
                    devtool,
                    mode: webpackMode,
                    resolve: resolveConfig,
                  },
                })
              )
              devPlugins.push(new webpack.HotModuleReplacementPlugin())
            }

            return devPlugins
          })()
        : []),
      !dev && new webpack.HashedModuleIdsPlugin(),
      // This must come after HashedModuleIdsPlugin (it sets any modules that
      // were missed by HashedModuleIdsPlugin)
      !dev && selectivePageBuilding && new AllModulesIdentifiedPlugin(dir),
      // This sets chunk ids to be hashed versions of their names to reduce
      // bundle churn
      !dev && selectivePageBuilding && new HashedChunkIdsPlugin(buildId),
      // On the client we want to share the same runtime cache
      !isServer && selectivePageBuilding && new SharedRuntimePlugin(),
      !dev &&
        new webpack.IgnorePlugin({
          checkResource: (resource: string) => {
            return /react-is/.test(resource)
          },
          checkContext: (context: string) => {
            return (
              /next-server[\\/]dist[\\/]/.test(context) ||
              /next[\\/]dist[\\/]/.test(context)
            )
          },
        }),
      target === 'serverless' &&
        (isServer || selectivePageBuilding) &&
        new ServerlessPlugin(buildId, { isServer }),
      isServer && new PagesManifestPlugin(target === 'serverless'),
      target !== 'serverless' &&
        isServer &&
        new NextJsSSRModuleCachePlugin({ outputPath }),
      isServer && new NextJsSsrImportPlugin(),
      !isServer && new BuildManifestPlugin(),
      config.experimental.profiling &&
        new webpack.debug.ProfilingPlugin({
          outputPath: path.join(
            distDir,
            `profile-events-${isServer ? 'server' : 'client'}.json`
          ),
        }),
      !isServer &&
        useTypeScript &&
        new ForkTsCheckerWebpackPlugin({
          typescript: typeScriptPath,
          async: dev,
          useTypescriptIncrementalApi: true,
          checkSyntacticErrors: true,
          tsconfig: tsConfigPath,
          reportFiles: ['**', '!**/__tests__/**', '!**/?(*.)(spec|test).*'],
          compilerOptions: { isolatedModules: true, noEmit: true },
          silent: true,
          formatter: 'codeframe',
        }),
    ].filter((Boolean as any) as ExcludesFalse),
  }

  if (typeof config.webpack === 'function') {
    webpackConfig = config.webpack(webpackConfig, {
      dir,
      dev,
      isServer,
      buildId,
      config,
      defaultLoaders,
      totalPages,
      webpack,
    })

    // @ts-ignore: Property 'then' does not exist on type 'Configuration'
    if (typeof webpackConfig.then === 'function') {
      console.warn(
        '> Promise returned in next config. https://err.sh/zeit/next.js/promise-in-next-config.md'
      )
    }
  }

  // check if using @zeit/next-typescript and show warning
  if (
    isServer &&
    webpackConfig.module &&
    Array.isArray(webpackConfig.module.rules)
  ) {
    let foundTsRule = false

    webpackConfig.module.rules = webpackConfig.module.rules.filter(
      (rule): boolean => {
        if (!(rule.test instanceof RegExp)) return true
        if ('noop.ts'.match(rule.test) && !'noop.js'.match(rule.test)) {
          // remove if it matches @zeit/next-typescript
          foundTsRule = rule.use === defaultLoaders.babel
          return !foundTsRule
        }
        return true
      }
    )

    if (foundTsRule) {
      console.warn(
        '\n@zeit/next-typescript is no longer needed since Next.js has built-in support for TypeScript now. Please remove it from your next.config.js\n'
      )
    }
  }

  // Backwards compat for `main.js` entry key
  const originalEntry: any = webpackConfig.entry
  if (typeof originalEntry !== 'undefined') {
    webpackConfig.entry = async () => {
      const entry: WebpackEntrypoints =
        typeof originalEntry === 'function'
          ? await originalEntry()
          : originalEntry
      // Server compilation doesn't have main.js
      if (clientEntries && entry['main.js'] && entry['main.js'].length > 0) {
        const originalFile = clientEntries[CLIENT_STATIC_FILES_RUNTIME_MAIN]
        entry[CLIENT_STATIC_FILES_RUNTIME_MAIN] = [
          ...entry['main.js'],
          originalFile,
        ]
      }
      delete entry['main.js']

      return entry
    }
  }

  if (!dev) {
    // @ts-ignore entry is always a function
    webpackConfig.entry = await webpackConfig.entry()
  }

  return webpackConfig
}<|MERGE_RESOLUTION|>--- conflicted
+++ resolved
@@ -175,13 +175,9 @@
     },
   }
 
-<<<<<<< HEAD
   const isProductionServerless = !dev && isServer && target === 'serverless'
 
-  const devtool = dev || debug ? 'cheap-module-source-map' : false
-=======
   const devtool = dev ? 'cheap-module-source-map' : false
->>>>>>> 7f3bdb1b
 
   let webpackConfig: webpack.Configuration = {
     devtool,
