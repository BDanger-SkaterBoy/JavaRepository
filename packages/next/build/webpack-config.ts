--- conflicted
+++ resolved
@@ -354,50 +354,9 @@
               : {
                   name: CLIENT_STATIC_FILES_RUNTIME_WEBPACK,
                 },
-<<<<<<< HEAD
             splitChunks: splitChunksConfig,
-            minimize: !(dev || debug),
-            minimizer: !(dev || debug)
-=======
-            splitChunks: dev
-              ? {
-                  cacheGroups: {
-                    default: false,
-                    vendors: false,
-                  },
-                }
-              : selectivePageBuilding
-              ? {
-                  cacheGroups: {
-                    default: false,
-                    vendors: false,
-                    react: {
-                      name: 'commons',
-                      chunks: 'all',
-                      test: /[\\/]node_modules[\\/](react|react-dom)[\\/]/,
-                    },
-                  },
-                }
-              : {
-                  chunks: 'all',
-                  cacheGroups: {
-                    default: false,
-                    vendors: false,
-                    commons: {
-                      name: 'commons',
-                      chunks: 'all',
-                      minChunks: totalPages > 2 ? totalPages * 0.5 : 2,
-                    },
-                    react: {
-                      name: 'commons',
-                      chunks: 'all',
-                      test: /[\\/]node_modules[\\/](react|react-dom)[\\/]/,
-                    },
-                  },
-                },
             minimize: !dev,
             minimizer: !dev
->>>>>>> def94e61
               ? [
                   new TerserPlugin({
                     ...terserPluginConfig,
