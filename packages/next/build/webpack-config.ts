import ReactRefreshWebpackPlugin from '@next/react-refresh-utils/ReactRefreshWebpackPlugin'
import chalk from 'chalk'
import crypto from 'crypto'
import { readFileSync } from 'fs'
import { codeFrameColumns } from 'next/dist/compiled/babel/code-frame'
import semver from 'next/dist/compiled/semver'
import { webpack } from 'next/dist/compiled/webpack/webpack'
import type webpack5 from 'webpack5'
import path, { join as pathJoin, relative as relativePath } from 'path'
import escapeRegExp from 'next/dist/compiled/escape-string-regexp'
import {
  DOT_NEXT_ALIAS,
  NEXT_PROJECT_ROOT,
  NEXT_PROJECT_ROOT_DIST_CLIENT,
  PAGES_DIR_ALIAS,
} from '../lib/constants'
import { fileExists } from '../lib/file-exists'
import { getPackageVersion } from '../lib/get-package-version'
import { CustomRoutes } from '../lib/load-custom-routes.js'
import { getTypeScriptConfiguration } from '../lib/typescript/getTypeScriptConfiguration'
import {
  CLIENT_STATIC_FILES_RUNTIME_AMP,
  CLIENT_STATIC_FILES_RUNTIME_MAIN,
  CLIENT_STATIC_FILES_RUNTIME_POLYFILLS_SYMBOL,
  CLIENT_STATIC_FILES_RUNTIME_REACT_REFRESH,
  CLIENT_STATIC_FILES_RUNTIME_WEBPACK,
  REACT_LOADABLE_MANIFEST,
  SERVERLESS_DIRECTORY,
  SERVER_DIRECTORY,
} from '../shared/lib/constants'
import { execOnce } from '../shared/lib/utils'
import { NextConfigComplete } from '../server/config-shared'
import { finalizeEntrypoint } from './entries'
import * as Log from './output/log'
import { build as buildConfiguration } from './webpack/config'
import { __overrideCssConfiguration } from './webpack/config/blocks/css/overrideCssConfiguration'
import BuildManifestPlugin from './webpack/plugins/build-manifest-plugin'
import BuildStatsPlugin from './webpack/plugins/build-stats-plugin'
import { JsConfigPathsPlugin } from './webpack/plugins/jsconfig-paths-plugin'
import { DropClientPage } from './webpack/plugins/next-drop-client-page-plugin'
import { TraceEntryPointsPlugin } from './webpack/plugins/next-trace-entrypoints-plugin'
import NextJsSsrImportPlugin from './webpack/plugins/nextjs-ssr-import'
import PagesManifestPlugin from './webpack/plugins/pages-manifest-plugin'
import { ProfilingPlugin } from './webpack/plugins/profiling-plugin'
import { ReactLoadablePlugin } from './webpack/plugins/react-loadable-plugin'
import { ServerlessPlugin } from './webpack/plugins/serverless-plugin'
import { WellKnownErrorsPlugin } from './webpack/plugins/wellknown-errors-plugin'
import { regexLikeCss } from './webpack/config/blocks/css'
import { CopyFilePlugin } from './webpack/plugins/copy-file-plugin'
import { TelemetryPlugin } from './webpack/plugins/telemetry-plugin'
import type { Span } from '../trace'
import isError from '../lib/is-error'

type ExcludesFalse = <T>(x: T | false) => x is T

const devtoolRevertWarning = execOnce(
  (devtool: webpack.Configuration['devtool']) => {
    console.warn(
      chalk.yellow.bold('Warning: ') +
        chalk.bold(`Reverting webpack devtool to '${devtool}'.\n`) +
        'Changing the webpack devtool in development mode will cause severe performance regressions.\n' +
        'Read more: https://nextjs.org/docs/messages/improper-devtool'
    )
  }
)

function parseJsonFile(filePath: string) {
  const JSON5 = require('next/dist/compiled/json5')
  const contents = readFileSync(filePath, 'utf8')

  // Special case an empty file
  if (contents.trim() === '') {
    return {}
  }

  try {
    return JSON5.parse(contents)
  } catch (err) {
    if (!isError(err)) throw err
    const codeFrame = codeFrameColumns(
      String(contents),
      {
        start: {
          line: (err as Error & { lineNumber?: number }).lineNumber || 0,
          column: (err as Error & { columnNumber?: number }).columnNumber || 0,
        },
      },
      { message: err.message, highlightCode: true }
    )
    throw new Error(`Failed to parse "${filePath}":\n${codeFrame}`)
  }
}

function getOptimizedAliases(isServer: boolean): { [pkg: string]: string } {
  if (isServer) {
    return {}
  }

  const stubWindowFetch = path.join(__dirname, 'polyfills', 'fetch', 'index.js')
  const stubObjectAssign = path.join(__dirname, 'polyfills', 'object-assign.js')

  const shimAssign = path.join(__dirname, 'polyfills', 'object.assign')
  return Object.assign(
    {},
    {
      unfetch$: stubWindowFetch,
      'isomorphic-unfetch$': stubWindowFetch,
      'whatwg-fetch$': path.join(
        __dirname,
        'polyfills',
        'fetch',
        'whatwg-fetch.js'
      ),
    },
    {
      'object-assign$': stubObjectAssign,

      // Stub Package: object.assign
      'object.assign/auto': path.join(shimAssign, 'auto.js'),
      'object.assign/implementation': path.join(
        shimAssign,
        'implementation.js'
      ),
      'object.assign$': path.join(shimAssign, 'index.js'),
      'object.assign/polyfill': path.join(shimAssign, 'polyfill.js'),
      'object.assign/shim': path.join(shimAssign, 'shim.js'),

      // Replace: full URL polyfill with platform-based polyfill
      url: require.resolve('native-url'),
    }
  )
}

type ClientEntries = {
  [key: string]: string | string[]
}

export function attachReactRefresh(
  webpackConfig: webpack.Configuration,
  targetLoader: webpack.RuleSetUseItem
) {
  let injections = 0
  const reactRefreshLoaderName = '@next/react-refresh-utils/loader'
  const reactRefreshLoader = require.resolve(reactRefreshLoaderName)
  webpackConfig.module?.rules.forEach((rule) => {
    const curr = rule.use
    // When the user has configured `defaultLoaders.babel` for a input file:
    if (curr === targetLoader) {
      ++injections
      rule.use = [reactRefreshLoader, curr as webpack.RuleSetUseItem]
    } else if (
      Array.isArray(curr) &&
      curr.some((r) => r === targetLoader) &&
      // Check if loader already exists:
      !curr.some(
        (r) => r === reactRefreshLoader || r === reactRefreshLoaderName
      )
    ) {
      ++injections
      const idx = curr.findIndex((r) => r === targetLoader)
      // Clone to not mutate user input
      rule.use = [...curr]

      // inject / input: [other, babel] output: [other, refresh, babel]:
      rule.use.splice(idx, 0, reactRefreshLoader)
    }
  })

  if (injections) {
    Log.info(
      `automatically enabled Fast Refresh for ${injections} custom loader${
        injections > 1 ? 's' : ''
      }`
    )
  }
}

export const NODE_RESOLVE_OPTIONS = {
  dependencyType: 'commonjs',
  modules: ['node_modules'],
  fallback: false,
  exportsFields: ['exports'],
  importsFields: ['imports'],
  conditionNames: ['node', 'require'],
  descriptionFiles: ['package.json'],
  extensions: ['.js', '.json', '.node'],
  enforceExtensions: false,
  symlinks: true,
  mainFields: ['main'],
  mainFiles: ['index'],
  roots: [],
  fullySpecified: false,
  preferRelative: false,
  preferAbsolute: false,
  restrictions: [],
}

export const NODE_BASE_RESOLVE_OPTIONS = {
  ...NODE_RESOLVE_OPTIONS,
  alias: false,
}

export const NODE_ESM_RESOLVE_OPTIONS = {
  ...NODE_RESOLVE_OPTIONS,
  alias: false,
  dependencyType: 'esm',
  conditionNames: ['node', 'import'],
  fullySpecified: true,
}

export const NODE_BASE_ESM_RESOLVE_OPTIONS = {
  ...NODE_ESM_RESOLVE_OPTIONS,
  alias: false,
}

let TSCONFIG_WARNED = false

export default async function getBaseWebpackConfig(
  dir: string,
  {
    buildId,
    config,
    dev = false,
    isServer = false,
    pagesDir,
    target = 'server',
    reactProductionProfiling = false,
    entrypoints,
    rewrites,
    isDevFallback = false,
    runWebpackSpan,
  }: {
    buildId: string
    config: NextConfigComplete
    dev?: boolean
    isServer?: boolean
    pagesDir: string
    target?: string
    reactProductionProfiling?: boolean
    entrypoints: webpack5.EntryObject
    rewrites: CustomRoutes['rewrites']
    isDevFallback?: boolean
    runWebpackSpan: Span
  }
): Promise<webpack.Configuration> {
  const hasRewrites =
    rewrites.beforeFiles.length > 0 ||
    rewrites.afterFiles.length > 0 ||
    rewrites.fallback.length > 0
  const hasReactRefresh: boolean = dev && !isServer
  const reactDomVersion = await getPackageVersion({
    cwd: dir,
    name: 'react-dom',
  })
  const hasReact18: boolean =
    Boolean(reactDomVersion) &&
    (semver.gte(reactDomVersion!, '18.0.0') ||
      semver.coerce(reactDomVersion)?.version === '18.0.0')
  const hasReactPrerelease =
    Boolean(reactDomVersion) && semver.prerelease(reactDomVersion!) != null
  const hasReactRoot: boolean = config.experimental.reactRoot || hasReact18

  // Only inform during one of the builds
  if (!isServer) {
    if (hasReactRoot) {
      Log.info('Using the createRoot API for React')
    }
    if (hasReactPrerelease) {
      Log.warn(
        `You are using an unsupported prerelease of 'react-dom' which may cause ` +
          `unexpected or broken application behavior. Continue at your own risk.`
      )
    }
  }

  const babelConfigFile = await [
    '.babelrc',
    '.babelrc.json',
    '.babelrc.js',
    '.babelrc.mjs',
    '.babelrc.cjs',
    'babel.config.js',
    'babel.config.json',
    'babel.config.mjs',
    'babel.config.cjs',
  ].reduce(async (memo: Promise<string | undefined>, filename) => {
    const configFilePath = path.join(dir, filename)
    return (
      (await memo) ||
      ((await fileExists(configFilePath)) ? configFilePath : undefined)
    )
  }, Promise.resolve(undefined))

  const distDir = path.join(dir, config.distDir)

  const useSWCLoader = config.experimental.swcLoader
  if (useSWCLoader && babelConfigFile) {
    Log.warn(
      `experimental.swcLoader enabled. The custom Babel configuration will not be used.`
    )
  }
  const defaultLoaders = {
    babel: useSWCLoader
      ? {
          loader: 'next-swc-loader',
          options: {
            isServer,
            pagesDir,
          },
        }
      : {
          loader: require.resolve('./babel/loader/index'),
          options: {
            configFile: babelConfigFile,
            isServer,
            distDir,
            pagesDir,
            cwd: dir,
            development: dev,
            hasReactRefresh,
            hasJsxRuntime: true,
          },
        },
    // Backwards compat
    hotSelfAccept: {
      loader: 'noop-loader',
    },
  }

  const babelIncludeRegexes: RegExp[] = [
    /next[\\/]dist[\\/]shared[\\/]lib/,
    /next[\\/]dist[\\/]client/,
    /next[\\/]dist[\\/]pages/,
    /[\\/](strip-ansi|ansi-regex)[\\/]/,
  ]

  // Support for NODE_PATH
  const nodePathList = (process.env.NODE_PATH || '')
    .split(process.platform === 'win32' ? ';' : ':')
    .filter((p) => !!p)

  const isServerless = target === 'serverless'
  const isServerlessTrace = target === 'experimental-serverless-trace'
  // Intentionally not using isTargetLikeServerless helper
  const isLikeServerless = isServerless || isServerlessTrace

  const outputDir = isLikeServerless ? SERVERLESS_DIRECTORY : SERVER_DIRECTORY
  const outputPath = path.join(distDir, isServer ? outputDir : '')
  const totalPages = Object.keys(entrypoints).length
  const clientEntries = !isServer
    ? ({
        // Backwards compatibility
        'main.js': [],
        ...(dev
          ? {
              [CLIENT_STATIC_FILES_RUNTIME_REACT_REFRESH]: require.resolve(
                `@next/react-refresh-utils/runtime`
              ),
              [CLIENT_STATIC_FILES_RUNTIME_AMP]:
                `./` +
                relativePath(
                  dir,
                  pathJoin(NEXT_PROJECT_ROOT_DIST_CLIENT, 'dev', 'amp-dev')
                ).replace(/\\/g, '/'),
            }
          : {}),
        [CLIENT_STATIC_FILES_RUNTIME_MAIN]:
          `./` +
          path
            .relative(
              dir,
              path.join(
                NEXT_PROJECT_ROOT_DIST_CLIENT,
                dev ? `next-dev.js` : 'next.js'
              )
            )
            .replace(/\\/g, '/'),
      } as ClientEntries)
    : undefined

  let typeScriptPath: string | undefined
  try {
    typeScriptPath = require.resolve('typescript', { paths: [dir] })
  } catch (_) {}
  const tsConfigPath = path.join(dir, config.typescript.tsconfigPath)
  const useTypeScript = Boolean(
    typeScriptPath && (await fileExists(tsConfigPath))
  )

  let jsConfig
  // jsconfig is a subset of tsconfig
  if (useTypeScript) {
    if (
      config.typescript.tsconfigPath !== 'tsconfig.json' &&
      TSCONFIG_WARNED === false
    ) {
      TSCONFIG_WARNED = true
      Log.info(`Using tsconfig file: ${config.typescript.tsconfigPath}`)
    }

    const ts = (await import(typeScriptPath!)) as typeof import('typescript')
    const tsConfig = await getTypeScriptConfiguration(ts, tsConfigPath, true)
    jsConfig = { compilerOptions: tsConfig.options }
  }

  const jsConfigPath = path.join(dir, 'jsconfig.json')
  if (!useTypeScript && (await fileExists(jsConfigPath))) {
    jsConfig = parseJsonFile(jsConfigPath)
  }

  let resolvedBaseUrl
  if (jsConfig?.compilerOptions?.baseUrl) {
    resolvedBaseUrl = path.resolve(dir, jsConfig.compilerOptions.baseUrl)
  }

  function getReactProfilingInProduction() {
    if (reactProductionProfiling) {
      return {
        'react-dom$': 'react-dom/profiling',
        'scheduler/tracing': 'scheduler/tracing-profiling',
      }
    }
  }

  // tell webpack where to look for _app and _document
  // using aliases to allow falling back to the default
  // version when removed or not present
  const clientResolveRewrites = require.resolve(
    '../shared/lib/router/utils/resolve-rewrites'
  )

  const customAppAliases: { [key: string]: string[] } = {}
  const customErrorAlias: { [key: string]: string[] } = {}
  const customDocumentAliases: { [key: string]: string[] } = {}

  if (dev) {
    customAppAliases[`${PAGES_DIR_ALIAS}/_app`] = [
      ...config.pageExtensions.reduce((prev, ext) => {
        prev.push(path.join(pagesDir, `_app.${ext}`))
        return prev
      }, [] as string[]),
      'next/dist/pages/_app.js',
    ]
    customAppAliases[`${PAGES_DIR_ALIAS}/_error`] = [
      ...config.pageExtensions.reduce((prev, ext) => {
        prev.push(path.join(pagesDir, `_error.${ext}`))
        return prev
      }, [] as string[]),
      'next/dist/pages/_error.js',
    ]
    customDocumentAliases[`${PAGES_DIR_ALIAS}/_document`] = [
      ...config.pageExtensions.reduce((prev, ext) => {
        prev.push(path.join(pagesDir, `_document.${ext}`))
        return prev
      }, [] as string[]),
      'next/dist/pages/_document.js',
    ]
  }

  const resolveConfig = {
    // Disable .mjs for node_modules bundling
    extensions: isServer
      ? [
          '.js',
          '.mjs',
          ...(useTypeScript ? ['.tsx', '.ts'] : []),
          '.jsx',
          '.json',
          '.wasm',
        ]
      : [
          '.mjs',
          '.js',
          ...(useTypeScript ? ['.tsx', '.ts'] : []),
          '.jsx',
          '.json',
          '.wasm',
        ],
    modules: [
      'node_modules',
      ...nodePathList, // Support for NODE_PATH environment variable
    ],
    alias: {
      next: NEXT_PROJECT_ROOT,

      ...customAppAliases,
      ...customErrorAlias,
      ...customDocumentAliases,

      [PAGES_DIR_ALIAS]: pagesDir,
      [DOT_NEXT_ALIAS]: distDir,
      ...getOptimizedAliases(isServer),
      ...getReactProfilingInProduction(),
<<<<<<< HEAD

      ...(!isServer
        ? {
            [clientResolveRewrites]: hasRewrites
              ? clientResolveRewrites
              : // With webpack 5 an alias can be pointed to false to noop
              isWebpack5
              ? false
              : clientResolveRewritesNoop,
          }
        : {}),
=======
      [clientResolveRewrites]: hasRewrites
        ? clientResolveRewrites
        : // With webpack 5 an alias can be pointed to false to noop
          false,
>>>>>>> aa8a8855
    },
    ...(!isServer
      ? {
          // Full list of old polyfills is accessible here:
          // https://github.com/webpack/webpack/blob/2a0536cf510768111a3a6dceeb14cb79b9f59273/lib/ModuleNotFoundError.js#L13-L42
          fallback: {
            assert: require.resolve('assert/'),
            buffer: require.resolve('buffer/'),
            constants: require.resolve('constants-browserify'),
            crypto: require.resolve('crypto-browserify'),
            domain: require.resolve('domain-browser'),
            http: require.resolve('stream-http'),
            https: require.resolve('https-browserify'),
            os: require.resolve('os-browserify/browser'),
            path: require.resolve('path-browserify'),
            punycode: require.resolve('punycode'),
            process: require.resolve('process/browser'),
            // Handled in separate alias
            querystring: require.resolve('querystring-es3'),
            stream: require.resolve('stream-browserify'),
            string_decoder: require.resolve('string_decoder'),
            sys: require.resolve('util/'),
            timers: require.resolve('timers-browserify'),
            tty: require.resolve('tty-browserify'),
            // Handled in separate alias
            // url: require.resolve('url/'),
            util: require.resolve('util/'),
            vm: require.resolve('vm-browserify'),
            zlib: require.resolve('browserify-zlib'),
          },
        }
      : undefined),
    mainFields: isServer ? ['main', 'module'] : ['browser', 'module', 'main'],
    plugins: [],
  }

  const terserOptions: any = {
    parse: {
      ecma: 8,
    },
    compress: {
      ecma: 5,
      warnings: false,
      // The following two options are known to break valid JavaScript code
      comparisons: false,
      inline: 2, // https://github.com/vercel/next.js/issues/7178#issuecomment-493048965
    },
    mangle: { safari10: true },
    output: {
      ecma: 5,
      safari10: true,
      comments: false,
      // Fixes usage of Emoji and certain Regex
      ascii_only: true,
    },
  }

  const isModuleCSS = (module: { type: string }): boolean => {
    return (
      // mini-css-extract-plugin
      module.type === `css/mini-extract` ||
      // extract-css-chunks-webpack-plugin (old)
      module.type === `css/extract-chunks` ||
      // extract-css-chunks-webpack-plugin (new)
      module.type === `css/extract-css-chunks`
    )
  }

  // Select appropriate SplitChunksPlugin config for this build
  const splitChunksConfig: webpack.Options.SplitChunksOptions | false = dev
    ? false
    : {
        // Keep main and _app chunks unsplitted in webpack 5
        // as we don't need a separate vendor chunk from that
        // and all other chunk depend on them so there is no
        // duplication that need to be pulled out.
        chunks: (chunk) => !/^(polyfills|main|pages\/_app)$/.test(chunk.name),
        cacheGroups: {
          framework: {
            chunks: 'all',
            name: 'framework',
            // This regex ignores nested copies of framework libraries so they're
            // bundled with their issuer.
            // https://github.com/vercel/next.js/pull/9012
            test: /(?<!node_modules.*)[\\/]node_modules[\\/](react|react-dom|scheduler|prop-types|use-subscription)[\\/]/,
            priority: 40,
            // Don't let webpack eliminate this chunk (prevents this chunk from
            // becoming a part of the commons chunk)
            enforce: true,
          },
          lib: {
            test(module: {
              size: Function
              nameForCondition: Function
            }): boolean {
              return (
                module.size() > 160000 &&
                /node_modules[/\\]/.test(module.nameForCondition() || '')
              )
            },
            name(module: {
              type: string
              libIdent?: Function
              updateHash: (hash: crypto.Hash) => void
            }): string {
              const hash = crypto.createHash('sha1')
              if (isModuleCSS(module)) {
                module.updateHash(hash)
              } else {
                if (!module.libIdent) {
                  throw new Error(
                    `Encountered unknown module type: ${module.type}. Please open an issue.`
                  )
                }

                hash.update(module.libIdent({ context: dir }))
              }

              return hash.digest('hex').substring(0, 8)
            },
            priority: 30,
            minChunks: 1,
            reuseExistingChunk: true,
          },
          commons: {
            name: 'commons',
            minChunks: totalPages,
            priority: 20,
          },
        },
        maxInitialRequests: 25,
        minSize: 20000,
      }

  const crossOrigin = config.crossOrigin

  const esmExternals = !!config.experimental?.esmExternals
  const looseEsmExternals = config.experimental?.esmExternals === 'loose'

  async function handleExternals(
    context: string,
    request: string,
    dependencyType: string,
    getResolve: (
      options: any
    ) => (
      resolveContext: string,
      resolveRequest: string
    ) => Promise<[string | null, boolean]>
  ) {
    // We need to externalize internal requests for files intended to
    // not be bundled.

    const isLocal: boolean =
      request.startsWith('.') ||
      // Always check for unix-style path, as webpack sometimes
      // normalizes as posix.
      path.posix.isAbsolute(request) ||
      // When on Windows, we also want to check for Windows-specific
      // absolute paths.
      (process.platform === 'win32' && path.win32.isAbsolute(request))

    // Relative requires don't need custom resolution, because they
    // are relative to requests we've already resolved here.
    // Absolute requires (require('/foo')) are extremely uncommon, but
    // also have no need for customization as they're already resolved.
    if (!isLocal) {
      if (/^(?:next$|react(?:$|\/))/.test(request)) {
        return `commonjs ${request}`
      }

      const notExternalModules =
        /^(?:private-next-pages\/|next\/(?:dist\/pages\/|(?:app|document|link|image|constants|dynamic)$)|string-hash$)/
      if (notExternalModules.test(request)) {
        return
      }
    }

    // When in esm externals mode, and using import, we resolve with
    // ESM resolving options.
    const isEsmRequested = dependencyType === 'esm'
    const preferEsm = esmExternals && isEsmRequested

    const resolve = getResolve(
      preferEsm ? NODE_ESM_RESOLVE_OPTIONS : NODE_RESOLVE_OPTIONS
    )

    // Resolve the import with the webpack provided context, this
    // ensures we're resolving the correct version when multiple
    // exist.
    let res: string | null
    let isEsm: boolean = false
    try {
      ;[res, isEsm] = await resolve(context, request)
    } catch (err) {
      res = null
    }

    // If resolving fails, and we can use an alternative way
    // try the alternative resolving options.
    if (!res && (isEsmRequested || looseEsmExternals)) {
      const resolveAlternative = getResolve(
        preferEsm ? NODE_RESOLVE_OPTIONS : NODE_ESM_RESOLVE_OPTIONS
      )
      try {
        ;[res, isEsm] = await resolveAlternative(context, request)
      } catch (err) {
        res = null
      }
    }

    // If the request cannot be resolved we need to have
    // webpack "bundle" it so it surfaces the not found error.
    if (!res) {
      return
    }

    // ESM externals can only be imported (and not required).
    // Make an exception in loose mode.
    if (!isEsmRequested && isEsm && !looseEsmExternals) {
      throw new Error(
        `ESM packages (${request}) need to be imported. Use 'import' to reference the package instead. https://nextjs.org/docs/messages/import-esm-externals`
      )
    }

    if (isLocal) {
      // Makes sure dist/shared and dist/server are not bundled
      // we need to process shared `router/router` and `dynamic`,
      // so that the DefinePlugin can inject process.env values
      const isNextExternal =
        /next[/\\]dist[/\\](shared|server)[/\\](?!lib[/\\](router[/\\]router|dynamic))/.test(
          res
        )

      if (isNextExternal) {
        // Generate Next.js external import
        const externalRequest = path.posix.join(
          'next',
          'dist',
          path
            .relative(
              // Root of Next.js package:
              path.join(__dirname, '..'),
              res
            )
            // Windows path normalization
            .replace(/\\/g, '/')
        )
        return `commonjs ${externalRequest}`
      } else {
        return
      }
    }

    // Bundled Node.js code is relocated without its node_modules tree.
    // This means we need to make sure its request resolves to the same
    // package that'll be available at runtime. If it's not identical,
    // we need to bundle the code (even if it _should_ be external).
    let baseRes: string | null
    let baseIsEsm: boolean
    try {
      const baseResolve = getResolve(
        isEsm ? NODE_BASE_ESM_RESOLVE_OPTIONS : NODE_BASE_RESOLVE_OPTIONS
      )
      ;[baseRes, baseIsEsm] = await baseResolve(dir, request)
    } catch (err) {
      baseRes = null
      baseIsEsm = false
    }

    // Same as above: if the package, when required from the root,
    // would be different from what the real resolution would use, we
    // cannot externalize it.
    // if request is pointing to a symlink it could point to the the same file,
    // the resolver will resolve symlinks so this is handled
    if (baseRes !== res || isEsm !== baseIsEsm) {
      return
    }

    const externalType = isEsm ? 'module' : 'commonjs'

    if (
      res.match(/next[/\\]dist[/\\]shared[/\\](?!lib[/\\]router[/\\]router)/)
    ) {
      return `${externalType} ${request}`
    }

    // Default pages have to be transpiled
    if (
      res.match(/[/\\]next[/\\]dist[/\\]/) ||
      // This is the @babel/plugin-transform-runtime "helpers: true" option
      res.match(/node_modules[/\\]@babel[/\\]runtime[/\\]/)
    ) {
      return
    }

    // Webpack itself has to be compiled because it doesn't always use module relative paths
    if (
      res.match(/node_modules[/\\]webpack/) ||
      res.match(/node_modules[/\\]css-loader/)
    ) {
      return
    }

    // Anything else that is standard JavaScript within `node_modules`
    // can be externalized.
    if (/node_modules[/\\].*\.c?js$/.test(res)) {
      return `${externalType} ${request}`
    }

    // Default behavior: bundle the code!
  }

  const emacsLockfilePattern = '**/.#*'

  const codeCondition = {
    test: /\.(tsx|ts|js|cjs|mjs|jsx)$/,
    ...(config.experimental.externalDir
      ? // Allowing importing TS/TSX files from outside of the root dir.
        {}
      : { include: [dir, ...babelIncludeRegexes] }),
    exclude: (excludePath: string) => {
      if (babelIncludeRegexes.some((r) => r.test(excludePath))) {
        return false
      }
      return /node_modules/.test(excludePath)
    },
  }

  let webpackConfig: webpack.Configuration = {
    parallelism: Number(process.env.NEXT_WEBPACK_PARALLELISM) || undefined,
    externals: !isServer
      ? // make sure importing "next" is handled gracefully for client
        // bundles in case a user imported types and it wasn't removed
        // TODO: should we warn/error for this instead?
        ['next']
      : !isServerless
      ? [
          ({
            context,
            request,
            dependencyType,
            getResolve,
          }: {
            context: string
            request: string
            dependencyType: string
            getResolve: (
              options: any
            ) => (
              resolveContext: string,
              resolveRequest: string,
              callback: (
                err?: Error,
                result?: string,
                resolveData?: { descriptionFileData?: { type?: any } }
              ) => void
            ) => void
          }) =>
            handleExternals(context, request, dependencyType, (options) => {
              const resolveFunction = getResolve(options)
              return (resolveContext: string, requestToResolve: string) =>
                new Promise((resolve, reject) => {
                  resolveFunction(
                    resolveContext,
                    requestToResolve,
                    (err, result, resolveData) => {
                      if (err) return reject(err)
                      if (!result) return resolve([null, false])
                      const isEsm = /\.js$/i.test(result)
                        ? resolveData?.descriptionFileData?.type === 'module'
                        : /\.mjs$/i.test(result)
                      resolve([result, isEsm])
                    }
                  )
                })
            }),
        ]
      : [
          // When the 'serverless' target is used all node_modules will be compiled into the output bundles
          // So that the 'serverless' bundles have 0 runtime dependencies
          'next/dist/compiled/@ampproject/toolbox-optimizer', // except this one

          // Mark this as external if not enabled so it doesn't cause a
          // webpack error from being missing
          ...(config.experimental.optimizeCss ? [] : ['critters']),
        ],
    optimization: {
      // @ts-ignore: TODO remove ts-ignore when webpack 4 is removed
      emitOnErrors: !dev,
      checkWasmTypes: false,
      nodeEnv: false,
      splitChunks: isServer
        ? dev
          ? false
          : ({
              filename: '[name].js',
              // allow to split entrypoints
              chunks: 'all',
              // size of files is not so relevant for server build
              // we want to prefer deduplication to load less code
              minSize: 1000,
            } as any)
        : splitChunksConfig,
      runtimeChunk: isServer
        ? undefined
        : { name: CLIENT_STATIC_FILES_RUNTIME_WEBPACK },
      minimize: !(dev || isServer),
      minimizer: [
        // Minify JavaScript
        (compiler: webpack.Compiler) => {
          // @ts-ignore No typings yet
          const {
            TerserPlugin,
          } = require('./webpack/plugins/terser-webpack-plugin/src/index.js')
          new TerserPlugin({
            cacheDir: path.join(distDir, 'cache', 'next-minifier'),
            parallel: config.experimental.cpus,
            swcMinify: config.experimental.swcMinify,
            terserOptions,
          }).apply(compiler)
        },
        // Minify CSS
        (compiler: webpack.Compiler) => {
          const {
            CssMinimizerPlugin,
          } = require('./webpack/plugins/css-minimizer-plugin')
          new CssMinimizerPlugin({
            postcssOptions: {
              map: {
                // `inline: false` generates the source map in a separate file.
                // Otherwise, the CSS file is needlessly large.
                inline: false,
                // `annotation: false` skips appending the `sourceMappingURL`
                // to the end of the CSS file. Webpack already handles this.
                annotation: false,
              },
            },
          }).apply(compiler)
        },
      ],
    },
    context: dir,
    // Kept as function to be backwards compatible
    // @ts-ignore TODO webpack 5 typings needed
    entry: async () => {
      return {
        ...(clientEntries ? clientEntries : {}),
        ...entrypoints,
      }
    },
    watchOptions: {
      aggregateTimeout: 5,
      ignored: [
        '**/.git/**',
        '**/node_modules/**',
        '**/.next/**',
        // can be removed after https://github.com/paulmillr/chokidar/issues/955 is released
        emacsLockfilePattern,
      ],
    },
    output: {
      // we must set publicPath to an empty value to override the default of
      // auto which doesn't work in IE11
      publicPath: `${config.assetPrefix || ''}/_next/`,
      path: isServer && !dev ? path.join(outputPath, 'chunks') : outputPath,
      // On the server we don't use hashes
      filename: isServer
        ? !dev
          ? '../[name].js'
          : '[name].js'
        : `static/chunks/${isDevFallback ? 'fallback/' : ''}[name]${
            dev ? '' : '-[contenthash]'
          }.js`,
      library: isServer ? undefined : '_N_E',
      libraryTarget: isServer ? 'commonjs2' : 'assign',
      hotUpdateChunkFilename: 'static/webpack/[id].[fullhash].hot-update.js',
      hotUpdateMainFilename:
        'static/webpack/[fullhash].[runtime].hot-update.json',
      // This saves chunks with the name given via `import()`
      chunkFilename: isServer
        ? '[name].js'
        : `static/chunks/${isDevFallback ? 'fallback/' : ''}${
            dev ? '[name]' : '[name].[contenthash]'
          }.js`,
      strictModuleExceptionHandling: true,
      crossOriginLoading: crossOrigin,
      webassemblyModuleFilename: 'static/wasm/[modulehash].wasm',
    },
    performance: false,
    resolve: resolveConfig,
    resolveLoader: {
      // The loaders Next.js provides
      alias: [
        'error-loader',
        'next-babel-loader',
        'next-swc-loader',
        'next-client-pages-loader',
        'next-image-loader',
        'next-serverless-loader',
        'noop-loader',
        'next-style-loader',
      ].reduce((alias, loader) => {
        // using multiple aliases to replace `resolveLoader.modules`
        alias[loader] = path.join(__dirname, 'webpack', 'loaders', loader)

        return alias
      }, {} as Record<string, string>),
      modules: [
        'node_modules',
        ...nodePathList, // Support for NODE_PATH environment variable
      ],
      plugins: [],
    },
    module: {
      rules: [
        // TODO: FIXME: do NOT webpack 5 support with this
        // x-ref: https://github.com/webpack/webpack/issues/11467
        {
          test: /\.m?js/,
          resolve: {
            fullySpecified: false,
          },
        } as any,
        {
          test: /\.(js|cjs|mjs)$/,
          issuerLayer: 'api',
          parser: {
            // Switch back to normal URL handling
            url: true,
          },
        },
        {
          oneOf: [
            {
              ...codeCondition,
              issuerLayer: 'api',
              parser: {
                // Switch back to normal URL handling
                url: true,
              },
              use: defaultLoaders.babel,
            },
            {
              ...codeCondition,
              use: hasReactRefresh
                ? [
                    require.resolve('@next/react-refresh-utils/loader'),
                    defaultLoaders.babel,
                  ]
                : defaultLoaders.babel,
            },
          ],
        },
        ...(!config.images.disableStaticImages
          ? [
              {
                test: /\.(png|jpg|jpeg|gif|webp|ico|bmp|svg)$/i,
                loader: 'next-image-loader',
                issuer: { not: regexLikeCss },
                dependency: { not: ['url'] },
                options: {
                  isServer,
                  isDev: dev,
                  basePath: config.basePath,
                  assetPrefix: config.assetPrefix,
                },
              },
            ]
          : []),
      ].filter(Boolean),
    },
    plugins: [
      hasReactRefresh && new ReactRefreshWebpackPlugin(webpack),
      // Makes sure `Buffer` and `process` are polyfilled in client-side bundles (same behavior as webpack 4)
      !isServer &&
        new webpack.ProvidePlugin({
          Buffer: [require.resolve('buffer'), 'Buffer'],
          process: [require.resolve('process')],
        }),
      new webpack.DefinePlugin({
        ...Object.keys(process.env).reduce(
          (prev: { [key: string]: string }, key: string) => {
            if (key.startsWith('NEXT_PUBLIC_')) {
              prev[`process.env.${key}`] = JSON.stringify(process.env[key]!)
            }
            return prev
          },
          {}
        ),
        ...Object.keys(config.env).reduce((acc, key) => {
          if (/^(?:NODE_.+)|^(?:__.+)$/i.test(key)) {
            throw new Error(
              `The key "${key}" under "env" in next.config.js is not allowed. https://nextjs.org/docs/messages/env-key-not-allowed`
            )
          }

          return {
            ...acc,
            [`process.env.${key}`]: JSON.stringify(config.env[key]),
          }
        }, {}),
        // TODO: enforce `NODE_ENV` on `process.env`, and add a test:
        'process.env.NODE_ENV': JSON.stringify(
          dev ? 'development' : 'production'
        ),
        'process.env.__NEXT_CROSS_ORIGIN': JSON.stringify(crossOrigin),
        'process.browser': JSON.stringify(!isServer),
        'process.env.__NEXT_TEST_MODE': JSON.stringify(
          process.env.__NEXT_TEST_MODE
        ),
        // This is used in client/dev-error-overlay/hot-dev-client.js to replace the dist directory
        ...(dev && !isServer
          ? {
              'process.env.__NEXT_DIST_DIR': JSON.stringify(distDir),
            }
          : {}),
        'process.env.__NEXT_TRAILING_SLASH': JSON.stringify(
          config.trailingSlash
        ),
        'process.env.__NEXT_BUILD_INDICATOR': JSON.stringify(
          config.devIndicators.buildActivity
        ),
        'process.env.__NEXT_PLUGINS': JSON.stringify(
          config.experimental.plugins
        ),
        'process.env.__NEXT_STRICT_MODE': JSON.stringify(
          config.reactStrictMode
        ),
        'process.env.__NEXT_REACT_ROOT': JSON.stringify(hasReactRoot),
        'process.env.__NEXT_CONCURRENT_FEATURES': JSON.stringify(
          config.experimental.concurrentFeatures && hasReactRoot
        ),
        'process.env.__NEXT_OPTIMIZE_FONTS': JSON.stringify(
          config.optimizeFonts && !dev
        ),
        'process.env.__NEXT_OPTIMIZE_IMAGES': JSON.stringify(
          config.experimental.optimizeImages
        ),
        'process.env.__NEXT_OPTIMIZE_CSS': JSON.stringify(
          config.experimental.optimizeCss && !dev
        ),
        'process.env.__NEXT_SCROLL_RESTORATION': JSON.stringify(
          config.experimental.scrollRestoration
        ),
        'process.env.__NEXT_IMAGE_OPTS': JSON.stringify({
          deviceSizes: config.images.deviceSizes,
          imageSizes: config.images.imageSizes,
          path: config.images.path,
          loader: config.images.loader,
          ...(dev
            ? {
                // pass domains in development to allow validating on the client
                domains: config.images.domains,
              }
            : {}),
        }),
        'process.env.__NEXT_ROUTER_BASEPATH': JSON.stringify(config.basePath),
        'process.env.__NEXT_HAS_REWRITES': JSON.stringify(hasRewrites),
        'process.env.__NEXT_I18N_SUPPORT': JSON.stringify(!!config.i18n),
        'process.env.__NEXT_I18N_DOMAINS': JSON.stringify(config.i18n?.domains),
        'process.env.__NEXT_ANALYTICS_ID': JSON.stringify(config.analyticsId),
        ...(isServer
          ? {
              // Fix bad-actors in the npm ecosystem (e.g. `node-formidable`)
              // This is typically found in unmaintained modules from the
              // pre-webpack era (common in server-side code)
              'global.GENTLY': JSON.stringify(false),
            }
          : undefined),
        // stub process.env with proxy to warn a missing value is
        // being accessed in development mode
        ...(config.experimental.pageEnv && dev
          ? {
              'process.env': `
            new Proxy(${isServer ? 'process.env' : '{}'}, {
              get(target, prop) {
                if (typeof target[prop] === 'undefined') {
                  console.warn(\`An environment variable (\${prop}) that was not provided in the environment was accessed.\nSee more info here: https://nextjs.org/docs/messages/missing-env-value\`)
                }
                return target[prop]
              }
            })
          `,
            }
          : {}),
      }),
      !isServer &&
        new ReactLoadablePlugin({
          filename: REACT_LOADABLE_MANIFEST,
          pagesDir,
        }),
      !isServer && new DropClientPage(),
      config.experimental.outputFileTracing &&
        !isLikeServerless &&
        isServer &&
        !dev &&
        new TraceEntryPointsPlugin({
          appDir: dir,
        }),
      // Moment.js is an extremely popular library that bundles large locale files
      // by default due to how Webpack interprets its code. This is a practical
      // solution that requires the user to opt into importing specific locales.
      // https://github.com/jmblog/how-to-optimize-momentjs-with-webpack
      config.excludeDefaultMomentLocales &&
        new webpack.IgnorePlugin({
          resourceRegExp: /^\.\/locale$/,
          contextRegExp: /moment$/,
        }),
      ...(dev
        ? (() => {
            // Even though require.cache is server only we have to clear assets from both compilations
            // This is because the client compilation generates the build manifest that's used on the server side
            const {
              NextJsRequireCacheHotReloader,
            } = require('./webpack/plugins/nextjs-require-cache-hot-reloader')
            const devPlugins = [new NextJsRequireCacheHotReloader()]

            if (!isServer) {
              devPlugins.push(new webpack.HotModuleReplacementPlugin())
            }

            return devPlugins
          })()
        : []),
      !dev &&
        new webpack.IgnorePlugin({
          resourceRegExp: /react-is/,
          contextRegExp: /next[\\/]dist[\\/]/,
        }),
      isServerless && isServer && new ServerlessPlugin(),
      isServer &&
        new PagesManifestPlugin({ serverless: isLikeServerless, dev }),
      isServer && new NextJsSsrImportPlugin(),
      !isServer &&
        new BuildManifestPlugin({
          buildId,
          rewrites,
          isDevFallback,
        }),
      !dev &&
        !isServer &&
        config.experimental.stats &&
        new BuildStatsPlugin({
          distDir,
        }),
      new ProfilingPlugin({ runWebpackSpan }),
      config.optimizeFonts &&
        !dev &&
        isServer &&
        (function () {
          const { FontStylesheetGatheringPlugin } =
            require('./webpack/plugins/font-stylesheet-gathering-plugin') as {
              FontStylesheetGatheringPlugin: typeof import('./webpack/plugins/font-stylesheet-gathering-plugin').FontStylesheetGatheringPlugin
            }
          return new FontStylesheetGatheringPlugin({
            isLikeServerless,
          })
        })(),
      new WellKnownErrorsPlugin(),
      !isServer &&
        new CopyFilePlugin({
          filePath: require.resolve('./polyfills/polyfill-nomodule'),
          cacheKey: process.env.__NEXT_VERSION as string,
          name: `static/chunks/polyfills${dev ? '' : '-[hash]'}.js`,
          minimize: false,
          info: {
            [CLIENT_STATIC_FILES_RUNTIME_POLYFILLS_SYMBOL]: 1,
            // This file is already minified
            minimized: true,
          },
        }),
      !dev && !isServer && new TelemetryPlugin(),
    ].filter(Boolean as any as ExcludesFalse),
  }

  // Support tsconfig and jsconfig baseUrl
  if (resolvedBaseUrl) {
    webpackConfig.resolve?.modules?.push(resolvedBaseUrl)
  }

  if (jsConfig?.compilerOptions?.paths && resolvedBaseUrl) {
    webpackConfig.resolve?.plugins?.unshift(
      new JsConfigPathsPlugin(jsConfig.compilerOptions.paths, resolvedBaseUrl)
    )
  }

  const webpack5Config = webpackConfig as webpack5.Configuration

  webpack5Config.experiments = {
    layers: true,
    cacheUnaffected: true,
  }

  webpack5Config.module!.parser = {
    javascript: {
      url: 'relative',
    },
  }
  webpack5Config.module!.generator = {
    asset: {
      filename: 'static/media/[name].[hash:8][ext]',
    },
  }

  if (dev) {
    // @ts-ignore unsafeCache exists
    webpack5Config.module.unsafeCache = (module) =>
      !/[\\/]pages[\\/][^\\/]+(?:$|\?|#)/.test(module.resource)
  }

  // Due to bundling of webpack the default values can't be correctly detected
  // This restores the webpack defaults
  webpack5Config.snapshot = {}
  if (process.versions.pnp === '3') {
    const match =
      /^(.+?)[\\/]cache[\\/]jest-worker-npm-[^\\/]+\.zip[\\/]node_modules[\\/]/.exec(
        require.resolve('jest-worker')
      )
    if (match) {
      webpack5Config.snapshot.managedPaths = [
        path.resolve(match[1], 'unplugged'),
      ]
    }
  } else {
    const match = /^(.+?[\\/]node_modules)[\\/]/.exec(
      require.resolve('jest-worker')
    )
    if (match) {
      webpack5Config.snapshot.managedPaths = [match[1]]
    }
  }
  if (process.versions.pnp === '1') {
    const match =
      /^(.+?[\\/]v4)[\\/]npm-jest-worker-[^\\/]+-[\da-f]{40}[\\/]node_modules[\\/]/.exec(
        require.resolve('jest-worker')
      )
    if (match) {
      webpack5Config.snapshot.immutablePaths = [match[1]]
    }
  } else if (process.versions.pnp === '3') {
    const match =
      /^(.+?)[\\/]jest-worker-npm-[^\\/]+\.zip[\\/]node_modules[\\/]/.exec(
        require.resolve('jest-worker')
      )
    if (match) {
      webpack5Config.snapshot.immutablePaths = [match[1]]
    }
  }

  if (dev) {
    if (!webpack5Config.optimization) {
      webpack5Config.optimization = {}
    }
    webpack5Config.optimization.providedExports = false
    webpack5Config.optimization.usedExports = false
  }

  const configVars = JSON.stringify({
    crossOrigin: config.crossOrigin,
    pageExtensions: config.pageExtensions,
    trailingSlash: config.trailingSlash,
    buildActivity: config.devIndicators.buildActivity,
    productionBrowserSourceMaps: !!config.productionBrowserSourceMaps,
    plugins: config.experimental.plugins,
    reactStrictMode: config.reactStrictMode,
    reactMode: config.experimental.reactMode,
    optimizeFonts: config.optimizeFonts,
    optimizeImages: config.experimental.optimizeImages,
    optimizeCss: config.experimental.optimizeCss,
    scrollRestoration: config.experimental.scrollRestoration,
    basePath: config.basePath,
    pageEnv: config.experimental.pageEnv,
    excludeDefaultMomentLocales: config.excludeDefaultMomentLocales,
    assetPrefix: config.assetPrefix,
    disableOptimizedLoading: config.experimental.disableOptimizedLoading,
    target,
    reactProductionProfiling,
    webpack: !!config.webpack,
    hasRewrites,
    reactRoot: config.experimental.reactRoot,
    concurrentFeatures: config.experimental.concurrentFeatures,
    swcMinify: config.experimental.swcMinify,
    swcLoader: config.experimental.swcLoader,
  })

  const cache: any = {
    type: 'filesystem',
    // Includes:
    //  - Next.js version
    //  - next.config.js keys that affect compilation
    version: `${process.env.__NEXT_VERSION}|${configVars}`,
    cacheDirectory: path.join(distDir, 'cache', 'webpack'),
  }

  // Adds `next.config.js` as a buildDependency when custom webpack config is provided
  if (config.webpack && config.configFile) {
    cache.buildDependencies = {
      config: [config.configFile],
    }
  }

  webpack5Config.cache = cache

  if (process.env.NEXT_WEBPACK_LOGGING) {
    const logInfra = process.env.NEXT_WEBPACK_LOGGING.includes('infrastructure')
    const logProfileClient =
      process.env.NEXT_WEBPACK_LOGGING.includes('profile-client')
    const logProfileServer =
      process.env.NEXT_WEBPACK_LOGGING.includes('profile-server')
    const logDefault = !logInfra && !logProfileClient && !logProfileServer

    if (logDefault || logInfra) {
      webpack5Config.infrastructureLogging = {
        level: 'verbose',
        debug: /FileSystemInfo/,
      }
    }

    if (
      logDefault ||
      (logProfileClient && !isServer) ||
      (logProfileServer && isServer)
    ) {
      webpack5Config.plugins!.push((compiler: webpack5.Compiler) => {
        compiler.hooks.done.tap('next-webpack-logging', (stats) => {
          console.log(
            stats.toString({
              colors: true,
              logging: logDefault ? 'log' : 'verbose',
            })
          )
        })
      })
    }

    if ((logProfileClient && !isServer) || (logProfileServer && isServer)) {
      const ProgressPlugin =
        webpack.ProgressPlugin as unknown as typeof webpack5.ProgressPlugin
      webpack5Config.plugins!.push(
        new ProgressPlugin({
          profile: true,
        })
      )
      webpack5Config.profile = true
    }
  }

  webpackConfig = await buildConfiguration(webpackConfig, {
    rootDirectory: dir,
    customAppFile: new RegExp(escapeRegExp(path.join(pagesDir, `_app`))),
    isDevelopment: dev,
    isServer,
    assetPrefix: config.assetPrefix || '',
    sassOptions: config.sassOptions,
    productionBrowserSourceMaps: config.productionBrowserSourceMaps,
    future: config.future,
    isCraCompat: config.experimental.craCompat,
  })

  let originalDevtool = webpackConfig.devtool
  if (typeof config.webpack === 'function') {
    webpackConfig = config.webpack(webpackConfig, {
      dir,
      dev,
      isServer,
      buildId,
      config,
      defaultLoaders,
      totalPages,
      webpack,
    })

    if (!webpackConfig) {
      throw new Error(
        'Webpack config is undefined. You may have forgot to return properly from within the "webpack" method of your next.config.js.\n' +
          'See more info here https://nextjs.org/docs/messages/undefined-webpack-config'
      )
    }

    if (dev && originalDevtool !== webpackConfig.devtool) {
      webpackConfig.devtool = originalDevtool
      devtoolRevertWarning(originalDevtool)
    }

    if (typeof (webpackConfig as any).then === 'function') {
      console.warn(
        '> Promise returned in next config. https://nextjs.org/docs/messages/promise-in-next-config'
      )
    }
  }

  if (!config.images.disableStaticImages) {
    const rules = webpackConfig.module?.rules || []
    const hasCustomSvg = rules.some(
      (rule) =>
        rule.loader !== 'next-image-loader' &&
        'test' in rule &&
        rule.test instanceof RegExp &&
        rule.test.test('.svg')
    )
    const nextImageRule = rules.find(
      (rule) => rule.loader === 'next-image-loader'
    )
    if (hasCustomSvg && nextImageRule) {
      // Exclude svg if the user already defined it in custom
      // webpack config such as `@svgr/webpack` plugin or
      // the `babel-plugin-inline-react-svg` plugin.
      nextImageRule.test = /\.(png|jpg|jpeg|gif|webp|ico|bmp)$/i
    }
  }

  if (
    config.experimental.craCompat &&
    webpackConfig.module?.rules &&
    webpackConfig.plugins
  ) {
    // CRA prevents loading all locales by default
    // https://github.com/facebook/create-react-app/blob/fddce8a9e21bf68f37054586deb0c8636a45f50b/packages/react-scripts/config/webpack.config.js#L721
    webpackConfig.plugins.push(
      new webpack.IgnorePlugin(/^\.\/locale$/, /moment$/)
    )

    // CRA allows importing non-webpack handled files with file-loader
    // these need to be the last rule to prevent catching other items
    // https://github.com/facebook/create-react-app/blob/fddce8a9e21bf68f37054586deb0c8636a45f50b/packages/react-scripts/config/webpack.config.js#L594
    const fileLoaderExclude = [/\.(js|mjs|jsx|ts|tsx|json)$/]
    const fileLoader = {
      exclude: fileLoaderExclude,
      issuer: fileLoaderExclude,
      type: 'asset/resource',
    }

    const topRules = []
    const innerRules = []

    for (const rule of webpackConfig.module.rules) {
      if (rule.resolve) {
        topRules.push(rule)
      } else {
        if (
          rule.oneOf &&
          !(rule.test || rule.exclude || rule.resource || rule.issuer)
        ) {
          rule.oneOf.forEach((r) => innerRules.push(r))
        } else {
          innerRules.push(rule)
        }
      }
    }

    webpackConfig.module.rules = [
      ...(topRules as any),
      {
        oneOf: [...innerRules, fileLoader],
      },
    ]
  }

  // Backwards compat with webpack-dev-middleware options object
  if (typeof config.webpackDevMiddleware === 'function') {
    const options = config.webpackDevMiddleware({
      watchOptions: webpackConfig.watchOptions,
    })
    if (options.watchOptions) {
      webpackConfig.watchOptions = options.watchOptions
    }
  }

  function canMatchCss(rule: webpack.RuleSetCondition | undefined): boolean {
    if (!rule) {
      return false
    }

    const fileNames = [
      '/tmp/test.css',
      '/tmp/test.scss',
      '/tmp/test.sass',
      '/tmp/test.less',
      '/tmp/test.styl',
    ]

    if (rule instanceof RegExp && fileNames.some((input) => rule.test(input))) {
      return true
    }

    if (typeof rule === 'function') {
      if (
        fileNames.some((input) => {
          try {
            if (rule(input)) {
              return true
            }
          } catch (_) {}
          return false
        })
      ) {
        return true
      }
    }

    if (Array.isArray(rule) && rule.some(canMatchCss)) {
      return true
    }

    return false
  }

  const hasUserCssConfig =
    webpackConfig.module?.rules.some(
      (rule) => canMatchCss(rule.test) || canMatchCss(rule.include)
    ) ?? false

  if (hasUserCssConfig) {
    // only show warning for one build
    if (isServer) {
      console.warn(
        chalk.yellow.bold('Warning: ') +
          chalk.bold(
            'Built-in CSS support is being disabled due to custom CSS configuration being detected.\n'
          ) +
          'See here for more info: https://nextjs.org/docs/messages/built-in-css-disabled\n'
      )
    }

    if (webpackConfig.module?.rules.length) {
      // Remove default CSS Loader
      webpackConfig.module.rules = webpackConfig.module.rules.filter(
        (r) =>
          !(
            typeof r.oneOf?.[0]?.options === 'object' &&
            r.oneOf[0].options.__next_css_remove === true
          )
      )
    }
    if (webpackConfig.plugins?.length) {
      // Disable CSS Extraction Plugin
      webpackConfig.plugins = webpackConfig.plugins.filter(
        (p) => (p as any).__next_css_remove !== true
      )
    }
    if (webpackConfig.optimization?.minimizer?.length) {
      // Disable CSS Minifier
      webpackConfig.optimization.minimizer =
        webpackConfig.optimization.minimizer.filter(
          (e) => (e as any).__next_css_remove !== true
        )
    }
  } else if (!config.future.strictPostcssConfiguration) {
    await __overrideCssConfiguration(dir, !dev, webpackConfig)
  }

  // Inject missing React Refresh loaders so that development mode is fast:
  if (hasReactRefresh) {
    attachReactRefresh(webpackConfig, defaultLoaders.babel)
  }

  // check if using @zeit/next-typescript and show warning
  if (
    isServer &&
    webpackConfig.module &&
    Array.isArray(webpackConfig.module.rules)
  ) {
    let foundTsRule = false

    webpackConfig.module.rules = webpackConfig.module.rules.filter(
      (rule): boolean => {
        if (!(rule.test instanceof RegExp)) return true
        if ('noop.ts'.match(rule.test) && !'noop.js'.match(rule.test)) {
          // remove if it matches @zeit/next-typescript
          foundTsRule = rule.use === defaultLoaders.babel
          return !foundTsRule
        }
        return true
      }
    )

    if (foundTsRule) {
      console.warn(
        '\n@zeit/next-typescript is no longer needed since Next.js has built-in support for TypeScript now. Please remove it from your next.config.js and your .babelrc\n'
      )
    }
  }

  // Patch `@zeit/next-sass`, `@zeit/next-less`, `@zeit/next-stylus` for compatibility
  if (webpackConfig.module && Array.isArray(webpackConfig.module.rules)) {
    ;[].forEach.call(
      webpackConfig.module.rules,
      function (rule: webpack.RuleSetRule) {
        if (!(rule.test instanceof RegExp && Array.isArray(rule.use))) {
          return
        }

        const isSass =
          rule.test.source === '\\.scss$' || rule.test.source === '\\.sass$'
        const isLess = rule.test.source === '\\.less$'
        const isCss = rule.test.source === '\\.css$'
        const isStylus = rule.test.source === '\\.styl$'

        // Check if the rule we're iterating over applies to Sass, Less, or CSS
        if (!(isSass || isLess || isCss || isStylus)) {
          return
        }

        ;[].forEach.call(rule.use, function (use: webpack.RuleSetUseItem) {
          if (
            !(
              use &&
              typeof use === 'object' &&
              // Identify use statements only pertaining to `css-loader`
              (use.loader === 'css-loader' ||
                use.loader === 'css-loader/locals') &&
              use.options &&
              typeof use.options === 'object' &&
              // The `minimize` property is a good heuristic that we need to
              // perform this hack. The `minimize` property was only valid on
              // old `css-loader` versions. Custom setups (that aren't next-sass,
              // next-less or next-stylus) likely have the newer version.
              // We still handle this gracefully below.
              (Object.prototype.hasOwnProperty.call(use.options, 'minimize') ||
                Object.prototype.hasOwnProperty.call(
                  use.options,
                  'exportOnlyLocals'
                ))
            )
          ) {
            return
          }

          // Try to monkey patch within a try-catch. We shouldn't fail the build
          // if we cannot pull this off.
          // The user may not even be using the `next-sass` or `next-less` or
          // `next-stylus` plugins.
          // If it does work, great!
          try {
            // Resolve the version of `@zeit/next-css` as depended on by the Sass,
            // Less or Stylus plugin.
            const correctNextCss = require.resolve('@zeit/next-css', {
              paths: [
                isCss
                  ? // Resolve `@zeit/next-css` from the base directory
                    dir
                  : // Else, resolve it from the specific plugins
                    require.resolve(
                      isSass
                        ? '@zeit/next-sass'
                        : isLess
                        ? '@zeit/next-less'
                        : isStylus
                        ? '@zeit/next-stylus'
                        : 'next'
                    ),
              ],
            })

            // If we found `@zeit/next-css` ...
            if (correctNextCss) {
              // ... resolve the version of `css-loader` shipped with that
              // package instead of whichever was hoisted highest in your
              // `node_modules` tree.
              const correctCssLoader = require.resolve(use.loader, {
                paths: [correctNextCss],
              })
              if (correctCssLoader) {
                // We saved the user from a failed build!
                use.loader = correctCssLoader
              }
            }
          } catch (_) {
            // The error is not required to be handled.
          }
        })
      }
    )
  }

  // Backwards compat for `main.js` entry key
  // and setup of dependencies between entries
  // we can't do that in the initial entry for
  // backward-compat reasons
  const originalEntry: any = webpackConfig.entry
  if (typeof originalEntry !== 'undefined') {
    const updatedEntry = async () => {
      const entry: webpack5.EntryObject =
        typeof originalEntry === 'function'
          ? await originalEntry()
          : originalEntry
      // Server compilation doesn't have main.js
      if (
        clientEntries &&
        Array.isArray(entry['main.js']) &&
        entry['main.js'].length > 0
      ) {
        const originalFile = clientEntries[
          CLIENT_STATIC_FILES_RUNTIME_MAIN
        ] as string
        entry[CLIENT_STATIC_FILES_RUNTIME_MAIN] = [
          ...entry['main.js'],
          originalFile,
        ]
      }
      delete entry['main.js']

      for (const name of Object.keys(entry)) {
        entry[name] = finalizeEntrypoint(name, entry[name], isServer)
      }

      return entry
    }
    // @ts-ignore webpack 5 typings needed
    webpackConfig.entry = updatedEntry
  }

  if (!dev) {
    // entry is always a function
    webpackConfig.entry = await (webpackConfig.entry as webpack.EntryFunc)()
  }

  return webpackConfig
}<|MERGE_RESOLUTION|>--- conflicted
+++ resolved
@@ -491,24 +491,15 @@
       [DOT_NEXT_ALIAS]: distDir,
       ...getOptimizedAliases(isServer),
       ...getReactProfilingInProduction(),
-<<<<<<< HEAD
 
       ...(!isServer
         ? {
             [clientResolveRewrites]: hasRewrites
               ? clientResolveRewrites
               : // With webpack 5 an alias can be pointed to false to noop
-              isWebpack5
-              ? false
-              : clientResolveRewritesNoop,
+                false,
           }
         : {}),
-=======
-      [clientResolveRewrites]: hasRewrites
-        ? clientResolveRewrites
-        : // With webpack 5 an alias can be pointed to false to noop
-          false,
->>>>>>> aa8a8855
     },
     ...(!isServer
       ? {
