import { Sema } from 'async-sema'
import chalk from 'chalk'
import fs from 'fs'
import mkdirpOrig from 'mkdirp'
import {
  CHUNK_GRAPH_MANIFEST,
  PAGES_MANIFEST,
  PHASE_PRODUCTION_BUILD,
<<<<<<< HEAD
  PRERENDER_MANIFEST,
=======
  SERVER_DIRECTORY,
  SERVERLESS_DIRECTORY,
>>>>>>> d4d5ad4b
} from 'next-server/constants'
import loadConfig, {
  isTargetLikeServerless,
} from 'next-server/dist/server/config'
import nanoid from 'next/dist/compiled/nanoid/index.js'
import path from 'path'
import { promisify } from 'util'
import workerFarm from 'worker-farm'

import formatWebpackMessages from '../client/dev/error-overlay/format-webpack-messages'
import { recursiveDelete } from '../lib/recursive-delete'
import { recursiveReadDir } from '../lib/recursive-readdir'
import { verifyTypeScriptSetup } from '../lib/verifyTypeScriptSetup'
import { CompilerResult, runCompiler } from './compiler'
import { createEntrypoints, createPagesMapping } from './entries'
import { FlyingShuttle } from './flying-shuttle'
import { generateBuildId } from './generate-build-id'
import { isWriteable } from './is-writeable'
import {
  collectPages,
  getCacheIdentifier,
  getFileForPage,
  getPageSizeInKb,
  getSpecifiedPages,
  hasCustomAppGetInitialProps,
  PageInfo,
  printTreeView,
} from './utils'
import getBaseWebpackConfig from './webpack-config'
import {
  exportManifest,
  getPageChunks,
} from './webpack/plugins/chunk-graph-plugin'
import { writeBuildId } from './write-build-id'

const fsUnlink = promisify(fs.unlink)
const fsRmdir = promisify(fs.rmdir)
const fsMove = promisify(fs.rename)
const fsReadFile = promisify(fs.readFile)
const fsWriteFile = promisify(fs.writeFile)
const mkdirp = promisify(mkdirpOrig)

const sprPages = new Set<string>()
const staticCheckWorker = require.resolve('./static-checker')

export default async function build(dir: string, conf = null): Promise<void> {
  if (!(await isWriteable(dir))) {
    throw new Error(
      '> Build directory is not writeable. https://err.sh/zeit/next.js/build-dir-not-writeable'
    )
  }

  await verifyTypeScriptSetup(dir)

  console.log('Creating an optimized production build ...')
  console.log()

  const config = loadConfig(PHASE_PRODUCTION_BUILD, dir, conf)
  const { target } = config
  const buildId = await generateBuildId(config.generateBuildId, nanoid)
  const distDir = path.join(dir, config.distDir)
  const pagesDir = path.join(dir, 'pages')

  const isFlyingShuttle = Boolean(
    config.experimental.flyingShuttle &&
      !process.env.__NEXT_BUILDER_EXPERIMENTAL_PAGE
  )
  const selectivePageBuilding = Boolean(
    isFlyingShuttle || process.env.__NEXT_BUILDER_EXPERIMENTAL_PAGE
  )

  const isLikeServerless = isTargetLikeServerless(target)

  if (selectivePageBuilding && target !== 'serverless') {
    throw new Error(
      `Cannot use ${
        isFlyingShuttle ? 'flying shuttle' : '`now dev`'
      } without the \`serverless\` target.`
    )
  }

  const selectivePageBuildingCacheIdentifier = selectivePageBuilding
    ? await getCacheIdentifier({
        pagesDirectory: pagesDir,
        env: config.env || {},
      })
    : 'noop'

  let flyingShuttle: FlyingShuttle | undefined
  if (isFlyingShuttle) {
    console.log(chalk.magenta('Building with Flying Shuttle enabled ...'))
    console.log()

    await recursiveDelete(distDir, /^(?!cache(?:[\/\\]|$)).*$/)
    await recursiveDelete(path.join(distDir, 'cache', 'next-minifier'))
    await recursiveDelete(path.join(distDir, 'cache', 'next-babel-loader'))

    flyingShuttle = new FlyingShuttle({
      buildId,
      pagesDirectory: pagesDir,
      distDirectory: distDir,
      cacheIdentifier: selectivePageBuildingCacheIdentifier,
    })
  }

  let pagePaths: string[]
  if (process.env.__NEXT_BUILDER_EXPERIMENTAL_PAGE) {
    pagePaths = await getSpecifiedPages(
      dir,
      process.env.__NEXT_BUILDER_EXPERIMENTAL_PAGE!,
      config.pageExtensions
    )
  } else {
    pagePaths = await collectPages(pagesDir, config.pageExtensions)
  }
  // needed for static exporting since we want to replace with HTML
  // files even when flying shuttle doesn't rebuild the files
  const allPagePaths = [...pagePaths]
  const allStaticPages = new Set<string>()
  let allPageInfos = new Map<string, PageInfo>()

  if (flyingShuttle && (await flyingShuttle.hasShuttle())) {
    allPageInfos = await flyingShuttle.getPageInfos()
    const _unchangedPages = new Set(await flyingShuttle.getUnchangedPages())
    for (const unchangedPage of _unchangedPages) {
      const info = allPageInfos.get(unchangedPage) || ({} as PageInfo)
      if (info.static) allStaticPages.add(unchangedPage)

      const recalled = await flyingShuttle.restorePage(unchangedPage, info)
      if (recalled) {
        continue
      }
      _unchangedPages.delete(unchangedPage)
    }

    const unchangedPages = (await Promise.all(
      [..._unchangedPages].map(async page => {
        if (
          page.endsWith('.amp') &&
          (allPageInfos.get(page.split('.amp')[0]) || ({} as PageInfo)).isAmp
        ) {
          return ''
        }
        const file = await getFileForPage({
          page,
          pagesDirectory: pagesDir,
          pageExtensions: config.pageExtensions,
        })
        if (file) {
          return file
        }

        return Promise.reject(
          new Error(
            `Failed to locate page file: ${page}. ` +
              `Did pageExtensions change? We can't recover from this yet.`
          )
        )
      })
    )).filter(Boolean)

    const pageSet = new Set(pagePaths)
    for (const unchangedPage of unchangedPages) {
      pageSet.delete(unchangedPage)
    }
    pagePaths = [...pageSet]
  }

  const allMappedPages = createPagesMapping(allPagePaths, config.pageExtensions)
  const mappedPages = createPagesMapping(pagePaths, config.pageExtensions)
  const entrypoints = createEntrypoints(
    mappedPages,
    target,
    buildId,
    /* dynamicBuildId */ selectivePageBuilding,
    config
  )
  const configs = await Promise.all([
    getBaseWebpackConfig(dir, {
      buildId,
      isServer: false,
      config,
      target,
      entrypoints: entrypoints.client,
      selectivePageBuilding,
    }),
    getBaseWebpackConfig(dir, {
      buildId,
      isServer: true,
      config,
      target,
      entrypoints: entrypoints.server,
      selectivePageBuilding,
    }),
  ])

  let result: CompilerResult = { warnings: [], errors: [] }
  // TODO: why do we need this?? https://github.com/zeit/next.js/issues/8253
  if (isLikeServerless) {
    const clientResult = await runCompiler(configs[0])
    // Fail build if clientResult contains errors
    if (clientResult.errors.length > 0) {
      result = {
        warnings: [...clientResult.warnings],
        errors: [...clientResult.errors],
      }
    } else {
      const serverResult = await runCompiler(configs[1])
      result = {
        warnings: [...clientResult.warnings, ...serverResult.warnings],
        errors: [...clientResult.errors, ...serverResult.errors],
      }
    }
  } else {
    result = await runCompiler(configs)
  }

  result = formatWebpackMessages(result)

  if (isFlyingShuttle) {
    console.log()

    exportManifest({
      dir: dir,
      fileName: path.join(distDir, CHUNK_GRAPH_MANIFEST),
      selectivePageBuildingCacheIdentifier,
    })
  }

  if (result.errors.length > 0) {
    // Only keep the first error. Others are often indicative
    // of the same problem, but confuse the reader with noise.
    if (result.errors.length > 1) {
      result.errors.length = 1
    }
    const error = result.errors.join('\n\n')

    console.error(chalk.red('Failed to compile.\n'))

    if (
      error.indexOf('private-next-pages') > -1 &&
      error.indexOf('does not contain a default export') > -1
    ) {
      const page_name_regex = /\'private-next-pages\/(?<page_name>[^\']*)\'/
      const parsed = page_name_regex.exec(error)
      const page_name = parsed && parsed.groups && parsed.groups.page_name
      throw new Error(
        `webpack build failed: found page without a React Component as default export in pages/${page_name}\n\nSee https://err.sh/zeit/next.js/page-without-valid-component for more info.`
      )
    }

    console.error(error)
    console.error()

    if (error.indexOf('private-next-pages') > -1) {
      throw new Error(
        '> webpack config.resolve.alias was incorrectly overriden. https://err.sh/zeit/next.js/invalid-resolve-alias'
      )
    }
    throw new Error('> Build failed because of webpack errors')
  } else if (result.warnings.length > 0) {
    console.warn(chalk.yellow('Compiled with warnings.\n'))
    console.warn(result.warnings.join('\n\n'))
    console.warn()
  } else {
    console.log(chalk.green('Compiled successfully.\n'))
  }

  const distPath = path.join(dir, config.distDir)
  const pageKeys = Object.keys(mappedPages)
  const manifestPath = path.join(
    distDir,
    isLikeServerless ? SERVERLESS_DIRECTORY : SERVER_DIRECTORY,
    PAGES_MANIFEST
  )

  const staticPages = new Set<string>()
  const invalidPages = new Set<string>()
  const pageInfos = new Map<string, PageInfo>()
  const pagesManifest = JSON.parse(await fsReadFile(manifestPath, 'utf8'))
  let customAppGetInitialProps: boolean | undefined

  process.env.NEXT_PHASE = PHASE_PRODUCTION_BUILD

  const staticCheckSema = new Sema(config.experimental.cpus, {
    capacity: pageKeys.length,
  })
  const staticCheckWorkers = workerFarm(
    {
      maxConcurrentWorkers: config.experimental.cpus,
    },
    staticCheckWorker,
    ['default']
  )

  await Promise.all(
    pageKeys.map(async page => {
      const chunks = getPageChunks(page)

      const actualPage = page === '/' ? '/index' : page
      const size = await getPageSizeInKb(actualPage, distPath, buildId)
      const bundleRelative = path.join(
        isLikeServerless ? 'pages' : `static/${buildId}/pages`,
        actualPage + '.js'
      )
      const serverBundle = path.join(
        distPath,
        isLikeServerless ? SERVERLESS_DIRECTORY : SERVER_DIRECTORY,
        bundleRelative
      )

      let isStatic = false

      pagesManifest[page] = bundleRelative.replace(/\\/g, '/')

      const runtimeEnvConfig = {
        publicRuntimeConfig: config.publicRuntimeConfig,
        serverRuntimeConfig: config.serverRuntimeConfig,
      }
      const nonReservedPage = !page.match(/^\/(_app|_error|_document|api)/)

      if (nonReservedPage && customAppGetInitialProps === undefined) {
        customAppGetInitialProps = hasCustomAppGetInitialProps(
          isLikeServerless
            ? serverBundle
            : path.join(
                distPath,
                SERVER_DIRECTORY,
                `/static/${buildId}/pages/_app.js`
              ),
          runtimeEnvConfig
        )

        if (customAppGetInitialProps) {
          console.warn(
            chalk.bold.yellow(`Warning: `) +
              chalk.yellow(
                `You have opted-out of Automatic Prerendering due to \`getInitialProps\` in \`pages/_app\`.`
              )
          )
          console.warn(
            'Read more: https://err.sh/next.js/opt-out-automatic-prerendering\n'
          )
        }
      }

      if (nonReservedPage) {
        try {
          await staticCheckSema.acquire()
          const result: any = await new Promise((resolve, reject) => {
            staticCheckWorkers.default(
              { serverBundle, runtimeEnvConfig },
              (error: Error | null, result: any) => {
                if (error) return reject(error)
                resolve(result || {})
              }
            )
          })
          staticCheckSema.release()

          if (result.static && customAppGetInitialProps === false) {
            staticPages.add(page)
            isStatic = true
          } else if (result.prerender) {
            sprPages.add(page)
          }
        } catch (err) {
          if (err.message !== 'INVALID_DEFAULT_EXPORT') throw err
          invalidPages.add(page)
          staticCheckSema.release()
        }
      }

      pageInfos.set(page, { size, chunks, serverBundle, static: isStatic })
    })
  )

  workerFarm.end(staticCheckWorkers)

  if (invalidPages.size > 0) {
    throw new Error(
      `automatic static optimization failed: found page${
        invalidPages.size === 1 ? '' : 's'
      } without a React Component as default export in \n${[...invalidPages]
        .map(pg => `pages${pg}`)
        .join(
          '\n'
        )}\n\nSee https://err.sh/zeit/next.js/page-without-valid-component for more info.\n`
    )
  }

  if (Array.isArray(configs[0].plugins)) {
    configs[0].plugins.some((plugin: any) => {
      if (!plugin.ampPages) {
        return false
      }

      plugin.ampPages.forEach((pg: any) => {
        pageInfos.get(pg)!.isAmp = true
      })
      return true
    })
  }

  await writeBuildId(distDir, buildId, selectivePageBuilding)

  if (staticPages.size > 0) {
    const exportApp = require('../export').default
    const exportOptions = {
      sprPages,
      silent: true,
      buildExport: true,
      pages: [...staticPages, ...sprPages],
      outdir: path.join(distDir, 'export'),
    }
    const exportConfig = {
      ...config,
      exportPathMap: (defaultMap: any) => defaultMap,
      exportTrailingSlash: false,
    }
    await exportApp(dir, exportOptions, exportConfig)
    const toMove = await recursiveReadDir(exportOptions.outdir, /.*\.html$/)

    let serverDir: string = ''
    // remove server bundles that were exported
    for (const page of staticPages) {
      const { serverBundle } = pageInfos.get(page)!
      if (!serverDir) {
        serverDir = path.join(
          serverBundle.split(/(\/|\\)pages/).shift()!,
          'pages'
        )
      }
      await fsUnlink(serverBundle)
    }

    for (const file of toMove) {
      const orig = path.join(exportOptions.outdir, file)
      const dest = path.join(serverDir, file)
      const relativeDest = (isLikeServerless
        ? path.join('pages', file)
        : path.join('static', buildId, 'pages', file)
      ).replace(/\\/g, '/')

      if (!file.endsWith('.prerender.html')) {
        let page = file.split('.html')[0].replace(/\\/g, '/')
        pagesManifest[page] = relativeDest
        page = page === '/index' ? '/' : page
        pagesManifest[page] = relativeDest
        staticPages.add(page)
      }
      await mkdirp(path.dirname(dest))
      await fsMove(orig, dest)
    }
    // remove temporary export folder
    await recursiveDelete(exportOptions.outdir)
    await fsRmdir(exportOptions.outdir)
    await fsWriteFile(manifestPath, JSON.stringify(pagesManifest), 'utf8')
  }

  if (sprPages.size > 0) {
    const prerenderRoutes: any[] = []

    sprPages.forEach(pg => {
      prerenderRoutes.push({
        path: pg,
        contentTypes: ['application/json', 'text/html'],
      })
    })

    await fsWriteFile(
      path.join(distDir, PRERENDER_MANIFEST),
      JSON.stringify({ prerenderRoutes }),
      'utf8'
    )
  }

  staticPages.forEach(pg => allStaticPages.add(pg))
  pageInfos.forEach((info: PageInfo, key: string) => {
    allPageInfos.set(key, info)
  })

  if (flyingShuttle) {
    await flyingShuttle.mergeManifests()
    await flyingShuttle.save(allStaticPages, pageInfos)
  }

  printTreeView(Object.keys(allMappedPages), allPageInfos, isLikeServerless)
}<|MERGE_RESOLUTION|>--- conflicted
+++ resolved
@@ -6,12 +6,9 @@
   CHUNK_GRAPH_MANIFEST,
   PAGES_MANIFEST,
   PHASE_PRODUCTION_BUILD,
-<<<<<<< HEAD
   PRERENDER_MANIFEST,
-=======
   SERVER_DIRECTORY,
   SERVERLESS_DIRECTORY,
->>>>>>> d4d5ad4b
 } from 'next-server/constants'
 import loadConfig, {
   isTargetLikeServerless,
