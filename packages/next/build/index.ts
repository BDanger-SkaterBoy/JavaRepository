import crypto from 'crypto'
import { promises, writeFileSync } from 'fs'
import Worker from 'jest-worker'
import chalk from 'next/dist/compiled/chalk'
import devalue from 'next/dist/compiled/devalue'
import escapeStringRegexp from 'next/dist/compiled/escape-string-regexp'
import findUp from 'next/dist/compiled/find-up'
import nanoid from 'next/dist/compiled/nanoid/index.js'
import { pathToRegexp } from 'next/dist/compiled/path-to-regexp'
import path from 'path'
import formatWebpackMessages from '../client/dev/error-overlay/format-webpack-messages'
import {
  PAGES_404_GET_INITIAL_PROPS_ERROR,
  PUBLIC_DIR_MIDDLEWARE_CONFLICT,
} from '../lib/constants'
import { fileExists } from '../lib/file-exists'
import { findPagesDir } from '../lib/find-pages-dir'
import loadCustomRoutes, {
  getRedirectStatus,
  normalizeRouteRegex,
  Redirect,
  RouteType,
} from '../lib/load-custom-routes'
import { loadEnvConfig } from '@next/env'
import { recursiveDelete } from '../lib/recursive-delete'
import { verifyTypeScriptSetup } from '../lib/verifyTypeScriptSetup'
import {
  BUILD_MANIFEST,
  CLIENT_STATIC_FILES_PATH,
  EXPORT_DETAIL,
  EXPORT_MARKER,
  PAGES_MANIFEST,
  PHASE_PRODUCTION_BUILD,
  PRERENDER_MANIFEST,
  ROUTES_MANIFEST,
  SERVERLESS_DIRECTORY,
  SERVER_DIRECTORY,
} from '../next-server/lib/constants'
import {
  getRouteRegex,
  getSortedRoutes,
  isDynamicRoute,
} from '../next-server/lib/router/utils'
import { __ApiPreviewProps } from '../next-server/server/api-utils'
import loadConfig, {
  isTargetLikeServerless,
} from '../next-server/server/config'
import { BuildManifest } from '../next-server/server/get-page-files'
import '../next-server/server/node-polyfill-fetch'
import { normalizePagePath } from '../next-server/server/normalize-page-path'
import { getPagePath } from '../next-server/server/require'
import * as ciEnvironment from '../telemetry/ci-info'
import {
  eventBuildCompleted,
  eventBuildOptimize,
  eventCliSession,
  eventNextPlugins,
} from '../telemetry/events'
import { Telemetry } from '../telemetry/storage'
import { CompilerResult, runCompiler } from './compiler'
import { createEntrypoints, createPagesMapping } from './entries'
import { generateBuildId } from './generate-build-id'
import { isWriteable } from './is-writeable'
import createSpinner from './spinner'
import {
  collectPages,
  getJsPageSizeInKb,
  getNamedExports,
  hasCustomGetInitialProps,
  isPageStatic,
  PageInfo,
  printCustomRoutes,
  printTreeView,
} from './utils'
import getBaseWebpackConfig from './webpack-config'
import { PagesManifest } from './webpack/plugins/pages-manifest-plugin'
import { writeBuildId } from './write-build-id'
import * as Log from './output/log'

const staticCheckWorker = require.resolve('./utils')

export type SsgRoute = {
  initialRevalidateSeconds: number | false
  srcRoute: string | null
  dataRoute: string
}

export type DynamicSsgRoute = {
  routeRegex: string
  fallback: string | null | false
  dataRoute: string
  dataRouteRegex: string
}

export type PrerenderManifest = {
  version: 2
  routes: { [route: string]: SsgRoute }
  dynamicRoutes: { [route: string]: DynamicSsgRoute }
  notFoundRoutes: string[]
  preview: __ApiPreviewProps
}

export default async function build(
  dir: string,
  conf = null,
  reactProductionProfiling = false,
  debugOutput = false
): Promise<void> {
  if (!(await isWriteable(dir))) {
    throw new Error(
      '> Build directory is not writeable. https://err.sh/vercel/next.js/build-dir-not-writeable'
    )
  }

  // attempt to load global env values so they are available in next.config.js
  const { loadedEnvFiles } = loadEnvConfig(dir, false, Log)

  const config = loadConfig(PHASE_PRODUCTION_BUILD, dir, conf)
  const { target } = config
  const buildId = await generateBuildId(config.generateBuildId, nanoid)
  const distDir = path.join(dir, config.distDir)

  const { headers, rewrites, redirects } = await loadCustomRoutes(config)

  if (ciEnvironment.isCI && !ciEnvironment.hasNextSupport) {
    const cacheDir = path.join(distDir, 'cache')
    const hasCache = await fileExists(cacheDir)

    if (!hasCache) {
      // Intentionally not piping to stderr in case people fail in CI when
      // stderr is detected.
      console.log(
        `${Log.prefixes.warn} No build cache found. Please configure build caching for faster rebuilds. Read more: https://err.sh/next.js/no-cache`
      )
    }
  }

  const buildSpinner = createSpinner({
    prefixText: `${Log.prefixes.info} Creating an optimized production build`,
  })

  const telemetry = new Telemetry({ distDir })

  const publicDir = path.join(dir, 'public')
  const pagesDir = findPagesDir(dir)
  const hasPublicDir = await fileExists(publicDir)

  telemetry.record(
    eventCliSession(PHASE_PRODUCTION_BUILD, dir, {
      cliCommand: 'build',
      isSrcDir: path.relative(dir, pagesDir!).startsWith('src'),
      hasNowJson: !!(await findUp('now.json', { cwd: dir })),
      isCustomServer: null,
    })
  )

  eventNextPlugins(path.resolve(dir)).then((events) => telemetry.record(events))

  const ignoreTypeScriptErrors = Boolean(config.typescript?.ignoreBuildErrors)
  await verifyTypeScriptSetup(dir, pagesDir, !ignoreTypeScriptErrors)

  let tracer: any = null
  if (config.experimental.profiling) {
    const { createTrace } = require('./profiler/profiler.js')
    tracer = createTrace(path.join(distDir, `profile-events.json`))
    tracer.profiler.startProfiling()
  }

  const isLikeServerless = isTargetLikeServerless(target)

  const pagePaths: string[] = await collectPages(
    pagesDir,
    config.pageExtensions
  )

  // needed for static exporting since we want to replace with HTML
  // files
  const allStaticPages = new Set<string>()
  let allPageInfos = new Map<string, PageInfo>()

  const previewProps: __ApiPreviewProps = {
    previewModeId: crypto.randomBytes(16).toString('hex'),
    previewModeSigningKey: crypto.randomBytes(32).toString('hex'),
    previewModeEncryptionKey: crypto.randomBytes(32).toString('hex'),
  }

  const mappedPages = createPagesMapping(pagePaths, config.pageExtensions)
  const entrypoints = createEntrypoints(
    mappedPages,
    target,
    buildId,
    previewProps,
    config,
    loadedEnvFiles
  )
  const pageKeys = Object.keys(mappedPages)
  const conflictingPublicFiles: string[] = []
  const hasCustomErrorPage = mappedPages['/_error'].startsWith(
    'private-next-pages'
  )
  const hasPages404 = Boolean(
    mappedPages['/404'] && mappedPages['/404'].startsWith('private-next-pages')
  )
  let hasNonStaticErrorPage: boolean

  if (hasPublicDir) {
    const hasPublicUnderScoreNextDir = await fileExists(
      path.join(publicDir, '_next')
    )
    if (hasPublicUnderScoreNextDir) {
      throw new Error(PUBLIC_DIR_MIDDLEWARE_CONFLICT)
    }
  }

  // Check if pages conflict with files in `public`
  // Only a page of public file can be served, not both.
  for (const page in mappedPages) {
    const hasPublicPageFile = await fileExists(
      path.join(publicDir, page === '/' ? '/index' : page),
      'file'
    )
    if (hasPublicPageFile) {
      conflictingPublicFiles.push(page)
    }
  }

  const numConflicting = conflictingPublicFiles.length

  if (numConflicting) {
    throw new Error(
      `Conflicting public and page file${
        numConflicting === 1 ? ' was' : 's were'
      } found. https://err.sh/vercel/next.js/conflicting-public-file-page\n${conflictingPublicFiles.join(
        '\n'
      )}`
    )
  }

  const nestedReservedPages = pageKeys.filter((page) => {
    return (
      page.match(/\/(_app|_document|_error)$/) && path.dirname(page) !== '/'
    )
  })

  if (nestedReservedPages.length) {
    Log.warn(
      `The following reserved Next.js pages were detected not directly under the pages directory:\n` +
        nestedReservedPages.join('\n') +
        `\nSee more info here: https://err.sh/next.js/nested-reserved-page\n`
    )
  }

  const buildCustomRoute = (
    r: {
      source: string
      basePath?: false
      statusCode?: number
      destination?: string
    },
    type: RouteType
  ) => {
    const keys: any[] = []

    if (r.basePath !== false) {
      r.source = `${config.basePath}${r.source}`

      if (r.destination && r.destination.startsWith('/')) {
        r.destination = `${config.basePath}${r.destination}`
      }
    }

    const routeRegex = pathToRegexp(r.source, keys, {
      strict: true,
      sensitive: false,
      delimiter: '/', // default is `/#?`, but Next does not pass query info
    })

    return {
      ...r,
      ...(type === 'redirect'
        ? {
            statusCode: getRedirectStatus(r as Redirect),
            permanent: undefined,
          }
        : {}),
      regex: normalizeRouteRegex(routeRegex.source),
    }
  }

  const routesManifestPath = path.join(distDir, ROUTES_MANIFEST)
  const routesManifest: {
    version: number
    pages404: boolean
    basePath: string
    redirects: Array<ReturnType<typeof buildCustomRoute>>
    rewrites: Array<ReturnType<typeof buildCustomRoute>>
    headers: Array<ReturnType<typeof buildCustomRoute>>
    dynamicRoutes: Array<{
      page: string
      regex: string
      namedRegex?: string
      routeKeys?: { [key: string]: string }
    }>
    dataRoutes: Array<{
      page: string
      routeKeys?: { [key: string]: string }
      dataRouteRegex: string
      namedDataRouteRegex?: string
    }>
  } = {
    version: 3,
    pages404: true,
    basePath: config.basePath,
    redirects: redirects.map((r) => buildCustomRoute(r, 'redirect')),
    rewrites: rewrites.map((r) => buildCustomRoute(r, 'rewrite')),
    headers: headers.map((r) => buildCustomRoute(r, 'header')),
    dynamicRoutes: getSortedRoutes(pageKeys)
      .filter(isDynamicRoute)
      .map((page) => {
        const routeRegex = getRouteRegex(page)
        return {
          page,
          regex: normalizeRouteRegex(routeRegex.re.source),
          routeKeys: routeRegex.routeKeys,
          namedRegex: routeRegex.namedRegex,
        }
      }),
    dataRoutes: [],
  }

  await promises.mkdir(distDir, { recursive: true })
  // We need to write the manifest with rewrites before build
  // so serverless can import the manifest
  await promises.writeFile(
    routesManifestPath,
    JSON.stringify(routesManifest),
    'utf8'
  )

  const configs = await Promise.all([
    getBaseWebpackConfig(dir, {
      tracer,
      buildId,
      reactProductionProfiling,
      isServer: false,
      config,
      target,
      pagesDir,
      entrypoints: entrypoints.client,
      rewrites,
    }),
    getBaseWebpackConfig(dir, {
      tracer,
      buildId,
      reactProductionProfiling,
      isServer: true,
      config,
      target,
      pagesDir,
      entrypoints: entrypoints.server,
      rewrites,
    }),
  ])

  const clientConfig = configs[0]

  if (
    clientConfig.optimization &&
    (clientConfig.optimization.minimize !== true ||
      (clientConfig.optimization.minimizer &&
        clientConfig.optimization.minimizer.length === 0))
  ) {
    Log.warn(
      `Production code optimization has been disabled in your project. Read more: https://err.sh/vercel/next.js/minification-disabled`
    )
  }

  const webpackBuildStart = process.hrtime()

  let result: CompilerResult = { warnings: [], errors: [] }
  // TODO: why do we need this?? https://github.com/vercel/next.js/issues/8253
  if (isLikeServerless) {
    const clientResult = await runCompiler(clientConfig)
    // Fail build if clientResult contains errors
    if (clientResult.errors.length > 0) {
      result = {
        warnings: [...clientResult.warnings],
        errors: [...clientResult.errors],
      }
    } else {
      const serverResult = await runCompiler(configs[1])
      result = {
        warnings: [...clientResult.warnings, ...serverResult.warnings],
        errors: [...clientResult.errors, ...serverResult.errors],
      }
    }
  } else {
    result = await runCompiler(configs)
  }

  const webpackBuildEnd = process.hrtime(webpackBuildStart)
  if (buildSpinner) {
    buildSpinner.stopAndPersist()
  }

  result = formatWebpackMessages(result)

  if (result.errors.length > 0) {
    // Only keep the first error. Others are often indicative
    // of the same problem, but confuse the reader with noise.
    if (result.errors.length > 1) {
      result.errors.length = 1
    }
    const error = result.errors.join('\n\n')

    console.error(chalk.red('Failed to compile.\n'))

    if (
      error.indexOf('private-next-pages') > -1 &&
      error.indexOf('does not contain a default export') > -1
    ) {
      const page_name_regex = /'private-next-pages\/(?<page_name>[^']*)'/
      const parsed = page_name_regex.exec(error)
      const page_name = parsed && parsed.groups && parsed.groups.page_name
      throw new Error(
        `webpack build failed: found page without a React Component as default export in pages/${page_name}\n\nSee https://err.sh/vercel/next.js/page-without-valid-component for more info.`
      )
    }

    console.error(error)
    console.error()

    if (
      error.indexOf('private-next-pages') > -1 ||
      error.indexOf('__next_polyfill__') > -1
    ) {
      throw new Error(
        '> webpack config.resolve.alias was incorrectly overridden. https://err.sh/vercel/next.js/invalid-resolve-alias'
      )
    }
    throw new Error('> Build failed because of webpack errors')
  } else {
    telemetry.record(
      eventBuildCompleted(pagePaths, {
        durationInSeconds: webpackBuildEnd[0],
      })
    )

    if (result.warnings.length > 0) {
      Log.warn('Compiled with warnings\n')
      console.warn(result.warnings.join('\n\n'))
      console.warn()
    } else {
      Log.info('Compiled successfully')
    }
  }

  const postCompileSpinner = createSpinner({
    prefixText: `${Log.prefixes.info} Collecting page data`,
  })

  const manifestPath = path.join(
    distDir,
    isLikeServerless ? SERVERLESS_DIRECTORY : SERVER_DIRECTORY,
    PAGES_MANIFEST
  )
  const buildManifestPath = path.join(distDir, BUILD_MANIFEST)

  const ssgPages = new Set<string>()
  const ssgStaticFallbackPages = new Set<string>()
  const ssgBlockingFallbackPages = new Set<string>()
  const staticPages = new Set<string>()
  const invalidPages = new Set<string>()
  const hybridAmpPages = new Set<string>()
  const serverPropsPages = new Set<string>()
  const additionalSsgPaths = new Map<string, Array<string>>()
  const pageInfos = new Map<string, PageInfo>()
  const pagesManifest = JSON.parse(
    await promises.readFile(manifestPath, 'utf8')
  ) as PagesManifest
  const buildManifest = JSON.parse(
    await promises.readFile(buildManifestPath, 'utf8')
  ) as BuildManifest

  let customAppGetInitialProps: boolean | undefined
  let namedExports: Array<string> | undefined

  process.env.NEXT_PHASE = PHASE_PRODUCTION_BUILD

  const staticCheckWorkers = new Worker(staticCheckWorker, {
    numWorkers: config.experimental.cpus,
    enableWorkerThreads: config.experimental.workerThreads,
  }) as Worker & { isPageStatic: typeof isPageStatic }

  staticCheckWorkers.getStdout().pipe(process.stdout)
  staticCheckWorkers.getStderr().pipe(process.stderr)

  const runtimeEnvConfig = {
    publicRuntimeConfig: config.publicRuntimeConfig,
    serverRuntimeConfig: config.serverRuntimeConfig,
  }

  hasNonStaticErrorPage =
    hasCustomErrorPage &&
    (await hasCustomGetInitialProps(
      getPagePath('/_error', distDir, isLikeServerless),
      runtimeEnvConfig,
      false
    ))

  const analysisBegin = process.hrtime()
  await Promise.all(
    pageKeys.map(async (page) => {
      const actualPage = normalizePagePath(page)
      const [selfSize, allSize] = await getJsPageSizeInKb(
        actualPage,
        distDir,
        buildManifest,
        config.experimental.modern
      )

      let isSsg = false
      let isStatic = false
      let isHybridAmp = false
      let ssgPageRoutes: string[] | null = null

      const nonReservedPage = !page.match(
        /^\/(_app|_error|_document|api(\/|$))/
      )

      if (nonReservedPage) {
        const serverBundle = getPagePath(page, distDir, isLikeServerless)

        if (customAppGetInitialProps === undefined) {
          customAppGetInitialProps = hasCustomGetInitialProps(
            isLikeServerless
              ? serverBundle
              : getPagePath('/_app', distDir, isLikeServerless),
            runtimeEnvConfig,
            true
          )

          namedExports = getNamedExports(
            isLikeServerless
              ? serverBundle
              : getPagePath('/_app', distDir, isLikeServerless),
            runtimeEnvConfig
          )

          if (customAppGetInitialProps) {
            console.warn(
              chalk.bold.yellow(`Warning: `) +
                chalk.yellow(
                  `You have opted-out of Automatic Static Optimization due to \`getInitialProps\` in \`pages/_app\`. This does not opt-out pages with \`getStaticProps\``
                )
            )
            console.warn(
              'Read more: https://err.sh/next.js/opt-out-auto-static-optimization\n'
            )
          }
        }

        try {
          let workerResult = await staticCheckWorkers.isPageStatic(
            page,
            serverBundle,
            runtimeEnvConfig,
            config.experimental.i18n?.locales,
            config.experimental.i18n?.defaultLocale
          )

          if (workerResult.isHybridAmp) {
            isHybridAmp = true
            hybridAmpPages.add(page)
          }

          if (workerResult.hasStaticProps) {
            ssgPages.add(page)
            isSsg = true

            if (workerResult.prerenderRoutes) {
              additionalSsgPaths.set(page, workerResult.prerenderRoutes)
              ssgPageRoutes = workerResult.prerenderRoutes
            }

            if (workerResult.prerenderFallback === 'unstable_blocking') {
              ssgBlockingFallbackPages.add(page)
            } else if (workerResult.prerenderFallback === true) {
              ssgStaticFallbackPages.add(page)
            }
          } else if (workerResult.hasServerProps) {
            serverPropsPages.add(page)
          } else if (
            workerResult.isStatic &&
            customAppGetInitialProps === false
          ) {
            staticPages.add(page)
            isStatic = true
          }

          if (hasPages404 && page === '/404') {
            if (!workerResult.isStatic && !workerResult.hasStaticProps) {
              throw new Error(PAGES_404_GET_INITIAL_PROPS_ERROR)
            }
            // we need to ensure the 404 lambda is present since we use
            // it when _app has getInitialProps
            if (customAppGetInitialProps && !workerResult.hasStaticProps) {
              staticPages.delete(page)
            }
          }
        } catch (err) {
          if (err.message !== 'INVALID_DEFAULT_EXPORT') throw err
          invalidPages.add(page)
        }
      }

      pageInfos.set(page, {
        size: selfSize,
        totalSize: allSize,
        static: isStatic,
        isSsg,
        isHybridAmp,
        ssgPageRoutes,
        initialRevalidateSeconds: false,
      })
    })
  )
  staticCheckWorkers.end()

  if (serverPropsPages.size > 0 || ssgPages.size > 0) {
    // We update the routes manifest after the build with the
    // data routes since we can't determine these until after build
    routesManifest.dataRoutes = getSortedRoutes([
      ...serverPropsPages,
      ...ssgPages,
    ]).map((page) => {
      const pagePath = normalizePagePath(page)
      const dataRoute = path.posix.join(
        '/_next/data',
        buildId,
        `${pagePath}.json`
      )

      let dataRouteRegex: string
      let namedDataRouteRegex: string | undefined
      let routeKeys: { [named: string]: string } | undefined

      if (isDynamicRoute(page)) {
        const routeRegex = getRouteRegex(dataRoute.replace(/\.json$/, ''))

        dataRouteRegex = normalizeRouteRegex(
          routeRegex.re.source.replace(/\(\?:\\\/\)\?\$$/, '\\.json$')
        )
        namedDataRouteRegex = routeRegex.namedRegex!.replace(
          /\(\?:\/\)\?\$$/,
          '\\.json$'
        )
        routeKeys = routeRegex.routeKeys
      } else {
        dataRouteRegex = normalizeRouteRegex(
          new RegExp(
            `^${path.posix.join(
              '/_next/data',
              escapeStringRegexp(buildId),
              `${pagePath}.json`
            )}$`
          ).source
        )
      }

      return {
        page,
        routeKeys,
        dataRouteRegex,
        namedDataRouteRegex,
      }
    })

    await promises.writeFile(
      routesManifestPath,
      JSON.stringify(routesManifest),
      'utf8'
    )
  }

  // Since custom _app.js can wrap the 404 page we have to opt-out of static optimization if it has getInitialProps
  // Only export the static 404 when there is no /_error present
  const useStatic404 =
    !customAppGetInitialProps && (!hasNonStaticErrorPage || hasPages404)

  if (invalidPages.size > 0) {
    throw new Error(
      `Build optimization failed: found page${
        invalidPages.size === 1 ? '' : 's'
      } without a React Component as default export in \n${[...invalidPages]
        .map((pg) => `pages${pg}`)
        .join(
          '\n'
        )}\n\nSee https://err.sh/vercel/next.js/page-without-valid-component for more info.\n`
    )
  }

  await writeBuildId(distDir, buildId)

  const finalPrerenderRoutes: { [route: string]: SsgRoute } = {}
  const tbdPrerenderRoutes: string[] = []
  let ssgNotFoundPaths: string[] = []

  if (postCompileSpinner) postCompileSpinner.stopAndPersist()

  if (staticPages.size > 0 || ssgPages.size > 0 || useStatic404) {
    const combinedPages = [...staticPages, ...ssgPages]
    const exportApp = require('../export').default
    const exportOptions = {
      silent: false,
      buildExport: true,
      threads: config.experimental.cpus,
      pages: combinedPages,
      outdir: path.join(distDir, 'export'),
      statusMessage: 'Generating static pages',
    }
    const exportConfig: any = {
      ...config,
      initialPageRevalidationMap: {},
      ssgNotFoundPaths: [] as string[],
      // Default map will be the collection of automatic statically exported
      // pages and incremental pages.
      // n.b. we cannot handle this above in combinedPages because the dynamic
      // page must be in the `pages` array, but not in the mapping.
      exportPathMap: (defaultMap: any) => {
        const { i18n } = config.experimental

        // Dynamically routed pages should be prerendered to be used as
        // a client-side skeleton (fallback) while data is being fetched.
        // This ensures the end-user never sees a 500 or slow response from the
        // server.
        //
        // Note: prerendering disables automatic static optimization.
        ssgPages.forEach((page) => {
          if (isDynamicRoute(page)) {
            tbdPrerenderRoutes.push(page)

            if (ssgStaticFallbackPages.has(page)) {
              // Override the rendering for the dynamic page to be treated as a
              // fallback render.
              if (i18n) {
                defaultMap[`/${i18n.defaultLocale}${page}`] = {
                  page,
                  query: { __nextFallback: true },
                }
              } else {
                defaultMap[page] = { page, query: { __nextFallback: true } }
              }
            } else {
              // Remove dynamically routed pages from the default path map when
              // fallback behavior is disabled.
              delete defaultMap[page]
            }
          }
        })
        // Append the "well-known" routes we should prerender for, e.g. blog
        // post slugs.
        additionalSsgPaths.forEach((routes, page) => {
          routes.forEach((route) => {
            defaultMap[route] = { page }
          })
        })

        if (useStatic404) {
          defaultMap['/404'] = {
            page: hasPages404 ? '/404' : '/_error',
          }
        }

        if (i18n) {
          for (const page of [
            ...staticPages,
            ...ssgPages,
            ...(useStatic404 ? ['/404'] : []),
          ]) {
            const isSsg = ssgPages.has(page)
            const isDynamic = isDynamicRoute(page)
            const isFallback = isSsg && ssgStaticFallbackPages.has(page)

            for (const locale of i18n.locales) {
              // skip fallback generation for SSG pages without fallback mode
              if (isSsg && isDynamic && !isFallback) continue
              const outputPath = `/${locale}${page === '/' ? '' : page}`

              defaultMap[outputPath] = {
                page: defaultMap[page].page,
                query: { __nextLocale: locale },
              }

              if (isFallback) {
                defaultMap[outputPath].query.__nextFallback = true
              }
            }

            if (isSsg && !isFallback) {
              // remove non-locale prefixed variant from defaultMap
              delete defaultMap[page]
            }
          }
        }

        return defaultMap
      },
      trailingSlash: false,
    }

    await exportApp(dir, exportOptions, exportConfig)

    const postBuildSpinner = createSpinner({
      prefixText: `${Log.prefixes.info} Finalizing page optimization`,
    })
    ssgNotFoundPaths = exportConfig.ssgNotFoundPaths

    // remove server bundles that were exported
    for (const page of staticPages) {
      const serverBundle = getPagePath(page, distDir, isLikeServerless)
      await promises.unlink(serverBundle)
    }
    const serverOutputDir = path.join(
      distDir,
      isLikeServerless ? SERVERLESS_DIRECTORY : SERVER_DIRECTORY
    )

    const moveExportedPage = async (
      originPage: string,
      page: string,
      file: string,
      isSsg: boolean,
      ext: 'html' | 'json',
      additionalSsgFile = false
    ) => {
      file = `${file}.${ext}`
      const orig = path.join(exportOptions.outdir, file)
      const pagePath = getPagePath(originPage, distDir, isLikeServerless)

      const relativeDest = path
        .relative(
          serverOutputDir,
          path.join(
            path.join(
              pagePath,
              // strip leading / and then recurse number of nested dirs
              // to place from base folder
              originPage
                .substr(1)
                .split('/')
                .map(() => '..')
                .join('/')
            ),
            file
          )
        )
        .replace(/\\/g, '/')

      const dest = path.join(
        distDir,
        isLikeServerless ? SERVERLESS_DIRECTORY : SERVER_DIRECTORY,
        relativeDest
      )

      if (!isSsg) {
        pagesManifest[page] = relativeDest
      }

      const { i18n } = config.experimental
      const isNotFound = ssgNotFoundPaths.includes(page)

      // for SSG files with i18n the non-prerendered variants are
      // output with the locale prefixed so don't attempt moving
      // without the prefix
<<<<<<< HEAD
      if ((!i18n || !isSsg || additionalSsgFile) && !isNotFound) {
=======
      if (!i18n || additionalSsgFile) {
>>>>>>> 1eeac4f9
        await promises.mkdir(path.dirname(dest), { recursive: true })
        await promises.rename(orig, dest)
      } else if (i18n && !isSsg) {
        // this will be updated with the locale prefixed variant
        // since all files are output with the locale prefix
        delete pagesManifest[page]
      }

      if (i18n) {
        if (additionalSsgFile) return

        for (const locale of i18n.locales) {
<<<<<<< HEAD
          // auto-export default locale files exist at root
          // TODO: should these always be prefixed with locale
          // similar to SSG prerender/fallback files?
          if (!isSsg && locale === i18n.defaultLocale) {
            continue
          }

          const curPath = `/${locale}${page === '/' ? '' : page}`
=======
>>>>>>> 1eeac4f9
          const localeExt = page === '/' ? path.extname(file) : ''
          const relativeDestNoPages = relativeDest.substr('pages/'.length)

          if (isSsg && ssgNotFoundPaths.includes(curPath)) {
            continue
          }

          const updatedRelativeDest = path.join(
            'pages',
            locale + localeExt,
            // if it's the top-most index page we want it to be locale.EXT
            // instead of locale/index.html
            page === '/' ? '' : relativeDestNoPages
          )
          const updatedOrig = path.join(
            exportOptions.outdir,
            locale + localeExt,
            page === '/' ? '' : file
          )
          const updatedDest = path.join(
            distDir,
            isLikeServerless ? SERVERLESS_DIRECTORY : SERVER_DIRECTORY,
            updatedRelativeDest
          )

          if (!isSsg) {
            pagesManifest[curPath] = updatedRelativeDest
          }
          await promises.mkdir(path.dirname(updatedDest), { recursive: true })
          await promises.rename(updatedOrig, updatedDest)
        }
      }
    }

    // Only move /404 to /404 when there is no custom 404 as in that case we don't know about the 404 page
    if (!hasPages404 && useStatic404) {
      await moveExportedPage('/_error', '/404', '/404', false, 'html')
    }

    for (const page of combinedPages) {
      const isSsg = ssgPages.has(page)
      const isStaticSsgFallback = ssgStaticFallbackPages.has(page)
      const isDynamic = isDynamicRoute(page)
      const hasAmp = hybridAmpPages.has(page)
      const file = normalizePagePath(page)

      // The dynamic version of SSG pages are only prerendered if the fallback
      // is enabled. Below, we handle the specific prerenders of these.
      if (!(isSsg && isDynamic && !isStaticSsgFallback)) {
        await moveExportedPage(page, page, file, isSsg, 'html')
      }

      if (hasAmp && (!isSsg || (isSsg && !isDynamic))) {
        const ampPage = `${file}.amp`
        await moveExportedPage(page, ampPage, ampPage, isSsg, 'html')

        if (isSsg) {
          await moveExportedPage(page, ampPage, ampPage, isSsg, 'json')
        }
      }

      if (isSsg) {
        // For a non-dynamic SSG page, we must copy its data file from export.
        if (!isDynamic) {
          await moveExportedPage(page, page, file, true, 'json')

          finalPrerenderRoutes[page] = {
            initialRevalidateSeconds:
              exportConfig.initialPageRevalidationMap[page],
            srcRoute: null,
            dataRoute: path.posix.join('/_next/data', buildId, `${file}.json`),
          }
          // Set Page Revalidation Interval
          const pageInfo = pageInfos.get(page)
          if (pageInfo) {
            pageInfo.initialRevalidateSeconds =
              exportConfig.initialPageRevalidationMap[page]
            pageInfos.set(page, pageInfo)
          }
        } else {
          // For a dynamic SSG page, we did not copy its data exports and only
          // copy the fallback HTML file (if present).
          // We must also copy specific versions of this page as defined by
          // `getStaticPaths` (additionalSsgPaths).
          const extraRoutes = additionalSsgPaths.get(page) || []
          for (const route of extraRoutes) {
            const pageFile = normalizePagePath(route)
            await moveExportedPage(page, route, pageFile, true, 'html', true)
            await moveExportedPage(page, route, pageFile, true, 'json', true)

            if (hasAmp) {
              const ampPage = `${pageFile}.amp`
              await moveExportedPage(page, ampPage, ampPage, true, 'html', true)
              await moveExportedPage(page, ampPage, ampPage, true, 'json', true)
            }

            finalPrerenderRoutes[route] = {
              initialRevalidateSeconds:
                exportConfig.initialPageRevalidationMap[route],
              srcRoute: page,
              dataRoute: path.posix.join(
                '/_next/data',
                buildId,
                `${normalizePagePath(route)}.json`
              ),
            }

            // Set route Revalidation Interval
            const pageInfo = pageInfos.get(route)
            if (pageInfo) {
              pageInfo.initialRevalidateSeconds =
                exportConfig.initialPageRevalidationMap[route]
              pageInfos.set(route, pageInfo)
            }
          }
        }
      }
    }

    // remove temporary export folder
    await recursiveDelete(exportOptions.outdir)
    await promises.rmdir(exportOptions.outdir)
    await promises.writeFile(
      manifestPath,
      JSON.stringify(pagesManifest, null, 2),
      'utf8'
    )

    if (postBuildSpinner) postBuildSpinner.stopAndPersist()
    console.log()
  }

  const analysisEnd = process.hrtime(analysisBegin)
  telemetry.record(
    eventBuildOptimize(pagePaths, {
      durationInSeconds: analysisEnd[0],
      staticPageCount: staticPages.size,
      staticPropsPageCount: ssgPages.size,
      serverPropsPageCount: serverPropsPages.size,
      ssrPageCount:
        pagePaths.length -
        (staticPages.size + ssgPages.size + serverPropsPages.size),
      hasStatic404: useStatic404,
      hasReportWebVitals: namedExports?.includes('reportWebVitals') ?? false,
    })
  )

  if (ssgPages.size > 0) {
    const finalDynamicRoutes: PrerenderManifest['dynamicRoutes'] = {}
    tbdPrerenderRoutes.forEach((tbdRoute) => {
      const normalizedRoute = normalizePagePath(tbdRoute)
      const dataRoute = path.posix.join(
        '/_next/data',
        buildId,
        `${normalizedRoute}.json`
      )

      finalDynamicRoutes[tbdRoute] = {
        routeRegex: normalizeRouteRegex(getRouteRegex(tbdRoute).re.source),
        dataRoute,
        fallback: ssgBlockingFallbackPages.has(tbdRoute)
          ? null
          : ssgStaticFallbackPages.has(tbdRoute)
          ? `${normalizedRoute}.html`
          : false,
        dataRouteRegex: normalizeRouteRegex(
          getRouteRegex(dataRoute.replace(/\.json$/, '')).re.source.replace(
            /\(\?:\\\/\)\?\$$/,
            '\\.json$'
          )
        ),
      }
    })
    const prerenderManifest: PrerenderManifest = {
      version: 2,
      routes: finalPrerenderRoutes,
      dynamicRoutes: finalDynamicRoutes,
      notFoundRoutes: ssgNotFoundPaths,
      preview: previewProps,
    }

    await promises.writeFile(
      path.join(distDir, PRERENDER_MANIFEST),
      JSON.stringify(prerenderManifest),
      'utf8'
    )
    await generateClientSsgManifest(prerenderManifest, {
      distDir,
      buildId,
      isModern: !!config.experimental.modern,
    })
  } else {
    const prerenderManifest: PrerenderManifest = {
      version: 2,
      routes: {},
      dynamicRoutes: {},
      preview: previewProps,
      notFoundRoutes: [],
    }
    await promises.writeFile(
      path.join(distDir, PRERENDER_MANIFEST),
      JSON.stringify(prerenderManifest),
      'utf8'
    )
  }

  await promises.writeFile(
    path.join(distDir, EXPORT_MARKER),
    JSON.stringify({
      version: 1,
      hasExportPathMap: typeof config.exportPathMap === 'function',
      exportTrailingSlash: config.trailingSlash === true,
    }),
    'utf8'
  )
  await promises.unlink(path.join(distDir, EXPORT_DETAIL)).catch((err) => {
    if (err.code === 'ENOENT') {
      return Promise.resolve()
    }
    return Promise.reject(err)
  })

  staticPages.forEach((pg) => allStaticPages.add(pg))
  pageInfos.forEach((info: PageInfo, key: string) => {
    allPageInfos.set(key, info)
  })

  await printTreeView(
    Object.keys(mappedPages),
    allPageInfos,
    isLikeServerless,
    {
      distPath: distDir,
      buildId: buildId,
      pagesDir,
      useStatic404,
      pageExtensions: config.pageExtensions,
      buildManifest,
      isModern: config.experimental.modern,
    }
  )

  if (debugOutput) {
    printCustomRoutes({ redirects, rewrites, headers })
  }

  if (tracer) {
    const parsedResults = await tracer.profiler.stopProfiling()
    await new Promise((resolve) => {
      if (parsedResults === undefined) {
        tracer.profiler.destroy()
        tracer.trace.flush()
        tracer.end(resolve)
        return
      }

      const cpuStartTime = parsedResults.profile.startTime
      const cpuEndTime = parsedResults.profile.endTime

      tracer.trace.completeEvent({
        name: 'TaskQueueManager::ProcessTaskFromWorkQueue',
        id: ++tracer.counter,
        cat: ['toplevel'],
        ts: cpuStartTime,
        args: {
          src_file: '../../ipc/ipc_moji_bootstrap.cc',
          src_func: 'Accept',
        },
      })

      tracer.trace.completeEvent({
        name: 'EvaluateScript',
        id: ++tracer.counter,
        cat: ['devtools.timeline'],
        ts: cpuStartTime,
        dur: cpuEndTime - cpuStartTime,
        args: {
          data: {
            url: 'webpack',
            lineNumber: 1,
            columnNumber: 1,
            frame: '0xFFF',
          },
        },
      })

      tracer.trace.instantEvent({
        name: 'CpuProfile',
        id: ++tracer.counter,
        cat: ['disabled-by-default-devtools.timeline'],
        ts: cpuEndTime,
        args: {
          data: {
            cpuProfile: parsedResults.profile,
          },
        },
      })

      tracer.profiler.destroy()
      tracer.trace.flush()
      tracer.end(resolve)
    })
  }

  await telemetry.flush()
}

export type ClientSsgManifest = Set<string>

function generateClientSsgManifest(
  prerenderManifest: PrerenderManifest,
  {
    buildId,
    distDir,
    isModern,
  }: { buildId: string; distDir: string; isModern: boolean }
) {
  const ssgPages: ClientSsgManifest = new Set<string>([
    ...Object.entries(prerenderManifest.routes)
      // Filter out dynamic routes
      .filter(([, { srcRoute }]) => srcRoute == null)
      .map(([route]) => route),
    ...Object.keys(prerenderManifest.dynamicRoutes),
  ])

  const clientSsgManifestPaths = [
    '_ssgManifest.js',
    isModern && '_ssgManifest.module.js',
  ]
    .filter(Boolean)
    .map((f) =>
      path.join(`${CLIENT_STATIC_FILES_PATH}/${buildId}`, f as string)
    )
  const clientSsgManifestContent = `self.__SSG_MANIFEST=${devalue(
    ssgPages
  )};self.__SSG_MANIFEST_CB&&self.__SSG_MANIFEST_CB()`
  clientSsgManifestPaths.forEach((clientSsgManifestPath) =>
    writeFileSync(
      path.join(distDir, clientSsgManifestPath),
      clientSsgManifestContent
    )
  )
}<|MERGE_RESOLUTION|>--- conflicted
+++ resolved
@@ -873,11 +873,7 @@
       // for SSG files with i18n the non-prerendered variants are
       // output with the locale prefixed so don't attempt moving
       // without the prefix
-<<<<<<< HEAD
-      if ((!i18n || !isSsg || additionalSsgFile) && !isNotFound) {
-=======
-      if (!i18n || additionalSsgFile) {
->>>>>>> 1eeac4f9
+      if ((!i18n || additionalSsgFile) && !isNotFound) {
         await promises.mkdir(path.dirname(dest), { recursive: true })
         await promises.rename(orig, dest)
       } else if (i18n && !isSsg) {
@@ -890,17 +886,7 @@
         if (additionalSsgFile) return
 
         for (const locale of i18n.locales) {
-<<<<<<< HEAD
-          // auto-export default locale files exist at root
-          // TODO: should these always be prefixed with locale
-          // similar to SSG prerender/fallback files?
-          if (!isSsg && locale === i18n.defaultLocale) {
-            continue
-          }
-
           const curPath = `/${locale}${page === '/' ? '' : page}`
-=======
->>>>>>> 1eeac4f9
           const localeExt = page === '/' ? path.extname(file) : ''
           const relativeDestNoPages = relativeDest.substr('pages/'.length)
 
