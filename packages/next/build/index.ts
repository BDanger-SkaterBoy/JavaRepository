import crypto from 'crypto'
import { promises, writeFileSync } from 'fs'
import Worker from 'jest-worker'
import chalk from 'next/dist/compiled/chalk'
import devalue from 'next/dist/compiled/devalue'
import escapeStringRegexp from 'next/dist/compiled/escape-string-regexp'
import findUp from 'next/dist/compiled/find-up'
import nanoid from 'next/dist/compiled/nanoid/index.js'
import { pathToRegexp } from 'next/dist/compiled/path-to-regexp'
import path from 'path'
import formatWebpackMessages from '../client/dev/error-overlay/format-webpack-messages'
import {
  PAGES_404_GET_INITIAL_PROPS_ERROR,
  PUBLIC_DIR_MIDDLEWARE_CONFLICT,
} from '../lib/constants'
import { fileExists } from '../lib/file-exists'
import { findPagesDir } from '../lib/find-pages-dir'
import loadCustomRoutes, {
  getRedirectStatus,
  normalizeRouteRegex,
  Redirect,
  RouteType,
} from '../lib/load-custom-routes'
import { loadEnvConfig } from '../lib/load-env-config'
import { recursiveDelete } from '../lib/recursive-delete'
import { verifyTypeScriptSetup } from '../lib/verifyTypeScriptSetup'
import {
  BUILD_MANIFEST,
  CLIENT_STATIC_FILES_PATH,
  EXPORT_DETAIL,
  EXPORT_MARKER,
  PAGES_MANIFEST,
  PHASE_PRODUCTION_BUILD,
  PRERENDER_MANIFEST,
  ROUTES_MANIFEST,
  SERVERLESS_DIRECTORY,
  SERVER_DIRECTORY,
} from '../next-server/lib/constants'
import {
  getRouteRegex,
  getSortedRoutes,
  isDynamicRoute,
} from '../next-server/lib/router/utils'
import { __ApiPreviewProps } from '../next-server/server/api-utils'
import loadConfig, {
  isTargetLikeServerless,
} from '../next-server/server/config'
import { BuildManifest } from '../next-server/server/get-page-files'
import '../next-server/server/node-polyfill-fetch'
import { normalizePagePath } from '../next-server/server/normalize-page-path'
import { getPagePath } from '../next-server/server/require'
import * as ciEnvironment from '../telemetry/ci-info'
import {
  eventBuildCompleted,
  eventBuildOptimize,
  eventCliSession,
  eventNextPlugins,
} from '../telemetry/events'
import { Telemetry } from '../telemetry/storage'
import { CompilerResult, runCompiler } from './compiler'
import { createEntrypoints, createPagesMapping } from './entries'
import { generateBuildId } from './generate-build-id'
import { isWriteable } from './is-writeable'
import createSpinner from './spinner'
import {
  collectPages,
  getJsPageSizeInKb,
  getNamedExports,
  hasCustomGetInitialProps,
  isPageStatic,
  PageInfo,
  printCustomRoutes,
  printTreeView,
} from './utils'
import getBaseWebpackConfig from './webpack-config'
import { PagesManifest } from './webpack/plugins/pages-manifest-plugin'
import { writeBuildId } from './write-build-id'
import * as Log from './output/log'

const staticCheckWorker = require.resolve('./utils')

export type SsgRoute = {
  initialRevalidateSeconds: number | false
  srcRoute: string | null
  dataRoute: string
}

export type DynamicSsgRoute = {
  routeRegex: string
  fallback: string | null | false
  dataRoute: string
  dataRouteRegex: string
}

export type PrerenderManifest = {
  version: 2
  routes: { [route: string]: SsgRoute }
  dynamicRoutes: { [route: string]: DynamicSsgRoute }
  preview: __ApiPreviewProps
}

export default async function build(
  dir: string,
  conf = null,
  reactProductionProfiling = false
): Promise<void> {
  if (!(await isWriteable(dir))) {
    throw new Error(
      '> Build directory is not writeable. https://err.sh/vercel/next.js/build-dir-not-writeable'
    )
  }

  // attempt to load global env values so they are available in next.config.js
  const { loadedEnvFiles } = loadEnvConfig(dir)

  const config = loadConfig(PHASE_PRODUCTION_BUILD, dir, conf)
  const { target } = config
  const buildId = await generateBuildId(config.generateBuildId, nanoid)
  const distDir = path.join(dir, config.distDir)

  const { headers, rewrites, redirects } = await loadCustomRoutes(config)

  if (ciEnvironment.isCI && !ciEnvironment.hasNextSupport) {
    const cacheDir = path.join(distDir, 'cache')
    const hasCache = await fileExists(cacheDir)

    if (!hasCache) {
      // Intentionally not piping to stderr in case people fail in CI when
      // stderr is detected.
      console.log(
        `${Log.prefixes.warn} No build cache found. Please configure build caching for faster rebuilds. Read more: https://err.sh/next.js/no-cache`
      )
    }
  }

  const buildSpinner = createSpinner({
    prefixText: `${Log.prefixes.info} Creating an optimized production build`,
  })

  const telemetry = new Telemetry({ distDir })

  const publicDir = path.join(dir, 'public')
  const pagesDir = findPagesDir(dir)
  const hasPublicDir = await fileExists(publicDir)

  telemetry.record(
    eventCliSession(PHASE_PRODUCTION_BUILD, dir, {
      cliCommand: 'build',
      isSrcDir: path.relative(dir, pagesDir!).startsWith('src'),
      hasNowJson: !!(await findUp('now.json', { cwd: dir })),
      isCustomServer: null,
    })
  )

  eventNextPlugins(path.resolve(dir)).then((events) => telemetry.record(events))

  const ignoreTypeScriptErrors = Boolean(config.typescript?.ignoreBuildErrors)
  await verifyTypeScriptSetup(dir, pagesDir, !ignoreTypeScriptErrors)

  let tracer: any = null
  if (config.experimental.profiling) {
    const { createTrace } = require('./profiler/profiler.js')
    tracer = createTrace(path.join(distDir, `profile-events.json`))
    tracer.profiler.startProfiling()
  }

  const isLikeServerless = isTargetLikeServerless(target)

  const pagePaths: string[] = await collectPages(
    pagesDir,
    config.pageExtensions
  )

  // needed for static exporting since we want to replace with HTML
  // files
  const allStaticPages = new Set<string>()
  let allPageInfos = new Map<string, PageInfo>()

  const previewProps: __ApiPreviewProps = {
    previewModeId: crypto.randomBytes(16).toString('hex'),
    previewModeSigningKey: crypto.randomBytes(32).toString('hex'),
    previewModeEncryptionKey: crypto.randomBytes(32).toString('hex'),
  }

  const mappedPages = createPagesMapping(pagePaths, config.pageExtensions)
  const entrypoints = createEntrypoints(
    mappedPages,
    target,
    buildId,
    previewProps,
    config,
    loadedEnvFiles
  )
  const pageKeys = Object.keys(mappedPages)
  const conflictingPublicFiles: string[] = []
  const hasCustomErrorPage = mappedPages['/_error'].startsWith(
    'private-next-pages'
  )
  const hasPages404 = Boolean(
    mappedPages['/404'] && mappedPages['/404'].startsWith('private-next-pages')
  )
  let hasNonStaticErrorPage: boolean

  if (hasPublicDir) {
    const hasPublicUnderScoreNextDir = await fileExists(
      path.join(publicDir, '_next')
    )
    if (hasPublicUnderScoreNextDir) {
      throw new Error(PUBLIC_DIR_MIDDLEWARE_CONFLICT)
    }
  }

  // Check if pages conflict with files in `public`
  // Only a page of public file can be served, not both.
  for (const page in mappedPages) {
    const hasPublicPageFile = await fileExists(
      path.join(publicDir, page === '/' ? '/index' : page),
      'file'
    )
    if (hasPublicPageFile) {
      conflictingPublicFiles.push(page)
    }
  }

  const numConflicting = conflictingPublicFiles.length

  if (numConflicting) {
    throw new Error(
      `Conflicting public and page file${
        numConflicting === 1 ? ' was' : 's were'
      } found. https://err.sh/vercel/next.js/conflicting-public-file-page\n${conflictingPublicFiles.join(
        '\n'
      )}`
    )
  }

  const nestedReservedPages = pageKeys.filter((page) => {
    return (
      page.match(/\/(_app|_document|_error)$/) && path.dirname(page) !== '/'
    )
  })

  if (nestedReservedPages.length) {
    Log.warn(
      `The following reserved Next.js pages were detected not directly under the pages directory:\n` +
        nestedReservedPages.join('\n') +
        `\nSee more info here: https://err.sh/next.js/nested-reserved-page\n`
    )
  }

  const buildCustomRoute = (
    r: {
      source: string
      basePath?: false
      statusCode?: number
      destination?: string
    },
    type: RouteType
  ) => {
    const keys: any[] = []

    if (r.basePath !== false) {
      r.source = `${config.basePath}${r.source}`

      if (r.destination && r.destination.startsWith('/')) {
        r.destination = `${config.basePath}${r.destination}`
      }
    }

    const routeRegex = pathToRegexp(r.source, keys, {
      strict: true,
      sensitive: false,
      delimiter: '/', // default is `/#?`, but Next does not pass query info
    })

    return {
      ...r,
      ...(type === 'redirect'
        ? {
            statusCode: getRedirectStatus(r as Redirect),
            permanent: undefined,
          }
        : {}),
      regex: normalizeRouteRegex(routeRegex.source),
    }
  }

  const routesManifestPath = path.join(distDir, ROUTES_MANIFEST)
  const routesManifest: any = {
    version: 3,
    pages404: true,
    basePath: config.basePath,
    redirects: redirects.map((r) => buildCustomRoute(r, 'redirect')),
    rewrites: rewrites.map((r) => buildCustomRoute(r, 'rewrite')),
    headers: headers.map((r) => buildCustomRoute(r, 'header')),
    dynamicRoutes: getSortedRoutes(pageKeys)
      .filter(isDynamicRoute)
      .map((page) => {
        const routeRegex = getRouteRegex(page)
        return {
          page,
          regex: normalizeRouteRegex(routeRegex.re.source),
          routeKeys: routeRegex.routeKeys,
          namedRegex: routeRegex.namedRegex,
        }
      }),
  }

  await promises.mkdir(distDir, { recursive: true })
  // We need to write the manifest with rewrites before build
  // so serverless can import the manifest
  await promises.writeFile(
    routesManifestPath,
    JSON.stringify(routesManifest),
    'utf8'
  )

  const configs = await Promise.all([
    getBaseWebpackConfig(dir, {
      tracer,
      buildId,
      reactProductionProfiling,
      isServer: false,
      config,
      target,
      pagesDir,
      entrypoints: entrypoints.client,
    }),
    getBaseWebpackConfig(dir, {
      tracer,
      buildId,
      reactProductionProfiling,
      isServer: true,
      config,
      target,
      pagesDir,
      entrypoints: entrypoints.server,
    }),
  ])

  const clientConfig = configs[0]

  if (
    clientConfig.optimization &&
    (clientConfig.optimization.minimize !== true ||
      (clientConfig.optimization.minimizer &&
        clientConfig.optimization.minimizer.length === 0))
  ) {
    Log.warn(
      `Production code optimization has been disabled in your project. Read more: https://err.sh/vercel/next.js/minification-disabled`
    )
  }

  const webpackBuildStart = process.hrtime()

  let result: CompilerResult = { warnings: [], errors: [] }
  // TODO: why do we need this?? https://github.com/vercel/next.js/issues/8253
  if (isLikeServerless) {
    const clientResult = await runCompiler(clientConfig)
    // Fail build if clientResult contains errors
    if (clientResult.errors.length > 0) {
      result = {
        warnings: [...clientResult.warnings],
        errors: [...clientResult.errors],
      }
    } else {
      const serverResult = await runCompiler(configs[1])
      result = {
        warnings: [...clientResult.warnings, ...serverResult.warnings],
        errors: [...clientResult.errors, ...serverResult.errors],
      }
    }
  } else {
    result = await runCompiler(configs)
  }

  const webpackBuildEnd = process.hrtime(webpackBuildStart)
  if (buildSpinner) {
    buildSpinner.stopAndPersist()
  }

  result = formatWebpackMessages(result)

  if (result.errors.length > 0) {
    // Only keep the first error. Others are often indicative
    // of the same problem, but confuse the reader with noise.
    if (result.errors.length > 1) {
      result.errors.length = 1
    }
    const error = result.errors.join('\n\n')

    console.error(chalk.red('Failed to compile.\n'))

    if (
      error.indexOf('private-next-pages') > -1 &&
      error.indexOf('does not contain a default export') > -1
    ) {
      const page_name_regex = /'private-next-pages\/(?<page_name>[^']*)'/
      const parsed = page_name_regex.exec(error)
      const page_name = parsed && parsed.groups && parsed.groups.page_name
      throw new Error(
        `webpack build failed: found page without a React Component as default export in pages/${page_name}\n\nSee https://err.sh/vercel/next.js/page-without-valid-component for more info.`
      )
    }

    console.error(error)
    console.error()

    if (
      error.indexOf('private-next-pages') > -1 ||
      error.indexOf('__next_polyfill__') > -1
    ) {
      throw new Error(
        '> webpack config.resolve.alias was incorrectly overridden. https://err.sh/vercel/next.js/invalid-resolve-alias'
      )
    }
    throw new Error('> Build failed because of webpack errors')
  } else {
    telemetry.record(
      eventBuildCompleted(pagePaths, {
        durationInSeconds: webpackBuildEnd[0],
      })
    )

    if (result.warnings.length > 0) {
      Log.warn('Compiled with warnings\n')
      console.warn(result.warnings.join('\n\n'))
      console.warn()
    } else {
      Log.info('Compiled successfully')
    }
  }

  const postCompileSpinner = createSpinner({
    prefixText: `${Log.prefixes.info} Collecting page data`,
  })

  const manifestPath = path.join(
    distDir,
    isLikeServerless ? SERVERLESS_DIRECTORY : SERVER_DIRECTORY,
    PAGES_MANIFEST
  )
  const buildManifestPath = path.join(distDir, BUILD_MANIFEST)

  const ssgPages = new Set<string>()
  const ssgStaticFallbackPages = new Set<string>()
  const ssgBlockingFallbackPages = new Set<string>()
  const staticPages = new Set<string>()
  const invalidPages = new Set<string>()
  const hybridAmpPages = new Set<string>()
  const serverPropsPages = new Set<string>()
  const additionalSsgPaths = new Map<string, Array<string>>()
  const pageInfos = new Map<string, PageInfo>()
  const pagesManifest = JSON.parse(
    await promises.readFile(manifestPath, 'utf8')
  ) as PagesManifest
  const buildManifest = JSON.parse(
    await promises.readFile(buildManifestPath, 'utf8')
  ) as BuildManifest

  let customAppGetInitialProps: boolean | undefined
  let namedExports: Array<string> | undefined

  process.env.NEXT_PHASE = PHASE_PRODUCTION_BUILD

  const staticCheckWorkers = new Worker(staticCheckWorker, {
    numWorkers: config.experimental.cpus,
    enableWorkerThreads: config.experimental.workerThreads,
  }) as Worker & { isPageStatic: typeof isPageStatic }

  staticCheckWorkers.getStdout().pipe(process.stdout)
  staticCheckWorkers.getStderr().pipe(process.stderr)

  const runtimeEnvConfig = {
    publicRuntimeConfig: config.publicRuntimeConfig,
    serverRuntimeConfig: config.serverRuntimeConfig,
  }

  hasNonStaticErrorPage =
    hasCustomErrorPage &&
    (await hasCustomGetInitialProps(
      getPagePath('/_error', distDir, isLikeServerless),
      runtimeEnvConfig,
      false
    ))

  const analysisBegin = process.hrtime()
  await Promise.all(
    pageKeys.map(async (page) => {
      const actualPage = normalizePagePath(page)
      const [selfSize, allSize] = await getJsPageSizeInKb(
        actualPage,
        distDir,
        buildManifest,
        config.experimental.modern
      )

      let isSsg = false
      let isStatic = false
      let isHybridAmp = false
      let ssgPageRoutes: string[] | null = null

      const nonReservedPage = !page.match(/^\/(_app|_error|_document|api)/)

      if (nonReservedPage) {
        const serverBundle = getPagePath(page, distDir, isLikeServerless)

        if (customAppGetInitialProps === undefined) {
          customAppGetInitialProps = hasCustomGetInitialProps(
            isLikeServerless
              ? serverBundle
              : getPagePath('/_app', distDir, isLikeServerless),
            runtimeEnvConfig,
            true
          )

          namedExports = getNamedExports(
            isLikeServerless
              ? serverBundle
              : getPagePath('/_app', distDir, isLikeServerless),
            runtimeEnvConfig
          )

          if (customAppGetInitialProps) {
            console.warn(
              chalk.bold.yellow(`Warning: `) +
                chalk.yellow(
                  `You have opted-out of Automatic Static Optimization due to \`getInitialProps\` in \`pages/_app\`. This does not opt-out pages with \`getStaticProps\``
                )
            )
            console.warn(
              'Read more: https://err.sh/next.js/opt-out-auto-static-optimization\n'
            )
          }
        }

        try {
          let workerResult = await staticCheckWorkers.isPageStatic(
            page,
            serverBundle,
            runtimeEnvConfig
          )

          if (workerResult.isHybridAmp) {
            isHybridAmp = true
            hybridAmpPages.add(page)
          }

          if (workerResult.hasStaticProps) {
            ssgPages.add(page)
            isSsg = true

            if (workerResult.prerenderRoutes) {
              additionalSsgPaths.set(page, workerResult.prerenderRoutes)
              ssgPageRoutes = workerResult.prerenderRoutes
            }

            if (workerResult.prerenderFallback === 'unstable_blocking') {
              ssgBlockingFallbackPages.add(page)
            } else if (workerResult.prerenderFallback === true) {
              ssgStaticFallbackPages.add(page)
            }
          } else if (workerResult.hasServerProps) {
            serverPropsPages.add(page)
          } else if (
            workerResult.isStatic &&
            customAppGetInitialProps === false
          ) {
            staticPages.add(page)
            isStatic = true
          }

          if (hasPages404 && page === '/404') {
            if (!workerResult.isStatic && !workerResult.hasStaticProps) {
              throw new Error(PAGES_404_GET_INITIAL_PROPS_ERROR)
            }
            // we need to ensure the 404 lambda is present since we use
            // it when _app has getInitialProps
            if (customAppGetInitialProps && !workerResult.hasStaticProps) {
              staticPages.delete(page)
            }
          }
        } catch (err) {
          if (err.message !== 'INVALID_DEFAULT_EXPORT') throw err
          invalidPages.add(page)
        }
      }

      pageInfos.set(page, {
        size: selfSize,
        totalSize: allSize,
        static: isStatic,
        isSsg,
        isHybridAmp,
        ssgPageRoutes,
<<<<<<< HEAD
=======
        hasSsgFallback,
        initialRevalidateSeconds: false,
>>>>>>> 668cc6a6
      })
    })
  )
  staticCheckWorkers.end()

  if (serverPropsPages.size > 0 || ssgPages.size > 0) {
    // We update the routes manifest after the build with the
    // data routes since we can't determine these until after build
    routesManifest.dataRoutes = getSortedRoutes([
      ...serverPropsPages,
      ...ssgPages,
    ]).map((page) => {
      const pagePath = normalizePagePath(page)
      const dataRoute = path.posix.join(
        '/_next/data',
        buildId,
        `${pagePath}.json`
      )

      let dataRouteRegex: string
      let namedDataRouteRegex: string | undefined
      let routeKeys: { [named: string]: string } | undefined

      if (isDynamicRoute(page)) {
        const routeRegex = getRouteRegex(dataRoute.replace(/\.json$/, ''))

        dataRouteRegex = normalizeRouteRegex(
          routeRegex.re.source.replace(/\(\?:\\\/\)\?\$$/, '\\.json$')
        )
        namedDataRouteRegex = routeRegex.namedRegex!.replace(
          /\(\?:\/\)\?\$$/,
          '\\.json$'
        )
        routeKeys = routeRegex.routeKeys
      } else {
        dataRouteRegex = normalizeRouteRegex(
          new RegExp(
            `^${path.posix.join(
              '/_next/data',
              escapeStringRegexp(buildId),
              `${pagePath}.json`
            )}$`
          ).source
        )
      }

      return {
        page,
        routeKeys,
        dataRouteRegex,
        namedDataRouteRegex,
      }
    })

    await promises.writeFile(
      routesManifestPath,
      JSON.stringify(routesManifest),
      'utf8'
    )
  }
  // Since custom _app.js can wrap the 404 page we have to opt-out of static optimization if it has getInitialProps
  // Only export the static 404 when there is no /_error present
  const useStatic404 =
    !customAppGetInitialProps && (!hasNonStaticErrorPage || hasPages404)

  if (invalidPages.size > 0) {
    throw new Error(
      `Build optimization failed: found page${
        invalidPages.size === 1 ? '' : 's'
      } without a React Component as default export in \n${[...invalidPages]
        .map((pg) => `pages${pg}`)
        .join(
          '\n'
        )}\n\nSee https://err.sh/vercel/next.js/page-without-valid-component for more info.\n`
    )
  }

  await writeBuildId(distDir, buildId)

  const finalPrerenderRoutes: { [route: string]: SsgRoute } = {}
  const tbdPrerenderRoutes: string[] = []

  if (postCompileSpinner) postCompileSpinner.stopAndPersist()

  if (staticPages.size > 0 || ssgPages.size > 0 || useStatic404) {
    const combinedPages = [...staticPages, ...ssgPages]
    const exportApp = require('../export').default
    const exportOptions = {
      silent: false,
      buildExport: true,
      threads: config.experimental.cpus,
      pages: combinedPages,
      outdir: path.join(distDir, 'export'),
      statusMessage: 'Generating static pages',
    }
    const exportConfig: any = {
      ...config,
      initialPageRevalidationMap: {},
      // Default map will be the collection of automatic statically exported
      // pages and incremental pages.
      // n.b. we cannot handle this above in combinedPages because the dynamic
      // page must be in the `pages` array, but not in the mapping.
      exportPathMap: (defaultMap: any) => {
        // Dynamically routed pages should be prerendered to be used as
        // a client-side skeleton (fallback) while data is being fetched.
        // This ensures the end-user never sees a 500 or slow response from the
        // server.
        //
        // Note: prerendering disables automatic static optimization.
        ssgPages.forEach((page) => {
          if (isDynamicRoute(page)) {
            tbdPrerenderRoutes.push(page)

            if (ssgStaticFallbackPages.has(page)) {
              // Override the rendering for the dynamic page to be treated as a
              // fallback render.
              defaultMap[page] = { page, query: { __nextFallback: true } }
            } else {
              // Remove dynamically routed pages from the default path map when
              // fallback behavior is disabled.
              delete defaultMap[page]
            }
          }
        })
        // Append the "well-known" routes we should prerender for, e.g. blog
        // post slugs.
        additionalSsgPaths.forEach((routes, page) => {
          routes.forEach((route) => {
            defaultMap[route] = { page }
          })
        })

        if (useStatic404) {
          defaultMap['/404'] = {
            page: hasPages404 ? '/404' : '/_error',
          }
        }

        return defaultMap
      },
      trailingSlash: false,
    }

    await exportApp(dir, exportOptions, exportConfig)

    const postBuildSpinner = createSpinner({
      prefixText: `${Log.prefixes.info} Finalizing page optimization`,
    })

    // remove server bundles that were exported
    for (const page of staticPages) {
      const serverBundle = getPagePath(page, distDir, isLikeServerless)
      await promises.unlink(serverBundle)
    }
    const serverOutputDir = path.join(
      distDir,
      isLikeServerless ? SERVERLESS_DIRECTORY : SERVER_DIRECTORY
    )

    const moveExportedPage = async (
      originPage: string,
      page: string,
      file: string,
      isSsg: boolean,
      ext: 'html' | 'json'
    ) => {
      file = `${file}.${ext}`
      const orig = path.join(exportOptions.outdir, file)
      const pagePath = getPagePath(originPage, distDir, isLikeServerless)

      const relativeDest = path
        .relative(
          serverOutputDir,
          path.join(
            path.join(
              pagePath,
              // strip leading / and then recurse number of nested dirs
              // to place from base folder
              originPage
                .substr(1)
                .split('/')
                .map(() => '..')
                .join('/')
            ),
            file
          )
        )
        .replace(/\\/g, '/')

      const dest = path.join(
        distDir,
        isLikeServerless ? SERVERLESS_DIRECTORY : SERVER_DIRECTORY,
        relativeDest
      )

      if (!isSsg) {
        pagesManifest[page] = relativeDest
      }
      await promises.mkdir(path.dirname(dest), { recursive: true })
      await promises.rename(orig, dest)
    }

    // Only move /404 to /404 when there is no custom 404 as in that case we don't know about the 404 page
    if (!hasPages404 && useStatic404) {
      await moveExportedPage('/_error', '/404', '/404', false, 'html')
    }

    for (const page of combinedPages) {
      const isSsg = ssgPages.has(page)
      const isStaticSsgFallback = ssgStaticFallbackPages.has(page)
      const isDynamic = isDynamicRoute(page)
      const hasAmp = hybridAmpPages.has(page)
      const file = normalizePagePath(page)

      // The dynamic version of SSG pages are only prerendered if the fallback
      // is enabled. Below, we handle the specific prerenders of these.
      if (!(isSsg && isDynamic && !isStaticSsgFallback)) {
        await moveExportedPage(page, page, file, isSsg, 'html')
      }

      if (hasAmp && (!isSsg || (isSsg && !isDynamic))) {
        const ampPage = `${file}.amp`
        await moveExportedPage(page, ampPage, ampPage, isSsg, 'html')

        if (isSsg) {
          await moveExportedPage(page, ampPage, ampPage, isSsg, 'json')
        }
      }

      if (isSsg) {
        // For a non-dynamic SSG page, we must copy its data file from export.
        if (!isDynamic) {
          await moveExportedPage(page, page, file, true, 'json')

          finalPrerenderRoutes[page] = {
            initialRevalidateSeconds:
              exportConfig.initialPageRevalidationMap[page],
            srcRoute: null,
            dataRoute: path.posix.join('/_next/data', buildId, `${file}.json`),
          }
          // Set Page Revalidation Interval
          const pageInfo = pageInfos.get(page)
          if (pageInfo) {
            pageInfo.initialRevalidateSeconds =
              exportConfig.initialPageRevalidationMap[page]
            pageInfos.set(page, pageInfo)
          }
        } else {
          // For a dynamic SSG page, we did not copy its data exports and only
          // copy the fallback HTML file (if present).
          // We must also copy specific versions of this page as defined by
          // `getStaticPaths` (additionalSsgPaths).
          const extraRoutes = additionalSsgPaths.get(page) || []
          for (const route of extraRoutes) {
            const pageFile = normalizePagePath(route)
            await moveExportedPage(page, route, pageFile, true, 'html')
            await moveExportedPage(page, route, pageFile, true, 'json')

            if (hasAmp) {
              const ampPage = `${pageFile}.amp`
              await moveExportedPage(page, ampPage, ampPage, true, 'html')
              await moveExportedPage(page, ampPage, ampPage, true, 'json')
            }

            finalPrerenderRoutes[route] = {
              initialRevalidateSeconds:
                exportConfig.initialPageRevalidationMap[route],
              srcRoute: page,
              dataRoute: path.posix.join(
                '/_next/data',
                buildId,
                `${normalizePagePath(route)}.json`
              ),
            }

            // Set route Revalidation Interval
            const pageInfo = pageInfos.get(route)
            if (pageInfo) {
              pageInfo.initialRevalidateSeconds =
                exportConfig.initialPageRevalidationMap[route]
              pageInfos.set(route, pageInfo)
            }
          }
        }
      }
    }

    // remove temporary export folder
    await recursiveDelete(exportOptions.outdir)
    await promises.rmdir(exportOptions.outdir)
    await promises.writeFile(
      manifestPath,
      JSON.stringify(pagesManifest, null, 2),
      'utf8'
    )

    if (postBuildSpinner) postBuildSpinner.stopAndPersist()
    console.log()
  }

  const analysisEnd = process.hrtime(analysisBegin)
  telemetry.record(
    eventBuildOptimize(pagePaths, {
      durationInSeconds: analysisEnd[0],
      staticPageCount: staticPages.size,
      staticPropsPageCount: ssgPages.size,
      serverPropsPageCount: serverPropsPages.size,
      ssrPageCount:
        pagePaths.length -
        (staticPages.size + ssgPages.size + serverPropsPages.size),
      hasStatic404: useStatic404,
      hasReportWebVitals: namedExports?.includes('reportWebVitals') ?? false,
    })
  )

  if (ssgPages.size > 0) {
    const finalDynamicRoutes: PrerenderManifest['dynamicRoutes'] = {}
    tbdPrerenderRoutes.forEach((tbdRoute) => {
      const normalizedRoute = normalizePagePath(tbdRoute)
      const dataRoute = path.posix.join(
        '/_next/data',
        buildId,
        `${normalizedRoute}.json`
      )

      finalDynamicRoutes[tbdRoute] = {
        routeRegex: normalizeRouteRegex(getRouteRegex(tbdRoute).re.source),
        dataRoute,
        fallback: ssgBlockingFallbackPages.has(tbdRoute)
          ? null
          : ssgStaticFallbackPages.has(tbdRoute)
          ? `${normalizedRoute}.html`
          : false,
        dataRouteRegex: normalizeRouteRegex(
          getRouteRegex(dataRoute.replace(/\.json$/, '')).re.source.replace(
            /\(\?:\\\/\)\?\$$/,
            '\\.json$'
          )
        ),
      }
    })
    const prerenderManifest: PrerenderManifest = {
      version: 2,
      routes: finalPrerenderRoutes,
      dynamicRoutes: finalDynamicRoutes,
      preview: previewProps,
    }

    await promises.writeFile(
      path.join(distDir, PRERENDER_MANIFEST),
      JSON.stringify(prerenderManifest),
      'utf8'
    )
    await generateClientSsgManifest(prerenderManifest, {
      distDir,
      buildId,
      isModern: !!config.experimental.modern,
    })
  } else {
    const prerenderManifest: PrerenderManifest = {
      version: 2,
      routes: {},
      dynamicRoutes: {},
      preview: previewProps,
    }
    await promises.writeFile(
      path.join(distDir, PRERENDER_MANIFEST),
      JSON.stringify(prerenderManifest),
      'utf8'
    )
  }

  await promises.writeFile(
    path.join(distDir, EXPORT_MARKER),
    JSON.stringify({
      version: 1,
      hasExportPathMap: typeof config.exportPathMap === 'function',
      exportTrailingSlash: config.trailingSlash === true,
    }),
    'utf8'
  )
  await promises.unlink(path.join(distDir, EXPORT_DETAIL)).catch((err) => {
    if (err.code === 'ENOENT') {
      return Promise.resolve()
    }
    return Promise.reject(err)
  })

  staticPages.forEach((pg) => allStaticPages.add(pg))
  pageInfos.forEach((info: PageInfo, key: string) => {
    allPageInfos.set(key, info)
  })

  await printTreeView(
    Object.keys(mappedPages),
    allPageInfos,
    isLikeServerless,
    {
      distPath: distDir,
      buildId: buildId,
      pagesDir,
      useStatic404,
      pageExtensions: config.pageExtensions,
      buildManifest,
      isModern: config.experimental.modern,
    }
  )
  printCustomRoutes({ redirects, rewrites, headers })

  if (tracer) {
    const parsedResults = await tracer.profiler.stopProfiling()
    await new Promise((resolve) => {
      if (parsedResults === undefined) {
        tracer.profiler.destroy()
        tracer.trace.flush()
        tracer.end(resolve)
        return
      }

      const cpuStartTime = parsedResults.profile.startTime
      const cpuEndTime = parsedResults.profile.endTime

      tracer.trace.completeEvent({
        name: 'TaskQueueManager::ProcessTaskFromWorkQueue',
        id: ++tracer.counter,
        cat: ['toplevel'],
        ts: cpuStartTime,
        args: {
          src_file: '../../ipc/ipc_moji_bootstrap.cc',
          src_func: 'Accept',
        },
      })

      tracer.trace.completeEvent({
        name: 'EvaluateScript',
        id: ++tracer.counter,
        cat: ['devtools.timeline'],
        ts: cpuStartTime,
        dur: cpuEndTime - cpuStartTime,
        args: {
          data: {
            url: 'webpack',
            lineNumber: 1,
            columnNumber: 1,
            frame: '0xFFF',
          },
        },
      })

      tracer.trace.instantEvent({
        name: 'CpuProfile',
        id: ++tracer.counter,
        cat: ['disabled-by-default-devtools.timeline'],
        ts: cpuEndTime,
        args: {
          data: {
            cpuProfile: parsedResults.profile,
          },
        },
      })

      tracer.profiler.destroy()
      tracer.trace.flush()
      tracer.end(resolve)
    })
  }

  await telemetry.flush()
}

function generateClientSsgManifest(
  prerenderManifest: PrerenderManifest,
  {
    buildId,
    distDir,
    isModern,
  }: { buildId: string; distDir: string; isModern: boolean }
) {
  const ssgPages: Set<string> = new Set<string>([
    ...Object.entries(prerenderManifest.routes)
      // Filter out dynamic routes
      .filter(([, { srcRoute }]) => srcRoute == null)
      .map(([route]) => route),
    ...Object.keys(prerenderManifest.dynamicRoutes),
  ])

  const clientSsgManifestPaths = [
    '_ssgManifest.js',
    isModern && '_ssgManifest.module.js',
  ]
    .filter(Boolean)
    .map((f) =>
      path.join(`${CLIENT_STATIC_FILES_PATH}/${buildId}`, f as string)
    )
  const clientSsgManifestContent = `self.__SSG_MANIFEST=${devalue(
    ssgPages
  )};self.__SSG_MANIFEST_CB&&self.__SSG_MANIFEST_CB()`
  clientSsgManifestPaths.forEach((clientSsgManifestPath) =>
    writeFileSync(
      path.join(distDir, clientSsgManifestPath),
      clientSsgManifestContent
    )
  )
}<|MERGE_RESOLUTION|>--- conflicted
+++ resolved
@@ -593,11 +593,7 @@
         isSsg,
         isHybridAmp,
         ssgPageRoutes,
-<<<<<<< HEAD
-=======
-        hasSsgFallback,
         initialRevalidateSeconds: false,
->>>>>>> 668cc6a6
       })
     })
   )
