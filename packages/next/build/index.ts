--- conflicted
+++ resolved
@@ -97,11 +97,7 @@
   printTreeView,
   copyTracedFiles,
   isReservedPage,
-<<<<<<< HEAD
-  isServerComponentPage,
   AppConfig,
-=======
->>>>>>> db3b8446
 } from './utils'
 import getBaseWebpackConfig from './webpack-config'
 import { PagesManifest } from './webpack/plugins/pages-manifest-plugin'
@@ -1306,45 +1302,26 @@
                         /^private-next-app-dir/,
                         ''
                       )
-<<<<<<< HEAD
                       originalAppPath = originalPath
                       break
                     }
                   }
                 }
 
-                const pageRuntime = pagePath
-                  ? (
-                      await getPageStaticInfo({
-                        pageFilePath: join(
-                          (pageType === 'pages' ? pagesDir : appDir) || '',
-                          pagePath
-                        ),
-                        nextConfig: config,
-                      })
-                    ).runtime
+                const staticInfo = pagePath
+                  ? await getPageStaticInfo({
+                      pageFilePath: join(
+                        (pageType === 'pages' ? pagesDir : appDir) || '',
+                        pagePath
+                      ),
+                      nextConfig: config,
+                    })
                   : undefined
 
-                if (hasServerComponents && pagePath) {
-                  if (isServerComponentPage(config, pagePath)) {
-                    isServerComponent = true
-                  }
-                }
-=======
-                    : appPaths?.find((p) => p.startsWith(actualPage + '/page.'))
-
-                const staticInfo =
-                  pagesDir && pageType === 'pages' && pagePath
-                    ? await getPageStaticInfo({
-                        pageFilePath: join(pagesDir, pagePath),
-                        nextConfig: config,
-                      })
-                    : {}
-                const pageRuntime = staticInfo.runtime
+                const pageRuntime = staticInfo?.runtime
                 isServerComponent =
                   pageType === 'app' &&
-                  staticInfo.rsc !== RSC_MODULE_TYPES.client
->>>>>>> db3b8446
+                  staticInfo?.rsc !== RSC_MODULE_TYPES.client
 
                 if (!isReservedPage(page)) {
                   try {
