import { loadEnvConfig } from '@next/env'
import chalk from 'chalk'
import crypto from 'crypto'
import { promises, writeFileSync } from 'fs'
import Worker from 'jest-worker'
import devalue from 'next/dist/compiled/devalue'
import escapeStringRegexp from 'next/dist/compiled/escape-string-regexp'
import findUp from 'next/dist/compiled/find-up'
import { nanoid } from 'next/dist/compiled/nanoid/index.cjs'
import { pathToRegexp } from 'next/dist/compiled/path-to-regexp'
import path from 'path'
import formatWebpackMessages from '../client/dev/error-overlay/format-webpack-messages'
import {
  PAGES_404_GET_INITIAL_PROPS_ERROR,
  PUBLIC_DIR_MIDDLEWARE_CONFLICT,
} from '../lib/constants'
import { fileExists } from '../lib/file-exists'
import { findPagesDir } from '../lib/find-pages-dir'
import loadCustomRoutes, {
  getRedirectStatus,
  normalizeRouteRegex,
  Redirect,
  RouteType,
} from '../lib/load-custom-routes'
import { nonNullable } from '../lib/non-nullable'
import { recursiveDelete } from '../lib/recursive-delete'
import { verifyTypeScriptSetup } from '../lib/verifyTypeScriptSetup'
import {
  BUILD_ID_FILE,
  BUILD_MANIFEST,
  CLIENT_STATIC_FILES_PATH,
  EXPORT_DETAIL,
  EXPORT_MARKER,
  FONT_MANIFEST,
  IMAGES_MANIFEST,
  PAGES_MANIFEST,
  PHASE_PRODUCTION_BUILD,
  PRERENDER_MANIFEST,
  REACT_LOADABLE_MANIFEST,
  ROUTES_MANIFEST,
  SERVERLESS_DIRECTORY,
  SERVER_DIRECTORY,
  SERVER_FILES_MANIFEST,
} from '../next-server/lib/constants'
import {
  getRouteRegex,
  getSortedRoutes,
  isDynamicRoute,
} from '../next-server/lib/router/utils'
import { __ApiPreviewProps } from '../next-server/server/api-utils'
import loadConfig, {
  isTargetLikeServerless,
} from '../next-server/server/config'
import { BuildManifest } from '../next-server/server/get-page-files'
import '../next-server/server/node-polyfill-fetch'
import { normalizePagePath } from '../next-server/server/normalize-page-path'
import { getPagePath } from '../next-server/server/require'
import * as ciEnvironment from '../telemetry/ci-info'
import {
  eventBuildCompleted,
  eventBuildOptimize,
  eventCliSession,
  eventNextPlugins,
} from '../telemetry/events'
import { Telemetry } from '../telemetry/storage'
import { CompilerResult, runCompiler } from './compiler'
import { createEntrypoints, createPagesMapping } from './entries'
import { generateBuildId } from './generate-build-id'
import { isWriteable } from './is-writeable'
import * as Log from './output/log'
import createSpinner from './spinner'
import { traceAsyncFn, traceFn, tracer } from './tracer'
import {
  collectPages,
  detectConflictingPaths,
  getJsPageSizeInKb,
  getNamedExports,
  hasCustomGetInitialProps,
  isPageStatic,
  PageInfo,
  printCustomRoutes,
  printTreeView,
} from './utils'
import getBaseWebpackConfig from './webpack-config'
import { PagesManifest } from './webpack/plugins/pages-manifest-plugin'
import { writeBuildId } from './write-build-id'
import opentelemetryApi from '@opentelemetry/api'

const staticCheckWorker = require.resolve('./utils')

export type SsgRoute = {
  initialRevalidateSeconds: number | false
  srcRoute: string | null
  dataRoute: string
}

export type DynamicSsgRoute = {
  routeRegex: string
  fallback: string | null | false
  dataRoute: string
  dataRouteRegex: string
}

export type PrerenderManifest = {
  version: 2
  routes: { [route: string]: SsgRoute }
  dynamicRoutes: { [route: string]: DynamicSsgRoute }
  notFoundRoutes: string[]
  preview: __ApiPreviewProps
}

export default async function build(
  dir: string,
  conf = null,
  reactProductionProfiling = false,
  debugOutput = false
): Promise<void> {
  const span = tracer.startSpan('next-build')
  return traceAsyncFn(span, async () => {
    if (!(await isWriteable(dir))) {
      throw new Error(
        '> Build directory is not writeable. https://err.sh/vercel/next.js/build-dir-not-writeable'
      )
    }

    // attempt to load global env values so they are available in next.config.js
    const { loadedEnvFiles } = traceFn(tracer.startSpan('load-dotenv'), () =>
      loadEnvConfig(dir, false, Log)
    )

    const config = traceFn(tracer.startSpan('load-next-config'), () =>
      loadConfig(PHASE_PRODUCTION_BUILD, dir, conf)
    )
    const { target } = config
    const buildId = await traceAsyncFn(
      tracer.startSpan('generate-buildid'),
      () => generateBuildId(config.generateBuildId, nanoid)
    )
    const distDir = path.join(dir, config.distDir)

    const {
      headers,
      rewrites,
      redirects,
    } = await traceAsyncFn(tracer.startSpan('load-custom-routes'), () =>
      loadCustomRoutes(config)
    )

    if (ciEnvironment.isCI && !ciEnvironment.hasNextSupport) {
      const cacheDir = path.join(distDir, 'cache')
      const hasCache = await fileExists(cacheDir)

      if (!hasCache) {
        // Intentionally not piping to stderr in case people fail in CI when
        // stderr is detected.
        console.log(
          `${Log.prefixes.warn} No build cache found. Please configure build caching for faster rebuilds. Read more: https://err.sh/next.js/no-cache`
        )
      }
    }

    const buildSpinner = createSpinner({
      prefixText: `${Log.prefixes.info} Creating an optimized production build`,
    })

    const telemetry = new Telemetry({ distDir })

    const publicDir = path.join(dir, 'public')
    const pagesDir = findPagesDir(dir)
    const hasPublicDir = await fileExists(publicDir)

    telemetry.record(
      eventCliSession(PHASE_PRODUCTION_BUILD, dir, {
        cliCommand: 'build',
        isSrcDir: path.relative(dir, pagesDir!).startsWith('src'),
        hasNowJson: !!(await findUp('now.json', { cwd: dir })),
        isCustomServer: null,
      })
    )

    eventNextPlugins(path.resolve(dir)).then((events) =>
      telemetry.record(events)
    )

    const ignoreTypeScriptErrors = Boolean(config.typescript?.ignoreBuildErrors)
    await traceAsyncFn(tracer.startSpan('verify-typescript-setup'), () =>
      verifyTypeScriptSetup(dir, pagesDir, !ignoreTypeScriptErrors)
    )

    const isLikeServerless = isTargetLikeServerless(target)

    const pagePaths: string[] = await traceAsyncFn(
      tracer.startSpan('collect-pages'),
      () => collectPages(pagesDir, config.pageExtensions)
    )

    // needed for static exporting since we want to replace with HTML
    // files
    const allStaticPages = new Set<string>()
    let allPageInfos = new Map<string, PageInfo>()

    const previewProps: __ApiPreviewProps = {
      previewModeId: crypto.randomBytes(16).toString('hex'),
      previewModeSigningKey: crypto.randomBytes(32).toString('hex'),
      previewModeEncryptionKey: crypto.randomBytes(32).toString('hex'),
    }

    const mappedPages = traceFn(tracer.startSpan('create-pages-mapping'), () =>
      createPagesMapping(pagePaths, config.pageExtensions)
    )
    const entrypoints = traceFn(tracer.startSpan('create-entrypoints'), () =>
      createEntrypoints(
        mappedPages,
        target,
        buildId,
        previewProps,
        config,
        loadedEnvFiles
      )
    )
    const pageKeys = Object.keys(mappedPages)
    const conflictingPublicFiles: string[] = []
    const hasCustomErrorPage = mappedPages['/_error'].startsWith(
      'private-next-pages'
    )
    const hasPages404 = Boolean(
      mappedPages['/404'] &&
        mappedPages['/404'].startsWith('private-next-pages')
    )

    if (hasPublicDir) {
      const hasPublicUnderScoreNextDir = await fileExists(
        path.join(publicDir, '_next')
      )
      if (hasPublicUnderScoreNextDir) {
        throw new Error(PUBLIC_DIR_MIDDLEWARE_CONFLICT)
      }
    }

    await traceAsyncFn(
      tracer.startSpan('public-dir-conflict-check'),
      async () => {
        // Check if pages conflict with files in `public`
        // Only a page of public file can be served, not both.
        for (const page in mappedPages) {
          const hasPublicPageFile = await fileExists(
            path.join(publicDir, page === '/' ? '/index' : page),
            'file'
          )
          if (hasPublicPageFile) {
            conflictingPublicFiles.push(page)
          }
        }

        const numConflicting = conflictingPublicFiles.length

        if (numConflicting) {
          throw new Error(
            `Conflicting public and page file${
              numConflicting === 1 ? ' was' : 's were'
            } found. https://err.sh/vercel/next.js/conflicting-public-file-page\n${conflictingPublicFiles.join(
              '\n'
            )}`
          )
        }
      }
    )

    const nestedReservedPages = pageKeys.filter((page) => {
      return (
        page.match(/\/(_app|_document|_error)$/) && path.dirname(page) !== '/'
      )
    })

    if (nestedReservedPages.length) {
      Log.warn(
        `The following reserved Next.js pages were detected not directly under the pages directory:\n` +
          nestedReservedPages.join('\n') +
          `\nSee more info here: https://err.sh/next.js/nested-reserved-page\n`
      )
    }

    const buildCustomRoute = (
      r: {
        source: string
        locale?: false
        basePath?: false
        statusCode?: number
        destination?: string
      },
      type: RouteType
    ) => {
      const keys: any[] = []

      const routeRegex = pathToRegexp(r.source, keys, {
        strict: true,
        sensitive: false,
        delimiter: '/', // default is `/#?`, but Next does not pass query info
      })

      return {
        ...r,
        ...(type === 'redirect'
          ? {
              statusCode: getRedirectStatus(r as Redirect),
              permanent: undefined,
            }
          : {}),
        regex: normalizeRouteRegex(routeRegex.source),
      }
    }

    const routesManifestPath = path.join(distDir, ROUTES_MANIFEST)
    const routesManifest: {
      version: number
      pages404: boolean
      basePath: string
      redirects: Array<ReturnType<typeof buildCustomRoute>>
      rewrites: Array<ReturnType<typeof buildCustomRoute>>
      headers: Array<ReturnType<typeof buildCustomRoute>>
      dynamicRoutes: Array<{
        page: string
        regex: string
        namedRegex?: string
        routeKeys?: { [key: string]: string }
      }>
      dataRoutes: Array<{
        page: string
        routeKeys?: { [key: string]: string }
        dataRouteRegex: string
        namedDataRouteRegex?: string
      }>
      i18n?: {
        domains?: Array<{
          http?: true
          domain: string
          locales?: string[]
          defaultLocale: string
        }>
        locales: string[]
        defaultLocale: string
        localeDetection?: false
      }
    } = traceFn(tracer.startSpan('generate-routes-manifest'), () => ({
      version: 3,
      pages404: true,
      basePath: config.basePath,
      redirects: redirects.map((r) => buildCustomRoute(r, 'redirect')),
      rewrites: rewrites.map((r) => buildCustomRoute(r, 'rewrite')),
      headers: headers.map((r) => buildCustomRoute(r, 'header')),
      dynamicRoutes: getSortedRoutes(pageKeys)
        .filter(isDynamicRoute)
        .map((page) => {
          const routeRegex = getRouteRegex(page)
          return {
            page,
            regex: normalizeRouteRegex(routeRegex.re.source),
            routeKeys: routeRegex.routeKeys,
            namedRegex: routeRegex.namedRegex,
          }
        }),
      dataRoutes: [],
      i18n: config.i18n || undefined,
    }))

    await traceAsyncFn(tracer.startSpan('create-distdir'), () =>
      promises.mkdir(distDir, { recursive: true })
    )
    // We need to write the manifest with rewrites before build
    // so serverless can import the manifest
    await traceAsyncFn(tracer.startSpan('write-routes-manifest'), () =>
      promises.writeFile(
        routesManifestPath,
        JSON.stringify(routesManifest),
        'utf8'
      )
    )

    const manifestPath = path.join(
      distDir,
      isLikeServerless ? SERVERLESS_DIRECTORY : SERVER_DIRECTORY,
      PAGES_MANIFEST
    )

    const requiredServerFiles = traceFn(
      tracer.startSpan('generate-required-server-files'),
      () => ({
        version: 1,
        config: {
          ...config,
          compress: false,
          configFile: undefined,
        },
        files: [
          ROUTES_MANIFEST,
          path.relative(distDir, manifestPath),
          BUILD_MANIFEST,
          PRERENDER_MANIFEST,
          REACT_LOADABLE_MANIFEST,
          config.experimental.optimizeFonts
            ? path.join(
                isLikeServerless ? SERVERLESS_DIRECTORY : SERVER_DIRECTORY,
                FONT_MANIFEST
              )
            : null,
          BUILD_ID_FILE,
        ]
          .filter(nonNullable)
          .map((file) => path.join(config.distDir, file)),
        ignore: [
          path.relative(
            dir,
            path.join(path.dirname(require.resolve('sharp')), '**/*')
          ),
        ],
      })
    )

    const configs = await traceAsyncFn(
      tracer.startSpan('generate-webpack-config'),
      () =>
        Promise.all([
          getBaseWebpackConfig(dir, {
            buildId,
            reactProductionProfiling,
            isServer: false,
            config,
            target,
            pagesDir,
            entrypoints: entrypoints.client,
            rewrites,
          }),
          getBaseWebpackConfig(dir, {
            buildId,
            reactProductionProfiling,
            isServer: true,
            config,
            target,
            pagesDir,
            entrypoints: entrypoints.server,
            rewrites,
          }),
        ])
    )

    const clientConfig = configs[0]

    if (
      clientConfig.optimization &&
      (clientConfig.optimization.minimize !== true ||
        (clientConfig.optimization.minimizer &&
          clientConfig.optimization.minimizer.length === 0))
    ) {
      Log.warn(
        `Production code optimization has been disabled in your project. Read more: https://err.sh/vercel/next.js/minification-disabled`
      )
    }

    const webpackBuildStart = process.hrtime()

    let result: CompilerResult = { warnings: [], errors: [] }
    // TODO: why do we need this?? https://github.com/vercel/next.js/issues/8253
    if (isLikeServerless) {
      const clientResult = await runCompiler(clientConfig)
      // Fail build if clientResult contains errors
      if (clientResult.errors.length > 0) {
        result = {
          warnings: [...clientResult.warnings],
          errors: [...clientResult.errors],
        }
      } else {
        const serverResult = await runCompiler(configs[1])
        result = {
          warnings: [...clientResult.warnings, ...serverResult.warnings],
          errors: [...clientResult.errors, ...serverResult.errors],
        }
      }
    } else {
      result = await traceAsyncFn(
        tracer.startSpan('run-webpack-compiler'),
        () => runCompiler(configs)
      )
    }

    const webpackBuildEnd = process.hrtime(webpackBuildStart)
    if (buildSpinner) {
      buildSpinner.stopAndPersist()
    }

    result = traceFn(tracer.startSpan('format-webpack-messages'), () =>
      formatWebpackMessages(result)
    )

    if (result.errors.length > 0) {
      // Only keep the first error. Others are often indicative
      // of the same problem, but confuse the reader with noise.
      if (result.errors.length > 1) {
        result.errors.length = 1
      }
      const error = result.errors.join('\n\n')

      console.error(chalk.red('Failed to compile.\n'))

      if (
        error.indexOf('private-next-pages') > -1 &&
        error.indexOf('does not contain a default export') > -1
      ) {
        const page_name_regex = /'private-next-pages\/(?<page_name>[^']*)'/
        const parsed = page_name_regex.exec(error)
        const page_name = parsed && parsed.groups && parsed.groups.page_name
        throw new Error(
          `webpack build failed: found page without a React Component as default export in pages/${page_name}\n\nSee https://err.sh/vercel/next.js/page-without-valid-component for more info.`
        )
      }

      console.error(error)
      console.error()

      if (
        error.indexOf('private-next-pages') > -1 ||
        error.indexOf('__next_polyfill__') > -1
      ) {
        throw new Error(
          '> webpack config.resolve.alias was incorrectly overridden. https://err.sh/vercel/next.js/invalid-resolve-alias'
        )
      }
      throw new Error('> Build failed because of webpack errors')
    } else {
      telemetry.record(
        eventBuildCompleted(pagePaths, {
          durationInSeconds: webpackBuildEnd[0],
        })
      )

      if (result.warnings.length > 0) {
        Log.warn('Compiled with warnings\n')
        console.warn(result.warnings.join('\n\n'))
        console.warn()
      } else {
        Log.info('Compiled successfully')
      }
    }

    const postCompileSpinner = createSpinner({
      prefixText: `${Log.prefixes.info} Collecting page data`,
    })

    const buildManifestPath = path.join(distDir, BUILD_MANIFEST)

    const ssgPages = new Set<string>()
    const ssgStaticFallbackPages = new Set<string>()
    const ssgBlockingFallbackPages = new Set<string>()
    const staticPages = new Set<string>()
    const invalidPages = new Set<string>()
    const hybridAmpPages = new Set<string>()
    const serverPropsPages = new Set<string>()
    const additionalSsgPaths = new Map<string, Array<string>>()
    const additionalSsgPathsEncoded = new Map<string, Array<string>>()
    const pageInfos = new Map<string, PageInfo>()
    const pagesManifest = JSON.parse(
      await promises.readFile(manifestPath, 'utf8')
    ) as PagesManifest
    const buildManifest = JSON.parse(
      await promises.readFile(buildManifestPath, 'utf8')
    ) as BuildManifest

    let customAppGetInitialProps: boolean | undefined
    let namedExports: Array<string> | undefined
    let isNextImageImported: boolean | undefined
    const analysisBegin = process.hrtime()
    let hasSsrAmpPages = false

    const staticCheckSpan = tracer.startSpan('static-check')
    const { hasNonStaticErrorPage } = await traceAsyncFn(
      staticCheckSpan,
      async () => {
        process.env.NEXT_PHASE = PHASE_PRODUCTION_BUILD

        const staticCheckWorkers = new Worker(staticCheckWorker, {
          numWorkers: config.experimental.cpus,
          enableWorkerThreads: config.experimental.workerThreads,
        }) as Worker & { isPageStatic: typeof isPageStatic }

        staticCheckWorkers.getStdout().pipe(process.stdout)
        staticCheckWorkers.getStderr().pipe(process.stderr)

        const runtimeEnvConfig = {
          publicRuntimeConfig: config.publicRuntimeConfig,
          serverRuntimeConfig: config.serverRuntimeConfig,
        }

        const nonStaticErrorPage = await traceAsyncFn(
          tracer.startSpan('check-static-error-page'),
          async () =>
            hasCustomErrorPage &&
            (await hasCustomGetInitialProps(
              getPagePath('/_error', distDir, isLikeServerless),
              runtimeEnvConfig,
              false
            ))
        )

        await Promise.all(
          pageKeys.map(async (page) => {
            return traceAsyncFn(
              tracer.startSpan('check-page', { attributes: { page } }),
              async () => {
                const actualPage = normalizePagePath(page)
                const [selfSize, allSize] = await getJsPageSizeInKb(
                  actualPage,
                  distDir,
                  buildManifest
                )

                let isSsg = false
                let isStatic = false
                let isHybridAmp = false
                let ssgPageRoutes: string[] | null = null

                const nonReservedPage = !page.match(
                  /^\/(_app|_error|_document|api(\/|$))/
                )

                if (nonReservedPage) {
                  const serverBundle = getPagePath(
                    page,
                    distDir,
                    isLikeServerless
                  )

                  if (customAppGetInitialProps === undefined) {
                    customAppGetInitialProps = await hasCustomGetInitialProps(
                      isLikeServerless
                        ? serverBundle
                        : getPagePath('/_app', distDir, isLikeServerless),
                      runtimeEnvConfig,
                      true
                    )

                    namedExports = getNamedExports(
                      isLikeServerless
                        ? serverBundle
                        : getPagePath('/_app', distDir, isLikeServerless),
                      runtimeEnvConfig
                    )

                    if (customAppGetInitialProps) {
                      console.warn(
                        chalk.bold.yellow(`Warning: `) +
                          chalk.yellow(
                            `You have opted-out of Automatic Static Optimization due to \`getInitialProps\` in \`pages/_app\`. This does not opt-out pages with \`getStaticProps\``
                          )
                      )
                      console.warn(
                        'Read more: https://err.sh/next.js/opt-out-auto-static-optimization\n'
                      )
                    }
                  }

                  try {
                    let workerResult = await traceAsyncFn(
                      tracer.startSpan('is-page-static'),
                      () => {
                        const spanContext = {}

                        opentelemetryApi.propagation.inject(
                          opentelemetryApi.context.active(),
                          spanContext
                        )
                        return staticCheckWorkers.isPageStatic(
                          page,
                          serverBundle,
                          runtimeEnvConfig,
                          config.i18n?.locales,
                          config.i18n?.defaultLocale,
                          spanContext
                        )
                      }
                    )

                    if (
                      workerResult.isStatic === false &&
                      (workerResult.isHybridAmp || workerResult.isAmpOnly)
                    ) {
                      hasSsrAmpPages = true
                    }

                    if (workerResult.isHybridAmp) {
                      isHybridAmp = true
                      hybridAmpPages.add(page)
                    }

                    if (workerResult.isNextImageImported) {
                      isNextImageImported = true
                    }

                    if (workerResult.hasStaticProps) {
                      ssgPages.add(page)
                      isSsg = true

                      if (
                        workerResult.prerenderRoutes &&
                        workerResult.encodedPrerenderRoutes
                      ) {
                        additionalSsgPaths.set(
                          page,
                          workerResult.prerenderRoutes
                        )
                        additionalSsgPathsEncoded.set(
                          page,
                          workerResult.encodedPrerenderRoutes
                        )
                        ssgPageRoutes = workerResult.prerenderRoutes
                      }

                      if (workerResult.prerenderFallback === 'blocking') {
                        ssgBlockingFallbackPages.add(page)
                      } else if (workerResult.prerenderFallback === true) {
                        ssgStaticFallbackPages.add(page)
                      }
                    } else if (workerResult.hasServerProps) {
                      serverPropsPages.add(page)
                    } else if (
                      workerResult.isStatic &&
                      customAppGetInitialProps === false
                    ) {
                      staticPages.add(page)
                      isStatic = true
                    }

                    if (hasPages404 && page === '/404') {
                      if (
                        !workerResult.isStatic &&
                        !workerResult.hasStaticProps
                      ) {
                        throw new Error(PAGES_404_GET_INITIAL_PROPS_ERROR)
                      }
                      // we need to ensure the 404 lambda is present since we use
                      // it when _app has getInitialProps
                      if (
                        customAppGetInitialProps &&
                        !workerResult.hasStaticProps
                      ) {
                        staticPages.delete(page)
                      }
                    }
                  } catch (err) {
                    if (err.message !== 'INVALID_DEFAULT_EXPORT') throw err
                    invalidPages.add(page)
                  }
                }

                pageInfos.set(page, {
                  size: selfSize,
                  totalSize: allSize,
                  static: isStatic,
                  isSsg,
                  isHybridAmp,
                  ssgPageRoutes,
                  initialRevalidateSeconds: false,
                })
              }
            )
          })
        )
        staticCheckWorkers.end()

        return { hasNonStaticErrorPage: nonStaticErrorPage }
      }
    )

    if (!hasSsrAmpPages) {
      requiredServerFiles.ignore.push(
        path.relative(
          dir,
          path.join(
            path.dirname(require.resolve('@ampproject/toolbox-optimizer')),
            '**/*'
          )
        )
      )
    }

    if (serverPropsPages.size > 0 || ssgPages.size > 0) {
      // We update the routes manifest after the build with the
      // data routes since we can't determine these until after build
      routesManifest.dataRoutes = getSortedRoutes([
        ...serverPropsPages,
        ...ssgPages,
      ]).map((page) => {
        const pagePath = normalizePagePath(page)
        const dataRoute = path.posix.join(
          '/_next/data',
          buildId,
          `${pagePath}.json`
        )

        let dataRouteRegex: string
        let namedDataRouteRegex: string | undefined
        let routeKeys: { [named: string]: string } | undefined

        if (isDynamicRoute(page)) {
          const routeRegex = getRouteRegex(dataRoute.replace(/\.json$/, ''))

          dataRouteRegex = normalizeRouteRegex(
            routeRegex.re.source.replace(/\(\?:\\\/\)\?\$$/, '\\.json$')
          )
          namedDataRouteRegex = routeRegex.namedRegex!.replace(
            /\(\?:\/\)\?\$$/,
            '\\.json$'
          )
          routeKeys = routeRegex.routeKeys
        } else {
          dataRouteRegex = normalizeRouteRegex(
            new RegExp(
              `^${path.posix.join(
                '/_next/data',
                escapeStringRegexp(buildId),
                `${pagePath}.json`
              )}$`
            ).source
          )
        }

        return {
          page,
          routeKeys,
          dataRouteRegex,
          namedDataRouteRegex,
        }
      })

      await promises.writeFile(
        routesManifestPath,
        JSON.stringify(routesManifest),
        'utf8'
      )
    }

    // Since custom _app.js can wrap the 404 page we have to opt-out of static optimization if it has getInitialProps
    // Only export the static 404 when there is no /_error present
    const useStatic404 =
      !customAppGetInitialProps && (!hasNonStaticErrorPage || hasPages404)

    if (invalidPages.size > 0) {
      throw new Error(
        `Build optimization failed: found page${
          invalidPages.size === 1 ? '' : 's'
        } without a React Component as default export in \n${[...invalidPages]
          .map((pg) => `pages${pg}`)
          .join(
            '\n'
          )}\n\nSee https://err.sh/vercel/next.js/page-without-valid-component for more info.\n`
      )
    }

    await writeBuildId(distDir, buildId)

    await promises.writeFile(
      path.join(distDir, SERVER_FILES_MANIFEST),
      JSON.stringify(requiredServerFiles),
      'utf8'
    )

    const finalPrerenderRoutes: { [route: string]: SsgRoute } = {}
    const tbdPrerenderRoutes: string[] = []
    let ssgNotFoundPaths: string[] = []

    if (postCompileSpinner) postCompileSpinner.stopAndPersist()

<<<<<<< HEAD
    if (staticPages.size > 0 || ssgPages.size > 0 || useStatic404) {
      const combinedPages = [...staticPages, ...ssgPages]

      detectConflictingPaths(
        [
          ...combinedPages,
          ...pageKeys.filter((page) => !combinedPages.includes(page)),
        ],
        ssgPages,
        additionalSsgPaths
      )
      const exportApp = require('../export').default
      const exportOptions = {
        silent: false,
        buildExport: true,
        threads: config.experimental.cpus,
        pages: combinedPages,
        outdir: path.join(distDir, 'export'),
        statusMessage: 'Generating static pages',
      }
      const exportConfig: any = {
        ...config,
        initialPageRevalidationMap: {},
        ssgNotFoundPaths: [] as string[],
        // Default map will be the collection of automatic statically exported
        // pages and incremental pages.
        // n.b. we cannot handle this above in combinedPages because the dynamic
        // page must be in the `pages` array, but not in the mapping.
        exportPathMap: (defaultMap: any) => {
          const { i18n } = config

          // Dynamically routed pages should be prerendered to be used as
          // a client-side skeleton (fallback) while data is being fetched.
          // This ensures the end-user never sees a 500 or slow response from the
          // server.
          //
          // Note: prerendering disables automatic static optimization.
          ssgPages.forEach((page) => {
            if (isDynamicRoute(page)) {
              tbdPrerenderRoutes.push(page)

              if (ssgStaticFallbackPages.has(page)) {
                // Override the rendering for the dynamic page to be treated as a
                // fallback render.
                if (i18n) {
                  defaultMap[`/${i18n.defaultLocale}${page}`] = {
                    page,
                    query: { __nextFallback: true },
=======
    await traceAsyncFn(tracer.startSpan('static-generation'), async () => {
      if (staticPages.size > 0 || ssgPages.size > 0 || useStatic404) {
        const combinedPages = [...staticPages, ...ssgPages]
        const exportApp = require('../export').default
        const exportOptions = {
          silent: false,
          buildExport: true,
          threads: config.experimental.cpus,
          pages: combinedPages,
          outdir: path.join(distDir, 'export'),
          statusMessage: 'Generating static pages',
        }
        const exportConfig: any = {
          ...config,
          initialPageRevalidationMap: {},
          ssgNotFoundPaths: [] as string[],
          // Default map will be the collection of automatic statically exported
          // pages and incremental pages.
          // n.b. we cannot handle this above in combinedPages because the dynamic
          // page must be in the `pages` array, but not in the mapping.
          exportPathMap: (defaultMap: any) => {
            const { i18n } = config

            // Dynamically routed pages should be prerendered to be used as
            // a client-side skeleton (fallback) while data is being fetched.
            // This ensures the end-user never sees a 500 or slow response from the
            // server.
            //
            // Note: prerendering disables automatic static optimization.
            ssgPages.forEach((page) => {
              if (isDynamicRoute(page)) {
                tbdPrerenderRoutes.push(page)

                if (ssgStaticFallbackPages.has(page)) {
                  // Override the rendering for the dynamic page to be treated as a
                  // fallback render.
                  if (i18n) {
                    defaultMap[`/${i18n.defaultLocale}${page}`] = {
                      page,
                      query: { __nextFallback: true },
                    }
                  } else {
                    defaultMap[page] = { page, query: { __nextFallback: true } }
>>>>>>> 16ff4390
                  }
                } else {
                  // Remove dynamically routed pages from the default path map when
                  // fallback behavior is disabled.
                  delete defaultMap[page]
                }
              }
            })
            // Append the "well-known" routes we should prerender for, e.g. blog
            // post slugs.
            additionalSsgPaths.forEach((routes, page) => {
              const encodedRoutes = additionalSsgPathsEncoded.get(page)

              routes.forEach((route, routeIdx) => {
                defaultMap[route] = {
                  page,
                  query: { __nextSsgPath: encodedRoutes?.[routeIdx] },
                }
              })
            })

            if (useStatic404) {
              defaultMap['/404'] = {
                page: hasPages404 ? '/404' : '/_error',
              }
            }

            if (i18n) {
              for (const page of [
                ...staticPages,
                ...ssgPages,
                ...(useStatic404 ? ['/404'] : []),
              ]) {
                const isSsg = ssgPages.has(page)
                const isDynamic = isDynamicRoute(page)
                const isFallback = isSsg && ssgStaticFallbackPages.has(page)

                for (const locale of i18n.locales) {
                  // skip fallback generation for SSG pages without fallback mode
                  if (isSsg && isDynamic && !isFallback) continue
                  const outputPath = `/${locale}${page === '/' ? '' : page}`

                  defaultMap[outputPath] = {
                    page: defaultMap[page]?.page || page,
                    query: { __nextLocale: locale },
                  }

                  if (isFallback) {
                    defaultMap[outputPath].query.__nextFallback = true
                  }
                }

                if (isSsg) {
                  // remove non-locale prefixed variant from defaultMap
                  delete defaultMap[page]
                }
              }
            }

            return defaultMap
          },
          trailingSlash: false,
        }

        await exportApp(dir, exportOptions, exportConfig)

        const postBuildSpinner = createSpinner({
          prefixText: `${Log.prefixes.info} Finalizing page optimization`,
        })
        ssgNotFoundPaths = exportConfig.ssgNotFoundPaths

        // remove server bundles that were exported
        for (const page of staticPages) {
          const serverBundle = getPagePath(page, distDir, isLikeServerless)
          await promises.unlink(serverBundle)
        }
        const serverOutputDir = path.join(
          distDir,
          isLikeServerless ? SERVERLESS_DIRECTORY : SERVER_DIRECTORY
        )

        const moveExportedPage = async (
          originPage: string,
          page: string,
          file: string,
          isSsg: boolean,
          ext: 'html' | 'json',
          additionalSsgFile = false
        ) => {
          return traceAsyncFn(
            tracer.startSpan('move-exported-page'),
            async () => {
              file = `${file}.${ext}`
              const orig = path.join(exportOptions.outdir, file)
              const pagePath = getPagePath(
                originPage,
                distDir,
                isLikeServerless
              )

              const relativeDest = path
                .relative(
                  serverOutputDir,
                  path.join(
                    path.join(
                      pagePath,
                      // strip leading / and then recurse number of nested dirs
                      // to place from base folder
                      originPage
                        .substr(1)
                        .split('/')
                        .map(() => '..')
                        .join('/')
                    ),
                    file
                  )
                )
                .replace(/\\/g, '/')

              const dest = path.join(
                distDir,
                isLikeServerless ? SERVERLESS_DIRECTORY : SERVER_DIRECTORY,
                relativeDest
              )

              if (!isSsg) {
                pagesManifest[page] = relativeDest
              }

              const { i18n } = config
              const isNotFound = ssgNotFoundPaths.includes(page)

              // for SSG files with i18n the non-prerendered variants are
              // output with the locale prefixed so don't attempt moving
              // without the prefix
              if ((!i18n || additionalSsgFile) && !isNotFound) {
                await promises.mkdir(path.dirname(dest), { recursive: true })
                await promises.rename(orig, dest)
              } else if (i18n && !isSsg) {
                // this will be updated with the locale prefixed variant
                // since all files are output with the locale prefix
                delete pagesManifest[page]
              }

              if (i18n) {
                if (additionalSsgFile) return

                for (const locale of i18n.locales) {
                  const curPath = `/${locale}${page === '/' ? '' : page}`
                  const localeExt = page === '/' ? path.extname(file) : ''
                  const relativeDestNoPages = relativeDest.substr(
                    'pages/'.length
                  )

                  if (isSsg && ssgNotFoundPaths.includes(curPath)) {
                    continue
                  }

                  const updatedRelativeDest = path
                    .join(
                      'pages',
                      locale + localeExt,
                      // if it's the top-most index page we want it to be locale.EXT
                      // instead of locale/index.html
                      page === '/' ? '' : relativeDestNoPages
                    )
                    .replace(/\\/g, '/')

                  const updatedOrig = path.join(
                    exportOptions.outdir,
                    locale + localeExt,
                    page === '/' ? '' : file
                  )
                  const updatedDest = path.join(
                    distDir,
                    isLikeServerless ? SERVERLESS_DIRECTORY : SERVER_DIRECTORY,
                    updatedRelativeDest
                  )

                  if (!isSsg) {
                    pagesManifest[curPath] = updatedRelativeDest
                  }
                  await promises.mkdir(path.dirname(updatedDest), {
                    recursive: true,
                  })
                  await promises.rename(updatedOrig, updatedDest)
                }
              }
            }
          )
        }

        // Only move /404 to /404 when there is no custom 404 as in that case we don't know about the 404 page
        if (!hasPages404 && useStatic404) {
          await moveExportedPage('/_error', '/404', '/404', false, 'html')
        }

        for (const page of combinedPages) {
          const isSsg = ssgPages.has(page)
          const isStaticSsgFallback = ssgStaticFallbackPages.has(page)
          const isDynamic = isDynamicRoute(page)
          const hasAmp = hybridAmpPages.has(page)
          const file = normalizePagePath(page)

          // The dynamic version of SSG pages are only prerendered if the fallback
          // is enabled. Below, we handle the specific prerenders of these.
          if (!(isSsg && isDynamic && !isStaticSsgFallback)) {
            await moveExportedPage(page, page, file, isSsg, 'html')
          }

          if (hasAmp && (!isSsg || (isSsg && !isDynamic))) {
            const ampPage = `${file}.amp`
            await moveExportedPage(page, ampPage, ampPage, isSsg, 'html')

            if (isSsg) {
              await moveExportedPage(page, ampPage, ampPage, isSsg, 'json')
            }
          }

          if (isSsg) {
            const { i18n } = config

            // For a non-dynamic SSG page, we must copy its data file from export.
            if (!isDynamic) {
              await moveExportedPage(page, page, file, true, 'json')

              const revalidationMapPath = i18n
                ? `/${i18n.defaultLocale}${page === '/' ? '' : page}`
                : page

              finalPrerenderRoutes[page] = {
                initialRevalidateSeconds:
                  exportConfig.initialPageRevalidationMap[revalidationMapPath],
                srcRoute: null,
                dataRoute: path.posix.join(
                  '/_next/data',
                  buildId,
                  `${file}.json`
                ),
              }
              // Set Page Revalidation Interval
              const pageInfo = pageInfos.get(page)
              if (pageInfo) {
                pageInfo.initialRevalidateSeconds =
                  exportConfig.initialPageRevalidationMap[revalidationMapPath]
                pageInfos.set(page, pageInfo)
              }
            } else {
              // For a dynamic SSG page, we did not copy its data exports and only
              // copy the fallback HTML file (if present).
              // We must also copy specific versions of this page as defined by
              // `getStaticPaths` (additionalSsgPaths).
              const extraRoutes = additionalSsgPaths.get(page) || []
              for (const route of extraRoutes) {
                const pageFile = normalizePagePath(route)
                await moveExportedPage(
                  page,
                  route,
                  pageFile,
                  true,
                  'html',
                  true
                )
                await moveExportedPage(
                  page,
                  route,
                  pageFile,
                  true,
                  'json',
                  true
                )

                if (hasAmp) {
                  const ampPage = `${pageFile}.amp`
                  await moveExportedPage(
                    page,
                    ampPage,
                    ampPage,
                    true,
                    'html',
                    true
                  )
                  await moveExportedPage(
                    page,
                    ampPage,
                    ampPage,
                    true,
                    'json',
                    true
                  )
                }

                finalPrerenderRoutes[route] = {
                  initialRevalidateSeconds:
                    exportConfig.initialPageRevalidationMap[route],
                  srcRoute: page,
                  dataRoute: path.posix.join(
                    '/_next/data',
                    buildId,
                    `${normalizePagePath(route)}.json`
                  ),
                }

                // Set route Revalidation Interval
                const pageInfo = pageInfos.get(route)
                if (pageInfo) {
                  pageInfo.initialRevalidateSeconds =
                    exportConfig.initialPageRevalidationMap[route]
                  pageInfos.set(route, pageInfo)
                }
              }
            }
          }
        }

        // remove temporary export folder
        await recursiveDelete(exportOptions.outdir)
        await promises.rmdir(exportOptions.outdir)
        await promises.writeFile(
          manifestPath,
          JSON.stringify(pagesManifest, null, 2),
          'utf8'
        )

        if (postBuildSpinner) postBuildSpinner.stopAndPersist()
        console.log()
      }
    })

    const analysisEnd = process.hrtime(analysisBegin)
    telemetry.record(
      eventBuildOptimize(pagePaths, {
        durationInSeconds: analysisEnd[0],
        staticPageCount: staticPages.size,
        staticPropsPageCount: ssgPages.size,
        serverPropsPageCount: serverPropsPages.size,
        ssrPageCount:
          pagePaths.length -
          (staticPages.size + ssgPages.size + serverPropsPages.size),
        hasStatic404: useStatic404,
        hasReportWebVitals: namedExports?.includes('reportWebVitals') ?? false,
        rewritesCount: rewrites.length,
        headersCount: headers.length,
        redirectsCount: redirects.length - 1, // reduce one for trailing slash
      })
    )

    if (ssgPages.size > 0) {
      const finalDynamicRoutes: PrerenderManifest['dynamicRoutes'] = {}
      tbdPrerenderRoutes.forEach((tbdRoute) => {
        const normalizedRoute = normalizePagePath(tbdRoute)
        const dataRoute = path.posix.join(
          '/_next/data',
          buildId,
          `${normalizedRoute}.json`
        )

        finalDynamicRoutes[tbdRoute] = {
          routeRegex: normalizeRouteRegex(getRouteRegex(tbdRoute).re.source),
          dataRoute,
          fallback: ssgBlockingFallbackPages.has(tbdRoute)
            ? null
            : ssgStaticFallbackPages.has(tbdRoute)
            ? `${normalizedRoute}.html`
            : false,
          dataRouteRegex: normalizeRouteRegex(
            getRouteRegex(dataRoute.replace(/\.json$/, '')).re.source.replace(
              /\(\?:\\\/\)\?\$$/,
              '\\.json$'
            )
          ),
        }
      })
      const prerenderManifest: PrerenderManifest = {
        version: 2,
        routes: finalPrerenderRoutes,
        dynamicRoutes: finalDynamicRoutes,
        notFoundRoutes: ssgNotFoundPaths,
        preview: previewProps,
      }

      await promises.writeFile(
        path.join(distDir, PRERENDER_MANIFEST),
        JSON.stringify(prerenderManifest),
        'utf8'
      )
      await generateClientSsgManifest(prerenderManifest, {
        distDir,
        buildId,
      })
    } else {
      const prerenderManifest: PrerenderManifest = {
        version: 2,
        routes: {},
        dynamicRoutes: {},
        preview: previewProps,
        notFoundRoutes: [],
      }
      await promises.writeFile(
        path.join(distDir, PRERENDER_MANIFEST),
        JSON.stringify(prerenderManifest),
        'utf8'
      )
    }

    const images = { ...config.images }
    const { deviceSizes, imageSizes } = images
    images.sizes = [...deviceSizes, ...imageSizes]

    await promises.writeFile(
      path.join(distDir, IMAGES_MANIFEST),
      JSON.stringify({
        version: 1,
        images,
      }),
      'utf8'
    )

    await promises.writeFile(
      path.join(distDir, EXPORT_MARKER),
      JSON.stringify({
        version: 1,
        hasExportPathMap: typeof config.exportPathMap === 'function',
        exportTrailingSlash: config.trailingSlash === true,
        isNextImageImported: isNextImageImported === true,
      }),
      'utf8'
    )
    await promises.unlink(path.join(distDir, EXPORT_DETAIL)).catch((err) => {
      if (err.code === 'ENOENT') {
        return Promise.resolve()
      }
      return Promise.reject(err)
    })

    staticPages.forEach((pg) => allStaticPages.add(pg))
    pageInfos.forEach((info: PageInfo, key: string) => {
      allPageInfos.set(key, info)
    })

    await traceAsyncFn(tracer.startSpan('print-tree-view'), () =>
      printTreeView(Object.keys(mappedPages), allPageInfos, isLikeServerless, {
        distPath: distDir,
        buildId: buildId,
        pagesDir,
        useStatic404,
        pageExtensions: config.pageExtensions,
        buildManifest,
      })
    )

    if (debugOutput) {
      traceFn(tracer.startSpan('print-custom-routes'), () =>
        printCustomRoutes({ redirects, rewrites, headers })
      )
    }

    if (config.analyticsId) {
      console.log(
        chalk.bold.green('Next.js Analytics') +
          ' is enabled for this production build. ' +
          "You'll receive a Real Experience Score computed by all of your visitors."
      )
      console.log('')
    }

    await traceAsyncFn(tracer.startSpan('telemetry-flush'), () =>
      telemetry.flush()
    )
  })
}

export type ClientSsgManifest = Set<string>

function generateClientSsgManifest(
  prerenderManifest: PrerenderManifest,
  { buildId, distDir }: { buildId: string; distDir: string }
) {
  const ssgPages: ClientSsgManifest = new Set<string>([
    ...Object.entries(prerenderManifest.routes)
      // Filter out dynamic routes
      .filter(([, { srcRoute }]) => srcRoute == null)
      .map(([route]) => route),
    ...Object.keys(prerenderManifest.dynamicRoutes),
  ])

  const clientSsgManifestContent = `self.__SSG_MANIFEST=${devalue(
    ssgPages
  )};self.__SSG_MANIFEST_CB&&self.__SSG_MANIFEST_CB()`

  writeFileSync(
    path.join(distDir, CLIENT_STATIC_FILES_PATH, buildId, '_ssgManifest.js'),
    clientSsgManifestContent
  )
}<|MERGE_RESOLUTION|>--- conflicted
+++ resolved
@@ -868,59 +868,18 @@
 
     if (postCompileSpinner) postCompileSpinner.stopAndPersist()
 
-<<<<<<< HEAD
-    if (staticPages.size > 0 || ssgPages.size > 0 || useStatic404) {
-      const combinedPages = [...staticPages, ...ssgPages]
-
-      detectConflictingPaths(
-        [
-          ...combinedPages,
-          ...pageKeys.filter((page) => !combinedPages.includes(page)),
-        ],
-        ssgPages,
-        additionalSsgPaths
-      )
-      const exportApp = require('../export').default
-      const exportOptions = {
-        silent: false,
-        buildExport: true,
-        threads: config.experimental.cpus,
-        pages: combinedPages,
-        outdir: path.join(distDir, 'export'),
-        statusMessage: 'Generating static pages',
-      }
-      const exportConfig: any = {
-        ...config,
-        initialPageRevalidationMap: {},
-        ssgNotFoundPaths: [] as string[],
-        // Default map will be the collection of automatic statically exported
-        // pages and incremental pages.
-        // n.b. we cannot handle this above in combinedPages because the dynamic
-        // page must be in the `pages` array, but not in the mapping.
-        exportPathMap: (defaultMap: any) => {
-          const { i18n } = config
-
-          // Dynamically routed pages should be prerendered to be used as
-          // a client-side skeleton (fallback) while data is being fetched.
-          // This ensures the end-user never sees a 500 or slow response from the
-          // server.
-          //
-          // Note: prerendering disables automatic static optimization.
-          ssgPages.forEach((page) => {
-            if (isDynamicRoute(page)) {
-              tbdPrerenderRoutes.push(page)
-
-              if (ssgStaticFallbackPages.has(page)) {
-                // Override the rendering for the dynamic page to be treated as a
-                // fallback render.
-                if (i18n) {
-                  defaultMap[`/${i18n.defaultLocale}${page}`] = {
-                    page,
-                    query: { __nextFallback: true },
-=======
     await traceAsyncFn(tracer.startSpan('static-generation'), async () => {
       if (staticPages.size > 0 || ssgPages.size > 0 || useStatic404) {
         const combinedPages = [...staticPages, ...ssgPages]
+
+        detectConflictingPaths(
+          [
+            ...combinedPages,
+            ...pageKeys.filter((page) => !combinedPages.includes(page)),
+          ],
+          ssgPages,
+          additionalSsgPaths
+        )
         const exportApp = require('../export').default
         const exportOptions = {
           silent: false,
@@ -961,7 +920,6 @@
                     }
                   } else {
                     defaultMap[page] = { page, query: { __nextFallback: true } }
->>>>>>> 16ff4390
                   }
                 } else {
                   // Remove dynamically routed pages from the default path map when
