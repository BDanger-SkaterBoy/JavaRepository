--- conflicted
+++ resolved
@@ -504,13 +504,9 @@
               additionalSsgPaths.set(page, result.prerenderRoutes)
               ssgPageRoutes = result.prerenderRoutes
             }
-<<<<<<< HEAD
           } else if (result.hasServerProps) {
             serverPropsPages.add(page)
-          } else if (result.static && customAppGetInitialProps === false) {
-=======
           } else if (result.isStatic && customAppGetInitialProps === false) {
->>>>>>> e079cce4
             staticPages.add(page)
             isStatic = true
           }
