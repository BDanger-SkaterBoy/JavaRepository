import { loadEnvConfig } from '@next/env'
import chalk from 'chalk'
import crypto from 'crypto'
import { promises, writeFileSync } from 'fs'
import Worker from 'jest-worker'
import devalue from 'next/dist/compiled/devalue'
import escapeStringRegexp from 'next/dist/compiled/escape-string-regexp'
import findUp from 'next/dist/compiled/find-up'
import { nanoid } from 'next/dist/compiled/nanoid/index.cjs'
import { pathToRegexp } from 'next/dist/compiled/path-to-regexp'
import path from 'path'
import formatWebpackMessages from '../client/dev/error-overlay/format-webpack-messages'
import {
  STATIC_STATUS_PAGE_GET_INITIAL_PROPS_ERROR,
  PUBLIC_DIR_MIDDLEWARE_CONFLICT,
} from '../lib/constants'
import { fileExists } from '../lib/file-exists'
import { findPagesDir } from '../lib/find-pages-dir'
import loadCustomRoutes, {
  getRedirectStatus,
  normalizeRouteRegex,
  Redirect,
  RouteType,
} from '../lib/load-custom-routes'
import { nonNullable } from '../lib/non-nullable'
import { recursiveDelete } from '../lib/recursive-delete'
import { verifyTypeScriptSetup } from '../lib/verifyTypeScriptSetup'
import {
  BUILD_ID_FILE,
  BUILD_MANIFEST,
  CLIENT_STATIC_FILES_PATH,
  EXPORT_DETAIL,
  EXPORT_MARKER,
  FONT_MANIFEST,
  IMAGES_MANIFEST,
  PAGES_MANIFEST,
  PHASE_PRODUCTION_BUILD,
  PRERENDER_MANIFEST,
  REACT_LOADABLE_MANIFEST,
  ROUTES_MANIFEST,
  SERVERLESS_DIRECTORY,
  SERVER_DIRECTORY,
  SERVER_FILES_MANIFEST,
  STATIC_STATUS_PAGES,
} from '../next-server/lib/constants'
import {
  getRouteRegex,
  getSortedRoutes,
  isDynamicRoute,
} from '../next-server/lib/router/utils'
import { __ApiPreviewProps } from '../next-server/server/api-utils'
import loadConfig, {
  isTargetLikeServerless,
} from '../next-server/server/config'
import { BuildManifest } from '../next-server/server/get-page-files'
import '../next-server/server/node-polyfill-fetch'
import { normalizePagePath } from '../next-server/server/normalize-page-path'
import { getPagePath } from '../next-server/server/require'
import * as ciEnvironment from '../telemetry/ci-info'
import {
  eventBuildCompleted,
  eventBuildOptimize,
  eventCliSession,
  eventNextPlugins,
} from '../telemetry/events'
import { Telemetry } from '../telemetry/storage'
import { CompilerResult, runCompiler } from './compiler'
import { createEntrypoints, createPagesMapping } from './entries'
import { generateBuildId } from './generate-build-id'
import { isWriteable } from './is-writeable'
import * as Log from './output/log'
import createSpinner from './spinner'
import { traceAsyncFn, traceFn, tracer } from './tracer'
import {
  collectPages,
  detectConflictingPaths,
  getJsPageSizeInKb,
  getNamedExports,
  hasCustomGetInitialProps,
  isPageStatic,
  PageInfo,
  printCustomRoutes,
  printTreeView,
  getCssFilePaths,
} from './utils'
import getBaseWebpackConfig from './webpack-config'
import { PagesManifest } from './webpack/plugins/pages-manifest-plugin'
import { writeBuildId } from './write-build-id'
import opentelemetryApi from '@opentelemetry/api'
import { normalizeLocalePath } from '../next-server/lib/i18n/normalize-locale-path'

const staticCheckWorker = require.resolve('./utils')

export type SsgRoute = {
  initialRevalidateSeconds: number | false
  srcRoute: string | null
  dataRoute: string
}

export type DynamicSsgRoute = {
  routeRegex: string
  fallback: string | null | false
  dataRoute: string
  dataRouteRegex: string
}

export type PrerenderManifest = {
  version: 3
  routes: { [route: string]: SsgRoute }
  dynamicRoutes: { [route: string]: DynamicSsgRoute }
  notFoundRoutes: string[]
  preview: __ApiPreviewProps
}

export default async function build(
  dir: string,
  conf = null,
  reactProductionProfiling = false,
  debugOutput = false
): Promise<void> {
  const span = tracer.startSpan('next-build')
  return traceAsyncFn(span, async () => {
    // attempt to load global env values so they are available in next.config.js
    const { loadedEnvFiles } = traceFn(tracer.startSpan('load-dotenv'), () =>
      loadEnvConfig(dir, false, Log)
    )

    const config = await traceAsyncFn(
      tracer.startSpan('load-next-config'),
      () => loadConfig(PHASE_PRODUCTION_BUILD, dir, conf)
    )
    const { target } = config
    const buildId = await traceAsyncFn(
      tracer.startSpan('generate-buildid'),
      () => generateBuildId(config.generateBuildId, nanoid)
    )
    const distDir = path.join(dir, config.distDir)

    const {
      headers,
      rewrites,
      redirects,
    } = await traceAsyncFn(tracer.startSpan('load-custom-routes'), () =>
      loadCustomRoutes(config)
    )

    if (ciEnvironment.isCI && !ciEnvironment.hasNextSupport) {
      const cacheDir = path.join(distDir, 'cache')
      const hasCache = await fileExists(cacheDir)

      if (!hasCache) {
        // Intentionally not piping to stderr in case people fail in CI when
        // stderr is detected.
        console.log(
          `${Log.prefixes.warn} No build cache found. Please configure build caching for faster rebuilds. Read more: https://err.sh/next.js/no-cache`
        )
      }
    }

    const buildSpinner = createSpinner({
      prefixText: `${Log.prefixes.info} Creating an optimized production build`,
    })

    const telemetry = new Telemetry({ distDir })

    const publicDir = path.join(dir, 'public')
    const pagesDir = findPagesDir(dir)
    const hasPublicDir = await fileExists(publicDir)

    telemetry.record(
      eventCliSession(PHASE_PRODUCTION_BUILD, dir, {
        cliCommand: 'build',
        isSrcDir: path.relative(dir, pagesDir!).startsWith('src'),
        hasNowJson: !!(await findUp('now.json', { cwd: dir })),
        isCustomServer: null,
      })
    )

    eventNextPlugins(path.resolve(dir)).then((events) =>
      telemetry.record(events)
    )

    const ignoreTypeScriptErrors = Boolean(config.typescript?.ignoreBuildErrors)
    await traceAsyncFn(tracer.startSpan('verify-typescript-setup'), () =>
      verifyTypeScriptSetup(dir, pagesDir, !ignoreTypeScriptErrors)
    )

    const isLikeServerless = isTargetLikeServerless(target)

    const pagePaths: string[] = await traceAsyncFn(
      tracer.startSpan('collect-pages'),
      () => collectPages(pagesDir, config.pageExtensions)
    )

    // needed for static exporting since we want to replace with HTML
    // files
    const allStaticPages = new Set<string>()
    let allPageInfos = new Map<string, PageInfo>()

    const previewProps: __ApiPreviewProps = {
      previewModeId: crypto.randomBytes(16).toString('hex'),
      previewModeSigningKey: crypto.randomBytes(32).toString('hex'),
      previewModeEncryptionKey: crypto.randomBytes(32).toString('hex'),
    }

    const mappedPages = traceFn(tracer.startSpan('create-pages-mapping'), () =>
      createPagesMapping(pagePaths, config.pageExtensions)
    )
    const entrypoints = traceFn(tracer.startSpan('create-entrypoints'), () =>
      createEntrypoints(
        mappedPages,
        target,
        buildId,
        previewProps,
        config,
        loadedEnvFiles
      )
    )
    const pageKeys = Object.keys(mappedPages)
    const conflictingPublicFiles: string[] = []
    const hasCustomErrorPage = mappedPages['/_error'].startsWith(
      'private-next-pages'
    )
    const hasPages404 = Boolean(
      mappedPages['/404'] &&
        mappedPages['/404'].startsWith('private-next-pages')
    )

    if (hasPublicDir) {
      const hasPublicUnderScoreNextDir = await fileExists(
        path.join(publicDir, '_next')
      )
      if (hasPublicUnderScoreNextDir) {
        throw new Error(PUBLIC_DIR_MIDDLEWARE_CONFLICT)
      }
    }

    await traceAsyncFn(
      tracer.startSpan('public-dir-conflict-check'),
      async () => {
        // Check if pages conflict with files in `public`
        // Only a page of public file can be served, not both.
        for (const page in mappedPages) {
          const hasPublicPageFile = await fileExists(
            path.join(publicDir, page === '/' ? '/index' : page),
            'file'
          )
          if (hasPublicPageFile) {
            conflictingPublicFiles.push(page)
          }
        }

        const numConflicting = conflictingPublicFiles.length

        if (numConflicting) {
          throw new Error(
            `Conflicting public and page file${
              numConflicting === 1 ? ' was' : 's were'
            } found. https://err.sh/vercel/next.js/conflicting-public-file-page\n${conflictingPublicFiles.join(
              '\n'
            )}`
          )
        }
      }
    )

    const nestedReservedPages = pageKeys.filter((page) => {
      return (
        page.match(/\/(_app|_document|_error)$/) && path.dirname(page) !== '/'
      )
    })

    if (nestedReservedPages.length) {
      Log.warn(
        `The following reserved Next.js pages were detected not directly under the pages directory:\n` +
          nestedReservedPages.join('\n') +
          `\nSee more info here: https://err.sh/next.js/nested-reserved-page\n`
      )
    }

    const buildCustomRoute = (
      r: {
        source: string
        locale?: false
        basePath?: false
        statusCode?: number
        destination?: string
      },
      type: RouteType
    ) => {
      const keys: any[] = []

      const routeRegex = pathToRegexp(r.source, keys, {
        strict: true,
        sensitive: false,
        delimiter: '/', // default is `/#?`, but Next does not pass query info
      })

      return {
        ...r,
        ...(type === 'redirect'
          ? {
              statusCode: getRedirectStatus(r as Redirect),
              permanent: undefined,
            }
          : {}),
        regex: normalizeRouteRegex(routeRegex.source),
      }
    }

    const routesManifestPath = path.join(distDir, ROUTES_MANIFEST)
    const routesManifest: {
      version: number
      pages404: boolean
      basePath: string
      redirects: Array<ReturnType<typeof buildCustomRoute>>
      rewrites: Array<ReturnType<typeof buildCustomRoute>>
      headers: Array<ReturnType<typeof buildCustomRoute>>
      dynamicRoutes: Array<{
        page: string
        regex: string
        namedRegex?: string
        routeKeys?: { [key: string]: string }
      }>
      dataRoutes: Array<{
        page: string
        routeKeys?: { [key: string]: string }
        dataRouteRegex: string
        namedDataRouteRegex?: string
      }>
      i18n?: {
        domains?: Array<{
          http?: true
          domain: string
          locales?: string[]
          defaultLocale: string
        }>
        locales: string[]
        defaultLocale: string
        localeDetection?: false
      }
    } = traceFn(tracer.startSpan('generate-routes-manifest'), () => ({
      version: 3,
      pages404: true,
      basePath: config.basePath,
      redirects: redirects.map((r) => buildCustomRoute(r, 'redirect')),
      rewrites: rewrites.map((r) => buildCustomRoute(r, 'rewrite')),
      headers: headers.map((r) => buildCustomRoute(r, 'header')),
      dynamicRoutes: getSortedRoutes(pageKeys)
        .filter(isDynamicRoute)
        .map((page) => {
          const routeRegex = getRouteRegex(page)
          return {
            page,
            regex: normalizeRouteRegex(routeRegex.re.source),
            routeKeys: routeRegex.routeKeys,
            namedRegex: routeRegex.namedRegex,
          }
        }),
      dataRoutes: [],
      i18n: config.i18n || undefined,
    }))

    const distDirCreated = await traceAsyncFn(
      tracer.startSpan('create-distdir'),
      async () => {
        try {
          await promises.mkdir(distDir, { recursive: true })
          return true
        } catch (err) {
          if (err.code === 'EPERM') {
            return false
          }
          throw err
        }
      }
    )

    if (!distDirCreated || !(await isWriteable(distDir))) {
      throw new Error(
        '> Build directory is not writeable. https://err.sh/vercel/next.js/build-dir-not-writeable'
      )
    }

    // We need to write the manifest with rewrites before build
    // so serverless can import the manifest
    await traceAsyncFn(tracer.startSpan('write-routes-manifest'), () =>
      promises.writeFile(
        routesManifestPath,
        JSON.stringify(routesManifest),
        'utf8'
      )
    )

    const manifestPath = path.join(
      distDir,
      isLikeServerless ? SERVERLESS_DIRECTORY : SERVER_DIRECTORY,
      PAGES_MANIFEST
    )

    const requiredServerFiles = traceFn(
      tracer.startSpan('generate-required-server-files'),
      () => ({
        version: 1,
        config: {
          ...config,
          compress: false,
          configFile: undefined,
        },
        files: [
          ROUTES_MANIFEST,
          path.relative(distDir, manifestPath),
          BUILD_MANIFEST,
          PRERENDER_MANIFEST,
          REACT_LOADABLE_MANIFEST,
          config.experimental.optimizeFonts
            ? path.join(
                isLikeServerless ? SERVERLESS_DIRECTORY : SERVER_DIRECTORY,
                FONT_MANIFEST
              )
            : null,
          BUILD_ID_FILE,
        ]
          .filter(nonNullable)
          .map((file) => path.join(config.distDir, file)),
        ignore: [] as string[],
      })
    )

    const configs = await traceAsyncFn(
      tracer.startSpan('generate-webpack-config'),
      () =>
        Promise.all([
          getBaseWebpackConfig(dir, {
            buildId,
            reactProductionProfiling,
            isServer: false,
            config,
            target,
            pagesDir,
            entrypoints: entrypoints.client,
            rewrites,
          }),
          getBaseWebpackConfig(dir, {
            buildId,
            reactProductionProfiling,
            isServer: true,
            config,
            target,
            pagesDir,
            entrypoints: entrypoints.server,
            rewrites,
          }),
        ])
    )

    const clientConfig = configs[0]

    if (
      clientConfig.optimization &&
      (clientConfig.optimization.minimize !== true ||
        (clientConfig.optimization.minimizer &&
          clientConfig.optimization.minimizer.length === 0))
    ) {
      Log.warn(
        `Production code optimization has been disabled in your project. Read more: https://err.sh/vercel/next.js/minification-disabled`
      )
    }

    const webpackBuildStart = process.hrtime()

    let result: CompilerResult = { warnings: [], errors: [] }
    // TODO: why do we need this?? https://github.com/vercel/next.js/issues/8253
    if (isLikeServerless) {
      const clientResult = await runCompiler(clientConfig)
      // Fail build if clientResult contains errors
      if (clientResult.errors.length > 0) {
        result = {
          warnings: [...clientResult.warnings],
          errors: [...clientResult.errors],
        }
      } else {
        const serverResult = await runCompiler(configs[1])
        result = {
          warnings: [...clientResult.warnings, ...serverResult.warnings],
          errors: [...clientResult.errors, ...serverResult.errors],
        }
      }
    } else {
      result = await traceAsyncFn(
        tracer.startSpan('run-webpack-compiler'),
        () => runCompiler(configs)
      )
    }

    const webpackBuildEnd = process.hrtime(webpackBuildStart)
    if (buildSpinner) {
      buildSpinner.stopAndPersist()
    }

    result = traceFn(tracer.startSpan('format-webpack-messages'), () =>
      formatWebpackMessages(result)
    )

    if (result.errors.length > 0) {
      // Only keep the first error. Others are often indicative
      // of the same problem, but confuse the reader with noise.
      if (result.errors.length > 1) {
        result.errors.length = 1
      }
      const error = result.errors.join('\n\n')

      console.error(chalk.red('Failed to compile.\n'))

      if (
        error.indexOf('private-next-pages') > -1 &&
        error.indexOf('does not contain a default export') > -1
      ) {
        const page_name_regex = /'private-next-pages\/(?<page_name>[^']*)'/
        const parsed = page_name_regex.exec(error)
        const page_name = parsed && parsed.groups && parsed.groups.page_name
        throw new Error(
          `webpack build failed: found page without a React Component as default export in pages/${page_name}\n\nSee https://err.sh/vercel/next.js/page-without-valid-component for more info.`
        )
      }

      console.error(error)
      console.error()

      if (
        error.indexOf('private-next-pages') > -1 ||
        error.indexOf('__next_polyfill__') > -1
      ) {
        throw new Error(
          '> webpack config.resolve.alias was incorrectly overridden. https://err.sh/vercel/next.js/invalid-resolve-alias'
        )
      }
      throw new Error('> Build failed because of webpack errors')
    } else {
      telemetry.record(
        eventBuildCompleted(pagePaths, {
          durationInSeconds: webpackBuildEnd[0],
        })
      )

      if (result.warnings.length > 0) {
        Log.warn('Compiled with warnings\n')
        console.warn(result.warnings.join('\n\n'))
        console.warn()
      } else {
        Log.info('Compiled successfully')
      }
    }

    const postCompileSpinner = createSpinner({
      prefixText: `${Log.prefixes.info} Collecting page data`,
    })

    const buildManifestPath = path.join(distDir, BUILD_MANIFEST)

    const ssgPages = new Set<string>()
    const ssgStaticFallbackPages = new Set<string>()
    const ssgBlockingFallbackPages = new Set<string>()
    const staticPages = new Set<string>()
    const invalidPages = new Set<string>()
    const hybridAmpPages = new Set<string>()
    const serverPropsPages = new Set<string>()
    const additionalSsgPaths = new Map<string, Array<string>>()
    const additionalSsgPathsEncoded = new Map<string, Array<string>>()
    const pageInfos = new Map<string, PageInfo>()
    const pagesManifest = JSON.parse(
      await promises.readFile(manifestPath, 'utf8')
    ) as PagesManifest
    const buildManifest = JSON.parse(
      await promises.readFile(buildManifestPath, 'utf8')
    ) as BuildManifest

    let customAppGetInitialProps: boolean | undefined
    let namedExports: Array<string> | undefined
    let isNextImageImported: boolean | undefined
    const analysisBegin = process.hrtime()
    let hasSsrAmpPages = false

    const staticCheckSpan = tracer.startSpan('static-check')
    const { hasNonStaticErrorPage } = await traceAsyncFn(
      staticCheckSpan,
      async () => {
        process.env.NEXT_PHASE = PHASE_PRODUCTION_BUILD

        const staticCheckWorkers = new Worker(staticCheckWorker, {
          numWorkers: config.experimental.cpus,
          enableWorkerThreads: config.experimental.workerThreads,
        }) as Worker & { isPageStatic: typeof isPageStatic }

        staticCheckWorkers.getStdout().pipe(process.stdout)
        staticCheckWorkers.getStderr().pipe(process.stderr)

        const runtimeEnvConfig = {
          publicRuntimeConfig: config.publicRuntimeConfig,
          serverRuntimeConfig: config.serverRuntimeConfig,
        }

        const nonStaticErrorPage = await traceAsyncFn(
          tracer.startSpan('check-static-error-page'),
          async () =>
            hasCustomErrorPage &&
            (await hasCustomGetInitialProps(
              '/_error',
              distDir,
              isLikeServerless,
              runtimeEnvConfig,
              false
            ))
        )
        // we don't output _app in serverless mode so use _app export
        // from _error instead
        const appPageToCheck = isLikeServerless ? '/_error' : '/_app'

        customAppGetInitialProps = await hasCustomGetInitialProps(
          appPageToCheck,
          distDir,
          isLikeServerless,
          runtimeEnvConfig,
          true
        )

        namedExports = await getNamedExports(
          appPageToCheck,
          distDir,
          isLikeServerless,
          runtimeEnvConfig
        )

        if (customAppGetInitialProps) {
          console.warn(
            chalk.bold.yellow(`Warning: `) +
              chalk.yellow(
                `You have opted-out of Automatic Static Optimization due to \`getInitialProps\` in \`pages/_app\`. This does not opt-out pages with \`getStaticProps\``
              )
          )
          console.warn(
            'Read more: https://err.sh/next.js/opt-out-auto-static-optimization\n'
          )
        }

        await Promise.all(
          pageKeys.map(async (page) => {
            return traceAsyncFn(
              tracer.startSpan('check-page', { attributes: { page } }),
              async () => {
                const actualPage = normalizePagePath(page)
                const [selfSize, allSize] = await getJsPageSizeInKb(
                  actualPage,
                  distDir,
                  buildManifest
                )

                let isSsg = false
                let isStatic = false
                let isHybridAmp = false
                let ssgPageRoutes: string[] | null = null

                const nonReservedPage = !page.match(
                  /^\/(_app|_error|_document|api(\/|$))/
                )

                if (nonReservedPage) {
                  try {
                    let workerResult = await traceAsyncFn(
                      tracer.startSpan('is-page-static'),
                      () => {
                        const spanContext = {}

                        opentelemetryApi.propagation.inject(
                          opentelemetryApi.context.active(),
                          spanContext
                        )
                        return staticCheckWorkers.isPageStatic(
                          page,
                          distDir,
                          isLikeServerless,
                          runtimeEnvConfig,
                          config.i18n?.locales,
                          config.i18n?.defaultLocale,
                          spanContext
                        )
                      }
                    )

                    if (
                      workerResult.isStatic === false &&
                      (workerResult.isHybridAmp || workerResult.isAmpOnly)
                    ) {
                      hasSsrAmpPages = true
                    }

                    if (workerResult.isHybridAmp) {
                      isHybridAmp = true
                      hybridAmpPages.add(page)
                    }

                    if (workerResult.isNextImageImported) {
                      isNextImageImported = true
                    }

                    if (workerResult.hasStaticProps) {
                      ssgPages.add(page)
                      isSsg = true

                      if (
                        workerResult.prerenderRoutes &&
                        workerResult.encodedPrerenderRoutes
                      ) {
                        additionalSsgPaths.set(
                          page,
                          workerResult.prerenderRoutes
                        )
                        additionalSsgPathsEncoded.set(
                          page,
                          workerResult.encodedPrerenderRoutes
                        )
                        ssgPageRoutes = workerResult.prerenderRoutes
                      }

                      if (workerResult.prerenderFallback === 'blocking') {
                        ssgBlockingFallbackPages.add(page)
                      } else if (workerResult.prerenderFallback === true) {
                        ssgStaticFallbackPages.add(page)
                      }
                    } else if (workerResult.hasServerProps) {
                      serverPropsPages.add(page)
                    } else if (
                      workerResult.isStatic &&
                      customAppGetInitialProps === false
                    ) {
                      staticPages.add(page)
                      isStatic = true
                    }

                    if (hasPages404 && page === '/404') {
                      if (
                        !workerResult.isStatic &&
                        !workerResult.hasStaticProps
                      ) {
                        throw new Error(
                          `\`pages/404\` ${STATIC_STATUS_PAGE_GET_INITIAL_PROPS_ERROR}`
                        )
                      }
                      // we need to ensure the 404 lambda is present since we use
                      // it when _app has getInitialProps
                      if (
                        customAppGetInitialProps &&
                        !workerResult.hasStaticProps
                      ) {
                        staticPages.delete(page)
                      }
                    }

                    if (
                      STATIC_STATUS_PAGES.includes(page) &&
                      !workerResult.isStatic &&
                      !workerResult.hasStaticProps
                    ) {
                      throw new Error(
                        `\`pages${page}\` ${STATIC_STATUS_PAGE_GET_INITIAL_PROPS_ERROR}`
                      )
                    }
                  } catch (err) {
                    if (err.message !== 'INVALID_DEFAULT_EXPORT') throw err
                    invalidPages.add(page)
                  }
                }

                pageInfos.set(page, {
                  size: selfSize,
                  totalSize: allSize,
                  static: isStatic,
                  isSsg,
                  isHybridAmp,
                  ssgPageRoutes,
                  initialRevalidateSeconds: false,
                })
              }
            )
          })
        )
        staticCheckWorkers.end()

        return { hasNonStaticErrorPage: nonStaticErrorPage }
      }
    )

    if (!hasSsrAmpPages) {
      requiredServerFiles.ignore.push(
        path.relative(
          dir,
          path.join(
            path.dirname(
              require.resolve(
                'next/dist/compiled/@ampproject/toolbox-optimizer'
              )
            ),
            '**/*'
          )
        )
      )
    }

    if (serverPropsPages.size > 0 || ssgPages.size > 0) {
      // We update the routes manifest after the build with the
      // data routes since we can't determine these until after build
      routesManifest.dataRoutes = getSortedRoutes([
        ...serverPropsPages,
        ...ssgPages,
      ]).map((page) => {
        const pagePath = normalizePagePath(page)
        const dataRoute = path.posix.join(
          '/_next/data',
          buildId,
          `${pagePath}.json`
        )

        let dataRouteRegex: string
        let namedDataRouteRegex: string | undefined
        let routeKeys: { [named: string]: string } | undefined

        if (isDynamicRoute(page)) {
          const routeRegex = getRouteRegex(dataRoute.replace(/\.json$/, ''))

          dataRouteRegex = normalizeRouteRegex(
            routeRegex.re.source.replace(/\(\?:\\\/\)\?\$$/, '\\.json$')
          )
          namedDataRouteRegex = routeRegex.namedRegex!.replace(
            /\(\?:\/\)\?\$$/,
            '\\.json$'
          )
          routeKeys = routeRegex.routeKeys
        } else {
          dataRouteRegex = normalizeRouteRegex(
            new RegExp(
              `^${path.posix.join(
                '/_next/data',
                escapeStringRegexp(buildId),
                `${pagePath}.json`
              )}$`
            ).source
          )
        }

        return {
          page,
          routeKeys,
          dataRouteRegex,
          namedDataRouteRegex,
        }
      })

      await promises.writeFile(
        routesManifestPath,
        JSON.stringify(routesManifest),
        'utf8'
      )
    }

    // Since custom _app.js can wrap the 404 page we have to opt-out of static optimization if it has getInitialProps
    // Only export the static 404 when there is no /_error present
    const useStatic404 =
      !customAppGetInitialProps && (!hasNonStaticErrorPage || hasPages404)

    if (invalidPages.size > 0) {
      throw new Error(
        `Build optimization failed: found page${
          invalidPages.size === 1 ? '' : 's'
        } without a React Component as default export in \n${[...invalidPages]
          .map((pg) => `pages${pg}`)
          .join(
            '\n'
          )}\n\nSee https://err.sh/vercel/next.js/page-without-valid-component for more info.\n`
      )
    }

    await writeBuildId(distDir, buildId)

    if (config.experimental.optimizeCss) {
      const cssFilePaths = getCssFilePaths(buildManifest)

      requiredServerFiles.files.push(
        ...cssFilePaths.map((filePath) => path.join(config.distDir, filePath))
      )
    }

    await promises.writeFile(
      path.join(distDir, SERVER_FILES_MANIFEST),
      JSON.stringify(requiredServerFiles),
      'utf8'
    )

    const finalPrerenderRoutes: { [route: string]: SsgRoute } = {}
    const tbdPrerenderRoutes: string[] = []
    let ssgNotFoundPaths: string[] = []

    if (postCompileSpinner) postCompileSpinner.stopAndPersist()

    const { i18n } = config

    const usedStaticStatusPages = STATIC_STATUS_PAGES.filter(
      (page) =>
        mappedPages[page] && mappedPages[page].startsWith('private-next-pages')
    )
    usedStaticStatusPages.forEach((page) => {
      if (!ssgPages.has(page)) {
        staticPages.add(page)
      }
    })

    const hasPages500 = usedStaticStatusPages.includes('/500')
    const useDefaultStatic500 = !hasPages500 && !hasNonStaticErrorPage
<<<<<<< HEAD

    await traceAsyncFn(tracer.startSpan('static-generation'), async () => {
      const combinedPages = [...staticPages, ...ssgPages]

      detectConflictingPaths(
        [
          ...combinedPages,
          ...pageKeys.filter((page) => !combinedPages.includes(page)),
        ],
        ssgPages,
        additionalSsgPaths
      )
      const exportApp = require('../export').default
      const exportOptions = {
        silent: false,
        buildExport: true,
        threads: config.experimental.cpus,
        pages: combinedPages,
        outdir: path.join(distDir, 'export'),
        statusMessage: 'Generating static pages',
      }
      const exportConfig: any = {
        ...config,
        initialPageRevalidationMap: {},
        ssgNotFoundPaths: [] as string[],
        // Default map will be the collection of automatic statically exported
        // pages and incremental pages.
        // n.b. we cannot handle this above in combinedPages because the dynamic
        // page must be in the `pages` array, but not in the mapping.
        exportPathMap: (defaultMap: any) => {
          // Dynamically routed pages should be prerendered to be used as
          // a client-side skeleton (fallback) while data is being fetched.
          // This ensures the end-user never sees a 500 or slow response from the
          // server.
          //
          // Note: prerendering disables automatic static optimization.
          ssgPages.forEach((page) => {
            if (isDynamicRoute(page)) {
              tbdPrerenderRoutes.push(page)

              if (ssgStaticFallbackPages.has(page)) {
                // Override the rendering for the dynamic page to be treated as a
                // fallback render.
                if (i18n) {
                  defaultMap[`/${i18n.defaultLocale}${page}`] = {
                    page,
                    query: { __nextFallback: true },
=======
    const combinedPages = [...staticPages, ...ssgPages]

    if (combinedPages.length > 0 || useStatic404 || useDefaultStatic500) {
      const staticGenerationSpan = nextBuildSpan.traceChild('static-generation')
      await staticGenerationSpan.traceAsyncFn(async () => {
        detectConflictingPaths(
          [
            ...combinedPages,
            ...pageKeys.filter((page) => !combinedPages.includes(page)),
          ],
          ssgPages,
          additionalSsgPaths
        )
        const exportApp = require('../export').default
        const exportOptions = {
          silent: false,
          buildExport: true,
          threads: config.experimental.cpus,
          pages: combinedPages,
          outdir: path.join(distDir, 'export'),
          statusMessage: 'Generating static pages',
        }
        const exportConfig: any = {
          ...config,
          initialPageRevalidationMap: {},
          ssgNotFoundPaths: [] as string[],
          // Default map will be the collection of automatic statically exported
          // pages and incremental pages.
          // n.b. we cannot handle this above in combinedPages because the dynamic
          // page must be in the `pages` array, but not in the mapping.
          exportPathMap: (defaultMap: any) => {
            // Dynamically routed pages should be prerendered to be used as
            // a client-side skeleton (fallback) while data is being fetched.
            // This ensures the end-user never sees a 500 or slow response from the
            // server.
            //
            // Note: prerendering disables automatic static optimization.
            ssgPages.forEach((page) => {
              if (isDynamicRoute(page)) {
                tbdPrerenderRoutes.push(page)

                if (ssgStaticFallbackPages.has(page)) {
                  // Override the rendering for the dynamic page to be treated as a
                  // fallback render.
                  if (i18n) {
                    defaultMap[`/${i18n.defaultLocale}${page}`] = {
                      page,
                      query: { __nextFallback: true },
                    }
                  } else {
                    defaultMap[page] = { page, query: { __nextFallback: true } }
>>>>>>> 3063d3b8
                  }
                } else {
                  // Remove dynamically routed pages from the default path map when
                  // fallback behavior is disabled.
                  delete defaultMap[page]
                }
              }
            })
            // Append the "well-known" routes we should prerender for, e.g. blog
            // post slugs.
            additionalSsgPaths.forEach((routes, page) => {
              const encodedRoutes = additionalSsgPathsEncoded.get(page)

              routes.forEach((route, routeIdx) => {
                defaultMap[route] = {
                  page,
                  query: { __nextSsgPath: encodedRoutes?.[routeIdx] },
                }
              })
            })

            if (useStatic404) {
              defaultMap['/404'] = {
                page: hasPages404 ? '/404' : '/_error',
              }
            }

            if (useDefaultStatic500) {
              defaultMap['/500'] = {
                page: '/_error',
              }
            }

            if (i18n) {
              for (const page of [
                ...staticPages,
                ...ssgPages,
                ...(useStatic404 ? ['/404'] : []),
                ...(useDefaultStatic500 ? ['/500'] : []),
              ]) {
                const isSsg = ssgPages.has(page)
                const isDynamic = isDynamicRoute(page)
                const isFallback = isSsg && ssgStaticFallbackPages.has(page)

                for (const locale of i18n.locales) {
                  // skip fallback generation for SSG pages without fallback mode
                  if (isSsg && isDynamic && !isFallback) continue
                  const outputPath = `/${locale}${page === '/' ? '' : page}`

                  defaultMap[outputPath] = {
                    page: defaultMap[page]?.page || page,
                    query: { __nextLocale: locale },
                  }

                  if (isFallback) {
                    defaultMap[outputPath].query.__nextFallback = true
                  }
                }

                if (isSsg) {
                  // remove non-locale prefixed variant from defaultMap
                  delete defaultMap[page]
                }
              }
            }
            return defaultMap
          },
        }

        await exportApp(dir, exportOptions, exportConfig)

        const postBuildSpinner = createSpinner({
          prefixText: `${Log.prefixes.info} Finalizing page optimization`,
        })
        ssgNotFoundPaths = exportConfig.ssgNotFoundPaths

        // remove server bundles that were exported
        for (const page of staticPages) {
          const serverBundle = getPagePath(page, distDir, isLikeServerless)
          await promises.unlink(serverBundle)
        }
        const serverOutputDir = path.join(
          distDir,
          isLikeServerless ? SERVERLESS_DIRECTORY : SERVER_DIRECTORY
        )

<<<<<<< HEAD
      const moveExportedPage = async (
        originPage: string,
        page: string,
        file: string,
        isSsg: boolean,
        ext: 'html' | 'json',
        additionalSsgFile = false
      ) => {
        return traceAsyncFn(
          tracer.startSpan('move-exported-page'),
          async () => {
            file = `${file}.${ext}`
            const orig = path.join(exportOptions.outdir, file)
            const pagePath = getPagePath(originPage, distDir, isLikeServerless)

            const relativeDest = path
              .relative(
                serverOutputDir,
                path.join(
=======
        const moveExportedPage = async (
          originPage: string,
          page: string,
          file: string,
          isSsg: boolean,
          ext: 'html' | 'json',
          additionalSsgFile = false
        ) => {
          return staticGenerationSpan
            .traceChild('move-exported-page')
            .traceAsyncFn(async () => {
              file = `${file}.${ext}`
              const orig = path.join(exportOptions.outdir, file)
              const pagePath = getPagePath(
                originPage,
                distDir,
                isLikeServerless
              )

              const relativeDest = path
                .relative(
                  serverOutputDir,
>>>>>>> 3063d3b8
                  path.join(
                    path.join(
                      pagePath,
                      // strip leading / and then recurse number of nested dirs
                      // to place from base folder
                      originPage
                        .substr(1)
                        .split('/')
                        .map(() => '..')
                        .join('/')
                    ),
                    file
                  )
                )
                .replace(/\\/g, '/')

              const dest = path.join(
                distDir,
                isLikeServerless ? SERVERLESS_DIRECTORY : SERVER_DIRECTORY,
                relativeDest
              )

              if (
                !isSsg &&
                !(
                  // don't add static status page to manifest if it's
                  // the default generated version e.g. no pages/500
                  (
                    STATIC_STATUS_PAGES.includes(page) &&
                    !usedStaticStatusPages.includes(page)
                  )
                )
              ) {
                pagesManifest[page] = relativeDest
              }

              const isNotFound = ssgNotFoundPaths.includes(page)

              // for SSG files with i18n the non-prerendered variants are
              // output with the locale prefixed so don't attempt moving
              // without the prefix
              if ((!i18n || additionalSsgFile) && !isNotFound) {
                await promises.mkdir(path.dirname(dest), { recursive: true })
                await promises.rename(orig, dest)
              } else if (i18n && !isSsg) {
                // this will be updated with the locale prefixed variant
                // since all files are output with the locale prefix
                delete pagesManifest[page]
              }

              if (i18n) {
                if (additionalSsgFile) return

                for (const locale of i18n.locales) {
                  const curPath = `/${locale}${page === '/' ? '' : page}`
                  const localeExt = page === '/' ? path.extname(file) : ''
                  const relativeDestNoPages = relativeDest.substr(
                    'pages/'.length
                  )

                  if (isSsg && ssgNotFoundPaths.includes(curPath)) {
                    continue
                  }

                  const updatedRelativeDest = path
                    .join(
                      'pages',
                      locale + localeExt,
                      // if it's the top-most index page we want it to be locale.EXT
                      // instead of locale/index.html
                      page === '/' ? '' : relativeDestNoPages
                    )
                    .replace(/\\/g, '/')

                  const updatedOrig = path.join(
                    exportOptions.outdir,
                    locale + localeExt,
                    page === '/' ? '' : file
                  )
                  const updatedDest = path.join(
                    distDir,
                    isLikeServerless ? SERVERLESS_DIRECTORY : SERVER_DIRECTORY,
                    updatedRelativeDest
                  )

                  if (!isSsg) {
                    pagesManifest[curPath] = updatedRelativeDest
                  }
                  await promises.mkdir(path.dirname(updatedDest), {
                    recursive: true,
                  })
                  await promises.rename(updatedOrig, updatedDest)
                }
              }
<<<<<<< HEAD
            }
          }
        )
      }
=======
            })
        }
>>>>>>> 3063d3b8

        // Only move /404 to /404 when there is no custom 404 as in that case we don't know about the 404 page
        if (!hasPages404 && useStatic404) {
          await moveExportedPage('/_error', '/404', '/404', false, 'html')
        }

        if (useDefaultStatic500) {
          await moveExportedPage('/_error', '/500', '/500', false, 'html')
        }

        for (const page of combinedPages) {
          const isSsg = ssgPages.has(page)
          const isStaticSsgFallback = ssgStaticFallbackPages.has(page)
          const isDynamic = isDynamicRoute(page)
          const hasAmp = hybridAmpPages.has(page)
          const file = normalizePagePath(page)

          // The dynamic version of SSG pages are only prerendered if the
          // fallback is enabled. Below, we handle the specific prerenders
          // of these.
          const hasHtmlOutput = !(isSsg && isDynamic && !isStaticSsgFallback)

          if (hasHtmlOutput) {
            await moveExportedPage(page, page, file, isSsg, 'html')
          }

          if (hasAmp && (!isSsg || (isSsg && !isDynamic))) {
            const ampPage = `${file}.amp`
            await moveExportedPage(page, ampPage, ampPage, isSsg, 'html')

            if (isSsg) {
              await moveExportedPage(page, ampPage, ampPage, isSsg, 'json')
            }
          }

          if (isSsg) {
            // For a non-dynamic SSG page, we must copy its data file
            // from export, we already moved the HTML file above
            if (!isDynamic) {
              await moveExportedPage(page, page, file, isSsg, 'json')

              if (i18n) {
                // TODO: do we want to show all locale variants in build output
                for (const locale of i18n.locales) {
                  const localePage = `/${locale}${page === '/' ? '' : page}`

                  if (!ssgNotFoundPaths.includes(localePage)) {
                    finalPrerenderRoutes[localePage] = {
                      initialRevalidateSeconds:
                        exportConfig.initialPageRevalidationMap[localePage],
                      srcRoute: null,
                      dataRoute: path.posix.join(
                        '/_next/data',
                        buildId,
                        `${file}.json`
                      ),
                    }
                  }
                }
              } else {
                finalPrerenderRoutes[page] = {
                  initialRevalidateSeconds:
                    exportConfig.initialPageRevalidationMap[page],
                  srcRoute: null,
                  dataRoute: path.posix.join(
                    '/_next/data',
                    buildId,
                    `${file}.json`
                  ),
                }
              }
              // Set Page Revalidation Interval
              const pageInfo = pageInfos.get(page)
              if (pageInfo) {
                pageInfo.initialRevalidateSeconds =
                  exportConfig.initialPageRevalidationMap[page]
                pageInfos.set(page, pageInfo)
              }
            } else {
              // For a dynamic SSG page, we did not copy its data exports and only
              // copy the fallback HTML file (if present).
              // We must also copy specific versions of this page as defined by
              // `getStaticPaths` (additionalSsgPaths).
              const extraRoutes = additionalSsgPaths.get(page) || []
              for (const route of extraRoutes) {
                const pageFile = normalizePagePath(route)
                await moveExportedPage(
                  page,
                  route,
                  pageFile,
                  isSsg,
                  'html',
                  true
                )
                await moveExportedPage(
                  page,
                  route,
                  pageFile,
                  isSsg,
                  'json',
                  true
                )

                if (hasAmp) {
                  const ampPage = `${pageFile}.amp`
                  await moveExportedPage(
                    page,
                    ampPage,
                    ampPage,
                    isSsg,
                    'html',
                    true
                  )
                  await moveExportedPage(
                    page,
                    ampPage,
                    ampPage,
                    isSsg,
                    'json',
                    true
                  )
                }

                finalPrerenderRoutes[route] = {
                  initialRevalidateSeconds:
                    exportConfig.initialPageRevalidationMap[route],
                  srcRoute: page,
                  dataRoute: path.posix.join(
                    '/_next/data',
                    buildId,
                    `${normalizePagePath(route)}.json`
                  ),
                }

                // Set route Revalidation Interval
                const pageInfo = pageInfos.get(route)
                if (pageInfo) {
                  pageInfo.initialRevalidateSeconds =
                    exportConfig.initialPageRevalidationMap[route]
                  pageInfos.set(route, pageInfo)
                }
              }
            }
          }
        }

        // remove temporary export folder
        await recursiveDelete(exportOptions.outdir)
        await promises.rmdir(exportOptions.outdir)
        await promises.writeFile(
          manifestPath,
          JSON.stringify(pagesManifest, null, 2),
          'utf8'
        )

        if (postBuildSpinner) postBuildSpinner.stopAndPersist()
        console.log()
      })
    }

    const analysisEnd = process.hrtime(analysisBegin)
    telemetry.record(
      eventBuildOptimize(pagePaths, {
        durationInSeconds: analysisEnd[0],
        staticPageCount: staticPages.size,
        staticPropsPageCount: ssgPages.size,
        serverPropsPageCount: serverPropsPages.size,
        ssrPageCount:
          pagePaths.length -
          (staticPages.size + ssgPages.size + serverPropsPages.size),
        hasStatic404: useStatic404,
        hasReportWebVitals: namedExports?.includes('reportWebVitals') ?? false,
        rewritesCount: rewrites.length,
        headersCount: headers.length,
        redirectsCount: redirects.length - 1, // reduce one for trailing slash
      })
    )

    if (ssgPages.size > 0) {
      const finalDynamicRoutes: PrerenderManifest['dynamicRoutes'] = {}
      tbdPrerenderRoutes.forEach((tbdRoute) => {
        const normalizedRoute = normalizePagePath(tbdRoute)
        const dataRoute = path.posix.join(
          '/_next/data',
          buildId,
          `${normalizedRoute}.json`
        )

        finalDynamicRoutes[tbdRoute] = {
          routeRegex: normalizeRouteRegex(getRouteRegex(tbdRoute).re.source),
          dataRoute,
          fallback: ssgBlockingFallbackPages.has(tbdRoute)
            ? null
            : ssgStaticFallbackPages.has(tbdRoute)
            ? `${normalizedRoute}.html`
            : false,
          dataRouteRegex: normalizeRouteRegex(
            getRouteRegex(dataRoute.replace(/\.json$/, '')).re.source.replace(
              /\(\?:\\\/\)\?\$$/,
              '\\.json$'
            )
          ),
        }
      })
      const prerenderManifest: PrerenderManifest = {
        version: 3,
        routes: finalPrerenderRoutes,
        dynamicRoutes: finalDynamicRoutes,
        notFoundRoutes: ssgNotFoundPaths,
        preview: previewProps,
      }

      await promises.writeFile(
        path.join(distDir, PRERENDER_MANIFEST),
        JSON.stringify(prerenderManifest),
        'utf8'
      )
      await generateClientSsgManifest(prerenderManifest, {
        distDir,
        buildId,
        locales: config.i18n?.locales || [],
      })
    } else {
      const prerenderManifest: PrerenderManifest = {
        version: 3,
        routes: {},
        dynamicRoutes: {},
        preview: previewProps,
        notFoundRoutes: [],
      }
      await promises.writeFile(
        path.join(distDir, PRERENDER_MANIFEST),
        JSON.stringify(prerenderManifest),
        'utf8'
      )
    }

    const images = { ...config.images }
    const { deviceSizes, imageSizes } = images
    images.sizes = [...deviceSizes, ...imageSizes]

    await promises.writeFile(
      path.join(distDir, IMAGES_MANIFEST),
      JSON.stringify({
        version: 1,
        images,
      }),
      'utf8'
    )

    await promises.writeFile(
      path.join(distDir, EXPORT_MARKER),
      JSON.stringify({
        version: 1,
        hasExportPathMap: typeof config.exportPathMap === 'function',
        exportTrailingSlash: config.trailingSlash === true,
        isNextImageImported: isNextImageImported === true,
      }),
      'utf8'
    )
    await promises.unlink(path.join(distDir, EXPORT_DETAIL)).catch((err) => {
      if (err.code === 'ENOENT') {
        return Promise.resolve()
      }
      return Promise.reject(err)
    })

    staticPages.forEach((pg) => allStaticPages.add(pg))
    pageInfos.forEach((info: PageInfo, key: string) => {
      allPageInfos.set(key, info)
    })

    await traceAsyncFn(tracer.startSpan('print-tree-view'), () =>
      printTreeView(Object.keys(mappedPages), allPageInfos, isLikeServerless, {
        distPath: distDir,
        buildId: buildId,
        pagesDir,
        useStatic404,
        pageExtensions: config.pageExtensions,
        buildManifest,
      })
    )

    if (debugOutput) {
      traceFn(tracer.startSpan('print-custom-routes'), () =>
        printCustomRoutes({ redirects, rewrites, headers })
      )
    }

    if (config.analyticsId) {
      console.log(
        chalk.bold.green('Next.js Analytics') +
          ' is enabled for this production build. ' +
          "You'll receive a Real Experience Score computed by all of your visitors."
      )
      console.log('')
    }

    await traceAsyncFn(tracer.startSpan('telemetry-flush'), () =>
      telemetry.flush()
    )
  })
}

export type ClientSsgManifest = Set<string>

function generateClientSsgManifest(
  prerenderManifest: PrerenderManifest,
  {
    buildId,
    distDir,
    locales,
  }: { buildId: string; distDir: string; locales: string[] }
) {
  const ssgPages: ClientSsgManifest = new Set<string>([
    ...Object.entries(prerenderManifest.routes)
      // Filter out dynamic routes
      .filter(([, { srcRoute }]) => srcRoute == null)
      .map(([route]) => normalizeLocalePath(route, locales).pathname),
    ...Object.keys(prerenderManifest.dynamicRoutes),
  ])

  const clientSsgManifestContent = `self.__SSG_MANIFEST=${devalue(
    ssgPages
  )};self.__SSG_MANIFEST_CB&&self.__SSG_MANIFEST_CB()`

  writeFileSync(
    path.join(distDir, CLIENT_STATIC_FILES_PATH, buildId, '_ssgManifest.js'),
    clientSsgManifestContent
  )
}<|MERGE_RESOLUTION|>--- conflicted
+++ resolved
@@ -70,7 +70,7 @@
 import { isWriteable } from './is-writeable'
 import * as Log from './output/log'
 import createSpinner from './spinner'
-import { traceAsyncFn, traceFn, tracer } from './tracer'
+import { trace, setGlobal } from '../telemetry/trace'
 import {
   collectPages,
   detectConflictingPaths,
@@ -86,7 +86,6 @@
 import getBaseWebpackConfig from './webpack-config'
 import { PagesManifest } from './webpack/plugins/pages-manifest-plugin'
 import { writeBuildId } from './write-build-id'
-import opentelemetryApi from '@opentelemetry/api'
 import { normalizeLocalePath } from '../next-server/lib/i18n/normalize-locale-path'
 
 const staticCheckWorker = require.resolve('./utils')
@@ -118,31 +117,26 @@
   reactProductionProfiling = false,
   debugOutput = false
 ): Promise<void> {
-  const span = tracer.startSpan('next-build')
-  return traceAsyncFn(span, async () => {
+  const nextBuildSpan = trace('next-build')
+
+  return nextBuildSpan.traceAsyncFn(async () => {
     // attempt to load global env values so they are available in next.config.js
-    const { loadedEnvFiles } = traceFn(tracer.startSpan('load-dotenv'), () =>
-      loadEnvConfig(dir, false, Log)
-    )
-
-    const config = await traceAsyncFn(
-      tracer.startSpan('load-next-config'),
-      () => loadConfig(PHASE_PRODUCTION_BUILD, dir, conf)
-    )
+    const { loadedEnvFiles } = nextBuildSpan
+      .traceChild('load-dotenv')
+      .traceFn(() => loadEnvConfig(dir, false, Log))
+
+    const config = await nextBuildSpan
+      .traceChild('load-next-config')
+      .traceAsyncFn(() => loadConfig(PHASE_PRODUCTION_BUILD, dir, conf))
     const { target } = config
-    const buildId = await traceAsyncFn(
-      tracer.startSpan('generate-buildid'),
-      () => generateBuildId(config.generateBuildId, nanoid)
-    )
+    const buildId = await nextBuildSpan
+      .traceChild('generate-buildid')
+      .traceAsyncFn(() => generateBuildId(config.generateBuildId, nanoid))
     const distDir = path.join(dir, config.distDir)
 
-    const {
-      headers,
-      rewrites,
-      redirects,
-    } = await traceAsyncFn(tracer.startSpan('load-custom-routes'), () =>
-      loadCustomRoutes(config)
-    )
+    const { headers, rewrites, redirects } = await nextBuildSpan
+      .traceChild('load-custom-routes')
+      .traceAsyncFn(() => loadCustomRoutes(config))
 
     if (ciEnvironment.isCI && !ciEnvironment.hasNextSupport) {
       const cacheDir = path.join(distDir, 'cache')
@@ -162,6 +156,7 @@
     })
 
     const telemetry = new Telemetry({ distDir })
+    setGlobal('telemetry', telemetry)
 
     const publicDir = path.join(dir, 'public')
     const pagesDir = findPagesDir(dir)
@@ -181,16 +176,17 @@
     )
 
     const ignoreTypeScriptErrors = Boolean(config.typescript?.ignoreBuildErrors)
-    await traceAsyncFn(tracer.startSpan('verify-typescript-setup'), () =>
-      verifyTypeScriptSetup(dir, pagesDir, !ignoreTypeScriptErrors)
-    )
+    await nextBuildSpan
+      .traceChild('verify-typescript-setup')
+      .traceAsyncFn(() =>
+        verifyTypeScriptSetup(dir, pagesDir, !ignoreTypeScriptErrors)
+      )
 
     const isLikeServerless = isTargetLikeServerless(target)
 
-    const pagePaths: string[] = await traceAsyncFn(
-      tracer.startSpan('collect-pages'),
-      () => collectPages(pagesDir, config.pageExtensions)
-    )
+    const pagePaths: string[] = await nextBuildSpan
+      .traceChild('collect-pages')
+      .traceAsyncFn(() => collectPages(pagesDir, config.pageExtensions))
 
     // needed for static exporting since we want to replace with HTML
     // files
@@ -203,19 +199,21 @@
       previewModeEncryptionKey: crypto.randomBytes(32).toString('hex'),
     }
 
-    const mappedPages = traceFn(tracer.startSpan('create-pages-mapping'), () =>
-      createPagesMapping(pagePaths, config.pageExtensions)
-    )
-    const entrypoints = traceFn(tracer.startSpan('create-entrypoints'), () =>
-      createEntrypoints(
-        mappedPages,
-        target,
-        buildId,
-        previewProps,
-        config,
-        loadedEnvFiles
-      )
-    )
+    const mappedPages = nextBuildSpan
+      .traceChild('create-pages-mapping')
+      .traceFn(() => createPagesMapping(pagePaths, config.pageExtensions))
+    const entrypoints = nextBuildSpan
+      .traceChild('create-entrypoints')
+      .traceFn(() =>
+        createEntrypoints(
+          mappedPages,
+          target,
+          buildId,
+          previewProps,
+          config,
+          loadedEnvFiles
+        )
+      )
     const pageKeys = Object.keys(mappedPages)
     const conflictingPublicFiles: string[] = []
     const hasCustomErrorPage = mappedPages['/_error'].startsWith(
@@ -235,9 +233,9 @@
       }
     }
 
-    await traceAsyncFn(
-      tracer.startSpan('public-dir-conflict-check'),
-      async () => {
+    await nextBuildSpan
+      .traceChild('public-dir-conflict-check')
+      .traceAsyncFn(async () => {
         // Check if pages conflict with files in `public`
         // Only a page of public file can be served, not both.
         for (const page in mappedPages) {
@@ -261,8 +259,7 @@
             )}`
           )
         }
-      }
-    )
+      })
 
     const nestedReservedPages = pageKeys.filter((page) => {
       return (
@@ -339,13 +336,13 @@
         defaultLocale: string
         localeDetection?: false
       }
-    } = traceFn(tracer.startSpan('generate-routes-manifest'), () => ({
+    } = nextBuildSpan.traceChild('generate-routes-manifest').traceFn(() => ({
       version: 3,
       pages404: true,
       basePath: config.basePath,
-      redirects: redirects.map((r) => buildCustomRoute(r, 'redirect')),
-      rewrites: rewrites.map((r) => buildCustomRoute(r, 'rewrite')),
-      headers: headers.map((r) => buildCustomRoute(r, 'header')),
+      redirects: redirects.map((r: any) => buildCustomRoute(r, 'redirect')),
+      rewrites: rewrites.map((r: any) => buildCustomRoute(r, 'rewrite')),
+      headers: headers.map((r: any) => buildCustomRoute(r, 'header')),
       dynamicRoutes: getSortedRoutes(pageKeys)
         .filter(isDynamicRoute)
         .map((page) => {
@@ -361,9 +358,9 @@
       i18n: config.i18n || undefined,
     }))
 
-    const distDirCreated = await traceAsyncFn(
-      tracer.startSpan('create-distdir'),
-      async () => {
+    const distDirCreated = await nextBuildSpan
+      .traceChild('create-dist-dir')
+      .traceAsyncFn(async () => {
         try {
           await promises.mkdir(distDir, { recursive: true })
           return true
@@ -373,8 +370,7 @@
           }
           throw err
         }
-      }
-    )
+      })
 
     if (!distDirCreated || !(await isWriteable(distDir))) {
       throw new Error(
@@ -384,13 +380,15 @@
 
     // We need to write the manifest with rewrites before build
     // so serverless can import the manifest
-    await traceAsyncFn(tracer.startSpan('write-routes-manifest'), () =>
-      promises.writeFile(
-        routesManifestPath,
-        JSON.stringify(routesManifest),
-        'utf8'
-      )
-    )
+    await nextBuildSpan
+      .traceChild('write-routes-manifest')
+      .traceAsyncFn(() =>
+        promises.writeFile(
+          routesManifestPath,
+          JSON.stringify(routesManifest),
+          'utf8'
+        )
+      )
 
     const manifestPath = path.join(
       distDir,
@@ -398,15 +396,16 @@
       PAGES_MANIFEST
     )
 
-    const requiredServerFiles = traceFn(
-      tracer.startSpan('generate-required-server-files'),
-      () => ({
+    const requiredServerFiles = nextBuildSpan
+      .traceChild('generate-required-server-files')
+      .traceFn(() => ({
         version: 1,
         config: {
           ...config,
           compress: false,
           configFile: undefined,
         },
+        appDir: dir,
         files: [
           ROUTES_MANIFEST,
           path.relative(distDir, manifestPath),
@@ -424,12 +423,11 @@
           .filter(nonNullable)
           .map((file) => path.join(config.distDir, file)),
         ignore: [] as string[],
-      })
-    )
-
-    const configs = await traceAsyncFn(
-      tracer.startSpan('generate-webpack-config'),
-      () =>
+      }))
+
+    const configs = await nextBuildSpan
+      .traceChild('generate-webpack-config')
+      .traceAsyncFn(() =>
         Promise.all([
           getBaseWebpackConfig(dir, {
             buildId,
@@ -452,7 +450,7 @@
             rewrites,
           }),
         ])
-    )
+      )
 
     const clientConfig = configs[0]
 
@@ -487,10 +485,9 @@
         }
       }
     } else {
-      result = await traceAsyncFn(
-        tracer.startSpan('run-webpack-compiler'),
-        () => runCompiler(configs)
-      )
+      result = await nextBuildSpan
+        .traceChild('run-webpack-compiler')
+        .traceAsyncFn(() => runCompiler(configs))
     }
 
     const webpackBuildEnd = process.hrtime(webpackBuildStart)
@@ -498,9 +495,9 @@
       buildSpinner.stopAndPersist()
     }
 
-    result = traceFn(tracer.startSpan('format-webpack-messages'), () =>
-      formatWebpackMessages(result)
-    )
+    result = nextBuildSpan
+      .traceChild('format-webpack-messages')
+      .traceFn(() => formatWebpackMessages(result))
 
     if (result.errors.length > 0) {
       // Only keep the first error. Others are often indicative
@@ -581,9 +578,8 @@
     const analysisBegin = process.hrtime()
     let hasSsrAmpPages = false
 
-    const staticCheckSpan = tracer.startSpan('static-check')
-    const { hasNonStaticErrorPage } = await traceAsyncFn(
-      staticCheckSpan,
+    const staticCheckSpan = nextBuildSpan.traceChild('static-check')
+    const { hasNonStaticErrorPage } = await staticCheckSpan.traceAsyncFn(
       async () => {
         process.env.NEXT_PHASE = PHASE_PRODUCTION_BUILD
 
@@ -600,8 +596,10 @@
           serverRuntimeConfig: config.serverRuntimeConfig,
         }
 
-        const nonStaticErrorPage = await traceAsyncFn(
-          tracer.startSpan('check-static-error-page'),
+        const nonStaticErrorPageSpan = staticCheckSpan.traceChild(
+          'check-static-error-page'
+        )
+        const nonStaticErrorPage = await nonStaticErrorPageSpan.traceAsyncFn(
           async () =>
             hasCustomErrorPage &&
             (await hasCustomGetInitialProps(
@@ -645,143 +643,134 @@
 
         await Promise.all(
           pageKeys.map(async (page) => {
-            return traceAsyncFn(
-              tracer.startSpan('check-page', { attributes: { page } }),
-              async () => {
-                const actualPage = normalizePagePath(page)
-                const [selfSize, allSize] = await getJsPageSizeInKb(
-                  actualPage,
-                  distDir,
-                  buildManifest
-                )
-
-                let isSsg = false
-                let isStatic = false
-                let isHybridAmp = false
-                let ssgPageRoutes: string[] | null = null
-
-                const nonReservedPage = !page.match(
-                  /^\/(_app|_error|_document|api(\/|$))/
-                )
-
-                if (nonReservedPage) {
-                  try {
-                    let workerResult = await traceAsyncFn(
-                      tracer.startSpan('is-page-static'),
-                      () => {
-                        const spanContext = {}
-
-                        opentelemetryApi.propagation.inject(
-                          opentelemetryApi.context.active(),
-                          spanContext
-                        )
-                        return staticCheckWorkers.isPageStatic(
-                          page,
-                          distDir,
-                          isLikeServerless,
-                          runtimeEnvConfig,
-                          config.i18n?.locales,
-                          config.i18n?.defaultLocale,
-                          spanContext
-                        )
-                      }
+            const checkPageSpan = staticCheckSpan.traceChild('check-page', {
+              page,
+            })
+            return checkPageSpan.traceAsyncFn(async () => {
+              const actualPage = normalizePagePath(page)
+              const [selfSize, allSize] = await getJsPageSizeInKb(
+                actualPage,
+                distDir,
+                buildManifest
+              )
+
+              let isSsg = false
+              let isStatic = false
+              let isHybridAmp = false
+              let ssgPageRoutes: string[] | null = null
+
+              const nonReservedPage = !page.match(
+                /^\/(_app|_error|_document|api(\/|$))/
+              )
+
+              if (nonReservedPage) {
+                try {
+                  let isPageStaticSpan = checkPageSpan.traceChild(
+                    'is-page-static'
+                  )
+                  let workerResult = await isPageStaticSpan.traceAsyncFn(() => {
+                    return staticCheckWorkers.isPageStatic(
+                      page,
+                      distDir,
+                      isLikeServerless,
+                      runtimeEnvConfig,
+                      config.i18n?.locales,
+                      config.i18n?.defaultLocale,
+                      isPageStaticSpan.id
                     )
+                  })
+
+                  if (
+                    workerResult.isStatic === false &&
+                    (workerResult.isHybridAmp || workerResult.isAmpOnly)
+                  ) {
+                    hasSsrAmpPages = true
+                  }
+
+                  if (workerResult.isHybridAmp) {
+                    isHybridAmp = true
+                    hybridAmpPages.add(page)
+                  }
+
+                  if (workerResult.isNextImageImported) {
+                    isNextImageImported = true
+                  }
+
+                  if (workerResult.hasStaticProps) {
+                    ssgPages.add(page)
+                    isSsg = true
 
                     if (
-                      workerResult.isStatic === false &&
-                      (workerResult.isHybridAmp || workerResult.isAmpOnly)
+                      workerResult.prerenderRoutes &&
+                      workerResult.encodedPrerenderRoutes
                     ) {
-                      hasSsrAmpPages = true
+                      additionalSsgPaths.set(page, workerResult.prerenderRoutes)
+                      additionalSsgPathsEncoded.set(
+                        page,
+                        workerResult.encodedPrerenderRoutes
+                      )
+                      ssgPageRoutes = workerResult.prerenderRoutes
                     }
 
-                    if (workerResult.isHybridAmp) {
-                      isHybridAmp = true
-                      hybridAmpPages.add(page)
+                    if (workerResult.prerenderFallback === 'blocking') {
+                      ssgBlockingFallbackPages.add(page)
+                    } else if (workerResult.prerenderFallback === true) {
+                      ssgStaticFallbackPages.add(page)
                     }
-
-                    if (workerResult.isNextImageImported) {
-                      isNextImageImported = true
-                    }
-
-                    if (workerResult.hasStaticProps) {
-                      ssgPages.add(page)
-                      isSsg = true
-
-                      if (
-                        workerResult.prerenderRoutes &&
-                        workerResult.encodedPrerenderRoutes
-                      ) {
-                        additionalSsgPaths.set(
-                          page,
-                          workerResult.prerenderRoutes
-                        )
-                        additionalSsgPathsEncoded.set(
-                          page,
-                          workerResult.encodedPrerenderRoutes
-                        )
-                        ssgPageRoutes = workerResult.prerenderRoutes
-                      }
-
-                      if (workerResult.prerenderFallback === 'blocking') {
-                        ssgBlockingFallbackPages.add(page)
-                      } else if (workerResult.prerenderFallback === true) {
-                        ssgStaticFallbackPages.add(page)
-                      }
-                    } else if (workerResult.hasServerProps) {
-                      serverPropsPages.add(page)
-                    } else if (
-                      workerResult.isStatic &&
-                      customAppGetInitialProps === false
-                    ) {
-                      staticPages.add(page)
-                      isStatic = true
-                    }
-
-                    if (hasPages404 && page === '/404') {
-                      if (
-                        !workerResult.isStatic &&
-                        !workerResult.hasStaticProps
-                      ) {
-                        throw new Error(
-                          `\`pages/404\` ${STATIC_STATUS_PAGE_GET_INITIAL_PROPS_ERROR}`
-                        )
-                      }
-                      // we need to ensure the 404 lambda is present since we use
-                      // it when _app has getInitialProps
-                      if (
-                        customAppGetInitialProps &&
-                        !workerResult.hasStaticProps
-                      ) {
-                        staticPages.delete(page)
-                      }
-                    }
-
+                  } else if (workerResult.hasServerProps) {
+                    serverPropsPages.add(page)
+                  } else if (
+                    workerResult.isStatic &&
+                    customAppGetInitialProps === false
+                  ) {
+                    staticPages.add(page)
+                    isStatic = true
+                  }
+
+                  if (hasPages404 && page === '/404') {
                     if (
-                      STATIC_STATUS_PAGES.includes(page) &&
                       !workerResult.isStatic &&
                       !workerResult.hasStaticProps
                     ) {
                       throw new Error(
-                        `\`pages${page}\` ${STATIC_STATUS_PAGE_GET_INITIAL_PROPS_ERROR}`
+                        `\`pages/404\` ${STATIC_STATUS_PAGE_GET_INITIAL_PROPS_ERROR}`
                       )
                     }
-                  } catch (err) {
-                    if (err.message !== 'INVALID_DEFAULT_EXPORT') throw err
-                    invalidPages.add(page)
+                    // we need to ensure the 404 lambda is present since we use
+                    // it when _app has getInitialProps
+                    if (
+                      customAppGetInitialProps &&
+                      !workerResult.hasStaticProps
+                    ) {
+                      staticPages.delete(page)
+                    }
                   }
+
+                  if (
+                    STATIC_STATUS_PAGES.includes(page) &&
+                    !workerResult.isStatic &&
+                    !workerResult.hasStaticProps
+                  ) {
+                    throw new Error(
+                      `\`pages${page}\` ${STATIC_STATUS_PAGE_GET_INITIAL_PROPS_ERROR}`
+                    )
+                  }
+                } catch (err) {
+                  if (err.message !== 'INVALID_DEFAULT_EXPORT') throw err
+                  invalidPages.add(page)
                 }
-
-                pageInfos.set(page, {
-                  size: selfSize,
-                  totalSize: allSize,
-                  static: isStatic,
-                  isSsg,
-                  isHybridAmp,
-                  ssgPageRoutes,
-                  initialRevalidateSeconds: false,
-                })
               }
-            )
+
+              pageInfos.set(page, {
+                size: selfSize,
+                totalSize: allSize,
+                static: isStatic,
+                isSsg,
+                isHybridAmp,
+                ssgPageRoutes,
+                initialRevalidateSeconds: false,
+              })
+            })
           })
         )
         staticCheckWorkers.end()
@@ -915,55 +904,6 @@
 
     const hasPages500 = usedStaticStatusPages.includes('/500')
     const useDefaultStatic500 = !hasPages500 && !hasNonStaticErrorPage
-<<<<<<< HEAD
-
-    await traceAsyncFn(tracer.startSpan('static-generation'), async () => {
-      const combinedPages = [...staticPages, ...ssgPages]
-
-      detectConflictingPaths(
-        [
-          ...combinedPages,
-          ...pageKeys.filter((page) => !combinedPages.includes(page)),
-        ],
-        ssgPages,
-        additionalSsgPaths
-      )
-      const exportApp = require('../export').default
-      const exportOptions = {
-        silent: false,
-        buildExport: true,
-        threads: config.experimental.cpus,
-        pages: combinedPages,
-        outdir: path.join(distDir, 'export'),
-        statusMessage: 'Generating static pages',
-      }
-      const exportConfig: any = {
-        ...config,
-        initialPageRevalidationMap: {},
-        ssgNotFoundPaths: [] as string[],
-        // Default map will be the collection of automatic statically exported
-        // pages and incremental pages.
-        // n.b. we cannot handle this above in combinedPages because the dynamic
-        // page must be in the `pages` array, but not in the mapping.
-        exportPathMap: (defaultMap: any) => {
-          // Dynamically routed pages should be prerendered to be used as
-          // a client-side skeleton (fallback) while data is being fetched.
-          // This ensures the end-user never sees a 500 or slow response from the
-          // server.
-          //
-          // Note: prerendering disables automatic static optimization.
-          ssgPages.forEach((page) => {
-            if (isDynamicRoute(page)) {
-              tbdPrerenderRoutes.push(page)
-
-              if (ssgStaticFallbackPages.has(page)) {
-                // Override the rendering for the dynamic page to be treated as a
-                // fallback render.
-                if (i18n) {
-                  defaultMap[`/${i18n.defaultLocale}${page}`] = {
-                    page,
-                    query: { __nextFallback: true },
-=======
     const combinedPages = [...staticPages, ...ssgPages]
 
     if (combinedPages.length > 0 || useStatic404 || useDefaultStatic500) {
@@ -1015,7 +955,6 @@
                     }
                   } else {
                     defaultMap[page] = { page, query: { __nextFallback: true } }
->>>>>>> 3063d3b8
                   }
                 } else {
                   // Remove dynamically routed pages from the default path map when
@@ -1102,27 +1041,6 @@
           isLikeServerless ? SERVERLESS_DIRECTORY : SERVER_DIRECTORY
         )
 
-<<<<<<< HEAD
-      const moveExportedPage = async (
-        originPage: string,
-        page: string,
-        file: string,
-        isSsg: boolean,
-        ext: 'html' | 'json',
-        additionalSsgFile = false
-      ) => {
-        return traceAsyncFn(
-          tracer.startSpan('move-exported-page'),
-          async () => {
-            file = `${file}.${ext}`
-            const orig = path.join(exportOptions.outdir, file)
-            const pagePath = getPagePath(originPage, distDir, isLikeServerless)
-
-            const relativeDest = path
-              .relative(
-                serverOutputDir,
-                path.join(
-=======
         const moveExportedPage = async (
           originPage: string,
           page: string,
@@ -1145,7 +1063,6 @@
               const relativeDest = path
                 .relative(
                   serverOutputDir,
->>>>>>> 3063d3b8
                   path.join(
                     path.join(
                       pagePath,
@@ -1240,15 +1157,8 @@
                   await promises.rename(updatedOrig, updatedDest)
                 }
               }
-<<<<<<< HEAD
-            }
-          }
-        )
-      }
-=======
             })
         }
->>>>>>> 3063d3b8
 
         // Only move /404 to /404 when there is no custom 404 as in that case we don't know about the 404 page
         if (!hasPages404 && useStatic404) {
@@ -1498,7 +1408,6 @@
       }),
       'utf8'
     )
-
     await promises.writeFile(
       path.join(distDir, EXPORT_MARKER),
       JSON.stringify({
@@ -1521,7 +1430,7 @@
       allPageInfos.set(key, info)
     })
 
-    await traceAsyncFn(tracer.startSpan('print-tree-view'), () =>
+    await nextBuildSpan.traceChild('print-tree-view').traceAsyncFn(() =>
       printTreeView(Object.keys(mappedPages), allPageInfos, isLikeServerless, {
         distPath: distDir,
         buildId: buildId,
@@ -1533,9 +1442,9 @@
     )
 
     if (debugOutput) {
-      traceFn(tracer.startSpan('print-custom-routes'), () =>
-        printCustomRoutes({ redirects, rewrites, headers })
-      )
+      nextBuildSpan
+        .traceChild('print-custom-routes')
+        .traceFn(() => printCustomRoutes({ redirects, rewrites, headers }))
     }
 
     if (config.analyticsId) {
@@ -1547,9 +1456,9 @@
       console.log('')
     }
 
-    await traceAsyncFn(tracer.startSpan('telemetry-flush'), () =>
-      telemetry.flush()
-    )
+    await nextBuildSpan
+      .traceChild('telemetry-flush')
+      .traceAsyncFn(() => telemetry.flush())
   })
 }
 
