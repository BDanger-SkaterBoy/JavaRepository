import { loadEnvConfig } from '@next/env'
import chalk from 'chalk'
import crypto from 'crypto'
import { promises, writeFileSync } from 'fs'
import { Worker } from 'jest-worker'
import devalue from 'next/dist/compiled/devalue'
import escapeStringRegexp from 'next/dist/compiled/escape-string-regexp'
import findUp from 'next/dist/compiled/find-up'
import { nanoid } from 'next/dist/compiled/nanoid/index.cjs'
import { pathToRegexp } from 'next/dist/compiled/path-to-regexp'
import path from 'path'
import formatWebpackMessages from '../client/dev/error-overlay/format-webpack-messages'
import {
  STATIC_STATUS_PAGE_GET_INITIAL_PROPS_ERROR,
  PUBLIC_DIR_MIDDLEWARE_CONFLICT,
} from '../lib/constants'
import { fileExists } from '../lib/file-exists'
import { findPagesDir } from '../lib/find-pages-dir'
import loadCustomRoutes, {
  CustomRoutes,
  getRedirectStatus,
  normalizeRouteRegex,
  Redirect,
  Rewrite,
  RouteType,
} from '../lib/load-custom-routes'
import { nonNullable } from '../lib/non-nullable'
import { recursiveDelete } from '../lib/recursive-delete'
import { verifyAndLint } from '../lib/verifyAndLint'
import { verifyTypeScriptSetup } from '../lib/verifyTypeScriptSetup'
import {
  BUILD_ID_FILE,
  BUILD_MANIFEST,
  CLIENT_STATIC_FILES_PATH,
  EXPORT_DETAIL,
  EXPORT_MARKER,
  FONT_MANIFEST,
  IMAGES_MANIFEST,
  PAGES_MANIFEST,
  PHASE_PRODUCTION_BUILD,
  PRERENDER_MANIFEST,
  REACT_LOADABLE_MANIFEST,
  ROUTES_MANIFEST,
  SERVERLESS_DIRECTORY,
  SERVER_DIRECTORY,
  SERVER_FILES_MANIFEST,
  STATIC_STATUS_PAGES,
} from '../next-server/lib/constants'
import {
  getRouteRegex,
  getSortedRoutes,
  isDynamicRoute,
} from '../next-server/lib/router/utils'
import { __ApiPreviewProps } from '../next-server/server/api-utils'
import loadConfig, {
  isTargetLikeServerless,
  NextConfig,
} from '../next-server/server/config'
import { BuildManifest } from '../next-server/server/get-page-files'
import '../next-server/server/node-polyfill-fetch'
import { normalizePagePath } from '../next-server/server/normalize-page-path'
import { getPagePath } from '../next-server/server/require'
import * as ciEnvironment from '../telemetry/ci-info'
import {
  eventBuildCompleted,
  eventBuildOptimize,
  eventCliSession,
  eventNextPlugins,
  eventTypeCheckCompleted,
} from '../telemetry/events'
import { Telemetry } from '../telemetry/storage'
import { CompilerResult, runCompiler } from './compiler'
import { createEntrypoints, createPagesMapping } from './entries'
import { generateBuildId } from './generate-build-id'
import { isWriteable } from './is-writeable'
import * as Log from './output/log'
import createSpinner from './spinner'
import { trace, setGlobal } from '../telemetry/trace'
import {
  collectPages,
  detectConflictingPaths,
  getJsPageSizeInKb,
  getNamedExports,
  hasCustomGetInitialProps,
  isPageStatic,
  PageInfo,
  printCustomRoutes,
  printTreeView,
  getCssFilePaths,
} from './utils'
import getBaseWebpackConfig from './webpack-config'
import { PagesManifest } from './webpack/plugins/pages-manifest-plugin'
import { writeBuildId } from './write-build-id'
import { normalizeLocalePath } from '../next-server/lib/i18n/normalize-locale-path'
import { isWebpack5 } from 'next/dist/compiled/webpack/webpack'

const staticCheckWorker = require.resolve('./utils')

export type SsgRoute = {
  initialRevalidateSeconds: number | false
  srcRoute: string | null
  dataRoute: string
}

export type DynamicSsgRoute = {
  routeRegex: string
  fallback: string | null | false
  dataRoute: string
  dataRouteRegex: string
}

export type PrerenderManifest = {
  version: 3
  routes: { [route: string]: SsgRoute }
  dynamicRoutes: { [route: string]: DynamicSsgRoute }
  notFoundRoutes: string[]
  preview: __ApiPreviewProps
}

export default async function build(
  dir: string,
  conf = null,
  reactProductionProfiling = false,
  debugOutput = false
): Promise<void> {
  const nextBuildSpan = trace('next-build')

  return nextBuildSpan.traceAsyncFn(async () => {
    // attempt to load global env values so they are available in next.config.js
    const { loadedEnvFiles } = nextBuildSpan
      .traceChild('load-dotenv')
      .traceFn(() => loadEnvConfig(dir, false, Log))

    const config: NextConfig = await nextBuildSpan
      .traceChild('load-next-config')
      .traceAsyncFn(() => loadConfig(PHASE_PRODUCTION_BUILD, dir, conf))
    const { target } = config
    const buildId: string = await nextBuildSpan
      .traceChild('generate-buildid')
      .traceAsyncFn(() => generateBuildId(config.generateBuildId, nanoid))
    const distDir = path.join(dir, config.distDir)

    const customRoutes: CustomRoutes = await nextBuildSpan
      .traceChild('load-custom-routes')
      .traceAsyncFn(() => loadCustomRoutes(config))

    const { headers, rewrites, redirects } = customRoutes

    if (ciEnvironment.isCI && !ciEnvironment.hasNextSupport) {
      const cacheDir = path.join(distDir, 'cache')
      const hasCache = await fileExists(cacheDir)

      if (!hasCache) {
        // Intentionally not piping to stderr in case people fail in CI when
        // stderr is detected.
        console.log(
          `${Log.prefixes.warn} No build cache found. Please configure build caching for faster rebuilds. Read more: https://nextjs.org/docs/messages/no-cache`
        )
      }
    }

<<<<<<< HEAD
    const ignoreTypeScriptErrors = Boolean(config.typescript?.ignoreBuildErrors)
    const typeCheckingSpinner = createSpinner({
      prefixText: `${Log.prefixes.info} ${
        ignoreTypeScriptErrors
          ? 'Skipping validation of types'
          : 'Checking validity of types'
      }`,
    })

=======
>>>>>>> 60d844c6
    const telemetry = new Telemetry({ distDir })
    setGlobal('telemetry', telemetry)

    const publicDir = path.join(dir, 'public')
    const pagesDir = findPagesDir(dir)
    const hasPublicDir = await fileExists(publicDir)

    telemetry.record(
      eventCliSession(PHASE_PRODUCTION_BUILD, dir, {
        webpackVersion: isWebpack5 ? 5 : 4,
        cliCommand: 'build',
        isSrcDir: path.relative(dir, pagesDir!).startsWith('src'),
        hasNowJson: !!(await findUp('now.json', { cwd: dir })),
        isCustomServer: null,
      })
    )

    eventNextPlugins(path.resolve(dir)).then((events) =>
      telemetry.record(events)
    )

<<<<<<< HEAD
    await nextBuildSpan
=======
    const ignoreTypeScriptErrors = Boolean(config.typescript?.ignoreBuildErrors)
    const typeCheckStart = process.hrtime()
    const typeCheckingSpinner = createSpinner({
      prefixText: `${Log.prefixes.info} Checking validity of types`,
    })

    const verifyResult = await nextBuildSpan
>>>>>>> 60d844c6
      .traceChild('verify-typescript-setup')
      .traceAsyncFn(() =>
        verifyTypeScriptSetup(dir, pagesDir, !ignoreTypeScriptErrors)
      )

    const typeCheckEnd = process.hrtime(typeCheckStart)

    telemetry.record(
      eventTypeCheckCompleted({
        durationInSeconds: typeCheckEnd[0],
        typescriptVersion: verifyResult.version,
        inputFilesCount: verifyResult.result?.inputFilesCount,
        totalFilesCount: verifyResult.result?.totalFilesCount,
        incremental: verifyResult.result?.incremental,
      })
    )

    if (typeCheckingSpinner) {
      typeCheckingSpinner.stopAndPersist()
    }

    if (config.experimental.eslint) {
      await nextBuildSpan
        .traceChild('verify-and-lint')
        .traceAsyncFn(async () => {
          await verifyAndLint(
            dir,
            pagesDir,
            config.experimental.cpus,
            config.experimental.workerThreads
          )
        })
    }

    const buildSpinner = createSpinner({
      prefixText: `${Log.prefixes.info} Creating an optimized production build`,
    })

    const isLikeServerless = isTargetLikeServerless(target)

    const pagePaths: string[] = await nextBuildSpan
      .traceChild('collect-pages')
      .traceAsyncFn(() => collectPages(pagesDir, config.pageExtensions))

    // needed for static exporting since we want to replace with HTML
    // files
    const allStaticPages = new Set<string>()
    let allPageInfos = new Map<string, PageInfo>()

    const previewProps: __ApiPreviewProps = {
      previewModeId: crypto.randomBytes(16).toString('hex'),
      previewModeSigningKey: crypto.randomBytes(32).toString('hex'),
      previewModeEncryptionKey: crypto.randomBytes(32).toString('hex'),
    }

    const mappedPages = nextBuildSpan
      .traceChild('create-pages-mapping')
      .traceFn(() => createPagesMapping(pagePaths, config.pageExtensions))
    const entrypoints = nextBuildSpan
      .traceChild('create-entrypoints')
      .traceFn(() =>
        createEntrypoints(
          mappedPages,
          target,
          buildId,
          previewProps,
          config,
          loadedEnvFiles
        )
      )
    const pageKeys = Object.keys(mappedPages)
    const conflictingPublicFiles: string[] = []
    const hasCustomErrorPage = mappedPages['/_error'].startsWith(
      'private-next-pages'
    )
    const hasPages404 = Boolean(
      mappedPages['/404'] &&
        mappedPages['/404'].startsWith('private-next-pages')
    )

    if (hasPublicDir) {
      const hasPublicUnderScoreNextDir = await fileExists(
        path.join(publicDir, '_next')
      )
      if (hasPublicUnderScoreNextDir) {
        throw new Error(PUBLIC_DIR_MIDDLEWARE_CONFLICT)
      }
    }

    await nextBuildSpan
      .traceChild('public-dir-conflict-check')
      .traceAsyncFn(async () => {
        // Check if pages conflict with files in `public`
        // Only a page of public file can be served, not both.
        for (const page in mappedPages) {
          const hasPublicPageFile = await fileExists(
            path.join(publicDir, page === '/' ? '/index' : page),
            'file'
          )
          if (hasPublicPageFile) {
            conflictingPublicFiles.push(page)
          }
        }

        const numConflicting = conflictingPublicFiles.length

        if (numConflicting) {
          throw new Error(
            `Conflicting public and page file${
              numConflicting === 1 ? ' was' : 's were'
            } found. https://nextjs.org/docs/messages/conflicting-public-file-page\n${conflictingPublicFiles.join(
              '\n'
            )}`
          )
        }
      })

    const nestedReservedPages = pageKeys.filter((page) => {
      return (
        page.match(/\/(_app|_document|_error)$/) && path.dirname(page) !== '/'
      )
    })

    if (nestedReservedPages.length) {
      Log.warn(
        `The following reserved Next.js pages were detected not directly under the pages directory:\n` +
          nestedReservedPages.join('\n') +
          `\nSee more info here: https://nextjs.org/docs/messages/nested-reserved-page\n`
      )
    }

    const buildCustomRoute = (
      r: {
        source: string
        locale?: false
        basePath?: false
        statusCode?: number
        destination?: string
      },
      type: RouteType
    ) => {
      const keys: any[] = []

      const routeRegex = pathToRegexp(r.source, keys, {
        strict: true,
        sensitive: false,
        delimiter: '/', // default is `/#?`, but Next does not pass query info
      })

      return {
        ...r,
        ...(type === 'redirect'
          ? {
              statusCode: getRedirectStatus(r as Redirect),
              permanent: undefined,
            }
          : {}),
        regex: normalizeRouteRegex(routeRegex.source),
      }
    }

    const routesManifestPath = path.join(distDir, ROUTES_MANIFEST)
    const routesManifest: {
      version: number
      pages404: boolean
      basePath: string
      redirects: Array<ReturnType<typeof buildCustomRoute>>
      rewrites:
        | Array<ReturnType<typeof buildCustomRoute>>
        | {
            beforeFiles: Array<ReturnType<typeof buildCustomRoute>>
            afterFiles: Array<ReturnType<typeof buildCustomRoute>>
            fallback: Array<ReturnType<typeof buildCustomRoute>>
          }
      headers: Array<ReturnType<typeof buildCustomRoute>>
      dynamicRoutes: Array<{
        page: string
        regex: string
        namedRegex?: string
        routeKeys?: { [key: string]: string }
      }>
      dataRoutes: Array<{
        page: string
        routeKeys?: { [key: string]: string }
        dataRouteRegex: string
        namedDataRouteRegex?: string
      }>
      i18n?: {
        domains?: Array<{
          http?: true
          domain: string
          locales?: string[]
          defaultLocale: string
        }>
        locales: string[]
        defaultLocale: string
        localeDetection?: false
      }
    } = nextBuildSpan.traceChild('generate-routes-manifest').traceFn(() => ({
      version: 3,
      pages404: true,
      basePath: config.basePath,
      redirects: redirects.map((r: any) => buildCustomRoute(r, 'redirect')),
      headers: headers.map((r: any) => buildCustomRoute(r, 'header')),
      dynamicRoutes: getSortedRoutes(pageKeys)
        .filter(isDynamicRoute)
        .map((page) => {
          const routeRegex = getRouteRegex(page)
          return {
            page,
            regex: normalizeRouteRegex(routeRegex.re.source),
            routeKeys: routeRegex.routeKeys,
            namedRegex: routeRegex.namedRegex,
          }
        }),
      dataRoutes: [],
      i18n: config.i18n || undefined,
    }))

    if (rewrites.beforeFiles.length === 0 && rewrites.fallback.length === 0) {
      routesManifest.rewrites = rewrites.afterFiles.map((r: any) =>
        buildCustomRoute(r, 'rewrite')
      )
    } else {
      routesManifest.rewrites = {
        beforeFiles: rewrites.beforeFiles.map((r: any) =>
          buildCustomRoute(r, 'rewrite')
        ),
        afterFiles: rewrites.afterFiles.map((r: any) =>
          buildCustomRoute(r, 'rewrite')
        ),
        fallback: rewrites.fallback.map((r: any) =>
          buildCustomRoute(r, 'rewrite')
        ),
      }
    }
    const combinedRewrites: Rewrite[] = [
      ...rewrites.beforeFiles,
      ...rewrites.afterFiles,
      ...rewrites.fallback,
    ]

    const distDirCreated = await nextBuildSpan
      .traceChild('create-dist-dir')
      .traceAsyncFn(async () => {
        try {
          await promises.mkdir(distDir, { recursive: true })
          return true
        } catch (err) {
          if (err.code === 'EPERM') {
            return false
          }
          throw err
        }
      })

    if (!distDirCreated || !(await isWriteable(distDir))) {
      throw new Error(
        '> Build directory is not writeable. https://nextjs.org/docs/messages/build-dir-not-writeable'
      )
    }

    // We need to write the manifest with rewrites before build
    // so serverless can import the manifest
    await nextBuildSpan
      .traceChild('write-routes-manifest')
      .traceAsyncFn(() =>
        promises.writeFile(
          routesManifestPath,
          JSON.stringify(routesManifest),
          'utf8'
        )
      )

    const manifestPath = path.join(
      distDir,
      isLikeServerless ? SERVERLESS_DIRECTORY : SERVER_DIRECTORY,
      PAGES_MANIFEST
    )

    const requiredServerFiles = nextBuildSpan
      .traceChild('generate-required-server-files')
      .traceFn(() => ({
        version: 1,
        config: {
          ...config,
          compress: false,
          configFile: undefined,
        },
        appDir: dir,
        files: [
          ROUTES_MANIFEST,
          path.relative(distDir, manifestPath),
          BUILD_MANIFEST,
          PRERENDER_MANIFEST,
          REACT_LOADABLE_MANIFEST,
          config.optimizeFonts
            ? path.join(
                isLikeServerless ? SERVERLESS_DIRECTORY : SERVER_DIRECTORY,
                FONT_MANIFEST
              )
            : null,
          BUILD_ID_FILE,
        ]
          .filter(nonNullable)
          .map((file) => path.join(config.distDir, file)),
        ignore: [] as string[],
      }))

    const configs = await nextBuildSpan
      .traceChild('generate-webpack-config')
      .traceAsyncFn(() =>
        Promise.all([
          getBaseWebpackConfig(dir, {
            buildId,
            reactProductionProfiling,
            isServer: false,
            config,
            target,
            pagesDir,
            entrypoints: entrypoints.client,
            rewrites,
          }),
          getBaseWebpackConfig(dir, {
            buildId,
            reactProductionProfiling,
            isServer: true,
            config,
            target,
            pagesDir,
            entrypoints: entrypoints.server,
            rewrites,
          }),
        ])
      )

    const clientConfig = configs[0]

    if (
      clientConfig.optimization &&
      (clientConfig.optimization.minimize !== true ||
        (clientConfig.optimization.minimizer &&
          clientConfig.optimization.minimizer.length === 0))
    ) {
      Log.warn(
        `Production code optimization has been disabled in your project. Read more: https://nextjs.org/docs/messages/minification-disabled`
      )
    }

    const webpackBuildStart = process.hrtime()

    let result: CompilerResult = { warnings: [], errors: [] }
    // We run client and server compilation separately when configured for
    // memory constraint and for serverless to be able to load manifests
    // produced in the client build
    if (isLikeServerless || config.experimental.serialWebpackBuild) {
      await nextBuildSpan
        .traceChild('run-webpack-compiler')
        .traceAsyncFn(async () => {
          const clientResult = await runCompiler(clientConfig)
          // Fail build if clientResult contains errors
          if (clientResult.errors.length > 0) {
            result = {
              warnings: [...clientResult.warnings],
              errors: [...clientResult.errors],
            }
          } else {
            const serverResult = await runCompiler(configs[1])
            result = {
              warnings: [...clientResult.warnings, ...serverResult.warnings],
              errors: [...clientResult.errors, ...serverResult.errors],
            }
          }
        })
    } else {
      result = await nextBuildSpan
        .traceChild('run-webpack-compiler')
        .traceAsyncFn(() => runCompiler(configs))
    }

    const webpackBuildEnd = process.hrtime(webpackBuildStart)
    if (buildSpinner) {
      buildSpinner.stopAndPersist()
    }

    result = nextBuildSpan
      .traceChild('format-webpack-messages')
      .traceFn(() => formatWebpackMessages(result))

    if (result.errors.length > 0) {
      // Only keep the first error. Others are often indicative
      // of the same problem, but confuse the reader with noise.
      if (result.errors.length > 1) {
        result.errors.length = 1
      }
      const error = result.errors.join('\n\n')

      console.error(chalk.red('Failed to compile.\n'))

      if (
        error.indexOf('private-next-pages') > -1 &&
        error.indexOf('does not contain a default export') > -1
      ) {
        const page_name_regex = /'private-next-pages\/(?<page_name>[^']*)'/
        const parsed = page_name_regex.exec(error)
        const page_name = parsed && parsed.groups && parsed.groups.page_name
        throw new Error(
          `webpack build failed: found page without a React Component as default export in pages/${page_name}\n\nSee https://nextjs.org/docs/messages/page-without-valid-component for more info.`
        )
      }

      console.error(error)
      console.error()

      if (
        error.indexOf('private-next-pages') > -1 ||
        error.indexOf('__next_polyfill__') > -1
      ) {
        throw new Error(
          '> webpack config.resolve.alias was incorrectly overridden. https://nextjs.org/docs/messages/invalid-resolve-alias'
        )
      }
      throw new Error('> Build failed because of webpack errors')
    } else {
      telemetry.record(
        eventBuildCompleted(pagePaths, {
          durationInSeconds: webpackBuildEnd[0],
        })
      )

      if (result.warnings.length > 0) {
        Log.warn('Compiled with warnings\n')
        console.warn(result.warnings.join('\n\n'))
        console.warn()
      } else {
        Log.info('Compiled successfully')
      }
    }

    const postCompileSpinner = createSpinner({
      prefixText: `${Log.prefixes.info} Collecting page data`,
    })

    const buildManifestPath = path.join(distDir, BUILD_MANIFEST)

    const ssgPages = new Set<string>()
    const ssgStaticFallbackPages = new Set<string>()
    const ssgBlockingFallbackPages = new Set<string>()
    const staticPages = new Set<string>()
    const invalidPages = new Set<string>()
    const hybridAmpPages = new Set<string>()
    const serverPropsPages = new Set<string>()
    const additionalSsgPaths = new Map<string, Array<string>>()
    const additionalSsgPathsEncoded = new Map<string, Array<string>>()
    const pageInfos = new Map<string, PageInfo>()
    const pagesManifest = JSON.parse(
      await promises.readFile(manifestPath, 'utf8')
    ) as PagesManifest
    const buildManifest = JSON.parse(
      await promises.readFile(buildManifestPath, 'utf8')
    ) as BuildManifest

    let customAppGetInitialProps: boolean | undefined
    let namedExports: Array<string> | undefined
    let isNextImageImported: boolean | undefined
    const analysisBegin = process.hrtime()
    let hasSsrAmpPages = false

    const staticCheckSpan = nextBuildSpan.traceChild('static-check')
    const { hasNonStaticErrorPage } = await staticCheckSpan.traceAsyncFn(
      async () => {
        process.env.NEXT_PHASE = PHASE_PRODUCTION_BUILD

        const staticCheckWorkers = new Worker(staticCheckWorker, {
          numWorkers: config.experimental.cpus,
          enableWorkerThreads: config.experimental.workerThreads,
        }) as Worker & { isPageStatic: typeof isPageStatic }

        staticCheckWorkers.getStdout().pipe(process.stdout)
        staticCheckWorkers.getStderr().pipe(process.stderr)

        const runtimeEnvConfig = {
          publicRuntimeConfig: config.publicRuntimeConfig,
          serverRuntimeConfig: config.serverRuntimeConfig,
        }

        const nonStaticErrorPageSpan = staticCheckSpan.traceChild(
          'check-static-error-page'
        )
        const nonStaticErrorPage = await nonStaticErrorPageSpan.traceAsyncFn(
          async () =>
            hasCustomErrorPage &&
            (await hasCustomGetInitialProps(
              '/_error',
              distDir,
              isLikeServerless,
              runtimeEnvConfig,
              false
            ))
        )
        // we don't output _app in serverless mode so use _app export
        // from _error instead
        const appPageToCheck = isLikeServerless ? '/_error' : '/_app'

        customAppGetInitialProps = await hasCustomGetInitialProps(
          appPageToCheck,
          distDir,
          isLikeServerless,
          runtimeEnvConfig,
          true
        )

        namedExports = await getNamedExports(
          appPageToCheck,
          distDir,
          isLikeServerless,
          runtimeEnvConfig
        )

        if (customAppGetInitialProps) {
          console.warn(
            chalk.bold.yellow(`Warning: `) +
              chalk.yellow(
                `You have opted-out of Automatic Static Optimization due to \`getInitialProps\` in \`pages/_app\`. This does not opt-out pages with \`getStaticProps\``
              )
          )
          console.warn(
            'Read more: https://nextjs.org/docs/messages/opt-out-auto-static-optimization\n'
          )
        }

        await Promise.all(
          pageKeys.map(async (page) => {
            const checkPageSpan = staticCheckSpan.traceChild('check-page', {
              page,
            })
            return checkPageSpan.traceAsyncFn(async () => {
              const actualPage = normalizePagePath(page)
              const [selfSize, allSize] = await getJsPageSizeInKb(
                actualPage,
                distDir,
                buildManifest
              )

              let isSsg = false
              let isStatic = false
              let isHybridAmp = false
              let ssgPageRoutes: string[] | null = null

              const nonReservedPage = !page.match(
                /^\/(_app|_error|_document|api(\/|$))/
              )

              if (nonReservedPage) {
                try {
                  let isPageStaticSpan = checkPageSpan.traceChild(
                    'is-page-static'
                  )
                  let workerResult = await isPageStaticSpan.traceAsyncFn(() => {
                    return staticCheckWorkers.isPageStatic(
                      page,
                      distDir,
                      isLikeServerless,
                      runtimeEnvConfig,
                      config.i18n?.locales,
                      config.i18n?.defaultLocale,
                      isPageStaticSpan.id
                    )
                  })

                  if (
                    workerResult.isStatic === false &&
                    (workerResult.isHybridAmp || workerResult.isAmpOnly)
                  ) {
                    hasSsrAmpPages = true
                  }

                  if (workerResult.isHybridAmp) {
                    isHybridAmp = true
                    hybridAmpPages.add(page)
                  }

                  if (workerResult.isNextImageImported) {
                    isNextImageImported = true
                  }

                  if (workerResult.hasStaticProps) {
                    ssgPages.add(page)
                    isSsg = true

                    if (
                      workerResult.prerenderRoutes &&
                      workerResult.encodedPrerenderRoutes
                    ) {
                      additionalSsgPaths.set(page, workerResult.prerenderRoutes)
                      additionalSsgPathsEncoded.set(
                        page,
                        workerResult.encodedPrerenderRoutes
                      )
                      ssgPageRoutes = workerResult.prerenderRoutes
                    }

                    if (workerResult.prerenderFallback === 'blocking') {
                      ssgBlockingFallbackPages.add(page)
                    } else if (workerResult.prerenderFallback === true) {
                      ssgStaticFallbackPages.add(page)
                    }
                  } else if (workerResult.hasServerProps) {
                    serverPropsPages.add(page)
                  } else if (
                    workerResult.isStatic &&
                    customAppGetInitialProps === false
                  ) {
                    staticPages.add(page)
                    isStatic = true
                  }

                  if (hasPages404 && page === '/404') {
                    if (
                      !workerResult.isStatic &&
                      !workerResult.hasStaticProps
                    ) {
                      throw new Error(
                        `\`pages/404\` ${STATIC_STATUS_PAGE_GET_INITIAL_PROPS_ERROR}`
                      )
                    }
                    // we need to ensure the 404 lambda is present since we use
                    // it when _app has getInitialProps
                    if (
                      customAppGetInitialProps &&
                      !workerResult.hasStaticProps
                    ) {
                      staticPages.delete(page)
                    }
                  }

                  if (
                    STATIC_STATUS_PAGES.includes(page) &&
                    !workerResult.isStatic &&
                    !workerResult.hasStaticProps
                  ) {
                    throw new Error(
                      `\`pages${page}\` ${STATIC_STATUS_PAGE_GET_INITIAL_PROPS_ERROR}`
                    )
                  }
                } catch (err) {
                  if (err.message !== 'INVALID_DEFAULT_EXPORT') throw err
                  invalidPages.add(page)
                }
              }

              pageInfos.set(page, {
                size: selfSize,
                totalSize: allSize,
                static: isStatic,
                isSsg,
                isHybridAmp,
                ssgPageRoutes,
                initialRevalidateSeconds: false,
              })
            })
          })
        )
        staticCheckWorkers.end()

        return { hasNonStaticErrorPage: nonStaticErrorPage }
      }
    )

    if (!hasSsrAmpPages) {
      requiredServerFiles.ignore.push(
        path.relative(
          dir,
          path.join(
            path.dirname(
              require.resolve(
                'next/dist/compiled/@ampproject/toolbox-optimizer'
              )
            ),
            '**/*'
          )
        )
      )
    }

    if (serverPropsPages.size > 0 || ssgPages.size > 0) {
      // We update the routes manifest after the build with the
      // data routes since we can't determine these until after build
      routesManifest.dataRoutes = getSortedRoutes([
        ...serverPropsPages,
        ...ssgPages,
      ]).map((page) => {
        const pagePath = normalizePagePath(page)
        const dataRoute = path.posix.join(
          '/_next/data',
          buildId,
          `${pagePath}.json`
        )

        let dataRouteRegex: string
        let namedDataRouteRegex: string | undefined
        let routeKeys: { [named: string]: string } | undefined

        if (isDynamicRoute(page)) {
          const routeRegex = getRouteRegex(dataRoute.replace(/\.json$/, ''))

          dataRouteRegex = normalizeRouteRegex(
            routeRegex.re.source.replace(/\(\?:\\\/\)\?\$$/, '\\.json$')
          )
          namedDataRouteRegex = routeRegex.namedRegex!.replace(
            /\(\?:\/\)\?\$$/,
            '\\.json$'
          )
          routeKeys = routeRegex.routeKeys
        } else {
          dataRouteRegex = normalizeRouteRegex(
            new RegExp(
              `^${path.posix.join(
                '/_next/data',
                escapeStringRegexp(buildId),
                `${pagePath}.json`
              )}$`
            ).source
          )
        }

        return {
          page,
          routeKeys,
          dataRouteRegex,
          namedDataRouteRegex,
        }
      })

      await promises.writeFile(
        routesManifestPath,
        JSON.stringify(routesManifest),
        'utf8'
      )
    }

    // Since custom _app.js can wrap the 404 page we have to opt-out of static optimization if it has getInitialProps
    // Only export the static 404 when there is no /_error present
    const useStatic404 =
      !customAppGetInitialProps && (!hasNonStaticErrorPage || hasPages404)

    if (invalidPages.size > 0) {
      throw new Error(
        `Build optimization failed: found page${
          invalidPages.size === 1 ? '' : 's'
        } without a React Component as default export in \n${[...invalidPages]
          .map((pg) => `pages${pg}`)
          .join(
            '\n'
          )}\n\nSee https://nextjs.org/docs/messages/page-without-valid-component for more info.\n`
      )
    }

    await writeBuildId(distDir, buildId)

    if (config.experimental.optimizeCss) {
      const cssFilePaths = getCssFilePaths(buildManifest)

      requiredServerFiles.files.push(
        ...cssFilePaths.map((filePath) => path.join(config.distDir, filePath))
      )
    }

    await promises.writeFile(
      path.join(distDir, SERVER_FILES_MANIFEST),
      JSON.stringify(requiredServerFiles),
      'utf8'
    )

    const finalPrerenderRoutes: { [route: string]: SsgRoute } = {}
    const tbdPrerenderRoutes: string[] = []
    let ssgNotFoundPaths: string[] = []

    if (postCompileSpinner) postCompileSpinner.stopAndPersist()

    const { i18n } = config

    const usedStaticStatusPages = STATIC_STATUS_PAGES.filter(
      (page) =>
        mappedPages[page] && mappedPages[page].startsWith('private-next-pages')
    )
    usedStaticStatusPages.forEach((page) => {
      if (!ssgPages.has(page)) {
        staticPages.add(page)
      }
    })

    const hasPages500 = usedStaticStatusPages.includes('/500')
    const useDefaultStatic500 = !hasPages500 && !hasNonStaticErrorPage
    const combinedPages = [...staticPages, ...ssgPages]

    if (combinedPages.length > 0 || useStatic404 || useDefaultStatic500) {
      const staticGenerationSpan = nextBuildSpan.traceChild('static-generation')
      await staticGenerationSpan.traceAsyncFn(async () => {
        detectConflictingPaths(
          [
            ...combinedPages,
            ...pageKeys.filter((page) => !combinedPages.includes(page)),
          ],
          ssgPages,
          additionalSsgPaths
        )
        const exportApp = require('../export').default
        const exportOptions = {
          silent: false,
          buildExport: true,
          threads: config.experimental.cpus,
          pages: combinedPages,
          outdir: path.join(distDir, 'export'),
          statusMessage: 'Generating static pages',
        }
        const exportConfig: any = {
          ...config,
          initialPageRevalidationMap: {},
          ssgNotFoundPaths: [] as string[],
          // Default map will be the collection of automatic statically exported
          // pages and incremental pages.
          // n.b. we cannot handle this above in combinedPages because the dynamic
          // page must be in the `pages` array, but not in the mapping.
          exportPathMap: (defaultMap: any) => {
            // Dynamically routed pages should be prerendered to be used as
            // a client-side skeleton (fallback) while data is being fetched.
            // This ensures the end-user never sees a 500 or slow response from the
            // server.
            //
            // Note: prerendering disables automatic static optimization.
            ssgPages.forEach((page) => {
              if (isDynamicRoute(page)) {
                tbdPrerenderRoutes.push(page)

                if (ssgStaticFallbackPages.has(page)) {
                  // Override the rendering for the dynamic page to be treated as a
                  // fallback render.
                  if (i18n) {
                    defaultMap[`/${i18n.defaultLocale}${page}`] = {
                      page,
                      query: { __nextFallback: true },
                    }
                  } else {
                    defaultMap[page] = { page, query: { __nextFallback: true } }
                  }
                } else {
                  // Remove dynamically routed pages from the default path map when
                  // fallback behavior is disabled.
                  delete defaultMap[page]
                }
              }
            })
            // Append the "well-known" routes we should prerender for, e.g. blog
            // post slugs.
            additionalSsgPaths.forEach((routes, page) => {
              const encodedRoutes = additionalSsgPathsEncoded.get(page)

              routes.forEach((route, routeIdx) => {
                defaultMap[route] = {
                  page,
                  query: { __nextSsgPath: encodedRoutes?.[routeIdx] },
                }
              })
            })

            if (useStatic404) {
              defaultMap['/404'] = {
                page: hasPages404 ? '/404' : '/_error',
              }
            }

            if (useDefaultStatic500) {
              defaultMap['/500'] = {
                page: '/_error',
              }
            }

            if (i18n) {
              for (const page of [
                ...staticPages,
                ...ssgPages,
                ...(useStatic404 ? ['/404'] : []),
                ...(useDefaultStatic500 ? ['/500'] : []),
              ]) {
                const isSsg = ssgPages.has(page)
                const isDynamic = isDynamicRoute(page)
                const isFallback = isSsg && ssgStaticFallbackPages.has(page)

                for (const locale of i18n.locales) {
                  // skip fallback generation for SSG pages without fallback mode
                  if (isSsg && isDynamic && !isFallback) continue
                  const outputPath = `/${locale}${page === '/' ? '' : page}`

                  defaultMap[outputPath] = {
                    page: defaultMap[page]?.page || page,
                    query: { __nextLocale: locale },
                  }

                  if (isFallback) {
                    defaultMap[outputPath].query.__nextFallback = true
                  }
                }

                if (isSsg) {
                  // remove non-locale prefixed variant from defaultMap
                  delete defaultMap[page]
                }
              }
            }
            return defaultMap
          },
        }

        await exportApp(dir, exportOptions, exportConfig)

        const postBuildSpinner = createSpinner({
          prefixText: `${Log.prefixes.info} Finalizing page optimization`,
        })
        ssgNotFoundPaths = exportConfig.ssgNotFoundPaths

        // remove server bundles that were exported
        for (const page of staticPages) {
          const serverBundle = getPagePath(page, distDir, isLikeServerless)
          await promises.unlink(serverBundle)
        }
        const serverOutputDir = path.join(
          distDir,
          isLikeServerless ? SERVERLESS_DIRECTORY : SERVER_DIRECTORY
        )

        const moveExportedPage = async (
          originPage: string,
          page: string,
          file: string,
          isSsg: boolean,
          ext: 'html' | 'json',
          additionalSsgFile = false
        ) => {
          return staticGenerationSpan
            .traceChild('move-exported-page')
            .traceAsyncFn(async () => {
              file = `${file}.${ext}`
              const orig = path.join(exportOptions.outdir, file)
              const pagePath = getPagePath(
                originPage,
                distDir,
                isLikeServerless
              )

              const relativeDest = path
                .relative(
                  serverOutputDir,
                  path.join(
                    path.join(
                      pagePath,
                      // strip leading / and then recurse number of nested dirs
                      // to place from base folder
                      originPage
                        .substr(1)
                        .split('/')
                        .map(() => '..')
                        .join('/')
                    ),
                    file
                  )
                )
                .replace(/\\/g, '/')

              const dest = path.join(
                distDir,
                isLikeServerless ? SERVERLESS_DIRECTORY : SERVER_DIRECTORY,
                relativeDest
              )

              if (
                !isSsg &&
                !(
                  // don't add static status page to manifest if it's
                  // the default generated version e.g. no pages/500
                  (
                    STATIC_STATUS_PAGES.includes(page) &&
                    !usedStaticStatusPages.includes(page)
                  )
                )
              ) {
                pagesManifest[page] = relativeDest
              }

              const isNotFound = ssgNotFoundPaths.includes(page)

              // for SSG files with i18n the non-prerendered variants are
              // output with the locale prefixed so don't attempt moving
              // without the prefix
              if ((!i18n || additionalSsgFile) && !isNotFound) {
                await promises.mkdir(path.dirname(dest), { recursive: true })
                await promises.rename(orig, dest)
              } else if (i18n && !isSsg) {
                // this will be updated with the locale prefixed variant
                // since all files are output with the locale prefix
                delete pagesManifest[page]
              }

              if (i18n) {
                if (additionalSsgFile) return

                for (const locale of i18n.locales) {
                  const curPath = `/${locale}${page === '/' ? '' : page}`
                  const localeExt = page === '/' ? path.extname(file) : ''
                  const relativeDestNoPages = relativeDest.substr(
                    'pages/'.length
                  )

                  if (isSsg && ssgNotFoundPaths.includes(curPath)) {
                    continue
                  }

                  const updatedRelativeDest = path
                    .join(
                      'pages',
                      locale + localeExt,
                      // if it's the top-most index page we want it to be locale.EXT
                      // instead of locale/index.html
                      page === '/' ? '' : relativeDestNoPages
                    )
                    .replace(/\\/g, '/')

                  const updatedOrig = path.join(
                    exportOptions.outdir,
                    locale + localeExt,
                    page === '/' ? '' : file
                  )
                  const updatedDest = path.join(
                    distDir,
                    isLikeServerless ? SERVERLESS_DIRECTORY : SERVER_DIRECTORY,
                    updatedRelativeDest
                  )

                  if (!isSsg) {
                    pagesManifest[curPath] = updatedRelativeDest
                  }
                  await promises.mkdir(path.dirname(updatedDest), {
                    recursive: true,
                  })
                  await promises.rename(updatedOrig, updatedDest)
                }
              }
            })
        }

        // Only move /404 to /404 when there is no custom 404 as in that case we don't know about the 404 page
        if (!hasPages404 && useStatic404) {
          await moveExportedPage('/_error', '/404', '/404', false, 'html')
        }

        if (useDefaultStatic500) {
          await moveExportedPage('/_error', '/500', '/500', false, 'html')
        }

        for (const page of combinedPages) {
          const isSsg = ssgPages.has(page)
          const isStaticSsgFallback = ssgStaticFallbackPages.has(page)
          const isDynamic = isDynamicRoute(page)
          const hasAmp = hybridAmpPages.has(page)
          const file = normalizePagePath(page)

          // The dynamic version of SSG pages are only prerendered if the
          // fallback is enabled. Below, we handle the specific prerenders
          // of these.
          const hasHtmlOutput = !(isSsg && isDynamic && !isStaticSsgFallback)

          if (hasHtmlOutput) {
            await moveExportedPage(page, page, file, isSsg, 'html')
          }

          if (hasAmp && (!isSsg || (isSsg && !isDynamic))) {
            const ampPage = `${file}.amp`
            await moveExportedPage(page, ampPage, ampPage, isSsg, 'html')

            if (isSsg) {
              await moveExportedPage(page, ampPage, ampPage, isSsg, 'json')
            }
          }

          if (isSsg) {
            // For a non-dynamic SSG page, we must copy its data file
            // from export, we already moved the HTML file above
            if (!isDynamic) {
              await moveExportedPage(page, page, file, isSsg, 'json')

              if (i18n) {
                // TODO: do we want to show all locale variants in build output
                for (const locale of i18n.locales) {
                  const localePage = `/${locale}${page === '/' ? '' : page}`

                  if (!ssgNotFoundPaths.includes(localePage)) {
                    finalPrerenderRoutes[localePage] = {
                      initialRevalidateSeconds:
                        exportConfig.initialPageRevalidationMap[localePage],
                      srcRoute: null,
                      dataRoute: path.posix.join(
                        '/_next/data',
                        buildId,
                        `${file}.json`
                      ),
                    }
                  }
                }
              } else {
                finalPrerenderRoutes[page] = {
                  initialRevalidateSeconds:
                    exportConfig.initialPageRevalidationMap[page],
                  srcRoute: null,
                  dataRoute: path.posix.join(
                    '/_next/data',
                    buildId,
                    `${file}.json`
                  ),
                }
              }
              // Set Page Revalidation Interval
              const pageInfo = pageInfos.get(page)
              if (pageInfo) {
                pageInfo.initialRevalidateSeconds =
                  exportConfig.initialPageRevalidationMap[page]
                pageInfos.set(page, pageInfo)
              }
            } else {
              // For a dynamic SSG page, we did not copy its data exports and only
              // copy the fallback HTML file (if present).
              // We must also copy specific versions of this page as defined by
              // `getStaticPaths` (additionalSsgPaths).
              const extraRoutes = additionalSsgPaths.get(page) || []
              for (const route of extraRoutes) {
                const pageFile = normalizePagePath(route)
                await moveExportedPage(
                  page,
                  route,
                  pageFile,
                  isSsg,
                  'html',
                  true
                )
                await moveExportedPage(
                  page,
                  route,
                  pageFile,
                  isSsg,
                  'json',
                  true
                )

                if (hasAmp) {
                  const ampPage = `${pageFile}.amp`
                  await moveExportedPage(
                    page,
                    ampPage,
                    ampPage,
                    isSsg,
                    'html',
                    true
                  )
                  await moveExportedPage(
                    page,
                    ampPage,
                    ampPage,
                    isSsg,
                    'json',
                    true
                  )
                }

                finalPrerenderRoutes[route] = {
                  initialRevalidateSeconds:
                    exportConfig.initialPageRevalidationMap[route],
                  srcRoute: page,
                  dataRoute: path.posix.join(
                    '/_next/data',
                    buildId,
                    `${normalizePagePath(route)}.json`
                  ),
                }

                // Set route Revalidation Interval
                const pageInfo = pageInfos.get(route)
                if (pageInfo) {
                  pageInfo.initialRevalidateSeconds =
                    exportConfig.initialPageRevalidationMap[route]
                  pageInfos.set(route, pageInfo)
                }
              }
            }
          }
        }

        // remove temporary export folder
        await recursiveDelete(exportOptions.outdir)
        await promises.rmdir(exportOptions.outdir)
        await promises.writeFile(
          manifestPath,
          JSON.stringify(pagesManifest, null, 2),
          'utf8'
        )

        if (postBuildSpinner) postBuildSpinner.stopAndPersist()
        console.log()
      })
    }

    const analysisEnd = process.hrtime(analysisBegin)
    telemetry.record(
      eventBuildOptimize(pagePaths, {
        durationInSeconds: analysisEnd[0],
        staticPageCount: staticPages.size,
        staticPropsPageCount: ssgPages.size,
        serverPropsPageCount: serverPropsPages.size,
        ssrPageCount:
          pagePaths.length -
          (staticPages.size + ssgPages.size + serverPropsPages.size),
        hasStatic404: useStatic404,
        hasReportWebVitals: namedExports?.includes('reportWebVitals') ?? false,
        rewritesCount: combinedRewrites.length,
        headersCount: headers.length,
        redirectsCount: redirects.length - 1, // reduce one for trailing slash
        headersWithHasCount: headers.filter((r: any) => !!r.has).length,
        rewritesWithHasCount: combinedRewrites.filter((r: any) => !!r.has)
          .length,
        redirectsWithHasCount: redirects.filter((r: any) => !!r.has).length,
      })
    )

    if (ssgPages.size > 0) {
      const finalDynamicRoutes: PrerenderManifest['dynamicRoutes'] = {}
      tbdPrerenderRoutes.forEach((tbdRoute) => {
        const normalizedRoute = normalizePagePath(tbdRoute)
        const dataRoute = path.posix.join(
          '/_next/data',
          buildId,
          `${normalizedRoute}.json`
        )

        finalDynamicRoutes[tbdRoute] = {
          routeRegex: normalizeRouteRegex(getRouteRegex(tbdRoute).re.source),
          dataRoute,
          fallback: ssgBlockingFallbackPages.has(tbdRoute)
            ? null
            : ssgStaticFallbackPages.has(tbdRoute)
            ? `${normalizedRoute}.html`
            : false,
          dataRouteRegex: normalizeRouteRegex(
            getRouteRegex(dataRoute.replace(/\.json$/, '')).re.source.replace(
              /\(\?:\\\/\)\?\$$/,
              '\\.json$'
            )
          ),
        }
      })
      const prerenderManifest: PrerenderManifest = {
        version: 3,
        routes: finalPrerenderRoutes,
        dynamicRoutes: finalDynamicRoutes,
        notFoundRoutes: ssgNotFoundPaths,
        preview: previewProps,
      }

      await promises.writeFile(
        path.join(distDir, PRERENDER_MANIFEST),
        JSON.stringify(prerenderManifest),
        'utf8'
      )
      await generateClientSsgManifest(prerenderManifest, {
        distDir,
        buildId,
        locales: config.i18n?.locales || [],
      })
    } else {
      const prerenderManifest: PrerenderManifest = {
        version: 3,
        routes: {},
        dynamicRoutes: {},
        preview: previewProps,
        notFoundRoutes: [],
      }
      await promises.writeFile(
        path.join(distDir, PRERENDER_MANIFEST),
        JSON.stringify(prerenderManifest),
        'utf8'
      )
    }

    const images = { ...config.images }
    const { deviceSizes, imageSizes } = images
    images.sizes = [...deviceSizes, ...imageSizes]

    await promises.writeFile(
      path.join(distDir, IMAGES_MANIFEST),
      JSON.stringify({
        version: 1,
        images,
      }),
      'utf8'
    )
    await promises.writeFile(
      path.join(distDir, EXPORT_MARKER),
      JSON.stringify({
        version: 1,
        hasExportPathMap: typeof config.exportPathMap === 'function',
        exportTrailingSlash: config.trailingSlash === true,
        isNextImageImported: isNextImageImported === true,
      }),
      'utf8'
    )
    await promises.unlink(path.join(distDir, EXPORT_DETAIL)).catch((err) => {
      if (err.code === 'ENOENT') {
        return Promise.resolve()
      }
      return Promise.reject(err)
    })

    staticPages.forEach((pg) => allStaticPages.add(pg))
    pageInfos.forEach((info: PageInfo, key: string) => {
      allPageInfos.set(key, info)
    })

    await nextBuildSpan.traceChild('print-tree-view').traceAsyncFn(() =>
      printTreeView(Object.keys(mappedPages), allPageInfos, isLikeServerless, {
        distPath: distDir,
        buildId: buildId,
        pagesDir,
        useStatic404,
        pageExtensions: config.pageExtensions,
        buildManifest,
      })
    )

    if (debugOutput) {
      nextBuildSpan
        .traceChild('print-custom-routes')
        .traceFn(() => printCustomRoutes({ redirects, rewrites, headers }))
    }

    if (config.analyticsId) {
      console.log(
        chalk.bold.green('Next.js Analytics') +
          ' is enabled for this production build. ' +
          "You'll receive a Real Experience Score computed by all of your visitors."
      )
      console.log('')
    }

    await nextBuildSpan
      .traceChild('telemetry-flush')
      .traceAsyncFn(() => telemetry.flush())
  })
}

export type ClientSsgManifest = Set<string>

function generateClientSsgManifest(
  prerenderManifest: PrerenderManifest,
  {
    buildId,
    distDir,
    locales,
  }: { buildId: string; distDir: string; locales: string[] }
) {
  const ssgPages: ClientSsgManifest = new Set<string>([
    ...Object.entries(prerenderManifest.routes)
      // Filter out dynamic routes
      .filter(([, { srcRoute }]) => srcRoute == null)
      .map(([route]) => normalizeLocalePath(route, locales).pathname),
    ...Object.keys(prerenderManifest.dynamicRoutes),
  ])

  const clientSsgManifestContent = `self.__SSG_MANIFEST=${devalue(
    ssgPages
  )};self.__SSG_MANIFEST_CB&&self.__SSG_MANIFEST_CB()`

  writeFileSync(
    path.join(distDir, CLIENT_STATIC_FILES_PATH, buildId, '_ssgManifest.js'),
    clientSsgManifestContent
  )
}<|MERGE_RESOLUTION|>--- conflicted
+++ resolved
@@ -159,18 +159,6 @@
       }
     }
 
-<<<<<<< HEAD
-    const ignoreTypeScriptErrors = Boolean(config.typescript?.ignoreBuildErrors)
-    const typeCheckingSpinner = createSpinner({
-      prefixText: `${Log.prefixes.info} ${
-        ignoreTypeScriptErrors
-          ? 'Skipping validation of types'
-          : 'Checking validity of types'
-      }`,
-    })
-
-=======
->>>>>>> 60d844c6
     const telemetry = new Telemetry({ distDir })
     setGlobal('telemetry', telemetry)
 
@@ -192,17 +180,17 @@
       telemetry.record(events)
     )
 
-<<<<<<< HEAD
-    await nextBuildSpan
-=======
     const ignoreTypeScriptErrors = Boolean(config.typescript?.ignoreBuildErrors)
     const typeCheckStart = process.hrtime()
     const typeCheckingSpinner = createSpinner({
-      prefixText: `${Log.prefixes.info} Checking validity of types`,
+      prefixText: `${Log.prefixes.info} ${
+        ignoreTypeScriptErrors
+          ? 'Skipping validation of types'
+          : 'Checking validity of types'
+      }`,
     })
 
     const verifyResult = await nextBuildSpan
->>>>>>> 60d844c6
       .traceChild('verify-typescript-setup')
       .traceAsyncFn(() =>
         verifyTypeScriptSetup(dir, pagesDir, !ignoreTypeScriptErrors)
