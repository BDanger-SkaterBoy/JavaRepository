import type {
  PageRuntime,
  NextConfigComplete,
  NextConfig,
} from '../server/config-shared'
import type { webpack5 } from 'next/dist/compiled/webpack/webpack'
import fs from 'fs'
import chalk from 'next/dist/compiled/chalk'
import { posix, join } from 'path'
import { stringify } from 'querystring'
import {
  API_ROUTE,
  PAGES_DIR_ALIAS,
  ROOT_ALIAS,
  ROOT_DIR_ALIAS,
} from '../lib/constants'
import { MIDDLEWARE_ROUTE } from '../lib/constants'
import { normalizePagePath } from '../server/normalize-page-path'
import { warn } from './output/log'
import { MiddlewareLoaderOptions } from './webpack/loaders/next-middleware-loader'
import { ClientPagesLoaderOptions } from './webpack/loaders/next-client-pages-loader'
import { parse } from '../build/swc'
import {
<<<<<<< HEAD
  isCustomErrorPage,
  isServerComponentPage,
  isClientComponentPage,
=======
  getRawPageExtensions,
  isCustomErrorPage,
  isFlightPage,
>>>>>>> 1ed38dd2
  isReservedPage,
} from './utils'
import { ssrEntries } from './webpack/plugins/middleware-plugin'
import {
  CLIENT_STATIC_FILES_RUNTIME_MAIN,
  CLIENT_STATIC_FILES_RUNTIME_MAIN_ROOT,
  CLIENT_STATIC_FILES_RUNTIME_AMP,
  MIDDLEWARE_RUNTIME_WEBPACK,
  MIDDLEWARE_SSR_RUNTIME_WEBPACK,
  CLIENT_STATIC_FILES_RUNTIME_REACT_REFRESH,
} from '../shared/lib/constants'

type ObjectValue<T> = T extends { [key: string]: infer V } ? V : never
export type PagesMapping = {
  [page: string]: string
}

<<<<<<< HEAD
export function getPageFromPath(
  pagePath: string,
  extensions: string[],
  isRoot?: boolean
) {
  let page = pagePath.replace(new RegExp(`\\.+(${extensions.join('|')})$`), '')
  page = page.replace(/\\/g, '/')

  if (!isRoot) {
    page = page.replace(/\/index$/, '')
  }
=======
export function getPageFromPath(pagePath: string, extensions: string[]) {
  const rawExtensions = getRawPageExtensions(extensions)
  const pickedExtensions = pagePath.includes('/_app.server.')
    ? rawExtensions
    : extensions
  let page = pagePath.replace(
    new RegExp(`\\.+(${pickedExtensions.join('|')})$`),
    ''
  )
  page = page.replace(/\\/g, '/').replace(/\/index$/, '')
>>>>>>> 1ed38dd2
  return page === '' ? '/' : page
}

export function createPagesMapping(
  pagePaths: string[],
  extensions: string[],
  {
    isDev,
    isRoot,
    hasServerComponents,
  }: {
    isDev: boolean
    isRoot?: boolean
    hasServerComponents: boolean
  }
): PagesMapping {
  const previousPages: PagesMapping = {}
  const pathAlias = isRoot ? ROOT_DIR_ALIAS : PAGES_DIR_ALIAS

  // Do not process .d.ts files inside the `pages` folder
  pagePaths = extensions.includes('ts')
    ? pagePaths.filter((pagePath) => !pagePath.endsWith('.d.ts'))
    : pagePaths

  const pages: PagesMapping = pagePaths.reduce(
    (result: PagesMapping, pagePath): PagesMapping => {
      const pageKey = getPageFromPath(pagePath, extensions, isRoot)

      if (hasServerComponents && /\.client$/.test(pageKey)) {
        // Assume that if there's a Client Component, that there is
        // a matching Server Component that will map to the page.
        return result
      }

      if (pageKey in result) {
        warn(
          `Duplicate page detected. ${chalk.cyan(
            join('pages', previousPages[pageKey])
          )} and ${chalk.cyan(
            join('pages', pagePath)
          )} both resolve to ${chalk.cyan(pageKey)}.`
        )
      } else {
        previousPages[pageKey] = pagePath
      }

      if (pageKey === 'root') {
        result['root'] = join(ROOT_ALIAS, pagePath).replace(/\\/g, '/')
      } else {
        result[pageKey] = join(pathAlias, pagePath).replace(/\\/g, '/')
      }
      return result
    },
    {}
  )

  // we alias these in development and allow webpack to
  // allow falling back to the correct source file so
  // that HMR can work properly when a file is added/removed
<<<<<<< HEAD
  if (isRoot) {
    if (isDev) {
      pages['root'] = `${ROOT_ALIAS}/root`
    } else {
      pages['root'] = pages['root'] || 'next/dist/pages/root'
    }
  } else {
    if (isDev) {
      pages['/_app'] = `${pathAlias}/_app`
      pages['/_error'] = `${pathAlias}/_error`
      pages['/_document'] = `${pathAlias}/_document`
    } else {
      pages['/_app'] = pages['/_app'] || 'next/dist/pages/_app'
      pages['/_error'] = pages['/_error'] || 'next/dist/pages/_error'
      pages['/_document'] = pages['/_document'] || `next/dist/pages/_document`
    }
=======
  if (isDev) {
    if (hasServerComponents) {
      pages['/_app.server'] = `${PAGES_DIR_ALIAS}/_app.server`
    }
    pages['/_app'] = `${PAGES_DIR_ALIAS}/_app`
    pages['/_error'] = `${PAGES_DIR_ALIAS}/_error`
    pages['/_document'] = `${PAGES_DIR_ALIAS}/_document`
  } else {
    if (hasServerComponents) {
      pages['/_app.server'] =
        pages['/_app.server'] || 'next/dist/pages/_app.server'
    }
    pages['/_app'] = pages['/_app'] || 'next/dist/pages/_app'
    pages['/_error'] = pages['/_error'] || 'next/dist/pages/_error'
    pages['/_document'] = pages['/_document'] || 'next/dist/pages/_document'
>>>>>>> 1ed38dd2
  }
  return pages
}

type Entrypoints = {
  client: webpack5.EntryObject
  server: webpack5.EntryObject
  edgeServer: webpack5.EntryObject
}

const cachedPageRuntimeConfig = new Map<string, [number, PageRuntime]>()

// @TODO: We should limit the maximum concurrency of this function as there
// could be thousands of pages existing.
export async function getPageRuntime(
  pageFilePath: string,
  nextConfig: Partial<NextConfig>,
  isDev?: boolean
): Promise<PageRuntime> {
  if (!nextConfig.experimental?.reactRoot) return undefined

  const globalRuntime = nextConfig.experimental?.runtime
  const cached = cachedPageRuntimeConfig.get(pageFilePath)
  if (cached) {
    return cached[1]
  }

  let pageContent: string
  try {
    pageContent = await fs.promises.readFile(pageFilePath, {
      encoding: 'utf8',
    })
  } catch (err) {
    if (!isDev) throw err
    return undefined
  }

  // When gSSP or gSP is used, this page requires an execution runtime. If the
  // page config is not present, we fallback to the global runtime. Related
  // discussion:
  // https://github.com/vercel/next.js/discussions/34179
  let isRuntimeRequired: boolean = false
  let pageRuntime: PageRuntime = undefined

  // Since these configurations should always be static analyzable, we can
  // skip these cases that "runtime" and "gSP", "gSSP" are not included in the
  // source code.
  if (/runtime|getStaticProps|getServerSideProps/.test(pageContent)) {
    try {
      const { body } = await parse(pageContent, {
        filename: pageFilePath,
        isModule: 'unknown',
      })

      for (const node of body) {
        const { type, declaration } = node
        if (type === 'ExportDeclaration') {
          // Match `export const config`
          const valueNode = declaration?.declarations?.[0]
          if (valueNode?.id?.value === 'config') {
            const props = valueNode.init.properties
            const runtimeKeyValue = props.find(
              (prop: any) => prop.key.value === 'runtime'
            )
            const runtime = runtimeKeyValue?.value?.value
            pageRuntime =
              runtime === 'edge' || runtime === 'nodejs' ? runtime : pageRuntime
          } else if (declaration?.type === 'FunctionDeclaration') {
            // Match `export function getStaticProps | getServerSideProps`
            const identifier = declaration.identifier?.value
            if (
              identifier === 'getStaticProps' ||
              identifier === 'getServerSideProps'
            ) {
              isRuntimeRequired = true
            }
          }
        } else if (type === 'ExportNamedDeclaration') {
          // Match `export { getStaticProps | getServerSideProps } <from '../..'>`
          const { specifiers } = node
          for (const specifier of specifiers) {
            const { orig } = specifier
            const hasDataFetchingExports =
              specifier.type === 'ExportSpecifier' &&
              orig?.type === 'Identifier' &&
              (orig?.value === 'getStaticProps' ||
                orig?.value === 'getServerSideProps')
            if (hasDataFetchingExports) {
              isRuntimeRequired = true
              break
            }
          }
        }
      }
    } catch (err) {}
  }

  if (!pageRuntime) {
    if (isRuntimeRequired) {
      pageRuntime = globalRuntime
    }
  }

  cachedPageRuntimeConfig.set(pageFilePath, [Date.now(), pageRuntime])
  return pageRuntime
}

export function invalidatePageRuntimeCache(
  pageFilePath: string,
  safeTime: number
) {
  const cached = cachedPageRuntimeConfig.get(pageFilePath)
  if (cached && cached[0] < safeTime) {
    cachedPageRuntimeConfig.delete(pageFilePath)
  }
}

export async function createEntrypoints(
  pages: PagesMapping,
  buildId: string,
  config: NextConfigComplete,
<<<<<<< HEAD
  pagesDir: string,
  rootDir?: string,
  rootPaths?: PagesMapping
=======
  loadedEnvFiles: LoadedEnvFiles,
  pagesDir: string,
  isDev?: boolean
>>>>>>> 1ed38dd2
): Promise<Entrypoints> {
  const client: webpack5.EntryObject = {}
  const server: webpack5.EntryObject = {}
  const edgeServer: webpack5.EntryObject = {}
<<<<<<< HEAD
  const globalRuntime = config.experimental.runtime

  const getEntryHandler =
    (dir: string, mapping: PagesMapping, isRoot: boolean) =>
    async (page: string) => {
      const absolutePagePath = mapping[page]
=======

  const hasRuntimeConfig =
    Object.keys(config.publicRuntimeConfig).length > 0 ||
    Object.keys(config.serverRuntimeConfig).length > 0
  const hasReactRoot = !!config.experimental.reactRoot

  const defaultServerlessOptions = {
    absoluteAppPath: pages['/_app'],
    absoluteAppServerPath: pages['/_app.server'],
    absoluteDocumentPath: pages['/_document'],
    absoluteErrorPath: pages['/_error'],
    absolute404Path: pages['/404'] || '',
    distDir: DOT_NEXT_ALIAS,
    buildId,
    assetPrefix: config.assetPrefix,
    generateEtags: config.generateEtags ? 'true' : '',
    poweredByHeader: config.poweredByHeader ? 'true' : '',
    canonicalBase: config.amp.canonicalBase || '',
    basePath: config.basePath,
    runtimeConfig: hasRuntimeConfig
      ? JSON.stringify({
          publicRuntimeConfig: config.publicRuntimeConfig,
          serverRuntimeConfig: config.serverRuntimeConfig,
        })
      : '',
    previewProps: JSON.stringify(previewMode),
    // base64 encode to make sure contents don't break webpack URL loading
    loadedEnvFiles: Buffer.from(JSON.stringify(loadedEnvFiles)).toString(
      'base64'
    ),
    i18n: config.i18n ? JSON.stringify(config.i18n) : '',
    reactRoot: hasReactRoot ? 'true' : '',
  }

  await Promise.all(
    Object.keys(pages).map(async (page) => {
      const absolutePagePath = pages[page]
>>>>>>> 1ed38dd2
      const bundleFile = normalizePagePath(page)
      const isApiRoute = page.match(API_ROUTE)

      const clientBundlePath = posix.join('pages', bundleFile)
      const serverBundlePath = posix.join(
        isRoot ? (bundleFile === '/root' ? './' : 'root') : 'pages',
        bundleFile
      )

      const isReserved = isReservedPage(page)
      const isCustomError = isCustomErrorPage(page)
<<<<<<< HEAD
      const isServerComponent = isServerComponentPage(config, absolutePagePath)
      const isClientComponent = isClientComponentPage(config, absolutePagePath)
      const isEdgeRuntime =
        (await getPageRuntime(
          join(dir, absolutePagePath.slice(PAGES_DIR_ALIAS.length + 1)),
          globalRuntime
        )) === 'edge'
=======
      const isFlight = isFlightPage(config, absolutePagePath)
      const isInternalPages = !absolutePagePath.startsWith(PAGES_DIR_ALIAS)
      const pageFilePath = isInternalPages
        ? require.resolve(absolutePagePath)
        : join(pagesDir, absolutePagePath.replace(PAGES_DIR_ALIAS, ''))
      const pageRuntime = await getPageRuntime(pageFilePath, config, isDev)
      const isEdgeRuntime = pageRuntime === 'edge'
>>>>>>> 1ed38dd2

      if (page.match(MIDDLEWARE_ROUTE)) {
        const loaderOpts: MiddlewareLoaderOptions = {
          absolutePagePath: pages[page],
          page,
        }

        client[clientBundlePath] = `next-middleware-loader?${stringify(
          loaderOpts
        )}!`
        return
      }

      if (isEdgeRuntime && !isReserved && !isCustomError && !isApiRoute) {
        ssrEntries.set(clientBundlePath, {
          requireFlightManifest: isServerComponent,
        })
        edgeServer[serverBundlePath] = finalizeEntrypoint({
          name: '[name].js',
          value: `next-middleware-ssr-loader?${stringify({
            dev: false,
            page,
            buildId,
            stringifiedConfig: JSON.stringify(config),
            absolute500Path: pages['/500'] || '',
            absolutePagePath,
            absoluteAppPath: pages['/_app'],
            absoluteDocumentPath: pages['/_document'],
            absoluteErrorPath: pages['/_error'],
            isServerComponent,
          } as any)}!`,
          isServer: false,
          isEdgeServer: true,
        })
      }

<<<<<<< HEAD
      if (!isEdgeRuntime || isReserved || isCustomError) {
        server[serverBundlePath] = isClientComponent
          ? [
              `next-flight-client-entrypoint-loader?${stringify({
                absolutePagePath,
              })}!`,
            ]
          : [absolutePagePath]
=======
      if (isApiRoute && isLikeServerless) {
        const serverlessLoaderOptions: ServerlessLoaderQuery = {
          page,
          absolutePagePath,
          ...defaultServerlessOptions,
        }
        server[serverBundlePath] = `next-serverless-loader?${stringify(
          serverlessLoaderOptions
        )}!`
      } else if (isApiRoute || target === 'server') {
        if (!isEdgeRuntime || isReserved || isCustomError) {
          server[serverBundlePath] = [absolutePagePath]
        }
      } else if (
        isLikeServerless &&
        page !== '/_app' &&
        page !== '/_app.server' &&
        page !== '/_document' &&
        !isEdgeRuntime
      ) {
        const serverlessLoaderOptions: ServerlessLoaderQuery = {
          page,
          absolutePagePath,
          ...defaultServerlessOptions,
        }
        server[serverBundlePath] = `next-serverless-loader?${stringify(
          serverlessLoaderOptions
        )}!`
>>>>>>> 1ed38dd2
      }

      if (page === '/_document' || page === '/_app.server') {
        return
      }

      if (!isApiRoute) {
        const pageLoaderOpts: ClientPagesLoaderOptions = {
          page,
          absolutePagePath,
        }
        const pageLoader = `next-client-pages-loader?${stringify(
          pageLoaderOpts
        )}!`

        // Make sure next/router is a dependency of _app or else chunk splitting
        // might cause the router to not be able to load causing hydration
        // to fail

        client[clientBundlePath] =
          page === '/_app'
            ? [pageLoader, require.resolve('../client/router')]
            : pageLoader
      }
    }

  if (rootDir && rootPaths) {
    const entryHandler = getEntryHandler(rootDir, rootPaths, true)
    await Promise.all(Object.keys(rootPaths).map(entryHandler))
  }
  const entryHandler = getEntryHandler(pagesDir, pages, false)
  await Promise.all(Object.keys(pages).map(entryHandler))

  return {
    client,
    server,
    edgeServer,
  }
}

export function finalizeEntrypoint({
  name,
  value,
  isServer,
  isMiddleware,
  isEdgeServer,
}: {
  isServer: boolean
  name: string
  value: ObjectValue<webpack5.EntryObject>
  isMiddleware?: boolean
  isEdgeServer?: boolean
}): ObjectValue<webpack5.EntryObject> {
  const entry =
    typeof value !== 'object' || Array.isArray(value)
      ? { import: value }
      : value

  if (isServer) {
    const isApi = name.startsWith('pages/api/')
    return {
      publicPath: isApi ? '' : undefined,
      runtime: isApi ? 'webpack-api-runtime' : 'webpack-runtime',
      layer: isApi ? 'api' : undefined,
      ...entry,
    }
  }

  if (isEdgeServer) {
    const ssrMiddlewareEntry = {
      library: {
        name: ['_ENTRIES', `middleware_[name]`],
        type: 'assign',
      },
      runtime: MIDDLEWARE_SSR_RUNTIME_WEBPACK,
      asyncChunks: false,
      ...entry,
    }
    return ssrMiddlewareEntry
  }
  if (isMiddleware) {
    const middlewareEntry = {
      filename: 'server/[name].js',
      layer: 'middleware',
      library: {
        name: ['_ENTRIES', `middleware_[name]`],
        type: 'assign',
      },
      runtime: MIDDLEWARE_RUNTIME_WEBPACK,
      asyncChunks: false,
      ...entry,
    }
    return middlewareEntry
  }

  if (
    name !== 'polyfills' &&
    name !== CLIENT_STATIC_FILES_RUNTIME_MAIN &&
    name !== CLIENT_STATIC_FILES_RUNTIME_MAIN_ROOT &&
    name !== CLIENT_STATIC_FILES_RUNTIME_AMP &&
    name !== CLIENT_STATIC_FILES_RUNTIME_REACT_REFRESH
  ) {
    return {
      dependOn:
        name.startsWith('pages/') && name !== 'pages/_app'
          ? 'pages/_app'
          : 'main',
      ...entry,
    }
  }

  return entry
}<|MERGE_RESOLUTION|>--- conflicted
+++ resolved
@@ -21,16 +21,11 @@
 import { ClientPagesLoaderOptions } from './webpack/loaders/next-client-pages-loader'
 import { parse } from '../build/swc'
 import {
-<<<<<<< HEAD
-  isCustomErrorPage,
   isServerComponentPage,
   isClientComponentPage,
-=======
+  isCustomErrorPage,
+  isReservedPage,
   getRawPageExtensions,
-  isCustomErrorPage,
-  isFlightPage,
->>>>>>> 1ed38dd2
-  isReservedPage,
 } from './utils'
 import { ssrEntries } from './webpack/plugins/middleware-plugin'
 import {
@@ -47,20 +42,11 @@
   [page: string]: string
 }
 
-<<<<<<< HEAD
 export function getPageFromPath(
   pagePath: string,
   extensions: string[],
   isRoot?: boolean
 ) {
-  let page = pagePath.replace(new RegExp(`\\.+(${extensions.join('|')})$`), '')
-  page = page.replace(/\\/g, '/')
-
-  if (!isRoot) {
-    page = page.replace(/\/index$/, '')
-  }
-=======
-export function getPageFromPath(pagePath: string, extensions: string[]) {
   const rawExtensions = getRawPageExtensions(extensions)
   const pickedExtensions = pagePath.includes('/_app.server.')
     ? rawExtensions
@@ -69,8 +55,11 @@
     new RegExp(`\\.+(${pickedExtensions.join('|')})$`),
     ''
   )
-  page = page.replace(/\\/g, '/').replace(/\/index$/, '')
->>>>>>> 1ed38dd2
+  page = page.replace(/\\/g, '/')
+
+  if (!isRoot) {
+    page = page.replace(/\/index$/, '')
+  }
   return page === '' ? '/' : page
 }
 
@@ -130,7 +119,6 @@
   // we alias these in development and allow webpack to
   // allow falling back to the correct source file so
   // that HMR can work properly when a file is added/removed
-<<<<<<< HEAD
   if (isRoot) {
     if (isDev) {
       pages['root'] = `${ROOT_ALIAS}/root`
@@ -139,32 +127,23 @@
     }
   } else {
     if (isDev) {
-      pages['/_app'] = `${pathAlias}/_app`
-      pages['/_error'] = `${pathAlias}/_error`
-      pages['/_document'] = `${pathAlias}/_document`
+      if (hasServerComponents) {
+        pages['/_app.server'] = `${PAGES_DIR_ALIAS}/_app.server`
+      }
+      pages['/_app'] = `${PAGES_DIR_ALIAS}/_app`
+      pages['/_error'] = `${PAGES_DIR_ALIAS}/_error`
+      pages['/_document'] = `${PAGES_DIR_ALIAS}/_document`
     } else {
+      if (hasServerComponents) {
+        pages['/_app.server'] =
+          pages['/_app.server'] || 'next/dist/pages/_app.server'
+      }
       pages['/_app'] = pages['/_app'] || 'next/dist/pages/_app'
       pages['/_error'] = pages['/_error'] || 'next/dist/pages/_error'
-      pages['/_document'] = pages['/_document'] || `next/dist/pages/_document`
-    }
-=======
-  if (isDev) {
-    if (hasServerComponents) {
-      pages['/_app.server'] = `${PAGES_DIR_ALIAS}/_app.server`
-    }
-    pages['/_app'] = `${PAGES_DIR_ALIAS}/_app`
-    pages['/_error'] = `${PAGES_DIR_ALIAS}/_error`
-    pages['/_document'] = `${PAGES_DIR_ALIAS}/_document`
-  } else {
-    if (hasServerComponents) {
-      pages['/_app.server'] =
-        pages['/_app.server'] || 'next/dist/pages/_app.server'
-    }
-    pages['/_app'] = pages['/_app'] || 'next/dist/pages/_app'
-    pages['/_error'] = pages['/_error'] || 'next/dist/pages/_error'
-    pages['/_document'] = pages['/_document'] || 'next/dist/pages/_document'
->>>>>>> 1ed38dd2
-  }
+      pages['/_document'] = pages['/_document'] || 'next/dist/pages/_document'
+    }
+  }
+
   return pages
 }
 
@@ -285,65 +264,18 @@
   pages: PagesMapping,
   buildId: string,
   config: NextConfigComplete,
-<<<<<<< HEAD
   pagesDir: string,
+  isDev?: boolean,
   rootDir?: string,
   rootPaths?: PagesMapping
-=======
-  loadedEnvFiles: LoadedEnvFiles,
-  pagesDir: string,
-  isDev?: boolean
->>>>>>> 1ed38dd2
 ): Promise<Entrypoints> {
   const client: webpack5.EntryObject = {}
   const server: webpack5.EntryObject = {}
   const edgeServer: webpack5.EntryObject = {}
-<<<<<<< HEAD
-  const globalRuntime = config.experimental.runtime
 
   const getEntryHandler =
-    (dir: string, mapping: PagesMapping, isRoot: boolean) =>
-    async (page: string) => {
+    (mapping: PagesMapping, isRoot: boolean) => async (page: string) => {
       const absolutePagePath = mapping[page]
-=======
-
-  const hasRuntimeConfig =
-    Object.keys(config.publicRuntimeConfig).length > 0 ||
-    Object.keys(config.serverRuntimeConfig).length > 0
-  const hasReactRoot = !!config.experimental.reactRoot
-
-  const defaultServerlessOptions = {
-    absoluteAppPath: pages['/_app'],
-    absoluteAppServerPath: pages['/_app.server'],
-    absoluteDocumentPath: pages['/_document'],
-    absoluteErrorPath: pages['/_error'],
-    absolute404Path: pages['/404'] || '',
-    distDir: DOT_NEXT_ALIAS,
-    buildId,
-    assetPrefix: config.assetPrefix,
-    generateEtags: config.generateEtags ? 'true' : '',
-    poweredByHeader: config.poweredByHeader ? 'true' : '',
-    canonicalBase: config.amp.canonicalBase || '',
-    basePath: config.basePath,
-    runtimeConfig: hasRuntimeConfig
-      ? JSON.stringify({
-          publicRuntimeConfig: config.publicRuntimeConfig,
-          serverRuntimeConfig: config.serverRuntimeConfig,
-        })
-      : '',
-    previewProps: JSON.stringify(previewMode),
-    // base64 encode to make sure contents don't break webpack URL loading
-    loadedEnvFiles: Buffer.from(JSON.stringify(loadedEnvFiles)).toString(
-      'base64'
-    ),
-    i18n: config.i18n ? JSON.stringify(config.i18n) : '',
-    reactRoot: hasReactRoot ? 'true' : '',
-  }
-
-  await Promise.all(
-    Object.keys(pages).map(async (page) => {
-      const absolutePagePath = pages[page]
->>>>>>> 1ed38dd2
       const bundleFile = normalizePagePath(page)
       const isApiRoute = page.match(API_ROUTE)
 
@@ -355,23 +287,14 @@
 
       const isReserved = isReservedPage(page)
       const isCustomError = isCustomErrorPage(page)
-<<<<<<< HEAD
       const isServerComponent = isServerComponentPage(config, absolutePagePath)
       const isClientComponent = isClientComponentPage(config, absolutePagePath)
-      const isEdgeRuntime =
-        (await getPageRuntime(
-          join(dir, absolutePagePath.slice(PAGES_DIR_ALIAS.length + 1)),
-          globalRuntime
-        )) === 'edge'
-=======
-      const isFlight = isFlightPage(config, absolutePagePath)
       const isInternalPages = !absolutePagePath.startsWith(PAGES_DIR_ALIAS)
       const pageFilePath = isInternalPages
         ? require.resolve(absolutePagePath)
         : join(pagesDir, absolutePagePath.replace(PAGES_DIR_ALIAS, ''))
       const pageRuntime = await getPageRuntime(pageFilePath, config, isDev)
       const isEdgeRuntime = pageRuntime === 'edge'
->>>>>>> 1ed38dd2
 
       if (page.match(MIDDLEWARE_ROUTE)) {
         const loaderOpts: MiddlewareLoaderOptions = {
@@ -408,7 +331,6 @@
         })
       }
 
-<<<<<<< HEAD
       if (!isEdgeRuntime || isReserved || isCustomError) {
         server[serverBundlePath] = isClientComponent
           ? [
@@ -417,36 +339,12 @@
               })}!`,
             ]
           : [absolutePagePath]
-=======
-      if (isApiRoute && isLikeServerless) {
-        const serverlessLoaderOptions: ServerlessLoaderQuery = {
-          page,
-          absolutePagePath,
-          ...defaultServerlessOptions,
-        }
-        server[serverBundlePath] = `next-serverless-loader?${stringify(
-          serverlessLoaderOptions
-        )}!`
-      } else if (isApiRoute || target === 'server') {
+      }
+
+      if (isApiRoute) {
         if (!isEdgeRuntime || isReserved || isCustomError) {
           server[serverBundlePath] = [absolutePagePath]
         }
-      } else if (
-        isLikeServerless &&
-        page !== '/_app' &&
-        page !== '/_app.server' &&
-        page !== '/_document' &&
-        !isEdgeRuntime
-      ) {
-        const serverlessLoaderOptions: ServerlessLoaderQuery = {
-          page,
-          absolutePagePath,
-          ...defaultServerlessOptions,
-        }
-        server[serverBundlePath] = `next-serverless-loader?${stringify(
-          serverlessLoaderOptions
-        )}!`
->>>>>>> 1ed38dd2
       }
 
       if (page === '/_document' || page === '/_app.server') {
@@ -474,10 +372,10 @@
     }
 
   if (rootDir && rootPaths) {
-    const entryHandler = getEntryHandler(rootDir, rootPaths, true)
+    const entryHandler = getEntryHandler(rootPaths, true)
     await Promise.all(Object.keys(rootPaths).map(entryHandler))
   }
-  const entryHandler = getEntryHandler(pagesDir, pages, false)
+  const entryHandler = getEntryHandler(pages, false)
   await Promise.all(Object.keys(pages).map(entryHandler))
 
   return {
