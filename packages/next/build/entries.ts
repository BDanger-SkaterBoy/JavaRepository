import chalk from 'chalk'
import { posix, join } from 'path'
import { stringify } from 'querystring'
import { API_ROUTE, DOT_NEXT_ALIAS, PAGES_DIR_ALIAS } from '../lib/constants'
import { __ApiPreviewProps } from '../server/api-utils'
import { isTargetLikeServerless } from '../server/config'
import { normalizePagePath } from '../server/normalize-page-path'
import { warn } from './output/log'
import { ClientPagesLoaderOptions } from './webpack/loaders/next-client-pages-loader'
import { ServerlessLoaderQuery } from './webpack/loaders/next-serverless-loader'
import { LoadedEnvFiles } from '@next/env'
import { NextConfigComplete } from '../server/config-shared'
import type webpack5 from 'webpack5'

type PagesMapping = {
  [page: string]: string
}

export function createPagesMapping(
  pagePaths: string[],
  extensions: string[],
  isWebpack5: boolean,
  isDev: boolean
): PagesMapping {
  const previousPages: PagesMapping = {}
  const pages: PagesMapping = pagePaths.reduce(
    (result: PagesMapping, pagePath): PagesMapping => {
      let page = `${pagePath
        .replace(new RegExp(`\\.+(${extensions.join('|')})$`), '')
        .replace(/\\/g, '/')}`.replace(/\/index$/, '')

      const pageKey = page === '' ? '/' : page

      if (pageKey in result) {
        warn(
          `Duplicate page detected. ${chalk.cyan(
            join('pages', previousPages[pageKey])
          )} and ${chalk.cyan(
            join('pages', pagePath)
          )} both resolve to ${chalk.cyan(pageKey)}.`
        )
      } else {
        previousPages[pageKey] = pagePath
      }
      result[pageKey] = join(PAGES_DIR_ALIAS, pagePath).replace(/\\/g, '/')
      return result
    },
    {}
  )

  // we alias these in development and allow webpack to
  // allow falling back to the correct source file so
  // that HMR can work properly when a file is added/removed
  if (isWebpack5 && isDev) {
    pages['/_app'] = `${PAGES_DIR_ALIAS}/_app`
    pages['/_error'] = `${PAGES_DIR_ALIAS}/_error`
    pages['/_document'] = `${PAGES_DIR_ALIAS}/_document`
  } else {
    pages['/_app'] = pages['/_app'] || 'next/dist/pages/_app'
    pages['/_error'] = pages['/_error'] || 'next/dist/pages/_error'
    pages['/_document'] = pages['/_document'] || 'next/dist/pages/_document'
  }
  return pages
}

<<<<<<< HEAD
=======
export type WebpackEntrypoints = {
  [bundle: string]:
    | string
    | string[]
    | {
        import: string | string[]
        dependOn?: string | string[]
        publicPath?: string
        runtime?: string
      }
}

>>>>>>> 76dee14d
type Entrypoints = {
  client: webpack5.EntryObject
  server: webpack5.EntryObject
}

export function createEntrypoints(
  pages: PagesMapping,
  target: 'server' | 'serverless' | 'experimental-serverless-trace',
  buildId: string,
  previewMode: __ApiPreviewProps,
  config: NextConfigComplete,
  loadedEnvFiles: LoadedEnvFiles
): Entrypoints {
  const client: webpack5.EntryObject = {}
  const server: webpack5.EntryObject = {}

  const hasRuntimeConfig =
    Object.keys(config.publicRuntimeConfig).length > 0 ||
    Object.keys(config.serverRuntimeConfig).length > 0

  const defaultServerlessOptions = {
    absoluteAppPath: pages['/_app'],
    absoluteDocumentPath: pages['/_document'],
    absoluteErrorPath: pages['/_error'],
    absolute404Path: pages['/404'] || '',
    distDir: DOT_NEXT_ALIAS,
    buildId,
    assetPrefix: config.assetPrefix,
    generateEtags: config.generateEtags ? 'true' : '',
    poweredByHeader: config.poweredByHeader ? 'true' : '',
    canonicalBase: config.amp.canonicalBase || '',
    basePath: config.basePath,
    runtimeConfig: hasRuntimeConfig
      ? JSON.stringify({
          publicRuntimeConfig: config.publicRuntimeConfig,
          serverRuntimeConfig: config.serverRuntimeConfig,
        })
      : '',
    previewProps: JSON.stringify(previewMode),
    // base64 encode to make sure contents don't break webpack URL loading
    loadedEnvFiles: Buffer.from(JSON.stringify(loadedEnvFiles)).toString(
      'base64'
    ),
    i18n: config.i18n ? JSON.stringify(config.i18n) : '',
  }

  Object.keys(pages).forEach((page) => {
    const absolutePagePath = pages[page]
    const bundleFile = normalizePagePath(page)
    const isApiRoute = page.match(API_ROUTE)

    const clientBundlePath = posix.join('pages', bundleFile)
    const serverBundlePath = posix.join('pages', bundleFile)

    const isLikeServerless = isTargetLikeServerless(target)

    if (isApiRoute && isLikeServerless) {
      const serverlessLoaderOptions: ServerlessLoaderQuery = {
        page,
        absolutePagePath,
        ...defaultServerlessOptions,
      }
      server[serverBundlePath] = `next-serverless-loader?${stringify(
        serverlessLoaderOptions
      )}!`
    } else if (isApiRoute || target === 'server') {
      server[serverBundlePath] = [absolutePagePath]
    } else if (isLikeServerless && page !== '/_app' && page !== '/_document') {
      const serverlessLoaderOptions: ServerlessLoaderQuery = {
        page,
        absolutePagePath,
        ...defaultServerlessOptions,
      }
      server[serverBundlePath] = `next-serverless-loader?${stringify(
        serverlessLoaderOptions
      )}!`
    }

    if (page === '/_document') {
      return
    }

    if (!isApiRoute) {
      const pageLoaderOpts: ClientPagesLoaderOptions = {
        page,
        absolutePagePath,
      }
      const pageLoader = `next-client-pages-loader?${stringify(
        pageLoaderOpts
      )}!`

      // Make sure next/router is a dependency of _app or else chunk splitting
      // might cause the router to not be able to load causing hydration
      // to fail

      client[clientBundlePath] =
        page === '/_app'
          ? [pageLoader, require.resolve('../client/router')]
          : pageLoader
    }
  })

  return {
    client,
    server,
  }
}

export function finalizeEntrypoint(
  name: string,
  value: any,
  isServer: boolean,
  isWebpack5: boolean
): any {
  if (isWebpack5) {
    if (isServer) {
      const isApi = name.startsWith('pages/api/')
      const runtime = isApi ? 'webpack-api-runtime' : 'webpack-runtime'
      const layer = isApi ? 'api' : undefined
      const publicPath = isApi ? '' : undefined
      if (typeof value === 'object' && !Array.isArray(value)) {
        return {
          publicPath,
          runtime,
          layer,
          ...value,
        }
      } else {
        return {
          import: value,
          publicPath,
          runtime,
          layer,
        }
      }
    } else {
      if (
        name !== 'polyfills' &&
        name !== 'main' &&
        name !== 'amp' &&
        name !== 'react-refresh'
      ) {
        const dependOn =
          name.startsWith('pages/') && name !== 'pages/_app'
            ? 'pages/_app'
            : 'main'
        if (typeof value === 'object' && !Array.isArray(value)) {
          return {
            dependOn,
            ...value,
          }
        } else {
          return {
            import: value,
            dependOn,
          }
        }
      }
    }
  }
  return value
}<|MERGE_RESOLUTION|>--- conflicted
+++ resolved
@@ -63,21 +63,6 @@
   return pages
 }
 
-<<<<<<< HEAD
-=======
-export type WebpackEntrypoints = {
-  [bundle: string]:
-    | string
-    | string[]
-    | {
-        import: string | string[]
-        dependOn?: string | string[]
-        publicPath?: string
-        runtime?: string
-      }
-}
-
->>>>>>> 76dee14d
 type Entrypoints = {
   client: webpack5.EntryObject
   server: webpack5.EntryObject
