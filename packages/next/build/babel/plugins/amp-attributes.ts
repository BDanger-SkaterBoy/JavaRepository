--- conflicted
+++ resolved
@@ -1,17 +1,9 @@
-<<<<<<< HEAD
-import { NodePath, PluginObj, types as BabelTypes } from '@babel/core'
-=======
 import { NodePath, PluginObj, types } from '@babel/core'
->>>>>>> 56633ed6
 
 export default function AmpAttributePatcher(...args: any): PluginObj {
   return {
     visitor: {
-<<<<<<< HEAD
-      JSXOpeningElement(path: NodePath<BabelTypes.JSXOpeningElement>) {
-=======
       JSXOpeningElement(path: NodePath<types.JSXOpeningElement>) {
->>>>>>> 56633ed6
         const openingElement = path.node
 
         const { name, attributes } = openingElement
