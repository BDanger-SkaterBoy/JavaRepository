--- conflicted
+++ resolved
@@ -28,19 +28,14 @@
     options: {
       importLoaders: 1 + preProcessors.length,
       sourceMap: true,
-<<<<<<< HEAD
       // don't use `modules: false` or else syntax errors won't
       // be built correctly
       modules: {
         mode: 'global',
       },
-=======
-      // Next.js controls CSS Modules eligibility:
-      modules: false,
       url: cssFileResolve,
       import: (url: string, _: any, resourcePath: string) =>
         cssFileResolve(url, resourcePath),
->>>>>>> 3f4872aa
     },
   })
 
