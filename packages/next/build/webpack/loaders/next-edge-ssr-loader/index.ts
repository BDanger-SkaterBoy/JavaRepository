--- conflicted
+++ resolved
@@ -62,7 +62,8 @@
     import { getRender } from 'next/dist/build/webpack/loaders/next-edge-ssr-loader/render'
     import Document from ${stringifiedDocumentPath}
 
-<<<<<<< HEAD
+    enhanceGlobals()
+
     ${
       isAppDir
         ? `
@@ -80,10 +81,7 @@
       const pageMod = require(${stringifiedPagePath})
     `
     }
-=======
-    enhanceGlobals()
 
->>>>>>> 377fddfa
     const appMod = require(${stringifiedAppPath})
     const errorMod = require(${stringifiedErrorPath})
     const error500Mod = ${
