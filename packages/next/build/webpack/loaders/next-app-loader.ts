--- conflicted
+++ resolved
@@ -194,14 +194,10 @@
         : 'null'
     }
 
-<<<<<<< HEAD
-    export const serverHooks = require('${rootDistFolder}/client/components/hooks-server-context.js')
-=======
     export const staticGenerationAsyncStorage = require('next/dist/client/components/static-generation-async-storage.js').staticGenerationAsyncStorage
     export const requestAsyncStorage = require('next/dist/client/components/request-async-storage.js').requestAsyncStorage
 
     export const serverHooks = require('next/dist/client/components/hooks-server-context.js')
->>>>>>> 3211b3f6
 
     export const renderToReadableStream = require('next/dist/compiled/react-server-dom-webpack/writer.browser.server').renderToReadableStream
     export const __next_app_webpack_require__ = __webpack_require__
