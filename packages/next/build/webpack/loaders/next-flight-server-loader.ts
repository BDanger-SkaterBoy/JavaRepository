import { parse } from '../../swc'
import { buildExports } from './utils'

const imageExtensions = ['jpg', 'jpeg', 'png', 'webp', 'avif']

export const createClientComponentFilter = (extensions: string[]) => {
  // Special cases for Next.js APIs that are considered as client components:
  // - .client.[ext]
  // - next built-in client components
  // - .[imageExt]
  const regex = new RegExp(
    '(' +
      `\\.client(\\.(${extensions.join('|')}))?|` +
      `next/(link|image)(\\.js)?|` +
      `\\.(${imageExtensions.join('|')})` +
      ')$'
  )

  return (importSource: string) => regex.test(importSource)
}

export const createServerComponentFilter = (extensions: string[]) => {
  const regex = new RegExp(`\\.server(\\.(${extensions.join('|')}))?$`)
  return (importSource: string) => regex.test(importSource)
}

function createFlightServerRequest(request: string, extensions: string[]) {
  return `next-flight-server-loader?${JSON.stringify({
    extensions,
  })}!${request}`
}

function hasFlightLoader(request: string, type: 'client' | 'server') {
  return request.includes(`next-flight-${type}-loader`)
}

async function parseModuleInfo({
  resourcePath,
  source,
  extensions,
  isClientCompilation,
  isServerComponent,
  isClientComponent,
  resolver,
}: {
  resourcePath: string
  source: string
  isClientCompilation: boolean
  extensions: string[]
  isServerComponent: (name: string) => boolean
  isClientComponent: (name: string) => boolean
  resolver: (req: string) => Promise<string>
}): Promise<{
  source: string
  imports: string[]
  isEsm: boolean
  __N_SSP: boolean
  pageRuntime: 'edge' | 'nodejs' | null
}> {
  const ast = await parse(source, {
    filename: resourcePath,
    isModule: 'unknown',
  })
  const { type, body } = ast
  let transformedSource = ''
  let lastIndex = 0
  let imports = []
  let __N_SSP = false
  let pageRuntime = null

  const isEsm = type === 'Module'

  for (let i = 0; i < body.length; i++) {
    const node = body[i]
    switch (node.type) {
      case 'ImportDeclaration':
        const importSource = node.source.value
        const resolvedPath = await resolver(importSource)
        const isNodeModuleImport = resolvedPath.includes('/node_modules/')

        // matching node_module package but excluding react cores since react is required to be shared
        const isReactImports = [
          'react',
          'react/jsx-runtime',
          'react/jsx-dev-runtime',
        ].includes(importSource)

        if (!isClientCompilation) {
          // Server compilation for .server.js.
          if (isServerComponent(importSource)) {
            continue
          }

          const importDeclarations = source.substring(
            lastIndex,
            node.source.span.start
          )

          if (isClientComponent(importSource)) {
            transformedSource += importDeclarations
<<<<<<< HEAD
            transformedSource += JSON.stringify(`${importSource}?__sc_client__`)
            imports += `import(/* webpackMode: "eager" */ ${JSON.stringify(
              importSource
            )})\n`
=======
            transformedSource += JSON.stringify(
              `next-flight-client-loader!${importSource}`
            )
            imports.push(importSource)
>>>>>>> 630bf80a
          } else {
            // A shared component. It should be handled as a server component.
            const serverImportSource = isReactImports
              ? importSource
              : createFlightServerRequest(importSource, extensions)
            transformedSource += importDeclarations
            transformedSource += JSON.stringify(serverImportSource)

            // TODO: support handling RSC components from node_modules
            if (!isNodeModuleImport) {
              imports.push(importSource)
            }
          }
        } else {
          // For the client compilation, we skip all modules imports but
          // always keep client/shared components in the bundle. All client components
          // have to be imported from either server or client components.
          if (
            isServerComponent(importSource) ||
            hasFlightLoader(importSource, 'server') ||
            // TODO: support handling RSC components from node_modules
            isNodeModuleImport
          ) {
            continue
          }
<<<<<<< HEAD

          imports += `import(/* webpackMode: "eager" */ ${JSON.stringify(
            importSource
          )})\n`
=======
          imports.push(importSource)
>>>>>>> 630bf80a
        }

        lastIndex = node.source.span.end
        break
      case 'ExportDeclaration':
        if (isClientCompilation) {
          // Keep `__N_SSG` and `__N_SSP` exports.
          if (node.declaration?.type === 'VariableDeclaration') {
            for (const declaration of node.declaration.declarations) {
              if (declaration.type === 'VariableDeclarator') {
                if (declaration.id?.type === 'Identifier') {
                  const value = declaration.id.value
                  if (value === '__N_SSP') {
                    __N_SSP = true
                  } else if (value === 'config') {
                    const props = declaration.init.properties
                    const runtimeKeyValue = props.find(
                      (prop: any) => prop.key.value === 'runtime'
                    )
                    const runtime = runtimeKeyValue?.value?.value
                    if (runtime === 'nodejs' || runtime === 'edge') {
                      pageRuntime = runtime
                    }
                  }
                }
              }
            }
          }
        }
        break
      default:
        break
    }
  }

  if (!isClientCompilation) {
    transformedSource += source.substring(lastIndex)
  }

  return { source: transformedSource, imports, isEsm, __N_SSP, pageRuntime }
}

export default async function transformSource(
  this: any,
  source: string
): Promise<string> {
  const { client: isClientCompilation, extensions } = this.getOptions()
  const { resourcePath, resolve: resolveFn, context } = this

  const resolver = (req: string): Promise<string> => {
    return new Promise((resolve, reject) => {
      resolveFn(context, req, (err: any, result: string) => {
        if (err) return reject(err)
        resolve(result)
      })
    })
  }

  if (typeof source !== 'string') {
    throw new Error('Expected source to have been transformed to a string.')
  }

  const isServerComponent = createServerComponentFilter(extensions)
  const isClientComponent = createClientComponentFilter(extensions)
  const hasAppliedFlightServerLoader = this.loaders.some((loader: any) => {
    return hasFlightLoader(loader.path, 'server')
  })
  const isServerExt = isServerComponent(resourcePath)

  if (!isClientCompilation) {
    // We only apply the loader to server components, or shared components that
    // are imported by a server component.
    if (!isServerExt && !hasAppliedFlightServerLoader) {
      return source
    }
  }

  const {
    source: transformedSource,
    imports,
    isEsm,
    __N_SSP,
    pageRuntime,
  } = await parseModuleInfo({
    resourcePath,
    source,
    extensions,
    isClientCompilation,
    isServerComponent,
    isClientComponent,
    resolver,
  })

  /**
   * For .server.js files, we handle this loader differently.
   *
   * Server compilation output:
   *   (The content of the Server Component module will be kept.)
   *   export const __next_rsc__ = { __webpack_require__, _: () => { ... }, server: true }
   *
   * Client compilation output:
   *   (The content of the Server Component module will be removed.)
   *   export const __next_rsc__ = { __webpack_require__, _: () => { ... }, server: false }
   */

  const rscExports: any = {
    __next_rsc__: `{
      __webpack_require__,
      _: () => {
        ${imports
          .map((importSource) => `require('${importSource}');`)
          .join('\n')}
      },
      server: ${isServerExt ? 'true' : 'false'}
    }`,
  }

  if (isClientCompilation) {
    rscExports.default = 'function RSC() {}'

    if (pageRuntime === 'edge') {
      // Currently for the Edge runtime, we treat all RSC pages as SSR pages.
      rscExports.__N_SSP = 'true'
    } else {
      if (__N_SSP) {
        rscExports.__N_SSP = 'true'
      } else {
        // Server component pages are always considered as SSG by default because
        // the flight data is needed for client navigation.
        rscExports.__N_SSG = 'true'
      }
    }
  }

  const output = transformedSource + '\n' + buildExports(rscExports, isEsm)
  return output
}<|MERGE_RESOLUTION|>--- conflicted
+++ resolved
@@ -98,17 +98,10 @@
 
           if (isClientComponent(importSource)) {
             transformedSource += importDeclarations
-<<<<<<< HEAD
-            transformedSource += JSON.stringify(`${importSource}?__sc_client__`)
-            imports += `import(/* webpackMode: "eager" */ ${JSON.stringify(
-              importSource
-            )})\n`
-=======
             transformedSource += JSON.stringify(
               `next-flight-client-loader!${importSource}`
             )
             imports.push(importSource)
->>>>>>> 630bf80a
           } else {
             // A shared component. It should be handled as a server component.
             const serverImportSource = isReactImports
@@ -134,14 +127,7 @@
           ) {
             continue
           }
-<<<<<<< HEAD
-
-          imports += `import(/* webpackMode: "eager" */ ${JSON.stringify(
-            importSource
-          )})\n`
-=======
           imports.push(importSource)
->>>>>>> 630bf80a
         }
 
         lastIndex = node.source.span.end
@@ -252,7 +238,12 @@
       __webpack_require__,
       _: () => {
         ${imports
-          .map((importSource) => `require('${importSource}');`)
+          .map(
+            (importSource) =>
+              `import(/* webpackMode: "eager" */ ${JSON.stringify(
+                importSource
+              )});`
+          )
           .join('\n')}
       },
       server: ${isServerExt ? 'true' : 'false'}
