import escapeRegexp from 'next/dist/compiled/escape-string-regexp'

import { NextRequest } from '../../../../server/web/spec-extension/request'
import { getPageHandler } from '../next-serverless-loader/page-handler'
import { isDynamicRoute } from '../../../../shared/lib/router/utils'
import { __ApiPreviewProps } from '../../../../server/api-utils'
import {
  WebIncomingMessage,
  WebServerResponse,
} from '../../../../server/web/http-adapter'

const createHeaders = (args?: any) => ({
  ...args,
  'x-middleware-ssr': '1',
})

export function getRender({
  App,
  Document,
  pageMod,
  errorMod,
  rscManifest,
  buildManifest,
  reactLoadableManifest,
  isServerComponent,
  restRenderOpts,
}: {
  App: any
  Document: any
  pageMod: any
  errorMod: any
  rscManifest: object
  buildManifest: any
  reactLoadableManifest: any
  isServerComponent: boolean
  restRenderOpts: any
}) {
  const { page, buildId, previewProps, runtimeConfig } = restRenderOpts

  const pageIsDynamicRoute = isDynamicRoute(page)
  const escapedBuildId = escapeRegexp(buildId)
  const encodedPreviewProps = JSON.parse(previewProps) as __ApiPreviewProps

  return async function render(request: NextRequest) {
    const { nextUrl: url, cookies, headers } = request
    const { pathname, searchParams } = url

    const query = Object.fromEntries(searchParams)

    // Preflight request
    if (request.method === 'HEAD') {
      return new Response(null, {
        headers: createHeaders(),
      })
    }

    const renderServerComponentData = isServerComponent
      ? query.__flight__ !== undefined
      : false
    delete query.__flight__

<<<<<<< HEAD
=======
    const req = {
      url: pathname,
      cookies,
      headers,
    }
>>>>>>> db099c56
    const renderOpts = {
      ...restRenderOpts,
      // Locales are not supported yet.
      // locales: i18n?.locales,
      // locale: detectedLocale,
      // defaultLocale,
      // domainLocales: i18n?.domains,
      dev: process.env.NODE_ENV !== 'production',
      App,
      Document,
      buildManifest,
      Component: pageMod.default,
      pageConfig: pageMod.config || {},
      getStaticProps: pageMod.getStaticProps,
      getServerSideProps: pageMod.getServerSideProps,
      getStaticPaths: pageMod.getStaticPaths,
      reactLoadableManifest,
      env: process.env,
      supportsDynamicHTML: true,
      concurrentFeatures: true,
      renderServerComponentData,
      serverComponentManifest: isServerComponent ? rscManifest : null,
      ComponentMod: null,
    }

    const pageHandler = getPageHandler({
      pageModule: pageMod,
      pageComponent: pageMod.default,
      pageConfig: pageMod.config || {},
      appModule: App,
      documentModule: { default: Document },
      errorModule: errorMod,
      // notFoundModule: ${
      //   absolute404Path
      //     ? `require(${stringifyRequest(this, absolute404Path)})`
      //     : undefined
      // },
      pageGetStaticProps: pageMod.getStaticProps,
      pageGetStaticPaths: pageMod.getStaticPaths,
      pageGetServerSideProps: pageMod.getServerSideProps,

      assetPrefix: restRenderOpts.assetPrefix,
      canonicalBase: restRenderOpts.canonicalBase,
      generateEtags: restRenderOpts.generateEtags || false,
      poweredByHeader: restRenderOpts.poweredByHeader || false,

      runtimeConfig,
      buildManifest,
      reactLoadableManifest,

      // rewrites: combinedRewrites,
      rewrites: [],
      i18n: restRenderOpts.i18n,
      page,
      buildId,
      escapedBuildId: escapedBuildId,
      basePath: restRenderOpts.basePath,
      pageIsDynamic: pageIsDynamicRoute,
      encodedPreviewProps,
      distDir: restRenderOpts.distDir,
    })

    const result = await pageHandler.renderReqToHTML(
      new WebIncomingMessage(request),
      new WebServerResponse(),
      'passthrough',
      {
        supportsDynamicHTML: true,
        ...renderOpts,
      }
    )

    const transformStream = new TransformStream()
    const writer = transformStream.writable.getWriter()
    const encoder = new TextEncoder()

<<<<<<< HEAD
    if (typeof result === 'string') {
      return new Response(result, {
        headers: { 'x-middleware-ssr': '1' },
        status: 200,
      })
=======
    let result: RenderResult | null
    try {
      result = await renderToHTML(
        req as any,
        {} as any,
        pathname,
        query,
        renderOpts
      )
    } catch (err: any) {
      const errorRes = { statusCode: 500, err }
      try {
        result = await renderToHTML(
          req as any,
          errorRes as any,
          '/_error',
          query,
          {
            ...renderOpts,
            Component: errorMod.default,
            getStaticProps: errorMod.getStaticProps,
            getServerSideProps: errorMod.getServerSideProps,
            getStaticPaths: errorMod.getStaticPaths,
          }
        )
      } catch (err2: any) {
        return new Response(
          (
            err2 || 'An error occurred while rendering ' + pathname + '.'
          ).toString(),
          {
            status: 500,
            headers: createHeaders(),
          }
        )
      }
>>>>>>> db099c56
    }

    if (!result || !result.html) {
      return new Response(
        'An error occurred while rendering ' + pathname + '.',
        {
          status: 500,
          headers: createHeaders(),
        }
      )
    }

    result.html.pipe({
      write: (str: string) => writer.write(encoder.encode(str)),
      end: () => writer.close(),
      // Not implemented: cork/uncork/on/removeListener
    } as any)

    return new Response(transformStream.readable, {
      headers: createHeaders(),
      status: 200,
    })
  }
}<|MERGE_RESOLUTION|>--- conflicted
+++ resolved
@@ -59,14 +59,6 @@
       : false
     delete query.__flight__
 
-<<<<<<< HEAD
-=======
-    const req = {
-      url: pathname,
-      cookies,
-      headers,
-    }
->>>>>>> db099c56
     const renderOpts = {
       ...restRenderOpts,
       // Locales are not supported yet.
@@ -143,50 +135,11 @@
     const writer = transformStream.writable.getWriter()
     const encoder = new TextEncoder()
 
-<<<<<<< HEAD
     if (typeof result === 'string') {
       return new Response(result, {
         headers: { 'x-middleware-ssr': '1' },
         status: 200,
       })
-=======
-    let result: RenderResult | null
-    try {
-      result = await renderToHTML(
-        req as any,
-        {} as any,
-        pathname,
-        query,
-        renderOpts
-      )
-    } catch (err: any) {
-      const errorRes = { statusCode: 500, err }
-      try {
-        result = await renderToHTML(
-          req as any,
-          errorRes as any,
-          '/_error',
-          query,
-          {
-            ...renderOpts,
-            Component: errorMod.default,
-            getStaticProps: errorMod.getStaticProps,
-            getServerSideProps: errorMod.getServerSideProps,
-            getStaticPaths: errorMod.getStaticPaths,
-          }
-        )
-      } catch (err2: any) {
-        return new Response(
-          (
-            err2 || 'An error occurred while rendering ' + pathname + '.'
-          ).toString(),
-          {
-            status: 500,
-            headers: createHeaders(),
-          }
-        )
-      }
->>>>>>> db099c56
     }
 
     if (!result || !result.html) {
