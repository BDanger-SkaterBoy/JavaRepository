--- conflicted
+++ resolved
@@ -45,13 +45,9 @@
         Document,
         buildManifest,
         reactLoadableManifest,
-<<<<<<< HEAD
-        assetPrefix: "${assetPrefix}"
-=======
         buildId: "__NEXT_REPLACE__BUILD_ID__",
         assetPrefix: "${assetPrefix}",
         ampBindInitData: ${Boolean(ampBindInitData)}
->>>>>>> 8d73af82
       }
       const parsedUrl = parse(req.url, true)
       try {
