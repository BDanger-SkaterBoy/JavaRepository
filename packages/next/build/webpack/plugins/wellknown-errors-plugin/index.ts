<<<<<<< HEAD
import type { webpack5 as webpack } from 'next/dist/compiled/webpack/webpack'
=======
import type webpack5 from 'webpack5'
>>>>>>> 7dbbc9d2
import { getModuleBuildError } from './webpackModuleError'

export class WellKnownErrorsPlugin {
  apply(compiler: webpack5.Compiler) {
    compiler.hooks.compilation.tap('WellKnownErrorsPlugin', (compilation) => {
      compilation.hooks.afterSeal.tapPromise(
        'WellKnownErrorsPlugin',
        async () => {
          if (compilation.errors?.length) {
            await Promise.all(
              compilation.errors.map(async (err, i) => {
                try {
                  const moduleError = await getModuleBuildError(
                    compilation,
                    err
                  )
<<<<<<< HEAD
                  return moduleError === false
                    ? err
                    : (moduleError as webpack.WebpackError)
=======
                  if (moduleError !== false) {
                    compilation.errors[i] = moduleError
                  }
>>>>>>> 7dbbc9d2
                } catch (e) {
                  console.log(e)
                }
              })
            )
          }
        }
      )
    })
  }
}<|MERGE_RESOLUTION|>--- conflicted
+++ resolved
@@ -1,12 +1,8 @@
-<<<<<<< HEAD
 import type { webpack5 as webpack } from 'next/dist/compiled/webpack/webpack'
-=======
-import type webpack5 from 'webpack5'
->>>>>>> 7dbbc9d2
 import { getModuleBuildError } from './webpackModuleError'
 
 export class WellKnownErrorsPlugin {
-  apply(compiler: webpack5.Compiler) {
+  apply(compiler: webpack.Compiler) {
     compiler.hooks.compilation.tap('WellKnownErrorsPlugin', (compilation) => {
       compilation.hooks.afterSeal.tapPromise(
         'WellKnownErrorsPlugin',
@@ -19,15 +15,9 @@
                     compilation,
                     err
                   )
-<<<<<<< HEAD
-                  return moduleError === false
-                    ? err
-                    : (moduleError as webpack.WebpackError)
-=======
                   if (moduleError !== false) {
                     compilation.errors[i] = moduleError
                   }
->>>>>>> 7dbbc9d2
                 } catch (e) {
                   console.log(e)
                 }
