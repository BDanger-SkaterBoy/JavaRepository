import type { EdgeMiddlewareMeta } from '../loaders/get-module-build-info'
import type { EdgeSSRMeta, WasmBinding } from '../loaders/get-module-build-info'
import { getNamedMiddlewareRegex } from '../../../shared/lib/router/utils/route-regex'
import { getModuleBuildInfo } from '../loaders/get-module-build-info'
import { getSortedRoutes } from '../../../shared/lib/router/utils'
import { webpack, sources, webpack5 } from 'next/dist/compiled/webpack/webpack'
import {
  EDGE_RUNTIME_WEBPACK,
  EDGE_UNSUPPORTED_NODE_APIS,
  MIDDLEWARE_BUILD_MANIFEST,
  MIDDLEWARE_FLIGHT_MANIFEST,
  MIDDLEWARE_MANIFEST,
  MIDDLEWARE_REACT_LOADABLE_MANIFEST,
  NEXT_CLIENT_SSR_ENTRY_SUFFIX,
} from '../../../shared/lib/constants'

export interface MiddlewareManifest {
  version: 1
  sortedMiddleware: string[]
  clientInfo: [location: string, isSSR: boolean][]
  middleware: {
    [page: string]: {
      env: string[]
      files: string[]
      name: string
      page: string
      regexp: string
      wasm?: WasmBinding[]
    }
  }
}

interface EntryMetadata {
  edgeMiddleware?: EdgeMiddlewareMeta
  edgeSSR?: EdgeSSRMeta
  env: Set<string>
  wasmBindings: Set<WasmBinding>
}

const NAME = 'MiddlewarePlugin'
const middlewareManifest: MiddlewareManifest = {
  sortedMiddleware: [],
  clientInfo: [],
  middleware: {},
  version: 1,
}

export default class MiddlewarePlugin {
  dev: boolean

  constructor({ dev }: { dev: boolean }) {
    this.dev = dev
  }

  apply(compiler: webpack5.Compiler) {
    compiler.hooks.compilation.tap(NAME, (compilation, params) => {
      const { hooks } = params.normalModuleFactory
      /**
       * This is the static code analysis phase.
       */
      const codeAnalyzer = getCodeAnalizer({
        dev: this.dev,
        compiler,
        compilation,
      })
      hooks.parser.for('javascript/auto').tap(NAME, codeAnalyzer)
      hooks.parser.for('javascript/dynamic').tap(NAME, codeAnalyzer)
      hooks.parser.for('javascript/esm').tap(NAME, codeAnalyzer)

      /**
       * Extract all metadata for the entry points in a Map object.
       */
      const metadataByEntry = new Map<string, EntryMetadata>()
      compilation.hooks.afterOptimizeModules.tap(
        NAME,
        getExtractMetadata({
          compilation,
          compiler,
          dev: this.dev,
          metadataByEntry,
        })
      )

      /**
       * Emit the middleware manifest.
       */
      compilation.hooks.processAssets.tap(
        {
          name: 'NextJsMiddlewareManifest',
          stage: (webpack as any).Compilation.PROCESS_ASSETS_STAGE_ADDITIONS,
        },
        getCreateAssets({ compilation, metadataByEntry })
      )
    })
  }
}

function getCodeAnalizer(params: {
  dev: boolean
  compiler: webpack5.Compiler
  compilation: webpack5.Compilation
}) {
  return (parser: webpack5.javascript.JavascriptParser) => {
    const {
      dev,
      compiler: { webpack: wp },
      compilation,
    } = params
    const { hooks } = parser

    /**
     * This expression handler allows to wrap a dynamic code expression with a
     * function call where we can warn about dynamic code not being allowed
     * but actually execute the expression.
     */
    const handleWrapExpression = (expr: any) => {
      if (!isInMiddlewareLayer(parser)) {
        return
      }

      if (dev) {
        const { ConstDependency } = wp.dependencies
        const dep1 = new ConstDependency(
          '__next_eval__(function() { return ',
          expr.range[0]
        )
        dep1.loc = expr.loc
        parser.state.module.addPresentationalDependency(dep1)
        const dep2 = new ConstDependency('})', expr.range[1])
        dep2.loc = expr.loc
        parser.state.module.addPresentationalDependency(dep2)
      }

      handleExpression()
      return true
    }

    /**
     * For an expression this will check the graph to ensure it is being used
     * by exports. Then it will store in the module buildInfo a boolean to
     * express that it contains dynamic code and, if it is available, the
     * module path that is using it.
     */
    const handleExpression = () => {
      if (!isInMiddlewareLayer(parser)) {
        return
      }

      wp.optimize.InnerGraph.onUsage(parser.state, (used = true) => {
        const buildInfo = getModuleBuildInfo(parser.state.module)
        if (buildInfo.usingIndirectEval === true || used === false) {
          return
        }

        if (!buildInfo.usingIndirectEval || used === true) {
          buildInfo.usingIndirectEval = used
          return
        }

        buildInfo.usingIndirectEval = new Set([
          ...Array.from(buildInfo.usingIndirectEval),
          ...Array.from(used),
        ])
      })
    }

    /**
     * A handler for calls to `process.env` where we identify the name of the
     * ENV variable being assigned and store it in the module info.
     */
    const handleCallMemberChain = (_: unknown, members: string[]) => {
      if (members.length >= 2 && members[0] === 'env') {
        const buildInfo = getModuleBuildInfo(parser.state.module)
        if (buildInfo.nextUsedEnvVars === undefined) {
          buildInfo.nextUsedEnvVars = new Set()
        }

        buildInfo.nextUsedEnvVars.add(members[1])
        if (!isInMiddlewareLayer(parser)) {
          return true
        }
      }
    }

    /**
     * A handler for calls to `new Response()` so we can fail if user is setting the response's body.
     */
    const handleNewResponseExpression = (node: any) => {
      const firstParameter = node?.arguments?.[0]
      if (
        isUserMiddlewareUserFile(parser.state.current) &&
        firstParameter &&
        !isNullLiteral(firstParameter) &&
        !isUndefinedIdentifier(firstParameter)
      ) {
        const error = new wp.WebpackError(
          `Your middleware is returning a response body (line: ${node.loc.start.line}), which is not supported. Learn more: https://nextjs.org/docs/messages/returning-response-body-in-middleware`
        )
        error.name = NAME
        error.module = parser.state.current
        error.loc = node.loc
        if (dev) {
          compilation.warnings.push(error)
        } else {
          compilation.errors.push(error)
        }
      }
    }

    /**
     * A noop handler to skip analyzing some cases.
     * Order matters: for it to work, it must be registered first
     */
    const skip = () => (isInMiddlewareLayer(parser) ? true : undefined)

    for (const prefix of ['', 'global.']) {
      hooks.expression.for(`${prefix}Function.prototype`).tap(NAME, skip)
      hooks.expression.for(`${prefix}Function.bind`).tap(NAME, skip)
      hooks.call.for(`${prefix}eval`).tap(NAME, handleWrapExpression)
      hooks.call.for(`${prefix}Function`).tap(NAME, handleWrapExpression)
      hooks.new.for(`${prefix}Function`).tap(NAME, handleWrapExpression)
      hooks.expression.for(`${prefix}eval`).tap(NAME, handleExpression)
      hooks.expression.for(`${prefix}Function`).tap(NAME, handleExpression)
    }
    hooks.new.for('Response').tap(NAME, handleNewResponseExpression)
    hooks.new.for('NextResponse').tap(NAME, handleNewResponseExpression)
    hooks.callMemberChain.for('process').tap(NAME, handleCallMemberChain)
    hooks.expressionMemberChain.for('process').tap(NAME, handleCallMemberChain)
    registerUnsupportedApiHooks(parser, compilation)
  }
}

function getExtractMetadata(params: {
  compilation: webpack5.Compilation
  compiler: webpack5.Compiler
  dev: boolean
  metadataByEntry: Map<string, EntryMetadata>
}) {
  const { dev, compilation, metadataByEntry, compiler } = params
  const { webpack: wp } = compiler
  return () => {
    metadataByEntry.clear()

    for (const [entryName, entryData] of compilation.entries) {
      if (entryData.options.runtime !== EDGE_RUNTIME_WEBPACK) {
        // Only process edge runtime entries
        continue
      }

      const { moduleGraph } = compilation
      const entryModules = new Set<webpack5.Module>()
      const addEntriesFromDependency = (dependency: any) => {
        const module = moduleGraph.getModule(dependency)
        if (module) {
          entryModules.add(module)
        }
      }

      entryData.dependencies.forEach(addEntriesFromDependency)
      entryData.includeDependencies.forEach(addEntriesFromDependency)

      const entryMetadata: EntryMetadata = {
        env: new Set<string>(),
        wasmBindings: new Set<WasmBinding>(),
      }

      for (const entryModule of entryModules) {
        const buildInfo = getModuleBuildInfo(entryModule)

        /**
         * When building for production checks if the module is using `eval`
         * and in such case produces a compilation error. The module has to
         * be in use.
         */
        if (
          !dev &&
          buildInfo.usingIndirectEval &&
          isUsingIndirectEvalAndUsedByExports({
            entryModule: entryModule,
            moduleGraph: moduleGraph,
            runtime: wp.util.runtime.getEntryRuntime(compilation, entryName),
            usingIndirectEval: buildInfo.usingIndirectEval,
            wp,
          })
        ) {
          const id = entryModule.identifier()
          if (/node_modules[\\/]regenerator-runtime[\\/]runtime\.js/.test(id)) {
            continue
          }

          const error = new wp.WebpackError(
            `Dynamic Code Evaluation (e. g. 'eval', 'new Function') not allowed in Middleware ${entryName}${
              typeof buildInfo.usingIndirectEval !== 'boolean'
                ? `\nUsed by ${Array.from(buildInfo.usingIndirectEval).join(
                    ', '
                  )}`
                : ''
            }`
          )

          error.module = entryModule
          compilation.errors.push(error)
        }

        /**
         * The entry module has to be either a page or a middleware and hold
         * the corresponding metadata.
         */
        if (buildInfo?.nextEdgeSSR) {
          entryMetadata.edgeSSR = buildInfo.nextEdgeSSR
        } else if (buildInfo?.nextEdgeMiddleware) {
          entryMetadata.edgeMiddleware = buildInfo.nextEdgeMiddleware
        }

        /**
         * If there are env vars found in the module, append them to the set
         * of env vars for the entry.
         */
        if (buildInfo?.nextUsedEnvVars !== undefined) {
          for (const envName of buildInfo.nextUsedEnvVars) {
            entryMetadata.env.add(envName)
          }
        }

        /**
         * If the module is a WASM module we read the binding information and
         * append it to the entry wasm bindings.
         */
        if (buildInfo?.nextWasmMiddlewareBinding) {
          entryMetadata.wasmBindings.add(buildInfo.nextWasmMiddlewareBinding)
        }

        /**
         * Append to the list of modules to process outgoingConnections from
         * the module that is being processed.
         */
        for (const conn of moduleGraph.getOutgoingConnections(entryModule)) {
          if (conn.module) {
            entryModules.add(conn.module)
          }
        }
      }

      metadataByEntry.set(entryName, entryMetadata)
    }
  }
}

/**
 * Checks the value of usingIndirectEval and when it is a set of modules it
 * check if any of the modules is actually being used. If the value is
 * simply truthy it will return true.
 */
function isUsingIndirectEvalAndUsedByExports(args: {
  entryModule: webpack5.Module
  moduleGraph: webpack5.ModuleGraph
  runtime: any
  usingIndirectEval: true | Set<string>
  wp: typeof webpack5
}): boolean {
  const { moduleGraph, runtime, entryModule, usingIndirectEval, wp } = args
  if (typeof usingIndirectEval === 'boolean') {
    return usingIndirectEval
  }

  const exportsInfo = moduleGraph.getExportsInfo(entryModule)
  for (const exportName of usingIndirectEval) {
    if (exportsInfo.getUsed(exportName, runtime) !== wp.UsageState.Unused) {
      return true
    }
  }

  return false
}

function getCreateAssets(params: {
  compilation: webpack5.Compilation
  metadataByEntry: Map<string, EntryMetadata>
}) {
  const { compilation, metadataByEntry } = params
  return (assets: any) => {
    for (const entrypoint of compilation.entrypoints.values()) {
      if (!entrypoint.name) {
        continue
      }

      // There should always be metadata for the entrypoint.
      const metadata = metadataByEntry.get(entrypoint.name)
      const page = metadata?.edgeMiddleware?.page || metadata?.edgeSSR?.page
      if (!page) {
        continue
      }

      const { namedRegex } = getNamedMiddlewareRegex(page, {
        catchAll: !metadata.edgeSSR,
      })

      middlewareManifest.middleware[page] = {
        env: Array.from(metadata.env),
        files: getEntryFiles(entrypoint.getFiles(), metadata),
        name: entrypoint.name,
        page: page,
        regexp: namedRegex,
        wasm: Array.from(metadata.wasmBindings),
      }
    }

    middlewareManifest.sortedMiddleware = getSortedRoutes(
      Object.keys(middlewareManifest.middleware)
    )

    middlewareManifest.clientInfo = middlewareManifest.sortedMiddleware.map(
      (key) => [
        key,
        !!metadataByEntry.get(middlewareManifest.middleware[key].name)?.edgeSSR,
      ]
    )

    assets[MIDDLEWARE_MANIFEST] = new sources.RawSource(
      JSON.stringify(middlewareManifest, null, 2)
    )
  }
}

function getEntryFiles(entryFiles: string[], meta: EntryMetadata) {
  const files: string[] = []
  if (meta.edgeSSR) {
    if (meta.edgeSSR.isServerComponent) {
      files.push(`server/${MIDDLEWARE_FLIGHT_MANIFEST}.js`)
      files.push(
        ...entryFiles
          .filter(
            (file) =>
              file.startsWith('pages/') && !file.endsWith('.hot-update.js')
          )
          .map(
            (file) =>
              'server/' +
              file.replace('.js', NEXT_CLIENT_SSR_ENTRY_SUFFIX + '.js')
          )
      )
    }

    files.push(
      `server/${MIDDLEWARE_BUILD_MANIFEST}.js`,
      `server/${MIDDLEWARE_REACT_LOADABLE_MANIFEST}.js`
    )
  }

  files.push(
    ...entryFiles
      .filter((file) => !file.endsWith('.hot-update.js'))
      .map((file) => 'server/' + file)
  )
  return files
}

<<<<<<< HEAD
function registerUnsupportedApiHooks(
  parser: webpack5.javascript.JavascriptParser,
  compilation: webpack5.Compilation
) {
  const { WebpackError } = compilation.compiler.webpack
  for (const expression of EDGE_UNSUPPORTED_NODE_APIS) {
    const warnForUnsupportedApi = (node: any) => {
      if (!isInMiddlewareLayer(parser)) {
        return
      }
      compilation.warnings.push(
        makeUnsupportedApiError(WebpackError, parser, expression, node.loc)
      )
      return true
    }
    parser.hooks.call.for(expression).tap(NAME, warnForUnsupportedApi)
    parser.hooks.expression.for(expression).tap(NAME, warnForUnsupportedApi)
    parser.hooks.callMemberChain
      .for(expression)
      .tap(NAME, warnForUnsupportedApi)
    parser.hooks.expressionMemberChain
      .for(expression)
      .tap(NAME, warnForUnsupportedApi)
  }

  const warnForUnsupportedProcessApi = (node: any, [callee]: string[]) => {
    if (!isInMiddlewareLayer(parser) || callee === 'env') {
      return
    }
    compilation.warnings.push(
      makeUnsupportedApiError(
        WebpackError,
        parser,
        `process.${callee}`,
        node.loc
      )
    )
    return true
  }

  parser.hooks.callMemberChain
    .for('process')
    .tap(NAME, warnForUnsupportedProcessApi)
  parser.hooks.expressionMemberChain
    .for('process')
    .tap(NAME, warnForUnsupportedProcessApi)
}

function makeUnsupportedApiError(
  WebpackError: typeof webpack5.WebpackError,
  parser: webpack5.javascript.JavascriptParser,
  name: string,
  loc: any
) {
  const error = new WebpackError(
    `You're using a Node.js API (${name} at line: ${loc.start.line}) which is not supported in the Edge Runtime that Middleware uses. 
Learn more: https://nextjs.org/docs/api-reference/edge-runtime`
  )
  error.name = NAME
  error.module = parser.state.current
  error.loc = loc
  return error
}

function isInMiddlewareLayer(parser: webpack5.javascript.JavascriptParser) {
  return parser.state.module?.layer === 'middleware'
=======
function isUserMiddlewareUserFile(module: any) {
  return (
    module.layer === 'middleware' && /middleware\.\w+$/.test(module.rawRequest)
  )
}

function isNullLiteral(expr: any) {
  return expr.value === null
}

function isUndefinedIdentifier(expr: any) {
  return expr.name === 'undefined'
>>>>>>> 760750d8
}<|MERGE_RESOLUTION|>--- conflicted
+++ resolved
@@ -188,7 +188,7 @@
     const handleNewResponseExpression = (node: any) => {
       const firstParameter = node?.arguments?.[0]
       if (
-        isUserMiddlewareUserFile(parser.state.current) &&
+        isInMiddlewareFile(parser) &&
         firstParameter &&
         !isNullLiteral(firstParameter) &&
         !isUndefinedIdentifier(firstParameter)
@@ -455,7 +455,6 @@
   return files
 }
 
-<<<<<<< HEAD
 function registerUnsupportedApiHooks(
   parser: webpack5.javascript.JavascriptParser,
   compilation: webpack5.Compilation
@@ -522,10 +521,12 @@
 
 function isInMiddlewareLayer(parser: webpack5.javascript.JavascriptParser) {
   return parser.state.module?.layer === 'middleware'
-=======
-function isUserMiddlewareUserFile(module: any) {
+}
+
+function isInMiddlewareFile(parser: webpack5.javascript.JavascriptParser) {
   return (
-    module.layer === 'middleware' && /middleware\.\w+$/.test(module.rawRequest)
+    parser.state.current?.layer === 'middleware' &&
+    /middleware\.\w+$/.test(parser.state.current?.rawRequest)
   )
 }
 
@@ -535,5 +536,4 @@
 
 function isUndefinedIdentifier(expr: any) {
   return expr.name === 'undefined'
->>>>>>> 760750d8
 }