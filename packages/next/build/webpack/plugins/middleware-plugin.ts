--- conflicted
+++ resolved
@@ -137,14 +137,16 @@
       const { namedRegex } = getNamedMiddlewareRegex(page, {
         catchAll: !metadata.edgeSSR && !metadata.edgeApiFunction,
       })
-      const regexp = metadata?.edgeMiddleware?.matcherRegexp || namedRegex
+      const matchers = metadata?.edgeMiddleware?.matchers ?? [
+        { regexp: namedRegex },
+      ]
 
       const edgeFunctionDefinition: EdgeFunctionDefinition = {
         env: Array.from(metadata.env),
         files: getEntryFiles(entrypoint.getFiles(), metadata),
         name: entrypoint.name,
         page: page,
-        regexp,
+        matchers,
         wasm: Array.from(metadata.wasmBindings, ([name, filePath]) => ({
           name,
           filePath,
@@ -721,82 +723,9 @@
         compiler,
         compilation,
       })
-<<<<<<< HEAD
-      const matchers = metadata?.edgeMiddleware?.matchers ?? [
-        { regexp: namedRegex },
-      ]
-
-      const edgeFunctionDefinition: EdgeFunctionDefinition = {
-        env: Array.from(metadata.env),
-        files: getEntryFiles(entrypoint.getFiles(), metadata),
-        name: entrypoint.name,
-        page: page,
-        matchers,
-        wasm: Array.from(metadata.wasmBindings, ([name, filePath]) => ({
-          name,
-          filePath,
-        })),
-        assets: Array.from(metadata.assetBindings, ([name, filePath]) => ({
-          name,
-          filePath,
-        })),
-      }
-
-      if (metadata.edgeApiFunction || metadata.edgeSSR) {
-        middlewareManifest.functions[page] = edgeFunctionDefinition
-      } else {
-        middlewareManifest.middleware[page] = edgeFunctionDefinition
-      }
-    }
-
-    middlewareManifest.sortedMiddleware = getSortedRoutes(
-      Object.keys(middlewareManifest.middleware)
-    )
-
-    assets[MIDDLEWARE_MANIFEST] = new sources.RawSource(
-      JSON.stringify(middlewareManifest, null, 2)
-    )
-  }
-}
-
-function getEntryFiles(entryFiles: string[], meta: EntryMetadata) {
-  const files: string[] = []
-  if (meta.edgeSSR) {
-    if (meta.edgeSSR.isServerComponent) {
-      files.push(`server/${FLIGHT_MANIFEST}.js`)
-      files.push(
-        ...entryFiles
-          .filter(
-            (file) =>
-              file.startsWith('pages/') && !file.endsWith('.hot-update.js')
-          )
-          .map(
-            (file) =>
-              'server/' +
-              // TODO-APP: seems this should be removed.
-              file.replace('.js', NEXT_CLIENT_SSR_ENTRY_SUFFIX + '.js')
-          )
-      )
-    }
-
-    files.push(
-      `server/${MIDDLEWARE_BUILD_MANIFEST}.js`,
-      `server/${MIDDLEWARE_REACT_LOADABLE_MANIFEST}.js`
-    )
-  }
-
-  files.push(
-    ...entryFiles
-      .filter((file) => !file.endsWith('.hot-update.js'))
-      .map((file) => 'server/' + file)
-  )
-  return files
-}
-=======
       hooks.parser.for('javascript/auto').tap(NAME, codeAnalyzer)
       hooks.parser.for('javascript/dynamic').tap(NAME, codeAnalyzer)
       hooks.parser.for('javascript/esm').tap(NAME, codeAnalyzer)
->>>>>>> 11bd44f0
 
       /**
        * Extract all metadata for the entry points in a Map object.
