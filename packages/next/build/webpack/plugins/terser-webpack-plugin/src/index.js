/* eslint-disable
  no-param-reassign
*/
<<<<<<< HEAD
import murmur from 'imurmurhash';
import { SourceMapConsumer } from 'source-map';
import { SourceMapSource, RawSource } from 'webpack-sources';
import { RequestShortener } from 'next/dist/compiled/webpack';
import TaskRunner from './TaskRunner';
=======
import stringHash from 'string-hash'
import { SourceMapConsumer } from 'source-map'
import { SourceMapSource, RawSource } from 'webpack-sources'
import RequestShortener from 'webpack/lib/RequestShortener'
import TaskRunner from './TaskRunner'
>>>>>>> 5aba5e62

const warningRegex = /\[.+:([0-9]+),([0-9]+)\]/

const JS_REGEX = /\.m?js$/

export class TerserPlugin {
  constructor(options = {}) {
    const {
      terserOptions = {},
      warningsFilter = () => true,
      sourceMap = false,
      cache = false,
      cpus,
      distDir,
    } = options

    this.cpus = cpus
    this.distDir = distDir
    this.options = {
      warningsFilter,
      sourceMap,
      cache,
      terserOptions,
    }
  }

  static isSourceMap(input) {
    // All required options for `new SourceMapConsumer(...options)`
    // https://github.com/mozilla/source-map#new-sourcemapconsumerrawsourcemap
    return Boolean(
      input &&
        input.version &&
        input.sources &&
        Array.isArray(input.sources) &&
        typeof input.mappings === 'string'
    )
  }

  static buildSourceMap(inputSourceMap) {
    if (!inputSourceMap || !TerserPlugin.isSourceMap(inputSourceMap)) {
      return null
    }

    return new SourceMapConsumer(inputSourceMap)
  }

  static buildError(err, file, sourceMap, requestShortener) {
    // Handling error which should have line, col, filename and message
    if (err.line) {
      const original =
        sourceMap &&
        sourceMap.originalPositionFor({
          line: err.line,
          column: err.col,
        })

      if (original && original.source && requestShortener) {
        return new Error(
          `${file} from Terser\n${err.message} [${requestShortener.shorten(
            original.source
          )}:${original.line},${original.column}][${file}:${err.line},${
            err.col
          }]`
        )
      }

      return new Error(
        `${file} from Terser\n${err.message} [${file}:${err.line},${err.col}]`
      )
    } else if (err.stack) {
      return new Error(`${file} from Terser\n${err.stack}`)
    }

    return new Error(`${file} from Terser\n${err.message}`)
  }

  static buildWarning(
    warning,
    file,
    sourceMap,
    requestShortener,
    warningsFilter
  ) {
    let warningMessage = warning
    let locationMessage = ''
    let source = null

    if (sourceMap) {
      const match = warningRegex.exec(warning)

      if (match) {
        const line = +match[1]
        const column = +match[2]
        const original = sourceMap.originalPositionFor({
          line,
          column,
        })

        if (
          original &&
          original.source &&
          original.source !== file &&
          requestShortener
        ) {
          ;({ source } = original)
          warningMessage = `${warningMessage.replace(warningRegex, '')}`

          locationMessage = `[${requestShortener.shorten(original.source)}:${
            original.line
          },${original.column}]`
        }
      }
    }

    if (warningsFilter && !warningsFilter(warning, source)) {
      return null
    }

    return `Terser Plugin: ${warningMessage}${locationMessage}`
  }

  apply(compiler) {
    const optimizeFn = (compilation, chunks, callback) => {
      const taskRunner = new TaskRunner(this.distDir, this.cpus)

      const processedAssets = new WeakSet()
      const tasks = []

      Array.from(chunks)
        .reduce((acc, chunk) => acc.concat(chunk.files || []), [])
        .concat(compilation.additionalChunkAssets || [])
        .filter(file => JS_REGEX.test(file))
        .forEach(file => {
          let inputSourceMap

          const asset = compilation.assets[file]

          if (processedAssets.has(asset)) {
            return
          }

          try {
            let input

            if (this.options.sourceMap && asset.sourceAndMap) {
              const { source, map } = asset.sourceAndMap()

              input = source

              if (TerserPlugin.isSourceMap(map)) {
                inputSourceMap = map
              } else {
                inputSourceMap = map

                compilation.warnings.push(
                  new Error(`${file} contains invalid source map`)
                )
              }
            } else {
              input = asset.source()
              inputSourceMap = null
            }

            const task = {
              file,
              input,
              inputSourceMap,
              terserOptions: this.options.terserOptions,
            }

            if (this.options.cache) {
              // increment 'a' to invalidate previous caches from different options
              task.cacheKey = 'a' + stringHash(input)
              if (this.options.sourceMap) task.cacheKey += 's'
            }

            tasks.push(task)
          } catch (error) {
            compilation.errors.push(
              TerserPlugin.buildError(
                error,
                file,
                TerserPlugin.buildSourceMap(inputSourceMap),
                new RequestShortener(compiler.context)
              )
            )
          }
        })

      taskRunner.run(tasks, (tasksError, results) => {
        if (tasksError) {
          compilation.errors.push(tasksError)

          return
        }

        results.forEach((data, index) => {
          const { file, input, inputSourceMap } = tasks[index]
          const { error, map, code, warnings } = data

          let sourceMap = null

          if (error || (warnings && warnings.length > 0)) {
            sourceMap = TerserPlugin.buildSourceMap(inputSourceMap)
          }

          // Handling results
          // Error case: add errors, and go to next file
          if (error) {
            compilation.errors.push(
              TerserPlugin.buildError(
                error,
                file,
                sourceMap,
                new RequestShortener(compiler.context)
              )
            )

            return
          }

          let outputSource

          if (map) {
            outputSource = new SourceMapSource(
              code,
              file,
              JSON.parse(map),
              input,
              inputSourceMap
            )
          } else {
            outputSource = new RawSource(code)
          }

          // Updating assets
          processedAssets.add((compilation.assets[file] = outputSource))

          // Handling warnings
          if (warnings && warnings.length > 0) {
            warnings.forEach(warning => {
              const builtWarning = TerserPlugin.buildWarning(
                warning,
                file,
                sourceMap,
                new RequestShortener(compiler.context),
                this.options.warningsFilter
              )

              if (builtWarning) {
                compilation.warnings.push(builtWarning)
              }
            })
          }
        })

        taskRunner.exit()

        callback()
      })
    }

    const plugin = { name: this.constructor.name }

    compiler.hooks.compilation.tap(plugin, compilation => {
      if (this.options.sourceMap) {
        compilation.hooks.buildModule.tap(plugin, moduleArg => {
          // to get detailed location info about errors
          moduleArg.useSourceMap = true
        })
      }

      const { mainTemplate, chunkTemplate } = compilation

      // Regenerate `contenthash` for minified assets
      for (const template of [mainTemplate, chunkTemplate]) {
        template.hooks.hashForChunk.tap(plugin, hash => {
          // Terser version
          // Has to be updated when options change too
          hash.update('3.17.0');
          return hash
        })
      }

      compilation.hooks.optimizeChunkAssets.tapAsync(
        plugin,
        optimizeFn.bind(this, compilation)
      )
    })
  }
}<|MERGE_RESOLUTION|>--- conflicted
+++ resolved
@@ -1,19 +1,11 @@
 /* eslint-disable
   no-param-reassign
 */
-<<<<<<< HEAD
-import murmur from 'imurmurhash';
-import { SourceMapConsumer } from 'source-map';
-import { SourceMapSource, RawSource } from 'webpack-sources';
-import { RequestShortener } from 'next/dist/compiled/webpack';
-import TaskRunner from './TaskRunner';
-=======
 import stringHash from 'string-hash'
 import { SourceMapConsumer } from 'source-map'
 import { SourceMapSource, RawSource } from 'webpack-sources'
-import RequestShortener from 'webpack/lib/RequestShortener'
+import { RequestShortener } from 'next/dist/compiled/webpack';
 import TaskRunner from './TaskRunner'
->>>>>>> 5aba5e62
 
 const warningRegex = /\[.+:([0-9]+),([0-9]+)\]/
 
