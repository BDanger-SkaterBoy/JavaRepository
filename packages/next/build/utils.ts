import type { NextConfigComplete } from '../server/config-shared'

import '../server/node-polyfill-fetch'
import loadRequireHook from '../build/webpack/require-hook'
import chalk from 'next/dist/compiled/chalk'
import getGzipSize from 'next/dist/compiled/gzip-size'
import textTable from 'next/dist/compiled/text-table'
import path from 'path'
import { promises as fs } from 'fs'
import { isValidElementType } from 'next/dist/compiled/react-is'
import stripAnsi from 'next/dist/compiled/strip-ansi'
import {
  Redirect,
  Rewrite,
  Header,
  CustomRoutes,
} from '../lib/load-custom-routes'
import {
  SSG_GET_INITIAL_PROPS_CONFLICT,
  SERVER_PROPS_GET_INIT_PROPS_CONFLICT,
  SERVER_PROPS_SSG_CONFLICT,
  MIDDLEWARE_FILENAME,
  SERVER_RUNTIME,
} from '../lib/constants'
import prettyBytes from '../lib/pretty-bytes'
import { getRouteRegex } from '../shared/lib/router/utils/route-regex'
import { getRouteMatcher } from '../shared/lib/router/utils/route-matcher'
import { isDynamicRoute } from '../shared/lib/router/utils/is-dynamic'
import escapePathDelimiters from '../shared/lib/router/utils/escape-path-delimiters'
import { findPageFile } from '../server/lib/find-page-file'
import { GetStaticPaths, PageConfig, ServerRuntime } from 'next/types'
import { BuildManifest } from '../server/get-page-files'
import { removeTrailingSlash } from '../shared/lib/router/utils/remove-trailing-slash'
import { UnwrapPromise } from '../lib/coalesced-function'
import { normalizeLocalePath } from '../shared/lib/i18n/normalize-locale-path'
import * as Log from './output/log'
import {
  loadComponents,
  LoadComponentsReturnType,
} from '../server/load-components'
import { trace } from '../trace'
import { setHttpAgentOptions } from '../server/config'
import { recursiveDelete } from '../lib/recursive-delete'
import { Sema } from 'next/dist/compiled/async-sema'
import { MiddlewareManifest } from './webpack/plugins/middleware-plugin'
import { denormalizePagePath } from '../shared/lib/page-path/denormalize-page-path'
import { normalizePagePath } from '../shared/lib/page-path/normalize-page-path'
import { AppBuildManifest } from './webpack/plugins/app-build-manifest-plugin'
import { getRuntimeContext } from '../server/web/sandbox'

export type ROUTER_TYPE = 'pages' | 'app'

const RESERVED_PAGE = /^\/(_app|_error|_document|api(\/|$))/
const fileGzipStats: { [k: string]: Promise<number> | undefined } = {}
const fsStatGzip = (file: string) => {
  const cached = fileGzipStats[file]
  if (cached) return cached
  return (fileGzipStats[file] = getGzipSize.file(file))
}

const fileSize = async (file: string) => (await fs.stat(file)).size

const fileStats: { [k: string]: Promise<number> | undefined } = {}
const fsStat = (file: string) => {
  const cached = fileStats[file]
  if (cached) return cached
  return (fileStats[file] = fileSize(file))
}

loadRequireHook()

export function unique<T>(main: ReadonlyArray<T>, sub: ReadonlyArray<T>): T[] {
  return [...new Set([...main, ...sub])]
}

export function difference<T>(
  main: ReadonlyArray<T> | ReadonlySet<T>,
  sub: ReadonlyArray<T> | ReadonlySet<T>
): T[] {
  const a = new Set(main)
  const b = new Set(sub)
  return [...a].filter((x) => !b.has(x))
}

/**
 * Return an array of the items shared by both arrays.
 */
function intersect<T>(main: ReadonlyArray<T>, sub: ReadonlyArray<T>): T[] {
  const a = new Set(main)
  const b = new Set(sub)
  return [...new Set([...a].filter((x) => b.has(x)))]
}

function sum(a: ReadonlyArray<number>): number {
  return a.reduce((size, stat) => size + stat, 0)
}

function denormalizeAppPagePath(page: string): string {
  return page + '/page'
}

type ComputeFilesGroup = {
  files: ReadonlyArray<string>
  size: {
    total: number
  }
}

type ComputeFilesManifest = {
  unique: ComputeFilesGroup
  common: ComputeFilesGroup
}

type ComputeFilesManifestResult = {
  router: {
    pages: ComputeFilesManifest
    app?: ComputeFilesManifest
  }
  sizes: Map<string, number>
}

let cachedBuildManifest: BuildManifest | undefined
let cachedAppBuildManifest: AppBuildManifest | undefined

let lastCompute: ComputeFilesManifestResult | undefined
let lastComputePageInfo: boolean | undefined

export async function computeFromManifest(
  manifests: {
    build: BuildManifest
    app?: AppBuildManifest
  },
  distPath: string,
  gzipSize: boolean = true,
  pageInfos?: Map<string, PageInfo>
): Promise<ComputeFilesManifestResult> {
  if (
    Object.is(cachedBuildManifest, manifests.build) &&
    lastComputePageInfo === !!pageInfos &&
    Object.is(cachedAppBuildManifest, manifests.app)
  ) {
    return lastCompute!
  }

  // Determine the files that are in pages and app and count them, this will
  // tell us if they are unique or common.

  const countBuildFiles = (
    map: Map<string, number>,
    key: string,
    manifest: Record<string, ReadonlyArray<string>>
  ) => {
    for (const file of manifest[key]) {
      if (key === '/_app') {
        map.set(file, Infinity)
      } else if (map.has(file)) {
        map.set(file, map.get(file)! + 1)
      } else {
        map.set(file, 1)
      }
    }
  }

  const files: {
    pages: {
      each: Map<string, number>
      expected: number
    }
    app?: {
      each: Map<string, number>
      expected: number
    }
  } = {
    pages: { each: new Map(), expected: 0 },
  }

  for (const key in manifests.build.pages) {
    if (pageInfos) {
      const pageInfo = pageInfos.get(key)
      // don't include AMP pages since they don't rely on shared bundles
      // AMP First pages are not under the pageInfos key
      if (pageInfo?.isHybridAmp) {
        continue
      }
    }

    files.pages.expected++
    countBuildFiles(files.pages.each, key, manifests.build.pages)
  }

  // Collect the build files form the app manifest.
  if (manifests.app?.pages) {
    files.app = { each: new Map<string, number>(), expected: 0 }

    for (const key in manifests.app.pages) {
      files.app.expected++
      countBuildFiles(files.app.each, key, manifests.app.pages)
    }
  }

  const getSize = gzipSize ? fsStatGzip : fsStat
  const stats = new Map<string, number>()

  // For all of the files in the pages and app manifests, compute the file size
  // at once.

  await Promise.all(
    [
      ...new Set<string>([
        ...files.pages.each.keys(),
        ...(files.app?.each.keys() ?? []),
      ]),
    ].map(async (f) => {
      try {
        // Add the file size to the stats.
        stats.set(f, await getSize(path.join(distPath, f)))
      } catch {}
    })
  )

  const groupFiles = async (listing: {
    each: Map<string, number>
    expected: number
  }): Promise<ComputeFilesManifest> => {
    const entries = [...listing.each.entries()]

    const shapeGroup = (group: [string, number][]): ComputeFilesGroup =>
      group.reduce(
        (acc, [f]) => {
          acc.files.push(f)

          const size = stats.get(f)
          if (typeof size === 'number') {
            acc.size.total += size
          }

          return acc
        },
        {
          files: [] as string[],
          size: {
            total: 0,
          },
        }
      )

    return {
      unique: shapeGroup(entries.filter(([, len]) => len === 1)),
      common: shapeGroup(
        entries.filter(
          ([, len]) => len === listing.expected || len === Infinity
        )
      ),
    }
  }

  lastCompute = {
    router: {
      pages: await groupFiles(files.pages),
      app: files.app ? await groupFiles(files.app) : undefined,
    },
    sizes: stats,
  }

  cachedBuildManifest = manifests.build
  cachedAppBuildManifest = manifests.app
  lastComputePageInfo = !!pageInfos
  return lastCompute!
}

export function isMiddlewareFilename(file?: string) {
  return file === MIDDLEWARE_FILENAME || file === `src/${MIDDLEWARE_FILENAME}`
}

export interface PageInfo {
  isHybridAmp?: boolean
  size: number
  totalSize: number
  static: boolean
  isSsg: boolean
  ssgPageRoutes: string[] | null
  initialRevalidateSeconds: number | false
  pageDuration: number | undefined
  ssgPageDurations: number[] | undefined
  runtime: ServerRuntime
}

export async function printTreeView(
  lists: {
    pages: ReadonlyArray<string>
    app?: ReadonlyArray<string>
  },
  pageInfos: Map<string, PageInfo>,
  serverless: boolean,
  {
    distPath,
    buildId,
    pagesDir,
    pageExtensions,
    buildManifest,
    appBuildManifest,
    middlewareManifest,
    useStatic404,
    gzipSize = true,
  }: {
    distPath: string
    buildId: string
    pagesDir?: string
    pageExtensions: string[]
    buildManifest: BuildManifest
    appBuildManifest?: AppBuildManifest
    middlewareManifest: MiddlewareManifest
    useStatic404: boolean
    gzipSize?: boolean
  }
) {
  const getPrettySize = (_size: number): string => {
    const size = prettyBytes(_size)
    // green for 0-130kb
    if (_size < 130 * 1000) return chalk.green(size)
    // yellow for 130-170kb
    if (_size < 170 * 1000) return chalk.yellow(size)
    // red for >= 170kb
    return chalk.red.bold(size)
  }

  const MIN_DURATION = 300
  const getPrettyDuration = (_duration: number): string => {
    const duration = `${_duration} ms`
    // green for 300-1000ms
    if (_duration < 1000) return chalk.green(duration)
    // yellow for 1000-2000ms
    if (_duration < 2000) return chalk.yellow(duration)
    // red for >= 2000ms
    return chalk.red.bold(duration)
  }

  const getCleanName = (fileName: string) =>
    fileName
      // Trim off `static/`
      .replace(/^static\//, '')
      // Re-add `static/` for root files
      .replace(/^<buildId>/, 'static')
      // Remove file hash
      .replace(/(?:^|[.-])([0-9a-z]{6})[0-9a-z]{14}(?=\.)/, '.$1')

  // Check if we have a custom app.
  const hasCustomApp =
    pagesDir && (await findPageFile(pagesDir, '/_app', pageExtensions, false))

  const filterAndSortList = (list: ReadonlyArray<string>) =>
    list
      .slice()
      .filter(
        (e) =>
          !(
            e === '/_document' ||
            e === '/_error' ||
            (!hasCustomApp && e === '/_app')
          )
      )
      .sort((a, b) => a.localeCompare(b))

  // Collect all the symbols we use so we can print the icons out.
  const usedSymbols = new Set()

  const messages: [string, string, string][] = []

  const stats = await computeFromManifest(
    { build: buildManifest, app: appBuildManifest },
    distPath,
    gzipSize,
    pageInfos
  )

  const printFileTree = async ({
    list,
    routerType,
  }: {
    list: ReadonlyArray<string>
    routerType: ROUTER_TYPE
  }) => {
    messages.push(
      [
        routerType === 'app' ? 'Route (app)' : 'Route (pages)',
        'Size',
        'First Load JS',
      ].map((entry) => chalk.underline(entry)) as [string, string, string]
    )

    filterAndSortList(list).forEach((item, i, arr) => {
      const border =
        i === 0
          ? arr.length === 1
            ? '─'
            : '┌'
          : i === arr.length - 1
          ? '└'
          : '├'

      const pageInfo = pageInfos.get(item)
      const ampFirst = buildManifest.ampFirstPages.includes(item)
      const totalDuration =
        (pageInfo?.pageDuration || 0) +
        (pageInfo?.ssgPageDurations?.reduce((a, b) => a + (b || 0), 0) || 0)

      const symbol =
        routerType === 'app' || item === '/_app' || item === '/_app.server'
          ? ' '
          : pageInfo?.static
          ? '○'
          : pageInfo?.isSsg
          ? '●'
          : pageInfo?.runtime === SERVER_RUNTIME.edge
          ? 'ℇ'
          : 'λ'

      usedSymbols.add(symbol)

      if (pageInfo?.initialRevalidateSeconds) usedSymbols.add('ISR')

      messages.push([
        `${border} ${routerType === 'pages' ? `${symbol} ` : ''}${
          pageInfo?.initialRevalidateSeconds
            ? `${item} (ISR: ${pageInfo?.initialRevalidateSeconds} Seconds)`
            : item
        }${
          totalDuration > MIN_DURATION
            ? ` (${getPrettyDuration(totalDuration)})`
            : ''
        }`,
        pageInfo
          ? ampFirst
            ? chalk.cyan('AMP')
            : pageInfo.size >= 0
            ? prettyBytes(pageInfo.size)
            : ''
          : '',
        pageInfo
          ? ampFirst
            ? chalk.cyan('AMP')
            : pageInfo.size >= 0
            ? getPrettySize(pageInfo.totalSize)
            : ''
          : '',
      ])

      const uniqueCssFiles =
        buildManifest.pages[item]?.filter(
          (file) =>
            file.endsWith('.css') &&
            stats.router[routerType]?.unique.files.includes(file)
        ) || []

      if (uniqueCssFiles.length > 0) {
        const contSymbol = i === arr.length - 1 ? ' ' : '├'

        uniqueCssFiles.forEach((file, index, { length }) => {
          const innerSymbol = index === length - 1 ? '└' : '├'
          const size = stats.sizes.get(file)
          messages.push([
            `${contSymbol}   ${innerSymbol} ${getCleanName(file)}`,
            typeof size === 'number' ? prettyBytes(size) : '',
            '',
          ])
        })
      }

      if (pageInfo?.ssgPageRoutes?.length) {
        const totalRoutes = pageInfo.ssgPageRoutes.length
        const contSymbol = i === arr.length - 1 ? ' ' : '├'

        let routes: { route: string; duration: number; avgDuration?: number }[]
        if (
          pageInfo.ssgPageDurations &&
          pageInfo.ssgPageDurations.some((d) => d > MIN_DURATION)
        ) {
          const previewPages = totalRoutes === 8 ? 8 : Math.min(totalRoutes, 7)
          const routesWithDuration = pageInfo.ssgPageRoutes
            .map((route, idx) => ({
              route,
              duration: pageInfo.ssgPageDurations![idx] || 0,
            }))
            .sort(({ duration: a }, { duration: b }) =>
              // Sort by duration
              // keep too small durations in original order at the end
              a <= MIN_DURATION && b <= MIN_DURATION ? 0 : b - a
            )
          routes = routesWithDuration.slice(0, previewPages)
          const remainingRoutes = routesWithDuration.slice(previewPages)
          if (remainingRoutes.length) {
            const remaining = remainingRoutes.length
            const avgDuration = Math.round(
              remainingRoutes.reduce(
                (total, { duration }) => total + duration,
                0
              ) / remainingRoutes.length
            )
            routes.push({
              route: `[+${remaining} more paths]`,
              duration: 0,
              avgDuration,
            })
          }
        } else {
          const previewPages = totalRoutes === 4 ? 4 : Math.min(totalRoutes, 3)
          routes = pageInfo.ssgPageRoutes
            .slice(0, previewPages)
            .map((route) => ({ route, duration: 0 }))
          if (totalRoutes > previewPages) {
            const remaining = totalRoutes - previewPages
            routes.push({ route: `[+${remaining} more paths]`, duration: 0 })
          }
        }

        routes.forEach(
          ({ route, duration, avgDuration }, index, { length }) => {
            const innerSymbol = index === length - 1 ? '└' : '├'
            messages.push([
              `${contSymbol}   ${innerSymbol} ${route}${
                duration > MIN_DURATION
                  ? ` (${getPrettyDuration(duration)})`
                  : ''
              }${
                avgDuration && avgDuration > MIN_DURATION
                  ? ` (avg ${getPrettyDuration(avgDuration)})`
                  : ''
              }`,
              '',
              '',
            ])
          }
        )
      }
    })

    const sharedFilesSize = stats.router[routerType]?.common.size.total
    const sharedFiles = stats.router[routerType]?.common.files ?? []

    messages.push([
      '+ First Load JS shared by all',
      typeof sharedFilesSize === 'number' ? getPrettySize(sharedFilesSize) : '',
      '',
    ])
    const sharedCssFiles: string[] = []
    ;[
      ...sharedFiles
        .filter((file) => {
          if (file.endsWith('.css')) {
            sharedCssFiles.push(file)
            return false
          }
          return true
        })
        .map((e) => e.replace(buildId, '<buildId>'))
        .sort(),
      ...sharedCssFiles.map((e) => e.replace(buildId, '<buildId>')).sort(),
    ].forEach((fileName, index, { length }) => {
      const innerSymbol = index === length - 1 ? '└' : '├'

      const originalName = fileName.replace('<buildId>', buildId)
      const cleanName = getCleanName(fileName)
      const size = stats.sizes.get(originalName)

      messages.push([
        `  ${innerSymbol} ${cleanName}`,
        typeof size === 'number' ? prettyBytes(size) : '',
        '',
      ])
    })
  }

  // If enabled, then print the tree for the app directory.
  if (lists.app && stats.router.app) {
    await printFileTree({
      routerType: 'app',
      list: lists.app,
    })

    messages.push(['', '', ''])
  }

  pageInfos.set('/404', {
    ...(pageInfos.get('/404') || pageInfos.get('/_error')),
    static: useStatic404,
  } as any)

  if (!lists.pages.includes('/404')) {
    lists.pages = [...lists.pages, '/404']
  }

  // Print the tree view for the pages directory.
  await printFileTree({
    routerType: 'pages',
    list: lists.pages,
  })

  const middlewareInfo = middlewareManifest.middleware?.['/']
  if (middlewareInfo?.files.length > 0) {
    const middlewareSizes = await Promise.all(
      middlewareInfo.files
        .map((dep) => `${distPath}/${dep}`)
        .map(gzipSize ? fsStatGzip : fsStat)
    )

    messages.push(['', '', ''])
    messages.push(['ƒ Middleware', getPrettySize(sum(middlewareSizes)), ''])
  }

  console.log(
    textTable(messages, {
      align: ['l', 'l', 'r'],
      stringLength: (str) => stripAnsi(str).length,
    })
  )

  console.log()
  console.log(
    textTable(
      [
        usedSymbols.has('ℇ') && [
          'ℇ',
          '(Streaming)',
          `server-side renders with streaming (uses React 18 SSR streaming or Server Components)`,
        ],
        usedSymbols.has('λ') && [
          'λ',
          serverless ? '(Lambda)' : '(Server)',
          `server-side renders at runtime (uses ${chalk.cyan(
            'getInitialProps'
          )} or ${chalk.cyan('getServerSideProps')})`,
        ],
        usedSymbols.has('○') && [
          '○',
          '(Static)',
          'automatically rendered as static HTML (uses no initial props)',
        ],
        usedSymbols.has('●') && [
          '●',
          '(SSG)',
          `automatically generated as static HTML + JSON (uses ${chalk.cyan(
            'getStaticProps'
          )})`,
        ],
        usedSymbols.has('ISR') && [
          '',
          '(ISR)',
          `incremental static regeneration (uses revalidate in ${chalk.cyan(
            'getStaticProps'
          )})`,
        ],
      ].filter((x) => x) as [string, string, string][],
      {
        align: ['l', 'l', 'l'],
        stringLength: (str) => stripAnsi(str).length,
      }
    )
  )

  console.log()
}

export function printCustomRoutes({
  redirects,
  rewrites,
  headers,
}: CustomRoutes) {
  const printRoutes = (
    routes: Redirect[] | Rewrite[] | Header[],
    type: 'Redirects' | 'Rewrites' | 'Headers'
  ) => {
    const isRedirects = type === 'Redirects'
    const isHeaders = type === 'Headers'
    console.log(chalk.underline(type))
    console.log()

    /*
        ┌ source
        ├ permanent/statusCode
        └ destination
     */
    const routesStr = (routes as any[])
      .map((route: { source: string }) => {
        let routeStr = `┌ source: ${route.source}\n`

        if (!isHeaders) {
          const r = route as Rewrite
          routeStr += `${isRedirects ? '├' : '└'} destination: ${
            r.destination
          }\n`
        }
        if (isRedirects) {
          const r = route as Redirect
          routeStr += `└ ${
            r.statusCode
              ? `status: ${r.statusCode}`
              : `permanent: ${r.permanent}`
          }\n`
        }

        if (isHeaders) {
          const r = route as Header
          routeStr += `└ headers:\n`

          for (let i = 0; i < r.headers.length; i++) {
            const header = r.headers[i]
            const last = i === headers.length - 1

            routeStr += `  ${last ? '└' : '├'} ${header.key}: ${header.value}\n`
          }
        }

        return routeStr
      })
      .join('\n')

    console.log(routesStr, '\n')
  }

  if (redirects.length) {
    printRoutes(redirects, 'Redirects')
  }
  if (headers.length) {
    printRoutes(headers, 'Headers')
  }

  const combinedRewrites = [
    ...rewrites.beforeFiles,
    ...rewrites.afterFiles,
    ...rewrites.fallback,
  ]
  if (combinedRewrites.length) {
    printRoutes(combinedRewrites, 'Rewrites')
  }
}

export async function getJsPageSizeInKb(
  routerType: ROUTER_TYPE,
  page: string,
  distPath: string,
  buildManifest: BuildManifest,
  appBuildManifest?: AppBuildManifest,
  gzipSize: boolean = true,
  cachedStats?: ComputeFilesManifestResult
): Promise<[number, number]> {
  const pageManifest = routerType === 'pages' ? buildManifest : appBuildManifest
  if (!pageManifest) {
    throw new Error('expected appBuildManifest with an "app" pageType')
  }

  // If stats was not provided, then compute it again.
  const stats =
    cachedStats ??
    (await computeFromManifest(
      { build: buildManifest, app: appBuildManifest },
      distPath,
      gzipSize
    ))

  const pageData = stats.router[routerType]
  if (!pageData) {
    // This error shouldn't happen and represents an error in Next.js.
    throw new Error('expected "app" manifest data with an "app" pageType')
  }

  const pagePath =
    routerType === 'pages'
      ? denormalizePagePath(page)
      : denormalizeAppPagePath(page)

  const fnFilterJs = (entry: string) => entry.endsWith('.js')

  const pageFiles = (pageManifest.pages[pagePath] ?? []).filter(fnFilterJs)
  const appFiles = (pageManifest.pages['/_app'] ?? []).filter(fnFilterJs)

  const fnMapRealPath = (dep: string) => `${distPath}/${dep}`

  const allFilesReal = unique(pageFiles, appFiles).map(fnMapRealPath)
  const selfFilesReal = difference(
    // Find the files shared by the pages files and the unique files...
    intersect(pageFiles, pageData.unique.files),
    // but without the common files.
    pageData.common.files
  ).map(fnMapRealPath)

  const getSize = gzipSize ? fsStatGzip : fsStat

  // Try to get the file size from the page data if available, otherwise do a
  // raw compute.
  const getCachedSize = async (file: string) => {
    const key = file.slice(distPath.length + 1)
    const size: number | undefined = stats.sizes.get(key)

    // If the size wasn't in the stats bundle, then get it from the file
    // directly.
    if (typeof size !== 'number') {
      return getSize(file)
    }

    return size
  }

  try {
    // Doesn't use `Promise.all`, as we'd double compute duplicate files. This
    // function is memoized, so the second one will instantly resolve.
    const allFilesSize = sum(await Promise.all(allFilesReal.map(getCachedSize)))
    const selfFilesSize = sum(
      await Promise.all(selfFilesReal.map(getCachedSize))
    )

    return [selfFilesSize, allFilesSize]
  } catch {}
  return [-1, -1]
}

export async function buildStaticPaths({
  page,
  getStaticPaths,
  staticPathsResult,
  configFileName,
  locales,
  defaultLocale,
}: {
  page: string
  getStaticPaths?: GetStaticPaths
  staticPathsResult?: UnwrapPromise<ReturnType<GetStaticPaths>>
  configFileName: string
  locales?: string[]
  defaultLocale?: string
}): Promise<
  Omit<UnwrapPromise<ReturnType<GetStaticPaths>>, 'paths'> & {
    paths: string[]
    encodedPaths: string[]
  }
> {
  const prerenderPaths = new Set<string>()
  const encodedPrerenderPaths = new Set<string>()
  const _routeRegex = getRouteRegex(page)
  const _routeMatcher = getRouteMatcher(_routeRegex)

  // Get the default list of allowed params.
  const _validParamKeys = Object.keys(_routeMatcher(page))

  if (!staticPathsResult) {
    if (getStaticPaths) {
      staticPathsResult = await getStaticPaths({ locales, defaultLocale })
    } else {
      throw new Error(
        `invariant: attempted to buildStaticPaths without "staticPathsResult" or "getStaticPaths" ${page}`
      )
    }
  }

  const expectedReturnVal =
    `Expected: { paths: [], fallback: boolean }\n` +
    `See here for more info: https://nextjs.org/docs/messages/invalid-getstaticpaths-value`

  if (
    !staticPathsResult ||
    typeof staticPathsResult !== 'object' ||
    Array.isArray(staticPathsResult)
  ) {
    throw new Error(
      `Invalid value returned from getStaticPaths in ${page}. Received ${typeof staticPathsResult} ${expectedReturnVal}`
    )
  }

  const invalidStaticPathKeys = Object.keys(staticPathsResult).filter(
    (key) => !(key === 'paths' || key === 'fallback')
  )

  if (invalidStaticPathKeys.length > 0) {
    throw new Error(
      `Extra keys returned from getStaticPaths in ${page} (${invalidStaticPathKeys.join(
        ', '
      )}) ${expectedReturnVal}`
    )
  }

  if (
    !(
      typeof staticPathsResult.fallback === 'boolean' ||
      staticPathsResult.fallback === 'blocking'
    )
  ) {
    throw new Error(
      `The \`fallback\` key must be returned from getStaticPaths in ${page}.\n` +
        expectedReturnVal
    )
  }

  const toPrerender = staticPathsResult.paths

  if (!Array.isArray(toPrerender)) {
    throw new Error(
      `Invalid \`paths\` value returned from getStaticPaths in ${page}.\n` +
        `\`paths\` must be an array of strings or objects of shape { params: [key: string]: string }`
    )
  }

  toPrerender.forEach((entry) => {
    // For a string-provided path, we must make sure it matches the dynamic
    // route.
    if (typeof entry === 'string') {
      entry = removeTrailingSlash(entry)

      const localePathResult = normalizeLocalePath(entry, locales)
      let cleanedEntry = entry

      if (localePathResult.detectedLocale) {
        cleanedEntry = entry.slice(localePathResult.detectedLocale.length + 1)
      } else if (defaultLocale) {
        entry = `/${defaultLocale}${entry}`
      }

      const result = _routeMatcher(cleanedEntry)
      if (!result) {
        throw new Error(
          `The provided path \`${cleanedEntry}\` does not match the page: \`${page}\`.`
        )
      }

      // If leveraging the string paths variant the entry should already be
      // encoded so we decode the segments ensuring we only escape path
      // delimiters
      prerenderPaths.add(
        entry
          .split('/')
          .map((segment) =>
            escapePathDelimiters(decodeURIComponent(segment), true)
          )
          .join('/')
      )
      encodedPrerenderPaths.add(entry)
    }
    // For the object-provided path, we must make sure it specifies all
    // required keys.
    else {
      const invalidKeys = Object.keys(entry).filter(
        (key) => key !== 'params' && key !== 'locale'
      )

      if (invalidKeys.length) {
        throw new Error(
          `Additional keys were returned from \`getStaticPaths\` in page "${page}". ` +
            `URL Parameters intended for this dynamic route must be nested under the \`params\` key, i.e.:` +
            `\n\n\treturn { params: { ${_validParamKeys
              .map((k) => `${k}: ...`)
              .join(', ')} } }` +
            `\n\nKeys that need to be moved: ${invalidKeys.join(', ')}.\n`
        )
      }

      const { params = {} } = entry
      let builtPage = page
      let encodedBuiltPage = page

      _validParamKeys.forEach((validParamKey) => {
        const { repeat, optional } = _routeRegex.groups[validParamKey]
        let paramValue = params[validParamKey]
        if (
          optional &&
          params.hasOwnProperty(validParamKey) &&
          (paramValue === null ||
            paramValue === undefined ||
            (paramValue as any) === false)
        ) {
          paramValue = []
        }
        if (
          (repeat && !Array.isArray(paramValue)) ||
          (!repeat && typeof paramValue !== 'string')
        ) {
          throw new Error(
            `A required parameter (${validParamKey}) was not provided as ${
              repeat ? 'an array' : 'a string'
            } in getStaticPaths for ${page}`
          )
        }
        let replaced = `[${repeat ? '...' : ''}${validParamKey}]`
        if (optional) {
          replaced = `[${replaced}]`
        }
        builtPage = builtPage
          .replace(
            replaced,
            repeat
              ? (paramValue as string[])
                  .map((segment) => escapePathDelimiters(segment, true))
                  .join('/')
              : escapePathDelimiters(paramValue as string, true)
          )
          .replace(/(?!^)\/$/, '')

        encodedBuiltPage = encodedBuiltPage
          .replace(
            replaced,
            repeat
              ? (paramValue as string[]).map(encodeURIComponent).join('/')
              : encodeURIComponent(paramValue as string)
          )
          .replace(/(?!^)\/$/, '')
      })

      if (entry.locale && !locales?.includes(entry.locale)) {
        throw new Error(
          `Invalid locale returned from getStaticPaths for ${page}, the locale ${entry.locale} is not specified in ${configFileName}`
        )
      }
      const curLocale = entry.locale || defaultLocale || ''

      prerenderPaths.add(
        `${curLocale ? `/${curLocale}` : ''}${
          curLocale && builtPage === '/' ? '' : builtPage
        }`
      )
      encodedPrerenderPaths.add(
        `${curLocale ? `/${curLocale}` : ''}${
          curLocale && encodedBuiltPage === '/' ? '' : encodedBuiltPage
        }`
      )
    }
  })

  return {
    paths: [...prerenderPaths],
    fallback: staticPathsResult.fallback,
    encodedPaths: [...encodedPrerenderPaths],
  }
}

export type AppConfig = {
  revalidate?: number | false
  dynamicParams?: true | false
  dynamic?: 'auto' | 'error' | 'force-static'
  fetchCache?: 'force-cache' | 'only-cache'
  preferredRegion?: string
}
type GenerateParams = Array<{
  config: AppConfig
  segmentPath: string
  getStaticPaths?: GetStaticPaths
  generateStaticParams?: any
  isLayout?: boolean
}>

const collectGenerateParams = (
  segment: any,
  parentSegments: string[] = [],
  generateParams: GenerateParams = []
): GenerateParams => {
  if (!Array.isArray(segment)) return generateParams
  const isLayout = !!segment[2]?.layout
  const mod = isLayout ? segment[2]?.layout?.() : segment[2]?.page?.()

  const result = {
    isLayout,
    segmentPath: `/${parentSegments.join('/')}${
      segment[0] && parentSegments.length > 0 ? '/' : ''
    }${segment[0]}`,
    config: mod?.config,
    getStaticPaths: mod?.getStaticPaths,
    generateStaticParams: mod?.generateStaticParams,
  }

  if (segment[0]) {
    parentSegments.push(segment[0])
  }

  if (result.config || result.generateStaticParams || result.getStaticPaths) {
    generateParams.push(result)
  }
  return collectGenerateParams(
    segment[1]?.children,
    parentSegments,
    generateParams
  )
}

export async function buildAppStaticPaths({
  page,
  configFileName,
  generateParams,
}: {
  page: string
  configFileName: string
  generateParams: GenerateParams
}) {
  const pageEntry = generateParams[generateParams.length - 1]

  // if the page has legacy getStaticPaths we call it like normal
  if (typeof pageEntry?.getStaticPaths === 'function') {
    return buildStaticPaths({
      page,
      configFileName,
      getStaticPaths: pageEntry.getStaticPaths,
    })
  } else {
    // if generateStaticParams is being used we iterate over them
    // collecting them from each level
    type Params = Array<Record<string, string | string[]>>
    let hadGenerateParams = false

    const buildParams = async (
      paramsItems: Params = [{}],
      idx = 0
    ): Promise<Params> => {
      const curGenerate = generateParams[idx]

      if (idx === generateParams.length) {
        return paramsItems
      }
      if (
        typeof curGenerate.generateStaticParams !== 'function' &&
        idx < generateParams.length
      ) {
        return buildParams(paramsItems, idx + 1)
      }
      hadGenerateParams = true

      const newParams = []

      for (const params of paramsItems) {
        const result = await curGenerate.generateStaticParams({ params })
        // TODO: validate the result is valid here or wait for
        // buildStaticPaths to validate?
        for (const item of result.params) {
          newParams.push({ ...params, ...item })
        }
      }

      if (idx < generateParams.length) {
        return buildParams(newParams, idx + 1)
      }
      return newParams
    }
    const builtParams = await buildParams()
    const fallback = !generateParams.some(
      // TODO: check complementary configs that can impact dynamicParams
      // behavior
      (generate) => generate.config?.dynamicParams === false
    )

    if (!hadGenerateParams) {
      return {
        paths: [],
        fallback: true,
        encodedPaths: [],
      }
    }

    return buildStaticPaths({
      staticPathsResult: {
        fallback,
        paths: builtParams.map((params) => ({ params })),
      },
      page,
      configFileName,
    })
  }
}

export async function isPageStatic({
  page,
  distDir,
  serverless,
  configFileName,
  runtimeEnvConfig,
  httpAgentOptions,
  locales,
  defaultLocale,
  parentId,
  pageRuntime,
  edgeInfo,
  pageType,
  hasServerComponents,
  originalAppPath,
}: {
  page: string
  distDir: string
  serverless: boolean
  configFileName: string
  runtimeEnvConfig: any
  httpAgentOptions: NextConfigComplete['httpAgentOptions']
  locales?: string[]
  defaultLocale?: string
  parentId?: any
  edgeInfo?: any
  pageType?: 'pages' | 'app'
  pageRuntime: ServerRuntime
  hasServerComponents?: boolean
  originalAppPath?: string
}): Promise<{
  isStatic?: boolean
  isAmpOnly?: boolean
  isHybridAmp?: boolean
  hasServerProps?: boolean
  hasStaticProps?: boolean
  prerenderRoutes?: string[]
  encodedPrerenderRoutes?: string[]
  prerenderFallback?: boolean | 'blocking'
  isNextImageImported?: boolean
  traceIncludes?: string[]
  traceExcludes?: string[]
  appConfig?: AppConfig
}> {
  const isPageStaticSpan = trace('is-page-static-utils', parentId)
  return isPageStaticSpan
    .traceAsyncFn(async () => {
      require('../shared/lib/runtime-config').setConfig(runtimeEnvConfig)
      setHttpAgentOptions(httpAgentOptions)

      let componentsResult: LoadComponentsReturnType
      let prerenderRoutes: Array<string> | undefined
      let encodedPrerenderRoutes: Array<string> | undefined
      let prerenderFallback: boolean | 'blocking' | undefined
      let appConfig: AppConfig = {}

      if (pageRuntime === SERVER_RUNTIME.edge) {
        const runtime = await getRuntimeContext({
          paths: edgeInfo.files.map((file: string) => path.join(distDir, file)),
          env: edgeInfo.env,
          edgeFunctionEntry: edgeInfo,
          name: edgeInfo.name,
          useCache: true,
          distDir,
        })
        const mod =
          runtime.context._ENTRIES[`middleware_${edgeInfo.name}`].ComponentMod

        componentsResult = {
          Component: mod.default,
          ComponentMod: mod,
          pageConfig: mod.config || {},
          // @ts-expect-error this is not needed during require
          buildManifest: {},
          reactLoadableManifest: {},
          getServerSideProps: mod.getServerSideProps,
          getStaticPaths: mod.getStaticPaths,
          getStaticProps: mod.getStaticProps,
        }
      } else {
        componentsResult = await loadComponents({
          distDir,
<<<<<<< HEAD
          originalAppPath || page,
          serverless,
          !!hasServerComponents,
          pageType === 'app'
        )
=======
          pathname: page,
          serverless,
          hasServerComponents: false,
          isAppPath: false,
        })
>>>>>>> d83ceeec
      }
      const Comp = componentsResult.Component || {}
      let staticPathsResult:
        | UnwrapPromise<ReturnType<GetStaticPaths>>
        | undefined

      if (pageType === 'app') {
        const tree = componentsResult.ComponentMod.tree
        const generateParams = collectGenerateParams(tree)

        appConfig = generateParams.reduce(
          (builtConfig: AppConfig, curGenParams): AppConfig => {
            const {
              dynamic,
              fetchCache,
              preferredRegion,
              revalidate: curRevalidate,
            } = curGenParams?.config || {}

            // TODO: should conflicting configs here throw an error
            // e.g. if layout defines one region but page defines another
            if (typeof builtConfig.preferredRegion === 'undefined') {
              builtConfig.preferredRegion = preferredRegion
            }
            if (typeof builtConfig.dynamic === 'undefined') {
              builtConfig.dynamic = dynamic
            }
            if (typeof builtConfig.fetchCache === 'undefined') {
              builtConfig.fetchCache = fetchCache
            }

            // any revalidate number overrides false
            // shorter revalidate overrides longer (initially)
            if (typeof builtConfig.revalidate === 'undefined') {
              builtConfig.revalidate = curRevalidate
            }
            if (
              typeof curRevalidate === 'number' &&
              (typeof builtConfig.revalidate !== 'number' ||
                curRevalidate < builtConfig.revalidate)
            ) {
              builtConfig.revalidate = curRevalidate
            }
            return builtConfig
          },
          {}
        )

        if (isDynamicRoute(page)) {
          ;({
            paths: prerenderRoutes,
            fallback: prerenderFallback,
            encodedPaths: encodedPrerenderRoutes,
          } = await buildAppStaticPaths({
            page,
            configFileName,
            generateParams,
          }))
        }
      } else {
        if (!Comp || !isValidElementType(Comp) || typeof Comp === 'string') {
          throw new Error('INVALID_DEFAULT_EXPORT')
        }
      }

      const hasGetInitialProps = !!(Comp as any).getInitialProps
      const hasStaticProps = !!componentsResult.getStaticProps
      const hasStaticPaths = !!componentsResult.getStaticPaths
      const hasServerProps = !!componentsResult.getServerSideProps
      const hasLegacyServerProps = !!(await componentsResult.ComponentMod
        .unstable_getServerProps)
      const hasLegacyStaticProps = !!(await componentsResult.ComponentMod
        .unstable_getStaticProps)
      const hasLegacyStaticPaths = !!(await componentsResult.ComponentMod
        .unstable_getStaticPaths)
      const hasLegacyStaticParams = !!(await componentsResult.ComponentMod
        .unstable_getStaticParams)

      if (hasLegacyStaticParams) {
        throw new Error(
          `unstable_getStaticParams was replaced with getStaticPaths. Please update your code.`
        )
      }

      if (hasLegacyStaticPaths) {
        throw new Error(
          `unstable_getStaticPaths was replaced with getStaticPaths. Please update your code.`
        )
      }

      if (hasLegacyStaticProps) {
        throw new Error(
          `unstable_getStaticProps was replaced with getStaticProps. Please update your code.`
        )
      }

      if (hasLegacyServerProps) {
        throw new Error(
          `unstable_getServerProps was replaced with getServerSideProps. Please update your code.`
        )
      }

      // A page cannot be prerendered _and_ define a data requirement. That's
      // contradictory!
      if (hasGetInitialProps && hasStaticProps) {
        throw new Error(SSG_GET_INITIAL_PROPS_CONFLICT)
      }

      if (hasGetInitialProps && hasServerProps) {
        throw new Error(SERVER_PROPS_GET_INIT_PROPS_CONFLICT)
      }

      if (hasStaticProps && hasServerProps) {
        throw new Error(SERVER_PROPS_SSG_CONFLICT)
      }

      const pageIsDynamic = isDynamicRoute(page)
      // A page cannot have static parameters if it is not a dynamic page.
      if (hasStaticProps && hasStaticPaths && !pageIsDynamic) {
        throw new Error(
          `getStaticPaths can only be used with dynamic pages, not '${page}'.` +
            `\nLearn more: https://nextjs.org/docs/routing/dynamic-routes`
        )
      }

      if (hasStaticProps && pageIsDynamic && !hasStaticPaths) {
        throw new Error(
          `getStaticPaths is required for dynamic SSG pages and is missing for '${page}'.` +
            `\nRead more: https://nextjs.org/docs/messages/invalid-getstaticpaths-value`
        )
      }

      if ((hasStaticProps && hasStaticPaths) || staticPathsResult) {
        ;({
          paths: prerenderRoutes,
          fallback: prerenderFallback,
          encodedPaths: encodedPrerenderRoutes,
        } = await buildStaticPaths({
          page,
          locales,
          defaultLocale,
          configFileName,
          staticPathsResult,
          getStaticPaths: componentsResult.getStaticPaths!,
        }))
      }

      const isNextImageImported = (global as any).__NEXT_IMAGE_IMPORTED
      const config: PageConfig = componentsResult.pageConfig
      return {
        isStatic: !hasStaticProps && !hasGetInitialProps && !hasServerProps,
        isHybridAmp: config.amp === 'hybrid',
        isAmpOnly: config.amp === true,
        prerenderRoutes,
        prerenderFallback,
        encodedPrerenderRoutes,
        hasStaticProps,
        hasServerProps,
        isNextImageImported,
        traceIncludes: config.unstable_includeFiles || [],
        traceExcludes: config.unstable_excludeFiles || [],
        appConfig,
      }
    })
    .catch((err) => {
      if (err.message === 'INVALID_DEFAULT_EXPORT') {
        throw err
      }
      console.error(err)
      throw new Error(`Failed to collect page data for ${page}`)
    })
}

export async function hasCustomGetInitialProps(
  page: string,
  distDir: string,
  isLikeServerless: boolean,
  runtimeEnvConfig: any,
  checkingApp: boolean
): Promise<boolean> {
  require('../shared/lib/runtime-config').setConfig(runtimeEnvConfig)

  const components = await loadComponents({
    distDir,
    pathname: page,
    serverless: isLikeServerless,
    hasServerComponents: false,
    isAppPath: false,
  })
  let mod = components.ComponentMod

  if (checkingApp) {
    mod = (await mod._app) || mod.default || mod
  } else {
    mod = mod.default || mod
  }
  mod = await mod
  return mod.getInitialProps !== mod.origGetInitialProps
}

export async function getNamedExports(
  page: string,
  distDir: string,
  isLikeServerless: boolean,
  runtimeEnvConfig: any
): Promise<Array<string>> {
  require('../shared/lib/runtime-config').setConfig(runtimeEnvConfig)
  const components = await loadComponents({
    distDir,
    pathname: page,
    serverless: isLikeServerless,
    hasServerComponents: false,
    isAppPath: false,
  })
  let mod = components.ComponentMod

  return Object.keys(mod)
}

export function detectConflictingPaths(
  combinedPages: string[],
  ssgPages: Set<string>,
  additionalSsgPaths: Map<string, string[]>
) {
  const conflictingPaths = new Map<
    string,
    Array<{
      path: string
      page: string
    }>
  >()

  const dynamicSsgPages = [...ssgPages].filter((page) => isDynamicRoute(page))

  additionalSsgPaths.forEach((paths, pathsPage) => {
    paths.forEach((curPath) => {
      const lowerPath = curPath.toLowerCase()
      let conflictingPage = combinedPages.find(
        (page) => page.toLowerCase() === lowerPath
      )

      if (conflictingPage) {
        conflictingPaths.set(lowerPath, [
          { path: curPath, page: pathsPage },
          { path: conflictingPage, page: conflictingPage },
        ])
      } else {
        let conflictingPath: string | undefined

        conflictingPage = dynamicSsgPages.find((page) => {
          if (page === pathsPage) return false

          conflictingPath = additionalSsgPaths
            .get(page)
            ?.find((compPath) => compPath.toLowerCase() === lowerPath)
          return conflictingPath
        })

        if (conflictingPage && conflictingPath) {
          conflictingPaths.set(lowerPath, [
            { path: curPath, page: pathsPage },
            { path: conflictingPath, page: conflictingPage },
          ])
        }
      }
    })
  })

  if (conflictingPaths.size > 0) {
    let conflictingPathsOutput = ''

    conflictingPaths.forEach((pathItems) => {
      pathItems.forEach((pathItem, idx) => {
        const isDynamic = pathItem.page !== pathItem.path

        if (idx > 0) {
          conflictingPathsOutput += 'conflicts with '
        }

        conflictingPathsOutput += `path: "${pathItem.path}"${
          isDynamic ? ` from page: "${pathItem.page}" ` : ' '
        }`
      })
      conflictingPathsOutput += '\n'
    })

    Log.error(
      'Conflicting paths returned from getStaticPaths, paths must be unique per page.\n' +
        'See more info here: https://nextjs.org/docs/messages/conflicting-ssg-paths\n\n' +
        conflictingPathsOutput
    )
    process.exit(1)
  }
}

/**
 * With RSC we automatically add .server and .client to page extensions. This
 * function allows to remove them for cases where we just need to strip out
 * the actual extension keeping the .server and .client.
 */
export function withoutRSCExtensions(pageExtensions: string[]): string[] {
  return pageExtensions.filter(
    (ext) => !ext.startsWith('client.') && !ext.startsWith('server.')
  )
}

export function isServerComponentPage(
  nextConfig: NextConfigComplete,
  filePath: string
): boolean {
  if (!nextConfig.experimental.serverComponents) {
    return false
  }

  const rawPageExtensions = withoutRSCExtensions(
    nextConfig.pageExtensions || []
  )
  return rawPageExtensions.some((ext) => {
    return filePath.endsWith(`.server.${ext}`)
  })
}

export async function copyTracedFiles(
  dir: string,
  distDir: string,
  pageKeys: ReadonlyArray<string>,
  tracingRoot: string,
  serverConfig: { [key: string]: any },
  middlewareManifest: MiddlewareManifest
) {
  const outputPath = path.join(distDir, 'standalone')
  const copiedFiles = new Set()
  await recursiveDelete(outputPath)

  async function handleTraceFiles(traceFilePath: string) {
    const traceData = JSON.parse(await fs.readFile(traceFilePath, 'utf8')) as {
      files: string[]
    }
    const copySema = new Sema(10, { capacity: traceData.files.length })
    const traceFileDir = path.dirname(traceFilePath)

    await Promise.all(
      traceData.files.map(async (relativeFile) => {
        await copySema.acquire()

        const tracedFilePath = path.join(traceFileDir, relativeFile)
        const fileOutputPath = path.join(
          outputPath,
          path.relative(tracingRoot, tracedFilePath)
        )

        if (!copiedFiles.has(fileOutputPath)) {
          copiedFiles.add(fileOutputPath)

          await fs.mkdir(path.dirname(fileOutputPath), { recursive: true })
          const symlink = await fs.readlink(tracedFilePath).catch(() => null)

          if (symlink) {
            try {
              await fs.symlink(symlink, fileOutputPath)
            } catch (e: any) {
              if (e.code !== 'EEXIST') {
                throw e
              }
            }
          } else {
            await fs.copyFile(tracedFilePath, fileOutputPath)
          }
        }

        await copySema.release()
      })
    )
  }

  for (const middleware of Object.values(middlewareManifest.middleware) || []) {
    if (isMiddlewareFilename(middleware.name)) {
      for (const file of middleware.files) {
        const originalPath = path.join(distDir, file)
        const fileOutputPath = path.join(
          outputPath,
          path.relative(tracingRoot, distDir),
          file
        )
        await fs.mkdir(path.dirname(fileOutputPath), { recursive: true })
        await fs.copyFile(originalPath, fileOutputPath)
      }
    }
  }

  for (const page of pageKeys) {
    const pageFile = path.join(
      distDir,
      'server',
      'pages',
      `${normalizePagePath(page)}.js`
    )
    const pageTraceFile = `${pageFile}.nft.json`
    await handleTraceFiles(pageTraceFile)
  }
  await handleTraceFiles(path.join(distDir, 'next-server.js.nft.json'))
  const serverOutputPath = path.join(
    outputPath,
    path.relative(tracingRoot, dir),
    'server.js'
  )
  await fs.writeFile(
    serverOutputPath,
    `
process.env.NODE_ENV = 'production'
process.chdir(__dirname)
const NextServer = require('next/dist/server/next-server').default
const http = require('http')
const path = require('path')

// Make sure commands gracefully respect termination signals (e.g. from Docker)
// Allow the graceful termination to be manually configurable
if (!process.env.NEXT_MANUAL_SIG_HANDLE) {
  process.on('SIGTERM', () => process.exit(0))
  process.on('SIGINT', () => process.exit(0))
}

let handler

const server = http.createServer(async (req, res) => {
  try {
    await handler(req, res)
  } catch (err) {
    console.error(err);
    res.statusCode = 500
    res.end('internal server error')
  }
})
const currentPort = parseInt(process.env.PORT, 10) || 3000

server.listen(currentPort, (err) => {
  if (err) {
    console.error("Failed to start server", err)
    process.exit(1)
  }
  const nextServer = new NextServer({
    hostname: 'localhost',
    port: currentPort,
    dir: path.join(__dirname),
    dev: false,
    customServer: false,
    conf: ${JSON.stringify({
      ...serverConfig,
      distDir: `./${path.relative(dir, distDir)}`,
    })},
  })
  handler = nextServer.getRequestHandler()

  console.log("Listening on port", currentPort)
})
    `
  )
}
export function isReservedPage(page: string) {
  return RESERVED_PAGE.test(page)
}

export function isCustomErrorPage(page: string) {
  return page === '/404' || page === '/500'
}

export function isMiddlewareFile(file: string) {
  return (
    file === `/${MIDDLEWARE_FILENAME}` || file === `/src/${MIDDLEWARE_FILENAME}`
  )
}

export function getPossibleMiddlewareFilenames(
  folder: string,
  extensions: string[]
) {
  return extensions.map((extension) =>
    path.join(folder, `${MIDDLEWARE_FILENAME}.${extension}`)
  )
}

export class MiddlewareInServerlessTargetError extends Error {
  constructor() {
    super(
      'Next.js Middleware is not supported in the deprecated serverless target.\n' +
        'Please remove `target: "serverless" from your next.config.js to use Middleware.'
    )
    this.name = 'MiddlewareInServerlessTargetError'
  }
}

export class NestedMiddlewareError extends Error {
  constructor(nestedFileNames: string[], mainDir: string, pagesDir: string) {
    super(
      `Nested Middleware is not allowed, found:\n` +
        `${nestedFileNames.map((file) => `pages${file}`).join('\n')}\n` +
        `Please move your code to a single file at ${path.join(
          path.posix.sep,
          path.relative(mainDir, path.resolve(pagesDir, '..')),
          'middleware'
        )} instead.\n` +
        `Read More - https://nextjs.org/docs/messages/nested-middleware`
    )
  }
}<|MERGE_RESOLUTION|>--- conflicted
+++ resolved
@@ -1242,19 +1242,11 @@
       } else {
         componentsResult = await loadComponents({
           distDir,
-<<<<<<< HEAD
-          originalAppPath || page,
+          pathname: originalAppPath || page,
           serverless,
-          !!hasServerComponents,
-          pageType === 'app'
-        )
-=======
-          pathname: page,
-          serverless,
-          hasServerComponents: false,
-          isAppPath: false,
+          hasServerComponents: !!hasServerComponents,
+          isAppPath: pageType === 'app',
         })
->>>>>>> d83ceeec
       }
       const Comp = componentsResult.Component || {}
       let staticPathsResult:
