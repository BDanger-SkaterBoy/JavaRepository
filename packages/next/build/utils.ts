--- conflicted
+++ resolved
@@ -380,15 +380,6 @@
   let expected = 0
   const files = new Map<string, number>()
   Object.keys(manifest.pages).forEach((key) => {
-<<<<<<< HEAD
-    // prevent duplicate '/' and '/index'
-    if (key === '/index') return
-=======
-    if (key === '/_polyfills') {
-      return
-    }
->>>>>>> 08b2e9b3
-
     if (pageInfos) {
       const pageInfo = pageInfos.get(key)
       // don't include AMP pages since they don't rely on shared bundles
