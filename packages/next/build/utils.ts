--- conflicted
+++ resolved
@@ -991,15 +991,6 @@
         ) {
           throw new TypeError(
             `A required parameter (${validParamKey}) was not provided as ${
-<<<<<<< HEAD
-              repeat ? 'an array of string' : 'a string'
-            } in getStaticPaths for ${page}`
-=======
-              repeat ? 'an array' : 'a string'
-            } in ${
-              appDir ? 'generateStaticParams' : 'getStaticPaths'
-            } for ${page}`
->>>>>>> c10ac686
           )
         }
         let replaced = `[${repeat ? '...' : ''}${validParamKey}]`
