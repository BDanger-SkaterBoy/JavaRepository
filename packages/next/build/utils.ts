--- conflicted
+++ resolved
@@ -1151,7 +1151,6 @@
   return builtinModules.find((item: string) => item === moduleName)
 }
 
-<<<<<<< HEAD
 export async function copyTracedFiles(
   dir: string,
   distDir: string,
@@ -1256,12 +1255,11 @@
 })
     `
   )
-=======
+}
 export function isReservedPage(page: string) {
   return RESERVED_PAGE.test(page)
 }
 
 export function isCustomErrorPage(page: string) {
   return page === '/404' || page === '/500'
->>>>>>> 2a801809
 }