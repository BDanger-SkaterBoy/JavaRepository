--- conflicted
+++ resolved
@@ -1051,7 +1051,6 @@
   isLayout?: boolean
 }>
 
-<<<<<<< HEAD
 export const collectAppConfig = (mod: any): AppConfig | undefined => {
   let hasConfig = false
 
@@ -1080,22 +1079,15 @@
   return hasConfig ? config : undefined
 }
 
-export const collectGenerateParams = (
-=======
 export const collectGenerateParams = async (
->>>>>>> d76d8270
   segment: any,
   parentSegments: string[] = [],
   generateParams: GenerateParams = []
 ): Promise<GenerateParams> => {
   if (!Array.isArray(segment)) return generateParams
   const isLayout = !!segment[2]?.layout
-<<<<<<< HEAD
-  const mod = isLayout ? segment[2]?.layout?.() : segment[2]?.page?.()
+  const mod = await (isLayout ? segment[2]?.layout?.() : segment[2]?.page?.())
   const config = collectAppConfig(mod)
-=======
-  const mod = await (isLayout ? segment[2]?.layout?.() : segment[2]?.page?.())
->>>>>>> d76d8270
 
   const result = {
     isLayout,
