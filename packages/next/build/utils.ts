import chalk from 'chalk'
import crypto from 'crypto'
import findUp from 'find-up'
import fs from 'fs'
import textTable from 'next/dist/compiled/text-table'
import path from 'path'
import stripAnsi from 'strip-ansi'
import { promisify } from 'util'

import prettyBytes from '../lib/pretty-bytes'
import { recursiveReadDir } from '../lib/recursive-readdir'
import { getPageChunks } from './webpack/plugins/chunk-graph-plugin'

const fsStat = promisify(fs.stat)
const fsExists = promisify(fs.exists)
const fsReadFile = promisify(fs.readFile)
const nextEnvConfig = require('next-server/config')

export function collectPages(
  directory: string,
  pageExtensions: string[]
): Promise<string[]> {
  return recursiveReadDir(
    directory,
    new RegExp(`\\.(?:${pageExtensions.join('|')})$`)
  )
}

export interface PageInfo {
  isAmp?: boolean
  size: number
  chunks?: ReturnType<typeof getPageChunks>
}

export function printTreeView(
  list: string[],
  pageInfos: Map<string, PageInfo>
) {
  const getPrettySize = (_size: number): string => {
    const size = prettyBytes(_size)
    // green for 0-100kb
    if (_size < 100 * 1000) return chalk.green(size)
    // yellow for 100-250kb
    if (_size < 250 * 1000) return chalk.yellow(size)
    // red for >= 250kb
    return chalk.red.bold(size)
  }

  const messages: string[][] = [
    ['Page', 'Size', 'Files', 'Packages'].map(entry => chalk.underline(entry)),
  ]

  list
    .sort((a, b) => a.localeCompare(b))
    .forEach((item, i) => {
      const symbol =
        i === 0
          ? list.length === 1
            ? '─'
            : '┌'
          : i === list.length - 1
          ? '└'
          : '├'

      const pageInfo = pageInfos.get(item)

      messages.push([
        `${symbol} ${item}`,
        ...(pageInfo
          ? [
              pageInfo.isAmp
                ? chalk.cyan('AMP')
                : pageInfo.size >= 0
                ? getPrettySize(pageInfo.size)
                : 'N/A',
              pageInfo.chunks
                ? pageInfo.chunks.internal.size.toString()
                : 'N/A',
              pageInfo.chunks
                ? pageInfo.chunks.external.size.toString()
                : 'N/A',
            ]
          : ['', '', '']),
      ])
    })

<<<<<<< HEAD
      if (sizes !== ' \x1b[90m|') console.log(sizes)
      console.log(` \x1b[90m${i === list.length - 1 ? '└' : '|'}`);
=======
  console.log(
    textTable(messages, {
      align: ['l', 'l', 'r', 'r'],
      stringLength: str => stripAnsi(str).length,
>>>>>>> d7152f6a
    })
  )

  console.log()
}

function flatten<T>(arr: T[][]): T[] {
  return arr.reduce((acc, val) => acc.concat(val), [] as T[])
}

function getPossibleFiles(pageExtensions: string[], pages: string[]) {
  const res = pages.map(page =>
    pageExtensions
      .map(e => `${page}.${e}`)
      .concat(pageExtensions.map(e => `${path.join(page, 'index')}.${e}`))
      .concat(page)
  )
  return flatten<string>(res)
}

export async function getFileForPage({
  page,
  pagesDirectory,
  pageExtensions,
}: {
  page: string
  pagesDirectory: string
  pageExtensions: string[]
}) {
  const theFile = getPossibleFiles(pageExtensions, [
    path.join(pagesDirectory, page),
  ]).find(f => fs.existsSync(f) && fs.lstatSync(f).isFile())
  if (theFile) {
    return path.sep + path.relative(pagesDirectory, theFile)
  }
  return theFile
}

export async function getSpecifiedPages(
  dir: string,
  pagesString: string,
  pageExtensions: string[]
) {
  const pagesDir = path.join(dir, 'pages')

  const reservedPages = ['/_app', '/_document', '/_error']

  const explodedPages = [
    ...new Set([...pagesString.split(','), ...reservedPages]),
  ].map(p => {
    let resolvedPage: string | undefined
    if (path.isAbsolute(p)) {
      resolvedPage = getPossibleFiles(pageExtensions, [
        path.join(pagesDir, p),
        p,
      ]).find(f => fs.existsSync(f) && fs.lstatSync(f).isFile())
    } else {
      resolvedPage = getPossibleFiles(pageExtensions, [
        path.join(pagesDir, p),
        path.join(dir, p),
      ]).find(f => fs.existsSync(f) && fs.lstatSync(f).isFile())
    }
    return { original: p, resolved: resolvedPage || null }
  })

  const missingPage = explodedPages.find(
    ({ original, resolved }) => !resolved && !reservedPages.includes(original)
  )
  if (missingPage) {
    throw new Error(`Unable to identify page: ${missingPage.original}`)
  }

  const resolvedPagePaths = explodedPages
    .filter(page => page.resolved)
    .map(page => '/' + path.relative(pagesDir, page.resolved!))
  return resolvedPagePaths.sort()
}

export async function getCacheIdentifier({
  pagesDirectory,
  env = {},
}: {
  pagesDirectory: string
  env?: any
}) {
  let selectivePageBuildingCacheIdentifier = ''

  const envObject = env
    ? Object.keys(env)
        .sort()
        // eslint-disable-next-line
        .reduce((a, c) => ((a[c] = env[c]), a), {} as any)
    : {}

  selectivePageBuildingCacheIdentifier += JSON.stringify(envObject)

  const pkgPath = await findUp('package.json', { cwd: pagesDirectory })
  if (pkgPath) {
    const yarnLock = path.join(path.dirname(pkgPath), 'yarn.lock')
    const packageLock = path.join(path.dirname(pkgPath), 'package-lock.json')

    if (await fsExists(yarnLock)) {
      selectivePageBuildingCacheIdentifier += await fsReadFile(yarnLock, 'utf8')
    } else if (await fsExists(packageLock)) {
      selectivePageBuildingCacheIdentifier += await fsReadFile(
        packageLock,
        'utf8'
      )
    } else {
      selectivePageBuildingCacheIdentifier += JSON.stringify(require(pkgPath))
    }
  }

  return crypto
    .createHash('sha1')
    .update(selectivePageBuildingCacheIdentifier)
    .digest('hex')
}

export async function getPageSizeInKb(
  page: string,
  distPath: string,
<<<<<<< HEAD
  buildId: string,
  dev: boolean,
  serverless?: boolean,
  nextConfig?: any
) {
  const info: any = {}
  const staticPath = dev ? 'development' : buildId
=======
  buildId: string
): Promise<number> {
>>>>>>> d7152f6a
  const clientBundle = path.join(
    distPath,
    `static/${buildId}/pages/`,
    `${page}.js`
  )
<<<<<<< HEAD
  const serverPath = serverless
    ? path.join(distPath, 'serverless/pages')
    : path.join(distPath, 'server/static', staticPath, 'pages')

  const serverBundle = path.join(serverPath, `${page}.js`)
  info.serverBundle = serverBundle
  info.clientBundle = clientBundle

  if (!dev) {
    if (!page.match(/(_app|_error|_document)/)) {
      nextEnvConfig.setConfig({
        publicRuntimeConfig: nextConfig.publicRuntimeConfig,
        serverRuntimeConfig: nextConfig.serverRuntimeConfig,
      })
      // require server bundle to check if it has `getInitialProps`
      const mod = require(serverBundle)
      const Component = mod.default || mod
      info.static = typeof Component.getInitialProps !== 'function'
    }

    if (!info.static) {
      try {
        info.serverSize = (await fsStat(serverBundle)).size
      } catch (_) {}
    }
    try {
      info.clientSize = (await fsStat(clientBundle)).size
    } catch (_) {}
  }

  return info
=======
  try {
    return (await fsStat(clientBundle)).size
  } catch (_) {}
  return -1
>>>>>>> d7152f6a
}<|MERGE_RESOLUTION|>--- conflicted
+++ resolved
@@ -30,6 +30,8 @@
   isAmp?: boolean
   size: number
   chunks?: ReturnType<typeof getPageChunks>
+  static?: boolean
+  serverBundle: string
 }
 
 export function printTreeView(
@@ -84,15 +86,10 @@
       ])
     })
 
-<<<<<<< HEAD
-      if (sizes !== ' \x1b[90m|') console.log(sizes)
-      console.log(` \x1b[90m${i === list.length - 1 ? '└' : '|'}`);
-=======
   console.log(
     textTable(messages, {
       align: ['l', 'l', 'r', 'r'],
       stringLength: str => stripAnsi(str).length,
->>>>>>> d7152f6a
     })
   )
 
@@ -215,59 +212,30 @@
 export async function getPageSizeInKb(
   page: string,
   distPath: string,
-<<<<<<< HEAD
-  buildId: string,
-  dev: boolean,
-  serverless?: boolean,
-  nextConfig?: any
-) {
-  const info: any = {}
-  const staticPath = dev ? 'development' : buildId
-=======
   buildId: string
 ): Promise<number> {
->>>>>>> d7152f6a
   const clientBundle = path.join(
     distPath,
     `static/${buildId}/pages/`,
     `${page}.js`
   )
-<<<<<<< HEAD
-  const serverPath = serverless
-    ? path.join(distPath, 'serverless/pages')
-    : path.join(distPath, 'server/static', staticPath, 'pages')
-
-  const serverBundle = path.join(serverPath, `${page}.js`)
-  info.serverBundle = serverBundle
-  info.clientBundle = clientBundle
-
-  if (!dev) {
-    if (!page.match(/(_app|_error|_document)/)) {
-      nextEnvConfig.setConfig({
-        publicRuntimeConfig: nextConfig.publicRuntimeConfig,
-        serverRuntimeConfig: nextConfig.serverRuntimeConfig,
-      })
-      // require server bundle to check if it has `getInitialProps`
-      const mod = require(serverBundle)
-      const Component = mod.default || mod
-      info.static = typeof Component.getInitialProps !== 'function'
-    }
-
-    if (!info.static) {
-      try {
-        info.serverSize = (await fsStat(serverBundle)).size
-      } catch (_) {}
-    }
-    try {
-      info.clientSize = (await fsStat(clientBundle)).size
-    } catch (_) {}
-  }
-
-  return info
-=======
   try {
     return (await fsStat(clientBundle)).size
   } catch (_) {}
   return -1
->>>>>>> d7152f6a
+}
+
+export function isPageStatic(
+  serverBundle: string,
+  runtimeEnvConfig: any,
+): boolean {
+  try {
+    nextEnvConfig.setConfig(runtimeEnvConfig)
+    let mod = require(serverBundle)
+    mod = mod.default || mod
+    return mod && typeof mod.getInitialProps === 'undefined'
+  } catch (err) {
+    if (err.code === 'ENOENT') return false
+    throw err
+  }
 }