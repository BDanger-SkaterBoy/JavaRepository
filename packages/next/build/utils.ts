--- conflicted
+++ resolved
@@ -1,10 +1,5 @@
-<<<<<<< HEAD
-import * as chalk from 'chalk'
-import gzipSize from 'gzip-size'
-=======
-import chalk from 'next/dist/compiled/chalk'
+import * as chalk from 'next/dist/compiled/chalk'
 import gzipSize from 'next/dist/compiled/gzip-size'
->>>>>>> 0bfc0b3f
 import textTable from 'next/dist/compiled/text-table'
 import path from 'path'
 import { isValidElementType } from 'react-is'
