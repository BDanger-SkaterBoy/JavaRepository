import { promises as fs } from 'fs'
import chalk from 'chalk'
import path from 'path'

import findUp from 'next/dist/compiled/find-up'
import semver from 'next/dist/compiled/semver'
import * as CommentJson from 'next/dist/compiled/comment-json'

import { LintResult, formatResults } from './customFormatter'
import { writeDefaultConfig } from './writeDefaultConfig'
import { hasEslintConfiguration } from './hasEslintConfiguration'

import { ESLINT_PROMPT_VALUES } from '../constants'
import { existsSync, findPagesDir } from '../find-pages-dir'
import { installDependencies } from '../install-dependencies'
import { hasNecessaryDependencies } from '../has-necessary-dependencies'
import { isYarn } from '../is-yarn'

import * as Log from '../../build/output/log'
import { EventLintCheckCompleted } from '../../telemetry/events/build'

type Config = {
  plugins: string[]
  rules: { [key: string]: Array<number | string> }
}

const requiredPackages = [
  { file: 'eslint/lib/api.js', pkg: 'eslint' },
  { file: 'eslint-config-next', pkg: 'eslint-config-next' },
]

async function cliPrompt() {
  console.log(
    chalk.bold(
      `${chalk.cyan(
        '?'
      )} How would you like to configure ESLint? https://nextjs.org/docs/basic-features/eslint`
    )
  )

  try {
    const cliSelect = (await import('next/dist/compiled/cli-select')).default
    const { value } = await cliSelect({
      values: ESLINT_PROMPT_VALUES,
      valueRenderer: (
        {
          title,
          recommended,
        }: { title: string; recommended?: boolean; config: any },
        selected: boolean
      ) => {
        const name = selected ? chalk.bold.underline.cyan(title) : title
        return name + (recommended ? chalk.bold.yellow(' (recommended)') : '')
      },
      selected: chalk.cyan('❯ '),
      unselected: '  ',
    })

    return { config: value?.config }
  } catch {
    return { config: null }
  }
}

async function lint(
  baseDir: string,
  filesToLint: string[],
  eslintrcFile: string | null,
  pkgJsonPath: string | null,
  lintDuringBuild: boolean = false,
  eslintOptions: any = null,
  reportErrorsOnly: boolean = false,
  maxWarnings: number = -1,
  formatter: string | null = null
): Promise<
  | string
  | null
  | {
      output: string | null
      isError: boolean
      eventInfo: EventLintCheckCompleted
    }
> {
  try {
    // Load ESLint after we're sure it exists:
    const deps = await hasNecessaryDependencies(baseDir, requiredPackages)

    if (deps.missing.some((dep) => dep.pkg === 'eslint')) {
      Log.error(
        `ESLint must be installed${
          lintDuringBuild ? ' in order to run during builds:' : ':'
        } ${chalk.bold.cyan(
          isYarn(baseDir)
            ? 'yarn add --dev eslint'
            : 'npm install --save-dev eslint'
        )}`
      )
      return null
    }

    const mod = await import(deps.resolved.get('eslint')!)

    const { ESLint } = mod
    let eslintVersion = ESLint?.version ?? mod?.CLIEngine?.version

    if (!eslintVersion || semver.lt(eslintVersion, '7.0.0')) {
      return `${chalk.red(
        'error'
      )} - Your project has an older version of ESLint installed${
        eslintVersion ? ' (' + eslintVersion + ')' : ''
      }. Please upgrade to ESLint version 7 or later`
    }

    let options: any = {
      useEslintrc: true,
      baseConfig: {},
      errorOnUnmatchedPattern: false,
      extensions: ['.js', '.jsx', '.ts', '.tsx'],
      ...eslintOptions,
    }

    let eslint = new ESLint(options)

    let nextEslintPluginIsEnabled = false
    const pagesDirRules = ['@next/next/no-html-link-for-pages']

    for (const configFile of [eslintrcFile, pkgJsonPath]) {
      if (!configFile) continue

      const completeConfig: Config = await eslint.calculateConfigForFile(
        configFile
      )

      if (completeConfig.plugins?.includes('@next/next')) {
        nextEslintPluginIsEnabled = true
        break
      }
    }

    const pagesDir = findPagesDir(baseDir)

    if (nextEslintPluginIsEnabled) {
      let updatedPagesDir = false

      for (const rule of pagesDirRules) {
        if (
          !options.baseConfig!.rules?.[rule] &&
          !options.baseConfig!.rules?.[
            rule.replace('@next/next', '@next/babel-plugin-next')
          ]
        ) {
          if (!options.baseConfig!.rules) {
            options.baseConfig!.rules = {}
          }
          options.baseConfig!.rules[rule] = [1, pagesDir]
          updatedPagesDir = true
        }
      }

      if (updatedPagesDir) {
        eslint = new ESLint(options)
      }
    } else {
      Log.warn(
        'The Next.js plugin was not detected in your ESLint configuration. See https://nextjs.org/docs/basic-features/eslint#migrating-existing-config'
      )
    }
<<<<<<< HEAD
  }
  const lintStart = process.hrtime()
  let results = await eslint.lintFiles(filesToLint)
  let selectedFormatter = null

  if (options.fix) await ESLint.outputFixes(results)
  if (reportErrorsOnly) results = await ESLint.getErrorResults(results) // Only return errors if --quiet flag is used

  if (formatter) selectedFormatter = await eslint.loadFormatter(formatter)
  const formattedResult = formatResults(
    baseDir,
    results,
    selectedFormatter?.format
  )
  const lintEnd = process.hrtime(lintStart)
  const totalWarnings = results.reduce(
    (sum: number, file: LintResult) => sum + file.warningCount,
    0
  )
=======
>>>>>>> d3138559

    const lintStart = process.hrtime()

    let results = await eslint.lintFiles(lintDirs)
    let selectedFormatter = null

    if (options.fix) await ESLint.outputFixes(results)
    if (reportErrorsOnly) results = await ESLint.getErrorResults(results) // Only return errors if --quiet flag is used

    if (formatter) selectedFormatter = await eslint.loadFormatter(formatter)
    const formattedResult = formatResults(
      baseDir,
      results,
      selectedFormatter?.format
    )
    const lintEnd = process.hrtime(lintStart)
    const totalWarnings = results.reduce(
      (sum: number, file: LintResult) => sum + file.warningCount,
      0
    )

    return {
      output: formattedResult.output,
      isError:
        ESLint.getErrorResults(results)?.length > 0 ||
        (maxWarnings >= 0 && totalWarnings > maxWarnings),
      eventInfo: {
        durationInSeconds: lintEnd[0],
        eslintVersion: eslintVersion,
        lintedFilesCount: results.length,
        lintFix: !!options.fix,
        nextEslintPluginVersion: nextEslintPluginIsEnabled
          ? require(path.join(
              path.dirname(deps.resolved.get('eslint-config-next')!),
              'package.json'
            )).version
          : null,
        nextEslintPluginErrorsCount: formattedResult.totalNextPluginErrorCount,
        nextEslintPluginWarningsCount:
          formattedResult.totalNextPluginWarningCount,
      },
    }
  } catch (err) {
    if (lintDuringBuild) {
      Log.error(
        `ESLint: ${err.message ? err.message.replace(/\n/g, ' ') : err}`
      )
      return null
    } else {
      throw new Error(err)
    }
  }
}

export async function runLintCheck(
  baseDir: string,
  filesToLint: string[],
  lintDuringBuild: boolean = false,
  eslintOptions: any = null,
  reportErrorsOnly: boolean = false,
  maxWarnings: number = -1,
  formatter: string | null = null,
  strict: boolean = false
): ReturnType<typeof lint> {
  try {
    // Find user's .eslintrc file
    const eslintrcFile =
      (await findUp(
        [
          '.eslintrc.js',
          '.eslintrc.yaml',
          '.eslintrc.yml',
          '.eslintrc.json',
          '.eslintrc',
        ],
        {
          cwd: baseDir,
        }
      )) ?? null

    const pkgJsonPath = (await findUp('package.json', { cwd: baseDir })) ?? null
    let packageJsonConfig = null
    if (pkgJsonPath) {
      const pkgJsonContent = await fs.readFile(pkgJsonPath, {
        encoding: 'utf8',
      })
      packageJsonConfig = CommentJson.parse(pkgJsonContent)
    }

    const config = await hasEslintConfiguration(eslintrcFile, packageJsonConfig)
    let deps

    if (config.exists) {
      // Run if ESLint config exists
      return await lint(
        baseDir,
        lintDirs,
        eslintrcFile,
        pkgJsonPath,
        lintDuringBuild,
        eslintOptions,
        reportErrorsOnly,
        maxWarnings,
        formatter
      )
    } else {
      // Display warning if no ESLint configuration is present during "next build"
      if (lintDuringBuild) {
        Log.warn(
          `No ESLint configuration detected. Run ${chalk.bold.cyan(
            'next lint'
          )} to begin setup`
        )
        return null
      } else {
        // Ask user what config they would like to start with for first time "next lint" setup
        const { config: selectedConfig } = strict
          ? ESLINT_PROMPT_VALUES.find(
              (opt: { title: string }) => opt.title === 'Strict'
            )!
          : await cliPrompt()

        if (selectedConfig == null) {
          // Show a warning if no option is selected in prompt
          Log.warn(
            'If you set up ESLint yourself, we recommend adding the Next.js ESLint plugin. See https://nextjs.org/docs/basic-features/eslint#migrating-existing-config'
          )
          return null
        } else {
          // Check if necessary deps installed, and install any that are missing
          deps = await hasNecessaryDependencies(baseDir, requiredPackages)
          if (deps.missing.length > 0)
            await installDependencies(baseDir, deps.missing, true)

          // Write default ESLint config.
          // Check for /pages and src/pages is to make sure this happens in Next.js folder
          if (
            existsSync(path.join(baseDir, 'pages')) ||
            existsSync(path.join(baseDir, 'src/pages'))
          ) {
            await writeDefaultConfig(
              baseDir,
              config,
              selectedConfig,
              eslintrcFile,
              pkgJsonPath,
              packageJsonConfig
            )
          }
        }

<<<<<<< HEAD
    // Run ESLint
    return await lint(
      deps,
      baseDir,
      filesToLint,
      eslintrcFile,
      pkgJsonPath,
      eslintOptions,
      reportErrorsOnly,
      maxWarnings,
      formatter
    )
=======
        Log.ready(
          `ESLint has successfully been configured. Run ${chalk.bold.cyan(
            'next lint'
          )} again to view warnings and errors.`
        )

        return null
      }
    }
>>>>>>> d3138559
  } catch (err) {
    throw err
  }
}<|MERGE_RESOLUTION|>--- conflicted
+++ resolved
@@ -165,32 +165,10 @@
         'The Next.js plugin was not detected in your ESLint configuration. See https://nextjs.org/docs/basic-features/eslint#migrating-existing-config'
       )
     }
-<<<<<<< HEAD
-  }
-  const lintStart = process.hrtime()
-  let results = await eslint.lintFiles(filesToLint)
-  let selectedFormatter = null
-
-  if (options.fix) await ESLint.outputFixes(results)
-  if (reportErrorsOnly) results = await ESLint.getErrorResults(results) // Only return errors if --quiet flag is used
-
-  if (formatter) selectedFormatter = await eslint.loadFormatter(formatter)
-  const formattedResult = formatResults(
-    baseDir,
-    results,
-    selectedFormatter?.format
-  )
-  const lintEnd = process.hrtime(lintStart)
-  const totalWarnings = results.reduce(
-    (sum: number, file: LintResult) => sum + file.warningCount,
-    0
-  )
-=======
->>>>>>> d3138559
 
     const lintStart = process.hrtime()
 
-    let results = await eslint.lintFiles(lintDirs)
+    let results = await eslint.lintFiles(filesToLint)
     let selectedFormatter = null
 
     if (options.fix) await ESLint.outputFixes(results)
@@ -283,7 +261,7 @@
       // Run if ESLint config exists
       return await lint(
         baseDir,
-        lintDirs,
+        filesToLint,
         eslintrcFile,
         pkgJsonPath,
         lintDuringBuild,
@@ -338,20 +316,6 @@
           }
         }
 
-<<<<<<< HEAD
-    // Run ESLint
-    return await lint(
-      deps,
-      baseDir,
-      filesToLint,
-      eslintrcFile,
-      pkgJsonPath,
-      eslintOptions,
-      reportErrorsOnly,
-      maxWarnings,
-      formatter
-    )
-=======
         Log.ready(
           `ESLint has successfully been configured. Run ${chalk.bold.cyan(
             'next lint'
@@ -361,7 +325,6 @@
         return null
       }
     }
->>>>>>> d3138559
   } catch (err) {
     throw err
   }
