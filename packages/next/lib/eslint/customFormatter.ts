--- conflicted
+++ resolved
@@ -124,19 +124,11 @@
 
   return {
     output:
-<<<<<<< HEAD
-      formattedResults.length > 0
-        ? formattedResults +
+      resultsWithMessages.length > 0
+        ? output +
           `\n\n${chalk.cyan(
             'info'
           )}  - Need to disable some ESLint rules? Learn more here: https://nextjs.org/docs/basic-features/eslint#disabling-rules`
-=======
-      resultsWithMessages.length > 0
-        ? output +
-          `\n\n${chalk.bold(
-            'Need to disable some ESLint rules? Learn more here:'
-          )} https://nextjs.org/docs/basic-features/eslint#disabling-rules\n`
->>>>>>> f22f8845
         : '',
     totalNextPluginErrorCount,
     totalNextPluginWarningCount,
