import os from 'os'
import path from 'path'
import { promises as fs } from 'fs'

export async function writeAppTypeDeclarations(
  baseDir: string,
  imageImportsEnabled: boolean
): Promise<void> {
  // Reference `next` types
  const appTypeDeclarations = path.join(baseDir, 'next-env.d.ts')

  // Defaults EOL to system default
  let eol = os.EOL
  let currentContent: string | undefined

  try {
    currentContent = await fs.readFile(appTypeDeclarations, 'utf8')
    // If file already exists then preserve its line ending
    const lf = currentContent.indexOf('\n', /* skip first so we can lf - 1 */ 1)

    if (lf !== -1) {
      if (currentContent[lf - 1] === '\r') {
        eol = '\r\n'
      } else {
        eol = '\n'
      }
    }
  } catch (err) {}

  const content =
    '/// <reference types="next" />' +
<<<<<<< HEAD
    os.EOL +
=======
    eol +
    '/// <reference types="next/types/global" />' +
    eol +
>>>>>>> 5e185fc5
    (imageImportsEnabled
      ? '/// <reference types="next/image-types/global" />' + eol
      : '') +
    eol +
    '// NOTE: This file should not be edited' +
    eol +
    '// see https://nextjs.org/docs/basic-features/typescript for more information.' +
    eol

  // Avoids an un-necessary write on read-only fs
  if (currentContent === content) {
    return
  }
  await fs.writeFile(appTypeDeclarations, content)
}<|MERGE_RESOLUTION|>--- conflicted
+++ resolved
@@ -29,13 +29,7 @@
 
   const content =
     '/// <reference types="next" />' +
-<<<<<<< HEAD
-    os.EOL +
-=======
     eol +
-    '/// <reference types="next/types/global" />' +
-    eol +
->>>>>>> 5e185fc5
     (imageImportsEnabled
       ? '/// <reference types="next/image-types/global" />' + eol
       : '') +
