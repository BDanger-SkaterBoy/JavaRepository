--- conflicted
+++ resolved
@@ -1972,194 +1972,6 @@
 
   _getFlightData(dataHref: string) {
     // Do not cache RSC flight response since it's not a static resource
-<<<<<<< HEAD
-    return fetchNextData(dataHref, true, true, this.sdc, false, false).then(
-      (serialized) => {
-        return { data: serialized }
-      }
-    )
-  }
-
-  async _preflightRequest(options: {
-    as: string
-    cache?: boolean
-    pages: string[]
-    pathname: string
-    query: ParsedUrlQuery
-    locale: string | undefined
-    isPreview: boolean
-  }): Promise<PreflightEffect> {
-    const { pathname: asPathname } = parsePath(options.as)
-    const cleanedAs = removeLocale(
-      hasBasePath(asPathname) ? removeBasePath(asPathname) : asPathname,
-      options.locale
-    )
-
-    const fns = await this.pageLoader.getMiddlewareList()
-    const requiresPreflight = fns.some(([middleware, isSSR]) => {
-      return getRouteMatcher(
-        getMiddlewareRegex(middleware, {
-          ssr: isSSR,
-        })
-      )(cleanedAs)
-    })
-
-    if (!requiresPreflight) {
-      return { type: 'next' }
-    }
-
-    const preflightHref = addLocale(options.as, options.locale)
-
-    let preflight: PreflightData | undefined
-    try {
-      preflight = await this._getPreflightData({
-        preflightHref,
-        shouldCache: options.cache,
-        isPreview: options.isPreview,
-      })
-    } catch (err) {
-      // If preflight request fails, we need to do a hard-navigation.
-      return {
-        type: 'redirect',
-        destination: options.as,
-      }
-    }
-
-    if (preflight.rewrite) {
-      // for external rewrites we need to do a hard navigation
-      // to the resource
-      if (!preflight.rewrite.startsWith('/')) {
-        return {
-          type: 'redirect',
-          destination: options.as,
-        }
-      }
-      const parsed = parseRelativeUrl(
-        normalizeLocalePath(
-          hasBasePath(preflight.rewrite)
-            ? removeBasePath(preflight.rewrite)
-            : preflight.rewrite,
-          this.locales
-        ).pathname
-      )
-
-      const fsPathname = removeTrailingSlash(parsed.pathname)
-
-      let matchedPage
-      let resolvedHref
-
-      if (options.pages.includes(fsPathname)) {
-        matchedPage = true
-        resolvedHref = fsPathname
-      } else {
-        resolvedHref = resolveDynamicRoute(fsPathname, options.pages)
-
-        if (
-          resolvedHref !== parsed.pathname &&
-          options.pages.includes(resolvedHref)
-        ) {
-          matchedPage = true
-        }
-      }
-
-      return {
-        type: 'rewrite',
-        asPath: parsed.pathname,
-        parsedAs: parsed,
-        matchedPage,
-        resolvedHref,
-      }
-    }
-
-    if (preflight.redirect) {
-      if (preflight.redirect.startsWith('/')) {
-        const cleanRedirect = removeTrailingSlash(
-          normalizeLocalePath(
-            hasBasePath(preflight.redirect)
-              ? removeBasePath(preflight.redirect)
-              : preflight.redirect,
-            this.locales
-          ).pathname
-        )
-
-        const { url: newUrl, as: newAs } = prepareUrlAs(
-          this,
-          cleanRedirect,
-          cleanRedirect
-        )
-
-        return {
-          type: 'redirect',
-          newUrl,
-          newAs,
-        }
-      }
-
-      return {
-        type: 'redirect',
-        destination: preflight.redirect,
-      }
-    }
-
-    // For SSR requests, they will be handled like normal pages.
-    if (preflight.refresh && !preflight.ssr) {
-      return {
-        type: 'refresh',
-      }
-    }
-
-    return {
-      type: 'next',
-    }
-  }
-
-  _getPreflightData(params: {
-    preflightHref: string
-    shouldCache?: boolean
-    isPreview: boolean
-  }): Promise<PreflightData> {
-    const { preflightHref, shouldCache = false, isPreview } = params
-    const { href: cacheKey } = new URL(preflightHref, window.location.href)
-
-    if (
-      process.env.NODE_ENV === 'production' &&
-      !isPreview &&
-      shouldCache &&
-      this.sde[cacheKey]
-    ) {
-      return Promise.resolve(this.sde[cacheKey])
-    }
-
-    return fetch(preflightHref, {
-      method: 'HEAD',
-      credentials: 'same-origin',
-      headers: { 'x-middleware-preflight': '1' },
-    })
-      .then((res) => {
-        if (!res.ok) {
-          throw new Error(`Failed to preflight request`)
-        }
-
-        return {
-          cache: res.headers.get('x-middleware-cache'),
-          redirect: res.headers.get('Location'),
-          refresh: res.headers.has('x-middleware-refresh'),
-          rewrite: res.headers.get('x-middleware-rewrite'),
-          ssr: !!res.headers.get('x-middleware-ssr'),
-        }
-      })
-      .then((data) => {
-        if (shouldCache && data.cache !== 'no-cache') {
-          this.sde[cacheKey] = data
-        }
-
-        return data
-      })
-      .catch((err) => {
-        delete this.sde[cacheKey]
-        throw err
-      })
-=======
     return fetchNextData({
       dataHref,
       isServerRender: true,
@@ -2168,7 +1980,6 @@
       persistCache: false,
       isPrefetch: false,
     }).then(({ text }) => ({ data: text }))
->>>>>>> 2ea3e92a
   }
 
   getInitialProps(
@@ -2242,7 +2053,7 @@
   return params.fns.some(([middleware, isSSR]) => {
     return getRouteMatcher(
       getMiddlewareRegex(middleware, {
-        catchAll: !isSSR,
+        ssr: isSSR,
       })
     )(cleanedAs)
   })
