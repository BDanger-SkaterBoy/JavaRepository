--- conflicted
+++ resolved
@@ -91,21 +91,27 @@
   router: Router
 }
 
-function matchesMiddleware<T extends FetchDataOutput>(
+export function matchesMiddleware<T extends FetchDataOutput>(
   options: MiddlewareEffectParams<T>
 ): Promise<boolean> {
-  return Promise.resolve(options.router.pageLoader.getMiddleware()).then(
-    (middleware) => {
-      const { pathname: asPathname } = parsePath(options.asPath)
-      const cleanedAs = hasBasePath(asPathname)
-        ? removeBasePath(asPathname)
-        : asPathname
-
-      const regex = middleware?.location
-      return (
-        !!regex && new RegExp(regex).test(addLocale(cleanedAs, options.locale))
-      )
-    }
+  const matchers = await Promise.resolve(
+    options.router.pageLoader.getMiddleware()
+  )
+  if (!matchers) return false
+
+  const { pathname: asPathname } = parsePath(options.asPath)
+  // remove basePath first since path prefix has to be in the order of `/${basePath}/${locale}`
+  const cleanedAs = hasBasePath(asPathname)
+    ? removeBasePath(asPathname)
+    : asPathname
+  const asWithBasePathAndLocale = addBasePath(
+    addLocale(cleanedAs, options.locale)
+  )
+
+  // Check only path match on client. Matching "has" should be done on server
+  // where we can access more info such as headers, HttpOnly cookie, etc.
+  return matchers.some((m) =>
+    new RegExp(m.regexp).test(asWithBasePathAndLocale)
   )
 }
 
@@ -2454,216 +2460,4 @@
   get isPreview(): boolean {
     return this.state.isPreview
   }
-<<<<<<< HEAD
-}
-
-interface MiddlewareEffectParams<T extends FetchDataOutput> {
-  fetchData?: () => Promise<T>
-  locale?: string
-  asPath: string
-  router: Router
-}
-
-async function matchesMiddleware<T extends FetchDataOutput>(
-  options: MiddlewareEffectParams<T>
-): Promise<boolean> {
-  const matchers = await Promise.resolve(
-    options.router.pageLoader.getMiddleware()
-  )
-  if (!matchers) return false
-
-  const { pathname: asPathname } = parsePath(options.asPath)
-  // remove basePath first since path prefix has to be in the order of `/${basePath}/${locale}`
-  const cleanedAs = hasBasePath(asPathname)
-    ? removeBasePath(asPathname)
-    : asPathname
-  const asWithBasePathAndLocale = addBasePath(
-    addLocale(cleanedAs, options.locale)
-  )
-
-  // Check only path match on client. Matching "has" should be done on server
-  // where we can access more info such as headers, HttpOnly cookie, etc.
-  return matchers.some((m) =>
-    new RegExp(m.regexp).test(asWithBasePathAndLocale)
-  )
-}
-
-function withMiddlewareEffects<T extends FetchDataOutput>(
-  options: MiddlewareEffectParams<T>
-) {
-  return matchesMiddleware(options).then((matches) => {
-    if (matches && options.fetchData) {
-      return options
-        .fetchData()
-        .then((data) =>
-          getMiddlewareData(data.dataHref, data.response, options).then(
-            (effect) => ({
-              dataHref: data.dataHref,
-              json: data.json,
-              response: data.response,
-              text: data.text,
-              effect,
-            })
-          )
-        )
-        .catch((_err) => {
-          /**
-           * TODO: Revisit this in the future.
-           * For now we will not consider middleware data errors to be fatal.
-           * maybe we should revisit in the future.
-           */
-          return null
-        })
-    }
-
-    return null
-  })
-}
-
-function getMiddlewareData<T extends FetchDataOutput>(
-  source: string,
-  response: Response,
-  options: MiddlewareEffectParams<T>
-) {
-  const nextConfig = {
-    basePath: options.router.basePath,
-    i18n: { locales: options.router.locales },
-    trailingSlash: Boolean(process.env.__NEXT_TRAILING_SLASH),
-  }
-  const rewriteHeader = response.headers.get('x-nextjs-rewrite')
-
-  let rewriteTarget =
-    rewriteHeader || response.headers.get('x-nextjs-matched-path')
-
-  const matchedPath = response.headers.get('x-matched-path')
-
-  if (
-    matchedPath &&
-    !rewriteTarget &&
-    !matchedPath.includes('__next_data_catchall') &&
-    !matchedPath.includes('/_error') &&
-    !matchedPath.includes('/404')
-  ) {
-    // leverage x-matched-path to detect next.config.js rewrites
-    rewriteTarget = matchedPath
-  }
-
-  if (rewriteTarget) {
-    if (rewriteTarget.startsWith('/')) {
-      const parsedRewriteTarget = parseRelativeUrl(rewriteTarget)
-      const pathnameInfo = getNextPathnameInfo(parsedRewriteTarget.pathname, {
-        nextConfig,
-        parseData: true,
-      })
-
-      let fsPathname = removeTrailingSlash(pathnameInfo.pathname)
-      return Promise.all([
-        options.router.pageLoader.getPageList(),
-        getClientBuildManifest(),
-      ]).then(([pages, { __rewrites: rewrites }]: any) => {
-        let as = addLocale(pathnameInfo.pathname, pathnameInfo.locale)
-
-        if (
-          isDynamicRoute(as) ||
-          (!rewriteHeader &&
-            pages.includes(
-              normalizeLocalePath(removeBasePath(as), options.router.locales)
-                .pathname
-            ))
-        ) {
-          const parsedSource = getNextPathnameInfo(
-            parseRelativeUrl(source).pathname,
-            { parseData: true }
-          )
-
-          as = addBasePath(parsedSource.pathname)
-          parsedRewriteTarget.pathname = as
-        }
-
-        if (process.env.__NEXT_HAS_REWRITES) {
-          const result = resolveRewrites(
-            as,
-            pages,
-            rewrites,
-            parsedRewriteTarget.query,
-            (path: string) => resolveDynamicRoute(path, pages),
-            options.router.locales
-          )
-
-          if (result.matchedPage) {
-            parsedRewriteTarget.pathname = result.parsedAs.pathname
-            as = parsedRewriteTarget.pathname
-            Object.assign(parsedRewriteTarget.query, result.parsedAs.query)
-          }
-        } else if (!pages.includes(fsPathname)) {
-          const resolvedPathname = resolveDynamicRoute(fsPathname, pages)
-
-          if (resolvedPathname !== fsPathname) {
-            fsPathname = resolvedPathname
-          }
-        }
-
-        const resolvedHref = !pages.includes(fsPathname)
-          ? resolveDynamicRoute(
-              normalizeLocalePath(
-                removeBasePath(parsedRewriteTarget.pathname),
-                options.router.locales
-              ).pathname,
-              pages
-            )
-          : fsPathname
-
-        if (isDynamicRoute(resolvedHref)) {
-          const matches = getRouteMatcher(getRouteRegex(resolvedHref))(as)
-          Object.assign(parsedRewriteTarget.query, matches || {})
-        }
-
-        return {
-          type: 'rewrite' as const,
-          parsedAs: parsedRewriteTarget,
-          resolvedHref,
-        }
-      })
-    }
-
-    const src = parsePath(source)
-    const pathname = formatNextPathnameInfo({
-      ...getNextPathnameInfo(src.pathname, { nextConfig, parseData: true }),
-      defaultLocale: options.router.defaultLocale,
-      buildId: '',
-    })
-
-    return Promise.resolve({
-      type: 'redirect-external' as const,
-      destination: `${pathname}${src.query}${src.hash}`,
-    })
-  }
-
-  const redirectTarget = response.headers.get('x-nextjs-redirect')
-
-  if (redirectTarget) {
-    if (redirectTarget.startsWith('/')) {
-      const src = parsePath(redirectTarget)
-      const pathname = formatNextPathnameInfo({
-        ...getNextPathnameInfo(src.pathname, { nextConfig, parseData: true }),
-        defaultLocale: options.router.defaultLocale,
-        buildId: '',
-      })
-
-      return Promise.resolve({
-        type: 'redirect-internal' as const,
-        newAs: `${pathname}${src.query}${src.hash}`,
-        newUrl: `${pathname}${src.query}${src.hash}`,
-      })
-    }
-
-    return Promise.resolve({
-      type: 'redirect-external' as const,
-      destination: redirectTarget,
-    })
-  }
-
-  return Promise.resolve({ type: 'next' as const })
-=======
->>>>>>> 11bd44f0
 }