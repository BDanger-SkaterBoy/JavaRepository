export const PHASE_EXPORT = 'phase-export'
export const PHASE_PRODUCTION_BUILD = 'phase-production-build'
export const PHASE_PRODUCTION_SERVER = 'phase-production-server'
export const PHASE_DEVELOPMENT_SERVER = 'phase-development-server'
export const PHASE_TEST = 'phase-test'
export const PAGES_MANIFEST = 'pages-manifest.json'
export const VIEW_PATHS_MANIFEST = 'view-paths-manifest.json'
export const BUILD_MANIFEST = 'build-manifest.json'
export const EXPORT_MARKER = 'export-marker.json'
export const EXPORT_DETAIL = 'export-detail.json'
export const PRERENDER_MANIFEST = 'prerender-manifest.json'
export const ROUTES_MANIFEST = 'routes-manifest.json'
export const IMAGES_MANIFEST = 'images-manifest.json'
export const SERVER_FILES_MANIFEST = 'required-server-files.json'
export const DEV_CLIENT_PAGES_MANIFEST = '_devPagesManifest.json'
export const MIDDLEWARE_MANIFEST = 'middleware-manifest.json'
export const DEV_MIDDLEWARE_MANIFEST = '_devMiddlewareManifest.json'
export const REACT_LOADABLE_MANIFEST = 'react-loadable-manifest.json'
export const FONT_MANIFEST = 'font-manifest.json'
export const SERVER_DIRECTORY = 'server'
export const SERVERLESS_DIRECTORY = 'serverless'
export const CONFIG_FILES = ['next.config.js', 'next.config.mjs']
export const BUILD_ID_FILE = 'BUILD_ID'
export const BLOCKED_PAGES = ['/_document', '/_app', '/_error']
export const CLIENT_PUBLIC_FILES_PATH = 'public'
export const CLIENT_STATIC_FILES_PATH = 'static'
export const CLIENT_STATIC_FILES_RUNTIME = 'runtime'
export const STRING_LITERAL_DROP_BUNDLE = '__NEXT_DROP_CLIENT_FILE__'
<<<<<<< HEAD
export const MODERN_BROWSERSLIST_TARGET = [
  'chrome 61',
  'edge 16',
  'firefox 60',
  'opera 48',
  'safari 11',
]
=======
export const NEXT_BUILTIN_DOCUMENT = '__NEXT_BUILTIN_DOCUMENT__'
>>>>>>> b11d4411

// server/middleware-flight-manifest.js
export const MIDDLEWARE_FLIGHT_MANIFEST = 'middleware-flight-manifest'
// server/middleware-build-manifest.js
export const MIDDLEWARE_BUILD_MANIFEST = 'middleware-build-manifest'
// server/middleware-react-loadable-manifest.js
export const MIDDLEWARE_REACT_LOADABLE_MANIFEST =
  'middleware-react-loadable-manifest'

// static/runtime/main.js
export const CLIENT_STATIC_FILES_RUNTIME_MAIN = `main`
export const CLIENT_STATIC_FILES_RUNTIME_MAIN_ROOT = `${CLIENT_STATIC_FILES_RUNTIME_MAIN}-root`
// static/runtime/react-refresh.js
export const CLIENT_STATIC_FILES_RUNTIME_REACT_REFRESH = `react-refresh`
// static/runtime/amp.js
export const CLIENT_STATIC_FILES_RUNTIME_AMP = `amp`
// static/runtime/webpack.js
export const CLIENT_STATIC_FILES_RUNTIME_WEBPACK = `webpack`
// static/runtime/polyfills.js
export const CLIENT_STATIC_FILES_RUNTIME_POLYFILLS_SYMBOL = Symbol(`polyfills`)
export const EDGE_RUNTIME_WEBPACK = 'edge-runtime-webpack'
export const TEMPORARY_REDIRECT_STATUS = 307
export const PERMANENT_REDIRECT_STATUS = 308
export const STATIC_PROPS_ID = '__N_SSG'
export const SERVER_PROPS_ID = '__N_SSP'
export const FLIGHT_PROPS_ID = '__N_RSC'
export const GOOGLE_FONT_PROVIDER = 'https://fonts.googleapis.com/'
export const OPTIMIZED_FONT_PROVIDERS = [
  { url: GOOGLE_FONT_PROVIDER, preconnect: 'https://fonts.gstatic.com' },
  { url: 'https://use.typekit.net', preconnect: 'https://use.typekit.net' },
]
export const STATIC_STATUS_PAGES = ['/500']
export const TRACE_OUTPUT_VERSION = 1<|MERGE_RESOLUTION|>--- conflicted
+++ resolved
@@ -26,7 +26,6 @@
 export const CLIENT_STATIC_FILES_PATH = 'static'
 export const CLIENT_STATIC_FILES_RUNTIME = 'runtime'
 export const STRING_LITERAL_DROP_BUNDLE = '__NEXT_DROP_CLIENT_FILE__'
-<<<<<<< HEAD
 export const MODERN_BROWSERSLIST_TARGET = [
   'chrome 61',
   'edge 16',
@@ -34,9 +33,7 @@
   'opera 48',
   'safari 11',
 ]
-=======
 export const NEXT_BUILTIN_DOCUMENT = '__NEXT_BUILTIN_DOCUMENT__'
->>>>>>> b11d4411
 
 // server/middleware-flight-manifest.js
 export const MIDDLEWARE_FLIGHT_MANIFEST = 'middleware-flight-manifest'
