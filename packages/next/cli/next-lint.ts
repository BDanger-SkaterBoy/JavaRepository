#!/usr/bin/env node
import { existsSync } from 'fs'
import arg from 'next/dist/compiled/arg/index.js'
import { resolve, join } from 'path'
import chalk from 'chalk'

import { cliCommand } from '../bin/next'
import { ESLINT_DEFAULT_DIRS } from '../lib/constants'
import { runLintCheck } from '../lib/eslint/runLintCheck'
import { printAndExit } from '../server/lib/utils'
import { Telemetry } from '../telemetry/storage'
import loadConfig from '../server/config'
import { PHASE_PRODUCTION_BUILD } from '../shared/lib/constants'
import { eventLintCheckCompleted } from '../telemetry/events'
import { CompileError } from '../lib/compile-error'

const eslintOptions = (args: arg.Spec) => ({
  overrideConfigFile: args['--config'] || null,
  extensions: args['--ext'] ?? ['.js', '.jsx', '.ts', '.tsx'],
  resolvePluginsRelativeTo: args['--resolve-plugins-relative-to'] || null,
  rulePaths: args['--rulesdir'] ?? [],
  fix: args['--fix'] ?? false,
  fixTypes: args['--fix-type'] ?? null,
  ignorePath: args['--ignore-path'] || null,
  ignore: !Boolean(args['--no-ignore']),
  allowInlineConfig: !Boolean(args['--no-inline-config']),
  reportUnusedDisableDirectives:
    args['--report-unused-disable-directives'] || null,
  cache: args['--cache'] ?? false,
  cacheLocation: args['--cache-location'] || '.eslintcache',
  errorOnUnmatchedPattern: args['--error-on-unmatched-pattern']
    ? Boolean(args['--error-on-unmatched-pattern'])
    : false,
})

const nextLint: cliCommand = async (argv) => {
  const validArgs: arg.Spec = {
    // Types
    '--help': Boolean,
    '--base-dir': String,
    '--dir': [String],

    // Aliases
    '-h': '--help',
    '-b': '--base-dir',
    '-d': '--dir',
  }

  const validEslintArgs: arg.Spec = {
    // Types
    '--config': String,
    '--ext': [String],
    '--resolve-plugins-relative-to': String,
    '--rulesdir': [String],
    '--fix': Boolean,
    '--fix-type': [String],
    '--ignore-path': String,
    '--no-ignore': Boolean,
    '--quiet': Boolean,
    '--max-warnings': Number,
    '--no-inline-config': Boolean,
    '--report-unused-disable-directives': String,
    '--cache': Boolean,
    '--cache-location': String,
    '--error-on-unmatched-pattern': Boolean,
    '--format': String,

    // Aliases
    '-c': '--config',
    '-f': '--format',
  }

  let args: arg.Result<arg.Spec>
  try {
    args = arg({ ...validArgs, ...validEslintArgs }, { argv })
  } catch (error) {
    if (error.code === 'ARG_UNKNOWN_OPTION') {
      return printAndExit(error.message, 1)
    }
    throw error
  }
  if (args['--help']) {
    printAndExit(
      `
      Description
        Run ESLint on every file in specified directories. 
        If not configured, ESLint will be set up for the first time.

      Usage
        $ next lint [options] file.js [file.js] [dir]
      
      Options
        Basic configuration:
          -h, --help                     List this help
          -c, --config path::String      Use this configuration file, overriding all other config options
          -b, --base-dir path::String    Set directory of the Next.js application - default: Current directory
          --ext String                   Specify JavaScript file extensions - default: .js, .jsx, .ts, .tsx
          --resolve-plugins-relative-to path::String  A folder where plugins should be resolved from, CWD by default

        Specifying rules:
          --rulesdir [path::String]      Use additional rules from this directory

        Fixing problems:
          --fix                          Automatically fix problems
          --fix-type Array               Specify the types of fixes to apply (problem, suggestion, layout)

        Ignoring files:
          --ignore-path path::String     Specify path of ignore file
          --no-ignore                    Disable use of ignore files and patterns

        Handling warnings:
          --quiet                        Report errors only - default: false
          --max-warnings Int             Number of warnings to trigger nonzero exit code - default: -1
        
        Output:
          -f, --format String            Use a specific output format - default: Next.js custom formatter

        Inline configuration comments:
          --no-inline-config             Prevent comments from changing config or rules
          --report-unused-disable-directives  Adds reported errors for unused eslint-disable directives ("error" | "warn" | "off")

        Caching:
          --cache                        Only check changed files - default: false
          --cache-location path::String  Path to the cache file or directory - default: .eslintcache
        
        Miscellaneous:
          --error-on-unmatched-pattern   Show errors when any file patterns are unmatched - default: false
          `,
      0
    )
  }

  const baseDir = resolve(args['--base-dir'] || '.')

  // Check if the provided directory exists
  if (!existsSync(baseDir)) {
    printAndExit(`> No such directory exists as the project root: ${baseDir}`)
  }

<<<<<<< HEAD
  // --dir argument still supported for backwards compatibility
  const files = [...(args['--dir'] || []), ...args._]
  const filesToLint: string[] = (files.length
    ? files
    : ESLINT_DEFAULT_DIRS
    ).reduce((res: string[], d: string) => {
=======
  const conf = await loadConfig(PHASE_PRODUCTION_BUILD, baseDir)

  const dirs: string[] = args['--dir'] ?? conf.eslint?.dirs
  const lintDirs = (dirs ?? ESLINT_DEFAULT_DIRS).reduce(
    (res: string[], d: string) => {
>>>>>>> 34d418c1
      const currDir = join(baseDir, d)
      if (!existsSync(currDir)) return res
      res.push(currDir)
      return res
    }, [])

  const reportErrorsOnly = Boolean(args['--quiet'])
  const maxWarnings = args['--max-warnings'] ?? -1
  const formatter = args['--format'] || null

  runLintCheck(
    baseDir,
    filesToLint,
    false,
    eslintOptions(args),
    reportErrorsOnly,
    maxWarnings,
    formatter
  )
    .then(async (lintResults) => {
      const lintOutput =
        typeof lintResults === 'string' ? lintResults : lintResults?.output

      if (typeof lintResults !== 'string' && lintResults?.eventInfo) {
        const telemetry = new Telemetry({
          distDir: join(baseDir, conf.distDir),
        })
        telemetry.record(
          eventLintCheckCompleted({
            ...lintResults.eventInfo,
            buildLint: false,
          })
        )
        await telemetry.flush()
      }

      if (
        typeof lintResults !== 'string' &&
        lintResults?.isError &&
        lintOutput
      ) {
        throw new CompileError(lintOutput)
      }

      if (lintOutput) {
        console.log(lintOutput)
      } else {
        console.log(chalk.green('✔ No ESLint warnings or errors'))
      }
    })
    .catch((err) => {
      printAndExit(err.message)
    })
}

export { nextLint }<|MERGE_RESOLUTION|>--- conflicted
+++ resolved
@@ -137,25 +137,19 @@
     printAndExit(`> No such directory exists as the project root: ${baseDir}`)
   }
 
-<<<<<<< HEAD
+  const conf = await loadConfig(PHASE_PRODUCTION_BUILD, baseDir)
+
   // --dir argument still supported for backwards compatibility
   const files = [...(args['--dir'] || []), ...args._]
   const filesToLint: string[] = (files.length
     ? files
     : ESLINT_DEFAULT_DIRS
-    ).reduce((res: string[], d: string) => {
-=======
-  const conf = await loadConfig(PHASE_PRODUCTION_BUILD, baseDir)
-
-  const dirs: string[] = args['--dir'] ?? conf.eslint?.dirs
-  const lintDirs = (dirs ?? ESLINT_DEFAULT_DIRS).reduce(
-    (res: string[], d: string) => {
->>>>>>> 34d418c1
-      const currDir = join(baseDir, d)
-      if (!existsSync(currDir)) return res
-      res.push(currDir)
-      return res
-    }, [])
+  ).reduce((res: string[], d: string) => {
+    const currDir = join(baseDir, d)
+    if (!existsSync(currDir)) return res
+    res.push(currDir)
+    return res
+  }, [])
 
   const reportErrorsOnly = Boolean(args['--quiet'])
   const maxWarnings = args['--max-warnings'] ?? -1
