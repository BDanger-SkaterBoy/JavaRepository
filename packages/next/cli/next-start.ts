#!/usr/bin/env node

<<<<<<< HEAD
import { resolve } from 'path'
import chalk from 'chalk'
=======
>>>>>>> 6687b090
import arg from 'next/dist/compiled/arg/index.js'
import { startServer } from '../server/lib/start-server'
import { printAndExit } from '../server/lib/utils'
import { cliCommand } from '../bin/next'
import { getNetworkHost } from '../lib/get-network-host'
import * as Log from '../build/output/log'
<<<<<<< HEAD
=======
import isError from '../lib/is-error'
import { getProjectDir } from '../lib/get-project-dir'

>>>>>>> 6687b090
const nextStart: cliCommand = (argv) => {
  const validArgs: arg.Spec = {
    // Types
    '--help': Boolean,
    '--port': Number,
    '--hostname': String,

    // Aliases
    '-h': '--help',
    '-p': '--port',
    '-H': '--hostname',
  }
  let args: arg.Result<arg.Spec>
  try {
    args = arg(validArgs, { argv })
  } catch (error) {
    if (isError(error) && error.code === 'ARG_UNKNOWN_OPTION') {
      return printAndExit(error.message, 1)
    }
    throw error
  }
  if (args['--help']) {
    console.log(`
      Description
        Starts the application in production mode.
        The application should be compiled with \`next build\` first.

      Usage
        $ next start <dir> -p <port>

      <dir> represents the directory of the Next.js application.
      If no directory is provided, the current directory will be used.

      Options
        --port, -p      A port number on which to start the application
        --hostname, -H  Hostname on which to start the application (default: 0.0.0.0)
        --help, -h      Displays this message
    `)
    process.exit(0)
  }

  const dir = getProjectDir(args._[0])
  let port: number =
    args['--port'] || (process.env.PORT && parseInt(process.env.PORT)) || 3000
  const host = args['--hostname'] || '0.0.0.0'
<<<<<<< HEAD
  const appUrl = `http://${host === '0.0.0.0' ? 'localhost' : host}:${port}`

  function logNetworkUrls() {
    const space = ' '.repeat(8)
    let message = `started server on - \n`
    message +=
      space + `local - url: ${chalk.green(appUrl)}, on - ${host}:${port} \n`

    const networkHost = getNetworkHost()
    if (networkHost) {
      message +=
        space + `network - url: ${chalk.green(`http://${networkHost}:${port}`)}`
    }

    Log.ready(message)
  }

  startServer({ dir }, port, host)
    .then(async (app) => {
      logNetworkUrls()
=======

  if (process.env.__NEXT_RAND_PORT) {
    port = 0
  }

  startServer({
    dir,
    hostname: host,
    port,
  })
    .then(async (app) => {
      const appUrl = `http://${app.hostname}:${app.port}`
      Log.ready(`started server on ${host}:${app.port}, url: ${appUrl}`)
>>>>>>> 6687b090
      await app.prepare()
    })
    .catch((err) => {
      console.error(err)
      process.exit(1)
    })
}

export { nextStart }<|MERGE_RESOLUTION|>--- conflicted
+++ resolved
@@ -1,22 +1,16 @@
 #!/usr/bin/env node
 
-<<<<<<< HEAD
 import { resolve } from 'path'
 import chalk from 'chalk'
-=======
->>>>>>> 6687b090
 import arg from 'next/dist/compiled/arg/index.js'
 import { startServer } from '../server/lib/start-server'
 import { printAndExit } from '../server/lib/utils'
 import { cliCommand } from '../bin/next'
 import { getNetworkHost } from '../lib/get-network-host'
 import * as Log from '../build/output/log'
-<<<<<<< HEAD
-=======
 import isError from '../lib/is-error'
 import { getProjectDir } from '../lib/get-project-dir'
 
->>>>>>> 6687b090
 const nextStart: cliCommand = (argv) => {
   const validArgs: arg.Spec = {
     // Types
@@ -62,8 +56,11 @@
   let port: number =
     args['--port'] || (process.env.PORT && parseInt(process.env.PORT)) || 3000
   const host = args['--hostname'] || '0.0.0.0'
-<<<<<<< HEAD
   const appUrl = `http://${host === '0.0.0.0' ? 'localhost' : host}:${port}`
+
+  if (process.env.__NEXT_RAND_PORT) {
+    port = 0
+  }
 
   function logNetworkUrls() {
     const space = ' '.repeat(8)
@@ -80,25 +77,13 @@
     Log.ready(message)
   }
 
-  startServer({ dir }, port, host)
-    .then(async (app) => {
-      logNetworkUrls()
-=======
-
-  if (process.env.__NEXT_RAND_PORT) {
-    port = 0
-  }
-
   startServer({
     dir,
     hostname: host,
     port,
   })
     .then(async (app) => {
-      const appUrl = `http://${app.hostname}:${app.port}`
-      Log.ready(`started server on ${host}:${app.port}, url: ${appUrl}`)
->>>>>>> 6687b090
-      await app.prepare()
+      logNetworkUrls())      await app.prepare()
     })
     .catch((err) => {
       console.error(err)
