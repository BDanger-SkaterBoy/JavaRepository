import AmpHtmlValidator from 'amphtml-validator'
<<<<<<< HEAD
=======
import crypto from 'crypto'
>>>>>>> fbbb1841
import findUp from 'find-up'
import fs from 'fs'
import { IncomingMessage, ServerResponse } from 'http'
import { join, relative } from 'path'
import React from 'react'
import { UrlWithParsedQuery } from 'url'
import { promisify } from 'util'
import Watchpack from 'watchpack'
import { ampValidation } from '../build/output/index'
import * as Log from '../build/output/log'
import checkCustomRoutes from '../lib/check-custom-routes'
import { PUBLIC_DIR_MIDDLEWARE_CONFLICT } from '../lib/constants'
import { findPagesDir } from '../lib/find-pages-dir'
import { verifyTypeScriptSetup } from '../lib/verifyTypeScriptSetup'
import { PHASE_DEVELOPMENT_SERVER } from '../next-server/lib/constants'
import {
  getRouteMatcher,
  getRouteRegex,
  getSortedRoutes,
  isDynamicRoute,
} from '../next-server/lib/router/utils'
import { __ApiPreviewProps } from '../next-server/server/api-utils'
import Server, { ServerConstructor } from '../next-server/server/next-server'
import { normalizePagePath } from '../next-server/server/normalize-page-path'
import Router, { Params, route } from '../next-server/server/router'
<<<<<<< HEAD
import { eventCliSession } from '../telemetry/events'
=======
import { eventVersion } from '../telemetry/events'
>>>>>>> fbbb1841
import { Telemetry } from '../telemetry/storage'
import ErrorDebug from './error-debug'
import HotReloader from './hot-reloader'
import { findPageFile } from './lib/find-page-file'

if (typeof React.Suspense === 'undefined') {
  throw new Error(
    `The version of React you are using is lower than the minimum required version needed for Next.js. Please upgrade "react" and "react-dom": "npm install react react-dom" https://err.sh/zeit/next.js/invalid-react-version`
  )
}

const fsStat = promisify(fs.stat)

export default class DevServer extends Server {
  private devReady: Promise<void>
  private setDevReady?: Function
  private webpackWatcher?: Watchpack | null
  private hotReloader?: HotReloader
  private isCustomServer: boolean

  constructor(options: ServerConstructor & { isNextDevCommand?: boolean }) {
    super({ ...options, dev: true })
    this.renderOpts.dev = true
    ;(this.renderOpts as any).ErrorDebug = ErrorDebug
    this.devReady = new Promise(resolve => {
      this.setDevReady = resolve
    })
    ;(this.renderOpts as any).ampValidator = (
      html: string,
      pathname: string
    ) => {
      const validatorPath =
        this.nextConfig.experimental &&
        this.nextConfig.experimental.amp &&
        this.nextConfig.experimental.amp.validator
      return AmpHtmlValidator.getInstance(validatorPath).then(validator => {
        const result = validator.validateString(html)
        ampValidation(
          pathname,
          result.errors
            .filter(e => e.severity === 'ERROR')
            .filter(e => this._filterAmpDevelopmentScript(html, e)),
          result.errors.filter(e => e.severity !== 'ERROR')
        )
      })
    }
    if (fs.existsSync(join(this.dir, 'static'))) {
      console.warn(
        `The static directory has been deprecated in favor of the public directory. https://err.sh/zeit/next.js/static-dir-deprecated`
      )
    }
    this.isCustomServer = !options.isNextDevCommand
    this.pagesDir = findPagesDir(this.dir)
  }

  protected currentPhase() {
    return PHASE_DEVELOPMENT_SERVER
  }

  protected readBuildId() {
    return 'development'
  }

  async addExportPathMapRoutes() {
    // Makes `next export` exportPathMap work in development mode.
    // So that the user doesn't have to define a custom server reading the exportPathMap
    if (this.nextConfig.exportPathMap) {
      console.log('Defining routes from exportPathMap')
      const exportPathMap = await this.nextConfig.exportPathMap(
        {},
        {
          dev: true,
          dir: this.dir,
          outDir: null,
          distDir: this.distDir,
          buildId: this.buildId,
        }
      ) // In development we can't give a default path mapping
      for (const path in exportPathMap) {
        const { page, query = {} } = exportPathMap[path]

        // We use unshift so that we're sure the routes is defined before Next's default routes
        this.router.addFsRoute({
          match: route(path),
          type: 'route',
          name: `${path} exportpathmap route`,
          fn: async (req, res, params, parsedUrl) => {
            const { query: urlQuery } = parsedUrl

            Object.keys(urlQuery)
              .filter(key => query[key] === undefined)
              .forEach(key =>
                console.warn(
                  `Url '${path}' defines a query parameter '${key}' that is missing in exportPathMap`
                )
              )

            const mergedQuery = { ...urlQuery, ...query }

            await this.render(req, res, page, mergedQuery, parsedUrl)
            return {
              finished: true,
            }
          },
        })
      }
    }
  }

  async startWatcher() {
    if (this.webpackWatcher) {
      return
    }

    let resolved = false
    return new Promise(resolve => {
      const pagesDir = this.pagesDir

      // Watchpack doesn't emit an event for an empty directory
      fs.readdir(pagesDir!, (_, files) => {
        if (files?.length) {
          return
        }

        if (!resolved) {
          resolve()
          resolved = true
        }
      })

      let wp = (this.webpackWatcher = new Watchpack())
      wp.watch([], [pagesDir!], 0)

      wp.on('aggregated', () => {
        const dynamicRoutedPages = []
        const knownFiles = wp.getTimeInfoEntries()
        for (const [fileName, { accuracy }] of knownFiles) {
          if (accuracy === undefined) {
            continue
          }

          let pageName =
            '/' + relative(pagesDir!, fileName).replace(/\\+/g, '/')

          pageName = pageName.replace(
            new RegExp(`\\.+(?:${this.nextConfig.pageExtensions.join('|')})$`),
            ''
          )

          pageName = pageName.replace(/\/index$/, '') || '/'

          if (!isDynamicRoute(pageName)) {
            continue
          }

          dynamicRoutedPages.push(pageName)
        }

        this.dynamicRoutes = getSortedRoutes(dynamicRoutedPages).map(page => ({
          page,
          match: getRouteMatcher(getRouteRegex(page)),
        }))
        this.router.setDynamicRoutes(this.dynamicRoutes)

        if (!resolved) {
          resolve()
          resolved = true
        }
      })
    })
  }

  async stopWatcher() {
    if (!this.webpackWatcher) {
      return
    }

    this.webpackWatcher.close()
    this.webpackWatcher = null
  }

  async prepare() {
    await verifyTypeScriptSetup(this.dir, this.pagesDir!)
    await this.loadCustomRoutes()

    if (this.customRoutes) {
      const { redirects, rewrites } = this.customRoutes

      if (redirects.length || rewrites.length) {
        this.router = new Router(this.generateRoutes())
      }
    }

    this.hotReloader = new HotReloader(this.dir, {
      pagesDir: this.pagesDir!,
      config: this.nextConfig,
      previewProps: this.getPreviewProps(),
      buildId: this.buildId,
    })
    await super.prepare()
    await this.addExportPathMapRoutes()
    await this.hotReloader.start()
    await this.startWatcher()
    this.setDevReady!()

    const telemetry = new Telemetry({ distDir: this.distDir })
    telemetry.record(
      eventCliSession(PHASE_DEVELOPMENT_SERVER, this.distDir, {
        cliCommand: 'dev',
        isSrcDir: relative(this.dir, this.pagesDir!).startsWith('src'),
        hasNowJson: !!(await findUp('now.json', { cwd: this.dir })),
        isCustomServer: this.isCustomServer,
      })
    )
  }

  protected async close() {
    await this.stopWatcher()
    if (this.hotReloader) {
      await this.hotReloader.stop()
    }
  }

  protected async hasPage(pathname: string): Promise<boolean> {
    const pageFile = await findPageFile(
      this.pagesDir!,
      normalizePagePath(pathname),
      this.nextConfig.pageExtensions
    )
    return !!pageFile
  }

  protected async _beforeCatchAllRender(
    req: IncomingMessage,
    res: ServerResponse,
    params: Params,
    parsedUrl: UrlWithParsedQuery
  ) {
    const { pathname } = parsedUrl
    const path = `/${(params.path || []).join('/')}`
    // check for a public file, throwing error if there's a
    // conflicting page
    if (await this.hasPublicFile(path)) {
      if (await this.hasPage(pathname!)) {
        const err = new Error(
          `A conflicting public file and page file was found for path ${pathname} https://err.sh/zeit/next.js/conflicting-public-file-page`
        )
        res.statusCode = 500
        await this.renderError(err, req, res, pathname!, {})
        return true
      }
      await this.servePublic(req, res, path)
      return true
    }

    return false
  }

  async run(
    req: IncomingMessage,
    res: ServerResponse,
    parsedUrl: UrlWithParsedQuery
  ) {
    await this.devReady
    const { pathname } = parsedUrl

    if (pathname!.startsWith('/_next')) {
      try {
        await fsStat(join(this.publicDir, '_next'))
        throw new Error(PUBLIC_DIR_MIDDLEWARE_CONFLICT)
      } catch (err) {}
    }

    const { finished } = (await this.hotReloader!.run(req, res, parsedUrl)) || {
      finished: false,
    }
    if (finished) {
      return
    }

    return super.run(req, res, parsedUrl)
  }

  // override production loading of routes-manifest
  protected getCustomRoutes() {
    return this.customRoutes
  }

  private _devCachedPreviewProps: __ApiPreviewProps | undefined
  protected getPreviewProps() {
    if (this._devCachedPreviewProps) {
      return this._devCachedPreviewProps
    }
    return (this._devCachedPreviewProps = {
      previewModeId: crypto.randomBytes(16).toString('hex'),
      previewModeSigningKey: crypto.randomBytes(32).toString('hex'),
      previewModeEncryptionKey: crypto.randomBytes(32).toString('hex'),
    })
  }

  private async loadCustomRoutes() {
    const result = {
      redirects: [],
      rewrites: [],
      headers: [],
    }
    const { redirects, rewrites, headers } = this.nextConfig.experimental

    if (typeof redirects === 'function') {
      result.redirects = await redirects()
      checkCustomRoutes(result.redirects, 'redirect')
    }
    if (typeof rewrites === 'function') {
      result.rewrites = await rewrites()
      checkCustomRoutes(result.rewrites, 'rewrite')
    }
    if (typeof headers === 'function') {
      result.headers = await headers()
      checkCustomRoutes(result.headers, 'header')
    }

    this.customRoutes = result
  }

  generateRoutes() {
    const { fsRoutes, ...otherRoutes } = super.generateRoutes()

    // In development we expose all compiled files for react-error-overlay's line show feature
    // We use unshift so that we're sure the routes is defined before Next's default routes
    fsRoutes.unshift({
      match: route('/_next/development/:path*'),
      type: 'route',
      name: '_next/development catchall',
      fn: async (req, res, params) => {
        const p = join(this.distDir, ...(params.path || []))
        await this.serveStatic(req, res, p)
        return {
          finished: true,
        }
      },
    })

    fsRoutes.push({
      match: route('/:path*'),
      type: 'route',
      name: 'Catchall public directory route',
      fn: async (req, res, params, parsedUrl) => {
        const { pathname } = parsedUrl
        if (!pathname) {
          throw new Error('pathname is undefined')
        }

        // Used in development to check public directory paths
        if (await this._beforeCatchAllRender(req, res, params, parsedUrl)) {
          return {
            finished: true,
          }
        }

        return {
          finished: false,
        }
      },
    })

    return { fsRoutes, ...otherRoutes }
  }

  // In development public files are not added to the router but handled as a fallback instead
  protected generatePublicRoutes() {
    return []
  }

  // In development dynamic routes cannot be known ahead of time
  protected getDynamicRoutes() {
    return []
  }

  _filterAmpDevelopmentScript(
    html: string,
    event: { line: number; col: number; code: string }
  ) {
    if (event.code !== 'DISALLOWED_SCRIPT_TAG') {
      return true
    }

    const snippetChunks = html.split('\n')

    let snippet
    if (
      !(snippet = html.split('\n')[event.line - 1]) ||
      !(snippet = snippet.substring(event.col))
    ) {
      return true
    }

    snippet = snippet + snippetChunks.slice(event.line).join('\n')
    snippet = snippet.substring(0, snippet.indexOf('</script>'))

    return !snippet.includes('data-amp-development-mode-only')
  }

  protected async ensureApiPage(pathname: string) {
    return this.hotReloader!.ensurePage(pathname)
  }

  async renderToHTML(
    req: IncomingMessage,
    res: ServerResponse,
    pathname: string,
    query: { [key: string]: string },
    options = {}
  ) {
    const compilationErr = await this.getCompilationError(pathname)
    if (compilationErr) {
      res.statusCode = 500
      return this.renderErrorToHTML(compilationErr, req, res, pathname, query)
    }

    // In dev mode we use on demand entries to compile the page before rendering
    try {
      await this.hotReloader!.ensurePage(pathname).catch(async (err: Error) => {
        if ((err as any).code !== 'ENOENT') {
          throw err
        }

        for (const dynamicRoute of this.dynamicRoutes || []) {
          const params = dynamicRoute.match(pathname)
          if (!params) {
            continue
          }

          return this.hotReloader!.ensurePage(dynamicRoute.page)
        }
        throw err
      })
    } catch (err) {
      if (err.code === 'ENOENT') {
        if (this.nextConfig.experimental.pages404) {
          try {
            await this.hotReloader!.ensurePage('/404')
          } catch (err) {
            if (err.code !== 'ENOENT') {
              throw err
            }
          }
        }

        res.statusCode = 404
        return this.renderErrorToHTML(null, req, res, pathname, query)
      }
      if (!this.quiet) console.error(err)
    }
    const html = await super.renderToHTML(req, res, pathname, query, options)
    return html
  }

  async renderErrorToHTML(
    err: Error | null,
    req: IncomingMessage,
    res: ServerResponse,
    pathname: string,
    query: { [key: string]: string }
  ) {
    await this.hotReloader!.ensurePage('/_error')

    const compilationErr = await this.getCompilationError(pathname)
    if (compilationErr) {
      res.statusCode = 500
      return super.renderErrorToHTML(compilationErr, req, res, pathname, query)
    }

    if (!err && res.statusCode === 500) {
      err = new Error(
        'An undefined error was thrown sometime during render... ' +
          'See https://err.sh/zeit/next.js/threw-undefined'
      )
    }

    try {
      const out = await super.renderErrorToHTML(err, req, res, pathname, query)
      return out
    } catch (err2) {
      if (!this.quiet) Log.error(err2)
      res.statusCode = 500
      return super.renderErrorToHTML(err2, req, res, pathname, query)
    }
  }

  sendHTML(req: IncomingMessage, res: ServerResponse, html: string) {
    // In dev, we should not cache pages for any reason.
    res.setHeader('Cache-Control', 'no-store, must-revalidate')
    return super.sendHTML(req, res, html)
  }

  protected setImmutableAssetCacheControl(res: ServerResponse) {
    res.setHeader('Cache-Control', 'no-store, must-revalidate')
  }

  servePublic(req: IncomingMessage, res: ServerResponse, path: string) {
    const p = join(this.publicDir, encodeURIComponent(path))
    // we need to re-encode it since send decodes it
    return this.serveStatic(req, res, p)
  }

  async hasPublicFile(path: string) {
    try {
      const info = await fsStat(join(this.publicDir, path))
      return info.isFile()
    } catch (_) {
      return false
    }
  }

  async getCompilationError(page: string) {
    const errors = await this.hotReloader!.getCompilationErrors(page)
    if (errors.length === 0) return

    // Return the very first error we found.
    return errors[0]
  }
}<|MERGE_RESOLUTION|>--- conflicted
+++ resolved
@@ -1,8 +1,5 @@
 import AmpHtmlValidator from 'amphtml-validator'
-<<<<<<< HEAD
-=======
 import crypto from 'crypto'
->>>>>>> fbbb1841
 import findUp from 'find-up'
 import fs from 'fs'
 import { IncomingMessage, ServerResponse } from 'http'
@@ -28,11 +25,7 @@
 import Server, { ServerConstructor } from '../next-server/server/next-server'
 import { normalizePagePath } from '../next-server/server/normalize-page-path'
 import Router, { Params, route } from '../next-server/server/router'
-<<<<<<< HEAD
 import { eventCliSession } from '../telemetry/events'
-=======
-import { eventVersion } from '../telemetry/events'
->>>>>>> fbbb1841
 import { Telemetry } from '../telemetry/storage'
 import ErrorDebug from './error-debug'
 import HotReloader from './hot-reloader'
