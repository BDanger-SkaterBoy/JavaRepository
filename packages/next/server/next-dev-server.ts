import { ReactDevOverlay } from '@next/react-dev-overlay/lib/client'
import crypto from 'crypto'
import fs from 'fs'
import { IncomingMessage, ServerResponse } from 'http'
import Worker from 'jest-worker'
import AmpHtmlValidator from 'next/dist/compiled/amphtml-validator'
import findUp from 'next/dist/compiled/find-up'
import { join as pathJoin, relative, resolve as pathResolve, sep } from 'path'
import React from 'react'
import { UrlWithParsedQuery } from 'url'
import Watchpack from 'watchpack'
import { ampValidation } from '../build/output/index'
import * as Log from '../build/output/log'
import checkCustomRoutes from '../lib/check-custom-routes'
import { PUBLIC_DIR_MIDDLEWARE_CONFLICT } from '../lib/constants'
import { findPagesDir } from '../lib/find-pages-dir'
import { verifyTypeScriptSetup } from '../lib/verifyTypeScriptSetup'
import { PHASE_DEVELOPMENT_SERVER } from '../next-server/lib/constants'
import {
  getRouteMatcher,
  getRouteRegex,
  getSortedRoutes,
  isDynamicRoute,
} from '../next-server/lib/router/utils'
import { __ApiPreviewProps } from '../next-server/server/api-utils'
import Server, { ServerConstructor } from '../next-server/server/next-server'
import { normalizePagePath } from '../next-server/server/normalize-page-path'
import Router, { Params, route } from '../next-server/server/router'
import { eventCliSession } from '../telemetry/events'
import { Telemetry } from '../telemetry/storage'
import HotReloader from './hot-reloader'
import { findPageFile } from './lib/find-page-file'
import { getNodeOptionsWithoutInspect } from './lib/utils'
import { fileExists } from '../lib/file-exists'

if (typeof React.Suspense === 'undefined') {
  throw new Error(
    `The version of React you are using is lower than the minimum required version needed for Next.js. Please upgrade "react" and "react-dom": "npm install react react-dom" https://err.sh/vercel/next.js/invalid-react-version`
  )
}

export default class DevServer extends Server {
  private devReady: Promise<void>
  private setDevReady?: Function
  private webpackWatcher?: Watchpack | null
  private hotReloader?: HotReloader
  private isCustomServer: boolean

  constructor(options: ServerConstructor & { isNextDevCommand?: boolean }) {
    super({ ...options, dev: true })
    this.renderOpts.dev = true
    ;(this.renderOpts as any).ErrorDebug = ReactDevOverlay
    this.devReady = new Promise((resolve) => {
      this.setDevReady = resolve
    })
    ;(this.renderOpts as any).ampSkipValidation =
      this.nextConfig.experimental?.amp?.skipValidation ?? false
    ;(this.renderOpts as any).ampValidator = (
      html: string,
      pathname: string
    ) => {
      const validatorPath =
        this.nextConfig.experimental &&
        this.nextConfig.experimental.amp &&
        this.nextConfig.experimental.amp.validator
      return AmpHtmlValidator.getInstance(validatorPath).then((validator) => {
        const result = validator.validateString(html)
        ampValidation(
          pathname,
          result.errors
            .filter((e) => e.severity === 'ERROR')
            .filter((e) => this._filterAmpDevelopmentScript(html, e)),
          result.errors.filter((e) => e.severity !== 'ERROR')
        )
      })
    }
    if (fs.existsSync(pathJoin(this.dir, 'static'))) {
      console.warn(
        `The static directory has been deprecated in favor of the public directory. https://err.sh/vercel/next.js/static-dir-deprecated`
      )
    }
    this.isCustomServer = !options.isNextDevCommand
    this.pagesDir = findPagesDir(this.dir)
    this.staticPathsWorker = new Worker(
      require.resolve('./static-paths-worker'),
      {
        maxRetries: 0,
        numWorkers: this.nextConfig.experimental.cpus,
        forkOptions: {
          env: {
            ...process.env,
            // discard --inspect/--inspect-brk flags from process.env.NODE_OPTIONS. Otherwise multiple Node.js debuggers
            // would be started if user launch Next.js in debugging mode. The number of debuggers is linked to
            // the number of workers Next.js tries to launch. The only worker users are interested in debugging
            // is the main Next.js one
            NODE_OPTIONS: getNodeOptionsWithoutInspect(),
          },
        },
      }
    ) as Worker & {
      loadStaticPaths: typeof import('./static-paths-worker').loadStaticPaths
    }

    this.staticPathsWorker.getStdout().pipe(process.stdout)
    this.staticPathsWorker.getStderr().pipe(process.stderr)
  }

  protected currentPhase(): string {
    return PHASE_DEVELOPMENT_SERVER
  }

  protected readBuildId(): string {
    return 'development'
  }

  async addExportPathMapRoutes() {
    // Makes `next export` exportPathMap work in development mode.
    // So that the user doesn't have to define a custom server reading the exportPathMap
    if (this.nextConfig.exportPathMap) {
      console.log('Defining routes from exportPathMap')
      const exportPathMap = await this.nextConfig.exportPathMap(
        {},
        {
          dev: true,
          dir: this.dir,
          outDir: null,
          distDir: this.distDir,
          buildId: this.buildId,
        }
      ) // In development we can't give a default path mapping
      for (const path in exportPathMap) {
        const { page, query = {} } = exportPathMap[path]

        // We use unshift so that we're sure the routes is defined before Next's default routes
        this.router.addFsRoute({
          match: route(path),
          type: 'route',
          name: `${path} exportpathmap route`,
          fn: async (req, res, params, parsedUrl) => {
            const { query: urlQuery } = parsedUrl

            Object.keys(urlQuery)
              .filter((key) => query[key] === undefined)
              .forEach((key) =>
                console.warn(
                  `Url '${path}' defines a query parameter '${key}' that is missing in exportPathMap`
                )
              )

            const mergedQuery = { ...urlQuery, ...query }

            await this.render(req, res, page, mergedQuery, parsedUrl)
            return {
              finished: true,
            }
          },
        })
      }
    }
  }

  async startWatcher(): Promise<void> {
    if (this.webpackWatcher) {
      return
    }

    const regexPageExtension = new RegExp(
      `\\.+(?:${this.nextConfig.pageExtensions.join('|')})$`
    )

    let resolved = false
    return new Promise((resolve, reject) => {
      const pagesDir = this.pagesDir

      // Watchpack doesn't emit an event for an empty directory
      fs.readdir(pagesDir!, (_, files) => {
        if (files?.length) {
          return
        }

        if (!resolved) {
          resolve()
          resolved = true
        }
      })

      let wp = (this.webpackWatcher = new Watchpack())
      wp.watch([], [pagesDir!], 0)

      wp.on('aggregated', () => {
        const routedPages = []
        const knownFiles = wp.getTimeInfoEntries()
        for (const [fileName, { accuracy }] of knownFiles) {
          if (accuracy === undefined || !regexPageExtension.test(fileName)) {
            continue
          }

          let pageName =
            '/' + relative(pagesDir!, fileName).replace(/\\+/g, '/')
          pageName = pageName.replace(regexPageExtension, '')
          pageName = pageName.replace(/\/index$/, '') || '/'

          routedPages.push(pageName)
        }
        try {
          this.dynamicRoutes = getSortedRoutes(routedPages)
            .filter(isDynamicRoute)
            .map((page) => ({
              page,
              match: getRouteMatcher(getRouteRegex(page)),
            }))

          const firstOptionalCatchAllPage =
            this.dynamicRoutes.find((f) => /\[\[\.{3}[^\][/]*\]\]/.test(f.page))
              ?.page ?? null
          if (
            this.nextConfig.experimental?.optionalCatchAll !== true &&
            firstOptionalCatchAllPage
          ) {
            const msg = `Optional catch-all routes are currently experimental and cannot be used by default ("${firstOptionalCatchAllPage}").`
            if (resolved) {
              console.warn(msg)
            } else {
              throw new Error(msg)
            }
          }

          this.router.setDynamicRoutes(this.dynamicRoutes)

          if (!resolved) {
            resolve()
            resolved = true
          }
        } catch (e) {
          if (!resolved) {
            reject(e)
            resolved = true
          } else {
            console.warn('Failed to reload dynamic routes:', e)
          }
        }
      })
    })
  }

  async stopWatcher(): Promise<void> {
    if (!this.webpackWatcher) {
      return
    }

    this.webpackWatcher.close()
    this.webpackWatcher = null
  }

  async prepare(): Promise<void> {
    await verifyTypeScriptSetup(this.dir, this.pagesDir!, false)
    await this.loadCustomRoutes()

    if (this.customRoutes) {
      const { redirects, rewrites, headers } = this.customRoutes

      if (redirects.length || rewrites.length || headers.length) {
        this.router = new Router(this.generateRoutes())
      }
    }

    this.hotReloader = new HotReloader(this.dir, {
      pagesDir: this.pagesDir!,
      config: this.nextConfig,
      previewProps: this.getPreviewProps(),
      buildId: this.buildId,
    })
    await super.prepare()
    await this.addExportPathMapRoutes()
    await this.hotReloader.start()
    await this.startWatcher()
    this.setDevReady!()

    const telemetry = new Telemetry({ distDir: this.distDir })
    telemetry.record(
      eventCliSession(PHASE_DEVELOPMENT_SERVER, this.distDir, {
        cliCommand: 'dev',
        isSrcDir: relative(this.dir, this.pagesDir!).startsWith('src'),
        hasNowJson: !!(await findUp('now.json', { cwd: this.dir })),
        isCustomServer: this.isCustomServer,
      })
    )
  }

  protected async close(): Promise<void> {
    await this.stopWatcher()
    if (this.hotReloader) {
      await this.hotReloader.stop()
    }
  }

  protected async hasPage(pathname: string): Promise<boolean> {
    let normalizedPath: string

    try {
      normalizedPath = normalizePagePath(pathname)
    } catch (err) {
      console.error(err)
      // if normalizing the page fails it means it isn't valid
      // so it doesn't exist so don't throw and return false
      // to ensure we return 404 instead of 500
      return false
    }

    const pageFile = await findPageFile(
      this.pagesDir!,
      normalizedPath,
      this.nextConfig.pageExtensions
    )
    return !!pageFile
  }

  protected async _beforeCatchAllRender(
    req: IncomingMessage,
    res: ServerResponse,
    params: Params,
    parsedUrl: UrlWithParsedQuery
  ): Promise<boolean> {
    const { pathname } = parsedUrl
    const pathParts = params.path || []
    const path = `/${pathParts.join('/')}`
    // check for a public file, throwing error if there's a
    // conflicting page
    if (await this.hasPublicFile(path)) {
      if (await this.hasPage(pathname!)) {
        const err = new Error(
          `A conflicting public file and page file was found for path ${pathname} https://err.sh/vercel/next.js/conflicting-public-file-page`
        )
        res.statusCode = 500
        await this.renderError(err, req, res, pathname!, {})
        return true
      }
      await this.servePublic(req, res, pathParts)
      return true
    }

    return false
  }

  async run(
    req: IncomingMessage,
    res: ServerResponse,
    parsedUrl: UrlWithParsedQuery
  ): Promise<void> {
    await this.devReady
    const { pathname } = parsedUrl

    if (pathname!.startsWith('/_next')) {
<<<<<<< HEAD
      if (await fileExists(join(this.publicDir, '_next'))) {
=======
      try {
        await fs.promises.stat(pathJoin(this.publicDir, '_next'))
>>>>>>> 066f6941
        throw new Error(PUBLIC_DIR_MIDDLEWARE_CONFLICT)
      }
    }

    const { finished } = (await this.hotReloader!.run(req, res, parsedUrl)) || {
      finished: false,
    }
    if (finished) {
      return
    }

    return super.run(req, res, parsedUrl)
  }

  // override production loading of routes-manifest
  protected getCustomRoutes() {
    return this.customRoutes
  }

  private _devCachedPreviewProps: __ApiPreviewProps | undefined
  protected getPreviewProps() {
    if (this._devCachedPreviewProps) {
      return this._devCachedPreviewProps
    }
    return (this._devCachedPreviewProps = {
      previewModeId: crypto.randomBytes(16).toString('hex'),
      previewModeSigningKey: crypto.randomBytes(32).toString('hex'),
      previewModeEncryptionKey: crypto.randomBytes(32).toString('hex'),
    })
  }

  private async loadCustomRoutes(): Promise<void> {
    const result = {
      redirects: [],
      rewrites: [],
      headers: [],
    }
    const { redirects, rewrites, headers } = this.nextConfig.experimental

    if (typeof redirects === 'function') {
      result.redirects = await redirects()
      checkCustomRoutes(result.redirects, 'redirect')
    }
    if (typeof rewrites === 'function') {
      result.rewrites = await rewrites()
      checkCustomRoutes(result.rewrites, 'rewrite')
    }
    if (typeof headers === 'function') {
      result.headers = await headers()
      checkCustomRoutes(result.headers, 'header')
    }

    this.customRoutes = result
  }

  generateRoutes() {
    const { fsRoutes, ...otherRoutes } = super.generateRoutes()

    // In development we expose all compiled files for react-error-overlay's line show feature
    // We use unshift so that we're sure the routes is defined before Next's default routes
    fsRoutes.unshift({
      match: route('/_next/development/:path*'),
      type: 'route',
      name: '_next/development catchall',
      fn: async (req, res, params) => {
        const p = pathJoin(this.distDir, ...(params.path || []))
        await this.serveStatic(req, res, p)
        return {
          finished: true,
        }
      },
    })

    fsRoutes.push({
      match: route('/:path*'),
      type: 'route',
      name: 'Catchall public directory route',
      fn: async (req, res, params, parsedUrl) => {
        const { pathname } = parsedUrl
        if (!pathname) {
          throw new Error('pathname is undefined')
        }

        // Used in development to check public directory paths
        if (await this._beforeCatchAllRender(req, res, params, parsedUrl)) {
          return {
            finished: true,
          }
        }

        return {
          finished: false,
        }
      },
    })

    return { fsRoutes, ...otherRoutes }
  }

  // In development public files are not added to the router but handled as a fallback instead
  protected generatePublicRoutes(): never[] {
    return []
  }

  // In development dynamic routes cannot be known ahead of time
  protected getDynamicRoutes(): never[] {
    return []
  }

  _filterAmpDevelopmentScript(
    html: string,
    event: { line: number; col: number; code: string }
  ): boolean {
    if (event.code !== 'DISALLOWED_SCRIPT_TAG') {
      return true
    }

    const snippetChunks = html.split('\n')

    let snippet
    if (
      !(snippet = html.split('\n')[event.line - 1]) ||
      !(snippet = snippet.substring(event.col))
    ) {
      return true
    }

    snippet = snippet + snippetChunks.slice(event.line).join('\n')
    snippet = snippet.substring(0, snippet.indexOf('</script>'))

    return !snippet.includes('data-amp-development-mode-only')
  }

  protected async ensureApiPage(pathname: string) {
    return this.hotReloader!.ensurePage(pathname)
  }

  async renderToHTML(
    req: IncomingMessage,
    res: ServerResponse,
    pathname: string,
    query: { [key: string]: string }
  ): Promise<string | null> {
    const compilationErr = await this.getCompilationError(pathname)
    if (compilationErr) {
      res.statusCode = 500
      return this.renderErrorToHTML(compilationErr, req, res, pathname, query)
    }

    // In dev mode we use on demand entries to compile the page before rendering
    try {
      await this.hotReloader!.ensurePage(pathname).catch(async (err: Error) => {
        if ((err as any).code !== 'ENOENT') {
          throw err
        }

        for (const dynamicRoute of this.dynamicRoutes || []) {
          const params = dynamicRoute.match(pathname)
          if (!params) {
            continue
          }

          return this.hotReloader!.ensurePage(dynamicRoute.page)
        }
        throw err
      })
    } catch (err) {
      if (err.code === 'ENOENT') {
        try {
          await this.hotReloader!.ensurePage('/404')
        } catch (hotReloaderError) {
          if (hotReloaderError.code !== 'ENOENT') {
            throw hotReloaderError
          }
        }

        res.statusCode = 404
        return this.renderErrorToHTML(null, req, res, pathname, query)
      }
      if (!this.quiet) console.error(err)
    }
    const html = await super.renderToHTML(req, res, pathname, query)
    return html
  }

  async renderErrorToHTML(
    err: Error | null,
    req: IncomingMessage,
    res: ServerResponse,
    pathname: string,
    query: { [key: string]: string }
  ): Promise<string | null> {
    if (res.statusCode === 404 && (await this.hasPage('/404'))) {
      await this.hotReloader!.ensurePage('/404')
    } else {
      await this.hotReloader!.ensurePage('/_error')
    }

    const compilationErr = await this.getCompilationError(pathname)
    if (compilationErr) {
      res.statusCode = 500
      return super.renderErrorToHTML(compilationErr, req, res, pathname, query)
    }

    if (!err && res.statusCode === 500) {
      err = new Error(
        'An undefined error was thrown sometime during render... ' +
          'See https://err.sh/vercel/next.js/threw-undefined'
      )
    }

    try {
      const out = await super.renderErrorToHTML(err, req, res, pathname, query)
      return out
    } catch (err2) {
      if (!this.quiet) Log.error(err2)
      res.statusCode = 500
      return super.renderErrorToHTML(err2, req, res, pathname, query)
    }
  }

  sendHTML(
    req: IncomingMessage,
    res: ServerResponse,
    html: string
  ): Promise<void> {
    // In dev, we should not cache pages for any reason.
    res.setHeader('Cache-Control', 'no-store, must-revalidate')
    return super.sendHTML(req, res, html)
  }

  protected setImmutableAssetCacheControl(res: ServerResponse): void {
    res.setHeader('Cache-Control', 'no-store, must-revalidate')
  }

  private servePublic(
    req: IncomingMessage,
    res: ServerResponse,
    pathParts: string[]
  ): Promise<void> {
    const p = pathJoin(this.publicDir, ...pathParts.map(encodeURIComponent))
    return this.serveStatic(req, res, p)
  }

  async hasPublicFile(path: string): Promise<boolean> {
    try {
      const info = await fs.promises.stat(pathJoin(this.publicDir, path))
      return info.isFile()
    } catch (_) {
      return false
    }
  }

  async getCompilationError(page: string): Promise<any> {
    const errors = await this.hotReloader!.getCompilationErrors(page)
    if (errors.length === 0) return

    // Return the very first error we found.
    return errors[0]
  }

  protected isServeableUrl(untrustedFileUrl: string): boolean {
    // This method mimics what the version of `send` we use does:
    // 1. decodeURIComponent:
    //    https://github.com/pillarjs/send/blob/0.17.1/index.js#L989
    //    https://github.com/pillarjs/send/blob/0.17.1/index.js#L518-L522
    // 2. resolve:
    //    https://github.com/pillarjs/send/blob/de073ed3237ade9ff71c61673a34474b30e5d45b/index.js#L561

    let decodedUntrustedFilePath: string
    try {
      // (1) Decode the URL so we have the proper file name
      decodedUntrustedFilePath = decodeURIComponent(untrustedFileUrl)
    } catch {
      return false
    }

    // (2) Resolve "up paths" to determine real request
    const untrustedFilePath = pathResolve(decodedUntrustedFilePath)

    // don't allow null bytes anywhere in the file path
    if (untrustedFilePath.indexOf('\0') !== -1) {
      return false
    }

    // During development mode, files can be added while the server is running.
    // Checks for .next/static, .next/server, static and public.
    // Note that in development .next/server is available for error reporting purposes.
    // see `packages/next/next-server/server/next-server.ts` for more details.
    if (
      untrustedFilePath.startsWith(pathJoin(this.distDir, 'static') + sep) ||
      untrustedFilePath.startsWith(pathJoin(this.distDir, 'server') + sep) ||
      untrustedFilePath.startsWith(pathJoin(this.dir, 'static') + sep) ||
      untrustedFilePath.startsWith(pathJoin(this.dir, 'public') + sep)
    ) {
      return true
    }

    return false
  }
}<|MERGE_RESOLUTION|>--- conflicted
+++ resolved
@@ -351,12 +351,7 @@
     const { pathname } = parsedUrl
 
     if (pathname!.startsWith('/_next')) {
-<<<<<<< HEAD
-      if (await fileExists(join(this.publicDir, '_next'))) {
-=======
-      try {
-        await fs.promises.stat(pathJoin(this.publicDir, '_next'))
->>>>>>> 066f6941
+      if (await fileExists(pathJoin(this.publicDir, '_next'))) {
         throw new Error(PUBLIC_DIR_MIDDLEWARE_CONFLICT)
       }
     }
