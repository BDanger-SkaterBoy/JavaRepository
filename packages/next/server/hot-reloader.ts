--- conflicted
+++ resolved
@@ -1,27 +1,18 @@
 import { getOverlayMiddleware } from '@next/react-dev-overlay/lib/middleware'
 import { NextHandleFunction } from 'connect'
 import { IncomingMessage, ServerResponse } from 'http'
-<<<<<<< HEAD
 import { isWebpack5, webpack } from 'next/dist/compiled/webpack/webpack'
-import { join, relative as relativePath } from 'path'
+import { join } from 'path'
 import { stringify } from 'querystring'
-=======
-import { WebpackHotMiddleware } from './hot-middleware'
-import { join } from 'path'
->>>>>>> 76e2bb57
 import { UrlObject } from 'url'
 import { createEntrypoints, createPagesMapping } from '../build/entries'
 import { isWriteable } from '../build/is-writeable'
 import { watchCompilers } from '../build/output'
 import { difference } from '../build/utils'
 import getBaseWebpackConfig from '../build/webpack-config'
-<<<<<<< HEAD
 import { ClientPagesLoaderOptions } from '../build/webpack/loaders/next-client-pages-loader'
-import { API_ROUTE, NEXT_PROJECT_ROOT_DIST_CLIENT } from '../lib/constants'
+import { API_ROUTE } from '../lib/constants'
 import { Rewrite } from '../lib/load-custom-routes'
-=======
-import { API_ROUTE } from '../lib/constants'
->>>>>>> 76e2bb57
 import { recursiveDelete } from '../lib/recursive-delete'
 import { BLOCKED_PAGES } from '../next-server/lib/constants'
 import { __ApiPreviewProps } from '../next-server/server/api-utils'
