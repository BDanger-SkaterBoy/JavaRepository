--- conflicted
+++ resolved
@@ -8,11 +8,8 @@
 import { pageNotFoundError } from '../require'
 import { findPageFile } from '../lib/find-page-file'
 import getRouteFromEntrypoint from '../get-route-from-entrypoint'
-<<<<<<< HEAD
+import { API_ROUTE } from '../../lib/constants'
 import { createPagePathTransformer } from '../page-path'
-=======
-import { API_ROUTE } from '../../lib/constants'
->>>>>>> 2f26fb44
 
 export const ADDED = Symbol('added')
 export const BUILDING = Symbol('building')
