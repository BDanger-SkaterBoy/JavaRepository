import type ws from 'ws'
import type { webpack5 as webpack } from 'next/dist/compiled/webpack/webpack'
import type { NextConfigComplete } from '../config-shared'
import { EventEmitter } from 'events'
import { findPageFile } from '../lib/find-page-file'
import { runDependingOnPageType } from '../../build/entries'
import { join, posix } from 'path'
import { normalizePathSep } from '../../shared/lib/page-path/normalize-path-sep'
import { normalizePagePath } from '../../shared/lib/page-path/normalize-page-path'
import { ensureLeadingSlash } from '../../shared/lib/page-path/ensure-leading-slash'
import { removePagePathTail } from '../../shared/lib/page-path/remove-page-path-tail'
import { reportTrigger } from '../../build/output'
import getRouteFromEntrypoint from '../get-route-from-entrypoint'
import { serverComponentRegex } from '../../build/webpack/loaders/utils'
import { getPageStaticInfo } from '../../build/analysis/get-page-static-info'
import { isMiddlewareFile, isMiddlewareFilename } from '../../build/utils'
import { PageNotFoundError } from '../../shared/lib/utils'
import { DynamicParamTypesShort, FlightRouterState } from '../app-render'
import {
  CompilerNameValues,
  COMPILER_INDEXES,
  COMPILER_NAMES,
} from '../../shared/lib/constants'

/**
 * Returns object keys with type inferred from the object key
 */
const keys = Object.keys as <T>(o: T) => Extract<keyof T, string>[]

const COMPILER_KEYS = keys(COMPILER_INDEXES)

function treePathToEntrypoint(
  segmentPath: string[],
  parentPath?: string
): string {
  const [parallelRouteKey, segment] = segmentPath

  // TODO-APP: modify this path to cover parallelRouteKey convention
  const path =
    (parentPath ? parentPath + '/' : '') +
    (parallelRouteKey !== 'children' ? parallelRouteKey + '/' : '') +
    (segment === '' ? 'page' : segment)

  // Last segment
  if (segmentPath.length === 2) {
    return path
  }

  const childSegmentPath = segmentPath.slice(2)
  return treePathToEntrypoint(childSegmentPath, path)
}

function convertDynamicParamTypeToSyntax(
  dynamicParamTypeShort: DynamicParamTypesShort,
  param: string
) {
  switch (dynamicParamTypeShort) {
    case 'c':
      return `[...${param}]`
    case 'oc':
      return `[[...${param}]]`
    case 'd':
      return `[${param}]`
    default:
      throw new Error('Unknown dynamic param type')
  }
}

function getEntrypointsFromTree(
  tree: FlightRouterState,
  isFirst: boolean,
  parentPath: string[] = []
) {
  const [segment, parallelRoutes] = tree

  const currentSegment = Array.isArray(segment)
    ? convertDynamicParamTypeToSyntax(segment[2], segment[0])
    : segment

  const currentPath = [...parentPath, currentSegment]

  if (!isFirst && currentSegment === '') {
    // TODO get rid of '' at the start of tree
    return [treePathToEntrypoint(currentPath.slice(1))]
  }

  return Object.keys(parallelRoutes).reduce(
    (paths: string[], key: string): string[] => {
      const childTree = parallelRoutes[key]
      const childPages = getEntrypointsFromTree(childTree, false, [
        ...currentPath,
        key,
      ])
      return [...paths, ...childPages]
    },
    []
  )
}

export const ADDED = Symbol('added')
export const BUILDING = Symbol('building')
export const BUILT = Symbol('built')

interface EntryType {
  /**
   * Tells if a page is scheduled to be disposed.
   */
  dispose?: boolean
  /**
   * Timestamp with the last time the page was active.
   */
  lastActiveTime?: number
  /**
   * Page build status.
   */
  status?: typeof ADDED | typeof BUILDING | typeof BUILT

  /**
   * Path to the page file relative to the dist folder with no extension.
   * For example: `pages/about/index`
   */
  bundlePath: string

  /**
   * Webpack request to create a dependency for.
   */
  request: string
}

// Shadowing check in ESLint does not account for enum
// eslint-disable-next-line no-shadow
export const enum EntryTypes {
  ENTRY,
  CHILD_ENTRY,
}
interface Entry extends EntryType {
  type: EntryTypes.ENTRY
  /**
   * The absolute page to the page file. Used for detecting if the file was removed. For example:
   * `/Users/Rick/project/pages/about/index.js`
   */
  absolutePagePath: string
}

interface ChildEntry extends EntryType {
  type: EntryTypes.CHILD_ENTRY
  /**
   * Which parent entries use this childEntry.
   */
  parentEntries: Set<string>
}

export const entries: {
  /**
   * The key composed of the compiler name and the page. For example:
   * `edge-server/about`
   */
  [entryName: string]: Entry | ChildEntry
} = {}

let invalidator: Invalidator
export const getInvalidator = () => invalidator

const doneCallbacks: EventEmitter | null = new EventEmitter()
const lastClientAccessPages = ['']
const lastServerAccessPagesForAppDir = ['']

export function onDemandEntryHandler({
  maxInactiveAge,
  multiCompiler,
  nextConfig,
  pagesBufferLength,
  pagesDir,
  rootDir,
  appDir,
}: {
  maxInactiveAge: number
  multiCompiler: webpack.MultiCompiler
  nextConfig: NextConfigComplete
  pagesBufferLength: number
  pagesDir: string
  rootDir: string
  appDir?: string
}) {
  invalidator = new Invalidator(multiCompiler)

  const startBuilding = (compilation: webpack.Compilation) => {
    const compilationName = compilation.name as any as CompilerNameValues
    invalidator.startBuilding(compilationName)
  }
  for (const compiler of multiCompiler.compilers) {
    compiler.hooks.make.tap('NextJsOnDemandEntries', startBuilding)
  }

  function getPagePathsFromEntrypoints(
    type: CompilerNameValues,
    entrypoints: Map<string, { name?: string }>,
    root?: boolean
  ) {
    const pagePaths: string[] = []
    for (const entrypoint of entrypoints.values()) {
      const page = getRouteFromEntrypoint(entrypoint.name!, root)
      if (page) {
        pagePaths.push(`${type}${page}`)
      } else if (
        (root && entrypoint.name === 'root') ||
        isMiddlewareFilename(entrypoint.name)
      ) {
        pagePaths.push(`${type}/${entrypoint.name}`)
      }
    }

    return pagePaths
  }

  multiCompiler.hooks.done.tap('NextJsOnDemandEntries', (multiStats) => {
    if (invalidator.shouldRebuildAll()) {
      return invalidator.doneBuilding()
    }
    const [clientStats, serverStats, edgeServerStats] = multiStats.stats
    const root = !!appDir
    const pagePaths = [
      ...getPagePathsFromEntrypoints(
        COMPILER_NAMES.client,
        clientStats.compilation.entrypoints,
        root
      ),
      ...getPagePathsFromEntrypoints(
        COMPILER_NAMES.server,
        serverStats.compilation.entrypoints,
        root
      ),
      ...(edgeServerStats
        ? getPagePathsFromEntrypoints(
            COMPILER_NAMES.edgeServer,
            edgeServerStats.compilation.entrypoints,
            root
          )
        : []),
    ]

    for (const page of pagePaths) {
      const entry = entries[page]
      if (!entry) {
        continue
      }

      if (entry.status !== BUILDING) {
        continue
      }

      entry.status = BUILT
      doneCallbacks!.emit(page)
    }

    invalidator.doneBuilding()
  })

  const pingIntervalTime = Math.max(1000, Math.min(5000, maxInactiveAge))

  setInterval(function () {
    disposeInactiveEntries(maxInactiveAge)
  }, pingIntervalTime + 1000).unref()

  function handleAppDirPing(
    tree: FlightRouterState
  ): { success: true } | { invalid: true } {
    const pages = getEntrypointsFromTree(tree, true)

    for (const page of pages) {
      const pageKey = `server/${page}`
      const entryInfo = entries[pageKey]

      // If there's no entry, it may have been invalidated and needs to be re-built.
      if (!entryInfo) {
        // if (page !== lastEntry) client pings, but there's no entry for page
        return { invalid: true }
      }

      // We don't need to maintain active state of anything other than BUILT entries
      if (entryInfo.status !== BUILT) continue

      // If there's an entryInfo
      if (!lastServerAccessPagesForAppDir.includes(pageKey)) {
        lastServerAccessPagesForAppDir.unshift(pageKey)

        // Maintain the buffer max length
        // TODO: verify that the current pageKey is not at the end of the array as multiple entrypoints can exist
        if (lastServerAccessPagesForAppDir.length > pagesBufferLength) {
          lastServerAccessPagesForAppDir.pop()
        }
      }
      entryInfo.lastActiveTime = Date.now()
      entryInfo.dispose = false
    }

    return { success: true }
  }

  function handlePing(pg: string) {
    const page = normalizePathSep(pg)
    const pageKey = `client${page}`
    const entryInfo = entries[pageKey]

    // If there's no entry, it may have been invalidated and needs to be re-built.
    if (!entryInfo) {
      // if (page !== lastEntry) client pings, but there's no entry for page
      return { invalid: true }
    }

    // 404 is an on demand entry but when a new page is added we have to refresh the page
    const toSend = page === '/_error' ? { invalid: true } : { success: true }

    // We don't need to maintain active state of anything other than BUILT entries
    if (entryInfo.status !== BUILT) return

    // If there's an entryInfo
    if (!lastClientAccessPages.includes(pageKey)) {
      lastClientAccessPages.unshift(pageKey)

      // Maintain the buffer max length
      if (lastClientAccessPages.length > pagesBufferLength) {
        lastClientAccessPages.pop()
      }
    }
    entryInfo.lastActiveTime = Date.now()
    entryInfo.dispose = false
    return toSend
  }

  return {
    async ensurePage(page: string, clientOnly: boolean): Promise<void> {
      const pagePathData = await findPagePathData(
        rootDir,
        pagesDir,
        page,
        nextConfig.pageExtensions,
        appDir
      )

      let entryAdded = false

      const addPageEntry = (
        compilerType: CompilerNameValues
      ): Promise<void> => {
        return new Promise<void>((resolve, reject) => {
          const isServerComponent = serverComponentRegex.test(
            pagePathData.absolutePagePath
          )
          const isInsideAppDir =
            appDir && pagePathData.absolutePagePath.startsWith(appDir)

          const pageKey = `${compilerType}${pagePathData.page}`

          if (entries[pageKey]) {
            entries[pageKey].dispose = false
            entries[pageKey].lastActiveTime = Date.now()
            if (entries[pageKey].status === BUILT) {
              resolve()
              return
            }
          } else {
            if (
              compilerType === COMPILER_NAMES.client &&
              (isServerComponent || isInsideAppDir)
            ) {
              // Skip adding the client entry here.
            } else {
              entryAdded = true
              entries[pageKey] = {
                type: EntryTypes.ENTRY,
                absolutePagePath: pagePathData.absolutePagePath,
                request: pagePathData.absolutePagePath,
                bundlePath: pagePathData.bundlePath,
                dispose: false,
                lastActiveTime: Date.now(),
                status: ADDED,
              }
            }
          }

          doneCallbacks!.once(pageKey, (err: Error) => {
            if (err) return reject(err)
            resolve()
          })
        })
      }

      const staticInfo = await getPageStaticInfo({
        pageFilePath: pagePathData.absolutePagePath,
        nextConfig,
      })

      const added = new Map<CompilerNameValues, Promise<void>>()
      await runDependingOnPageType({
        page: pagePathData.page,
        pageRuntime: staticInfo.runtime,
        onClient: () => {
          added.set(COMPILER_NAMES.client, addPageEntry(COMPILER_NAMES.client))
        },
        onServer: () => {
          added.set(COMPILER_NAMES.server, addPageEntry(COMPILER_NAMES.server))
        },
        onEdgeServer: () => {
          added.set(
            COMPILER_NAMES.edgeServer,
            addPageEntry(COMPILER_NAMES.edgeServer)
          )
        },
      })

      if (entryAdded) {
        reportTrigger(
          !clientOnly && added.size > 1
            ? `${pagePathData.page} (client and server)`
            : pagePathData.page
        )
      }

      invalidator.invalidate([...added.keys()])
      await Promise.all(added.values())
    },

    onHMR(client: ws) {
      client.addEventListener('message', ({ data }) => {
        try {
          const parsedData = JSON.parse(
            typeof data !== 'string' ? data.toString() : data
          )

          if (parsedData.event === 'ping') {
            const result = parsedData.appDirRoute
              ? handleAppDirPing(parsedData.tree)
              : handlePing(parsedData.page)
            client.send(
              JSON.stringify({
                ...result,
                [parsedData.appDirRoute ? 'action' : 'event']: 'pong',
              })
            )
          }
        } catch (_) {}
      })
    },
  }
}

<<<<<<< HEAD
function disposeInactiveEntries(
  lastClientAccessPages: string[],
  lastServerAccessPagesForAppDir: string[],
  maxInactiveAge: number
) {
  Object.keys(entries).forEach((entryKey) => {
    const entryData = entries[entryKey]
    const { lastActiveTime, status, dispose } = entryData
=======
function disposeInactiveEntries(maxInactiveAge: number) {
  Object.keys(entries).forEach((page) => {
    const { lastActiveTime, status, dispose, bundlePath } = entries[page]

    const isClientComponentsEntry =
      bundlePath.startsWith('app/') && page.startsWith('client/')
>>>>>>> f863ba71

    // TODO-APP: implement disposing of CHILD_ENTRY
    if (entryData.type === EntryTypes.CHILD_ENTRY) {
      return
    }

    if (dispose)
      // Skip pages already scheduled for disposing
      return

    // This means this entry is currently building or just added
    // We don't need to dispose those entries.
    if (status !== BUILT) return

    // We should not build the last accessed page even we didn't get any pings
    // Sometimes, it's possible our XHR ping to wait before completing other requests.
    // In that case, we should not dispose the current viewing page
    if (
      lastClientAccessPages.includes(entryKey) ||
      lastServerAccessPagesForAppDir.includes(entryKey)
    )
      return

    if (lastActiveTime && Date.now() - lastActiveTime > maxInactiveAge) {
      entries[entryKey].dispose = true
    }
  })
}

type BuildingTracker = {
  -readonly [compilerKey in CompilerNameValues]: boolean
}

type RebuildTracker = {
  -readonly [compilerKey in CompilerNameValues]: boolean
}
// Make sure only one invalidation happens at a time∫
// Otherwise, webpack hash gets changed and it'll force the client to reload.
class Invalidator {
  private multiCompiler: webpack.MultiCompiler
  private building: BuildingTracker = {
    [COMPILER_NAMES.client]: false,
    [COMPILER_NAMES.server]: false,
    [COMPILER_NAMES.edgeServer]: false,
  }
  private rebuildAgain: RebuildTracker = {
    [COMPILER_NAMES.client]: false,
    [COMPILER_NAMES.server]: false,
    [COMPILER_NAMES.edgeServer]: false,
  }

  constructor(multiCompiler: webpack.MultiCompiler) {
    this.multiCompiler = multiCompiler
  }

  public shouldRebuildAll() {
    return keys(this.rebuildAgain).some((key) => this.rebuildAgain[key])
  }

<<<<<<< HEAD
  invalidate(compilerKeys: typeof COMPILER_KEYS = COMPILER_KEYS): void {
    for (const key of compilerKeys) {
      // If there's a current build is processing, we won't abort it by invalidating.
      // (If aborted, it'll cause a client side hard reload)
      // But let it to invalidate just after the completion.
      // So, it can re-build the queued pages at once.

      if (this.building[key]) {
        this.rebuildAgain[key] = true
        continue
=======
    if (!keys || keys.length === 0) {
      this.multiCompiler.compilers[0].watching?.invalidate()
      this.multiCompiler.compilers[1].watching?.invalidate()
      this.multiCompiler.compilers[2].watching?.invalidate()
      return
    }

    for (const key of keys) {
      if (key === 'client') {
        this.multiCompiler.compilers[0].watching?.invalidate()
      } else if (key === 'server') {
        this.multiCompiler.compilers[1].watching?.invalidate()
      } else if (key === 'edgeServer') {
        this.multiCompiler.compilers[2].watching?.invalidate()
>>>>>>> f863ba71
      }

      this.multiCompiler.compilers[COMPILER_INDEXES[key]].watching.invalidate()
      this.building[key] = true
    }
  }

  public startBuilding(compilerKey: keyof typeof COMPILER_INDEXES) {
    this.building[compilerKey] = true
  }

  public doneBuilding() {
    const rebuild: typeof COMPILER_KEYS = []
    for (const key of COMPILER_KEYS) {
      this.building[key] = false

      if (this.rebuildAgain[key]) {
        rebuild.push(key)
        this.rebuildAgain[key] = false
      }
    }
    this.invalidate(rebuild)
  }
}

/**
 * Attempts to find a page file path from the given pages absolute directory,
 * a page and allowed extensions. If the page can't be found it will throw an
 * error. It defaults the `/_error` page to Next.js internal error page.
 *
 * @param rootDir Absolute path to the project root.
 * @param pagesDir Absolute path to the pages folder with trailing `/pages`.
 * @param normalizedPagePath The page normalized (it will be denormalized).
 * @param pageExtensions Array of page extensions.
 */
async function findPagePathData(
  rootDir: string,
  pagesDir: string,
  page: string,
  extensions: string[],
  appDir?: string
) {
  const normalizedPagePath = tryToNormalizePagePath(page)
  let pagePath: string | null = null

  if (isMiddlewareFile(normalizedPagePath)) {
    pagePath = await findPageFile(rootDir, normalizedPagePath, extensions)

    if (!pagePath) {
      throw new PageNotFoundError(normalizedPagePath)
    }

    const pageUrl = ensureLeadingSlash(
      removePagePathTail(normalizePathSep(pagePath), {
        extensions,
      })
    )

    return {
      absolutePagePath: join(rootDir, pagePath),
      bundlePath: normalizedPagePath.slice(1),
      page: posix.normalize(pageUrl),
    }
  }

  // Check appDir first falling back to pagesDir
  if (appDir) {
    pagePath = await findPageFile(appDir, normalizedPagePath, extensions)
    if (pagePath) {
      const pageUrl = ensureLeadingSlash(
        removePagePathTail(normalizePathSep(pagePath), {
          keepIndex: true,
          extensions,
        })
      )

      return {
        absolutePagePath: join(appDir, pagePath),
        bundlePath: posix.join('app', normalizePagePath(pageUrl)),
        page: posix.normalize(pageUrl),
      }
    }
  }

  if (!pagePath) {
    pagePath = await findPageFile(pagesDir, normalizedPagePath, extensions)
  }

  if (pagePath !== null) {
    const pageUrl = ensureLeadingSlash(
      removePagePathTail(normalizePathSep(pagePath), {
        extensions,
      })
    )

    return {
      absolutePagePath: join(pagesDir, pagePath),
      bundlePath: posix.join('pages', normalizePagePath(pageUrl)),
      page: posix.normalize(pageUrl),
    }
  }

  if (page === '/_error') {
    return {
      absolutePagePath: require.resolve('next/dist/pages/_error'),
      bundlePath: page,
      page: normalizePathSep(page),
    }
  } else {
    throw new PageNotFoundError(normalizedPagePath)
  }
}

function tryToNormalizePagePath(page: string) {
  try {
    return normalizePagePath(page)
  } catch (err) {
    console.error(err)
    throw new PageNotFoundError(page)
  }
}<|MERGE_RESOLUTION|>--- conflicted
+++ resolved
@@ -445,23 +445,10 @@
   }
 }
 
-<<<<<<< HEAD
-function disposeInactiveEntries(
-  lastClientAccessPages: string[],
-  lastServerAccessPagesForAppDir: string[],
-  maxInactiveAge: number
-) {
+function disposeInactiveEntries(maxInactiveAge: number) {
   Object.keys(entries).forEach((entryKey) => {
     const entryData = entries[entryKey]
     const { lastActiveTime, status, dispose } = entryData
-=======
-function disposeInactiveEntries(maxInactiveAge: number) {
-  Object.keys(entries).forEach((page) => {
-    const { lastActiveTime, status, dispose, bundlePath } = entries[page]
-
-    const isClientComponentsEntry =
-      bundlePath.startsWith('app/') && page.startsWith('client/')
->>>>>>> f863ba71
 
     // TODO-APP: implement disposing of CHILD_ENTRY
     if (entryData.type === EntryTypes.CHILD_ENTRY) {
@@ -521,7 +508,6 @@
     return keys(this.rebuildAgain).some((key) => this.rebuildAgain[key])
   }
 
-<<<<<<< HEAD
   invalidate(compilerKeys: typeof COMPILER_KEYS = COMPILER_KEYS): void {
     for (const key of compilerKeys) {
       // If there's a current build is processing, we won't abort it by invalidating.
@@ -532,25 +518,9 @@
       if (this.building[key]) {
         this.rebuildAgain[key] = true
         continue
-=======
-    if (!keys || keys.length === 0) {
-      this.multiCompiler.compilers[0].watching?.invalidate()
-      this.multiCompiler.compilers[1].watching?.invalidate()
-      this.multiCompiler.compilers[2].watching?.invalidate()
-      return
-    }
-
-    for (const key of keys) {
-      if (key === 'client') {
-        this.multiCompiler.compilers[0].watching?.invalidate()
-      } else if (key === 'server') {
-        this.multiCompiler.compilers[1].watching?.invalidate()
-      } else if (key === 'edgeServer') {
-        this.multiCompiler.compilers[2].watching?.invalidate()
->>>>>>> f863ba71
-      }
-
-      this.multiCompiler.compilers[COMPILER_INDEXES[key]].watching.invalidate()
+      }
+
+      this.multiCompiler.compilers[COMPILER_INDEXES[key]].watching?.invalidate()
       this.building[key] = true
     }
   }
