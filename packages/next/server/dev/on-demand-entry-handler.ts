--- conflicted
+++ resolved
@@ -620,12 +620,24 @@
           },
           onServer: () => {
             added.set(COMPILER_NAMES.server, addEntry(COMPILER_NAMES.server))
+            const edgeServerEntry = `${COMPILER_NAMES.edgeServer}${pagePathData.page}`
+            if (entries[edgeServerEntry]) {
+              // Runtime switched from edge to server
+              delete entries[edgeServerEntry]
+              invalidator.invalidate(['edge-server'])
+            }
           },
           onEdgeServer: () => {
             added.set(
               COMPILER_NAMES.edgeServer,
               addEntry(COMPILER_NAMES.edgeServer)
             )
+            const serverEntry = `${COMPILER_NAMES.server}${pagePathData.page}`
+            if (entries[serverEntry]) {
+              // Runtime switched from server to edge
+              delete entries[serverEntry]
+              invalidator.invalidate(['server'])
+            }
           },
         })
 
@@ -635,54 +647,6 @@
         )
         const hasNewEntry = addedValues.some((entry) => entry.newEntry)
 
-<<<<<<< HEAD
-      await runDependingOnPageType({
-        page: pagePathData.page,
-        pageRuntime: staticInfo.runtime,
-        onClient: () => {
-          // Skip adding the client entry for app / Server Components.
-          if (isServerComponent || isInsideAppDir) {
-            return
-          }
-          added.set(COMPILER_NAMES.client, addEntry(COMPILER_NAMES.client))
-        },
-        onServer: () => {
-          added.set(COMPILER_NAMES.server, addEntry(COMPILER_NAMES.server))
-          const edgeServerEntry = `${COMPILER_NAMES.edgeServer}${pagePathData.page}`
-          if (entries[edgeServerEntry]) {
-            // Runtime switched from edge to server
-            delete entries[edgeServerEntry]
-            invalidator.invalidate(['edge-server'])
-          }
-        },
-        onEdgeServer: () => {
-          added.set(
-            COMPILER_NAMES.edgeServer,
-            addEntry(COMPILER_NAMES.edgeServer)
-          )
-          const serverEntry = `${COMPILER_NAMES.server}${pagePathData.page}`
-          if (entries[serverEntry]) {
-            // Runtime switched from server to edge
-            delete entries[serverEntry]
-            invalidator.invalidate(['server'])
-          }
-        },
-      })
-
-      const addedValues = [...added.values()]
-      const entriesThatShouldBeInvalidated = addedValues.filter(
-        (entry) => entry.shouldInvalidate
-      )
-      const hasNewEntry = addedValues.some((entry) => entry.newEntry)
-
-      if (hasNewEntry) {
-        reportTrigger(
-          !clientOnly && hasNewEntry
-            ? `${pagePathData.page} (client and server)`
-            : pagePathData.page
-        )
-      }
-=======
         if (hasNewEntry) {
           reportTrigger(
             !clientOnly && hasNewEntry
@@ -690,7 +654,6 @@
               : pagePathData.page
           )
         }
->>>>>>> 611e13f5
 
         if (entriesThatShouldBeInvalidated.length > 0) {
           const invalidatePromises = entriesThatShouldBeInvalidated.map(
