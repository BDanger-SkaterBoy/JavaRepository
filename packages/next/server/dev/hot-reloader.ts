import type { webpack5 } from 'next/dist/compiled/webpack/webpack'
import type { NextConfigComplete } from '../config-shared'
import type { CustomRoutes } from '../../lib/load-custom-routes'
import { getOverlayMiddleware } from 'next/dist/compiled/@next/react-dev-overlay/dist/middleware'
import { IncomingMessage, ServerResponse } from 'http'
import { WebpackHotMiddleware } from './hot-middleware'
import { join, relative, isAbsolute } from 'path'
import { UrlObject } from 'url'
import { webpack, StringXor } from 'next/dist/compiled/webpack/webpack'
import {
  createEntrypoints,
  createPagesMapping,
  finalizeEntrypoint,
  getClientEntry,
  getEdgeServerEntry,
  getAppEntry,
  runDependingOnPageType,
} from '../../build/entries'
import { watchCompilers } from '../../build/output'
import * as Log from '../../build/output/log'
import getBaseWebpackConfig from '../../build/webpack-config'
import { APP_DIR_ALIAS } from '../../lib/constants'
import { recursiveDelete } from '../../lib/recursive-delete'
import { BLOCKED_PAGES, COMPILER_NAMES } from '../../shared/lib/constants'
import { __ApiPreviewProps } from '../api-utils'
import { getPathMatch } from '../../shared/lib/router/utils/path-match'
import { findPageFile } from '../lib/find-page-file'
import {
  BUILDING,
  entries,
<<<<<<< HEAD
  EntryTypes,
=======
  getInvalidator,
>>>>>>> f863ba71
  onDemandEntryHandler,
} from './on-demand-entry-handler'
import { denormalizePagePath } from '../../shared/lib/page-path/denormalize-page-path'
import { normalizePathSep } from '../../shared/lib/page-path/normalize-path-sep'
import getRouteFromEntrypoint from '../get-route-from-entrypoint'
import { fileExists } from '../../lib/file-exists'
import {
  difference,
  withoutRSCExtensions,
  isMiddlewareFilename,
} from '../../build/utils'
import { DecodeError } from '../../shared/lib/utils'
import { Span, trace } from '../../trace'
import { getProperError } from '../../lib/is-error'
import ws from 'next/dist/compiled/ws'
import { promises as fs } from 'fs'
import { getPageStaticInfo } from '../../build/analysis/get-page-static-info'
import { serverComponentRegex } from '../../build/webpack/loaders/utils'

const wsServer = new ws.Server({ noServer: true })

export async function renderScriptError(
  res: ServerResponse,
  error: Error,
  { verbose = true } = {}
) {
  // Asks CDNs and others to not to cache the errored page
  res.setHeader(
    'Cache-Control',
    'no-cache, no-store, max-age=0, must-revalidate'
  )

  if ((error as any).code === 'ENOENT') {
    res.statusCode = 404
    res.end('404 - Not Found')
    return
  }

  if (verbose) {
    console.error(error.stack)
  }
  res.statusCode = 500
  res.end('500 - Internal Error')
}

function addCorsSupport(req: IncomingMessage, res: ServerResponse) {
  // Only rewrite CORS handling when URL matches a hot-reloader middleware
  if (!req.url!.startsWith('/__next')) {
    return { preflight: false }
  }

  if (!req.headers.origin) {
    return { preflight: false }
  }

  res.setHeader('Access-Control-Allow-Origin', req.headers.origin)
  res.setHeader('Access-Control-Allow-Methods', 'OPTIONS, GET')
  // Based on https://github.com/primus/access-control/blob/4cf1bc0e54b086c91e6aa44fb14966fa5ef7549c/index.js#L158
  if (req.headers['access-control-request-headers']) {
    res.setHeader(
      'Access-Control-Allow-Headers',
      req.headers['access-control-request-headers'] as string
    )
  }

  if (req.method === 'OPTIONS') {
    res.writeHead(200)
    res.end()
    return { preflight: true }
  }

  return { preflight: false }
}

const matchNextPageBundleRequest = getPathMatch(
  '/_next/static/chunks/pages/:path*.js(\\.map|)'
)

// Recursively look up the issuer till it ends up at the root
function findEntryModule(
  compilation: webpack5.Compilation,
  issuerModule: any
): any {
  const issuer = compilation.moduleGraph.getIssuer(issuerModule)
  if (issuer) {
    return findEntryModule(compilation, issuer)
  }

  return issuerModule
}

function erroredPages(compilation: webpack5.Compilation) {
  const failedPages: { [page: string]: any[] } = {}
  for (const error of compilation.errors) {
    if (!error.module) {
      continue
    }

    const entryModule = findEntryModule(compilation, error.module)
    const { name } = entryModule
    if (!name) {
      continue
    }

    // Only pages have to be reloaded
    const enhancedName = getRouteFromEntrypoint(name)

    if (!enhancedName) {
      continue
    }

    if (!failedPages[enhancedName]) {
      failedPages[enhancedName] = []
    }

    failedPages[enhancedName].push(error)
  }

  return failedPages
}

export default class HotReloader {
  private dir: string
  private buildId: string
  private interceptors: any[]
  private pagesDir: string
  private distDir: string
  private webpackHotMiddleware?: WebpackHotMiddleware
  private config: NextConfigComplete
  private hasServerComponents: boolean
  private hasReactRoot: boolean
  public clientStats: webpack5.Stats | null
  public serverStats: webpack5.Stats | null
  public edgeServerStats: webpack5.Stats | null
  private clientError: Error | null = null
  private serverError: Error | null = null
  private serverPrevDocumentHash: string | null
  private prevChunkNames?: Set<any>
  private onDemandEntries?: ReturnType<typeof onDemandEntryHandler>
  private previewProps: __ApiPreviewProps
  private watcher: any
  private rewrites: CustomRoutes['rewrites']
  private fallbackWatcher: any
  private hotReloaderSpan: Span
  private pagesMapping: { [key: string]: string } = {}
  private appDir?: string

  constructor(
    dir: string,
    {
      config,
      pagesDir,
      distDir,
      buildId,
      previewProps,
      rewrites,
      appDir,
    }: {
      config: NextConfigComplete
      pagesDir: string
      distDir: string
      buildId: string
      previewProps: __ApiPreviewProps
      rewrites: CustomRoutes['rewrites']
      appDir?: string
    }
  ) {
    this.buildId = buildId
    this.dir = dir
    this.interceptors = []
    this.pagesDir = pagesDir
    this.appDir = appDir
    this.distDir = distDir
    this.clientStats = null
    this.serverStats = null
    this.edgeServerStats = null
    this.serverPrevDocumentHash = null

    this.config = config
    this.hasReactRoot = !!process.env.__NEXT_REACT_ROOT
    this.hasServerComponents =
      this.hasReactRoot && !!config.experimental.serverComponents
    this.previewProps = previewProps
    this.rewrites = rewrites
    this.hotReloaderSpan = trace('hot-reloader', undefined, {
      version: process.env.__NEXT_VERSION as string,
    })
    // Ensure the hotReloaderSpan is flushed immediately as it's the parentSpan for all processing
    // of the current `next dev` invocation.
    this.hotReloaderSpan.stop()
  }

  public async run(
    req: IncomingMessage,
    res: ServerResponse,
    parsedUrl: UrlObject
  ): Promise<{ finished?: true }> {
    // Usually CORS support is not needed for the hot-reloader (this is dev only feature)
    // With when the app runs for multi-zones support behind a proxy,
    // the current page is trying to access this URL via assetPrefix.
    // That's when the CORS support is needed.
    const { preflight } = addCorsSupport(req, res)
    if (preflight) {
      return {}
    }

    // When a request comes in that is a page bundle, e.g. /_next/static/<buildid>/pages/index.js
    // we have to compile the page using on-demand-entries, this middleware will handle doing that
    // by adding the page to on-demand-entries, waiting till it's done
    // and then the bundle will be served like usual by the actual route in server/index.js
    const handlePageBundleRequest = async (
      pageBundleRes: ServerResponse,
      parsedPageBundleUrl: UrlObject
    ): Promise<{ finished?: true }> => {
      const { pathname } = parsedPageBundleUrl
      const params = matchNextPageBundleRequest<{ path: string[] }>(pathname)
      if (!params) {
        return {}
      }

      let decodedPagePath: string

      try {
        decodedPagePath = `/${params.path
          .map((param) => decodeURIComponent(param))
          .join('/')}`
      } catch (_) {
        throw new DecodeError('failed to decode param')
      }

      const page = denormalizePagePath(decodedPagePath)

      if (page === '/_error' || BLOCKED_PAGES.indexOf(page) === -1) {
        try {
          await this.ensurePage(page, true)
        } catch (error) {
          await renderScriptError(pageBundleRes, getProperError(error))
          return { finished: true }
        }

        const errors = await this.getCompilationErrors(page)
        if (errors.length > 0) {
          await renderScriptError(pageBundleRes, errors[0], { verbose: false })
          return { finished: true }
        }
      }

      return {}
    }

    const { finished } = await handlePageBundleRequest(res, parsedUrl)

    for (const fn of this.interceptors) {
      await new Promise<void>((resolve, reject) => {
        fn(req, res, (err: Error) => {
          if (err) return reject(err)
          resolve()
        })
      })
    }

    return { finished }
  }

  public onHMR(req: IncomingMessage, _res: ServerResponse, head: Buffer) {
    wsServer.handleUpgrade(req, req.socket, head, (client) => {
      this.webpackHotMiddleware?.onHMR(client)
      this.onDemandEntries?.onHMR(client)

      client.addEventListener('message', ({ data }) => {
        data = typeof data !== 'string' ? data.toString() : data

        try {
          const payload = JSON.parse(data)

          let traceChild:
            | {
                name: string
                startTime?: bigint
                endTime?: bigint
                attrs?: Record<string, number | string>
              }
            | undefined

          switch (payload.event) {
            case 'client-hmr-latency': {
              traceChild = {
                name: payload.event,
                startTime: BigInt(payload.startTime * 1000 * 1000),
                endTime: BigInt(payload.endTime * 1000 * 1000),
              }
              break
            }
            case 'client-reload-page':
            case 'client-success': {
              traceChild = {
                name: payload.event,
              }
              break
            }
            case 'client-error': {
              traceChild = {
                name: payload.event,
                attrs: { errorCount: payload.errorCount },
              }
              break
            }
            case 'client-warning': {
              traceChild = {
                name: payload.event,
                attrs: { warningCount: payload.warningCount },
              }
              break
            }
            case 'client-removed-page':
            case 'client-added-page': {
              traceChild = {
                name: payload.event,
                attrs: { page: payload.page || '' },
              }
              break
            }
            case 'client-full-reload': {
              Log.warn(
                'Fast Refresh had to perform a full reload. Read more: https://nextjs.org/docs/basic-features/fast-refresh#how-it-works'
              )
              if (payload.stackTrace) {
                console.warn(payload.stackTrace)
              }
              break
            }
            default: {
              break
            }
          }

          if (traceChild) {
            this.hotReloaderSpan.manualTraceChild(
              traceChild.name,
              traceChild.startTime || process.hrtime.bigint(),
              traceChild.endTime || process.hrtime.bigint(),
              { ...traceChild.attrs, clientId: payload.id }
            )
          }
        } catch (_) {
          // invalid WebSocket message
        }
      })
    })
  }

  private async clean(span: Span): Promise<void> {
    return span
      .traceChild('clean')
      .traceAsyncFn(() =>
        recursiveDelete(join(this.dir, this.config.distDir), /^cache/)
      )
  }

  private async getWebpackConfig(span: Span) {
    const webpackConfigSpan = span.traceChild('get-webpack-config')

    const rawPageExtensions = this.hasServerComponents
      ? withoutRSCExtensions(this.config.pageExtensions)
      : this.config.pageExtensions

    return webpackConfigSpan.traceAsyncFn(async () => {
      const pagePaths = await webpackConfigSpan
        .traceChild('get-page-paths')
        .traceAsyncFn(() =>
          Promise.all([
            findPageFile(this.pagesDir, '/_app', rawPageExtensions),
            findPageFile(this.pagesDir, '/_document', rawPageExtensions),
          ])
        )

      this.pagesMapping = webpackConfigSpan
        .traceChild('create-pages-mapping')
        .traceFn(() =>
          createPagesMapping({
            hasServerComponents: this.hasServerComponents,
            isDev: true,
            pageExtensions: this.config.pageExtensions,
            pagesType: 'pages',
            pagePaths: pagePaths.filter(
              (i): i is string => typeof i === 'string'
            ),
          })
        )

      const entrypoints = await webpackConfigSpan
        .traceChild('create-entrypoints')
        .traceAsyncFn(() =>
          createEntrypoints({
            buildId: this.buildId,
            config: this.config,
            envFiles: [],
            isDev: true,
            pages: this.pagesMapping,
            pagesDir: this.pagesDir,
            previewMode: this.previewProps,
            rootDir: this.dir,
            target: 'server',
            pageExtensions: this.config.pageExtensions,
          })
        )

      const commonWebpackOptions = {
        dev: true,
        buildId: this.buildId,
        config: this.config,
        hasReactRoot: this.hasReactRoot,
        pagesDir: this.pagesDir,
        rewrites: this.rewrites,
        runWebpackSpan: this.hotReloaderSpan,
        appDir: this.appDir,
      }

      return webpackConfigSpan
        .traceChild('generate-webpack-config')
        .traceAsyncFn(() =>
          Promise.all([
            getBaseWebpackConfig(this.dir, {
              ...commonWebpackOptions,
              compilerType: COMPILER_NAMES.client,
              entrypoints: entrypoints.client,
            }),
            getBaseWebpackConfig(this.dir, {
              ...commonWebpackOptions,
              compilerType: COMPILER_NAMES.server,
              entrypoints: entrypoints.server,
            }),
            getBaseWebpackConfig(this.dir, {
              ...commonWebpackOptions,
              compilerType: COMPILER_NAMES.edgeServer,
              entrypoints: entrypoints.edgeServer,
            }),
          ])
        )
    })
  }

  public async buildFallbackError(): Promise<void> {
    if (this.fallbackWatcher) return

    const fallbackConfig = await getBaseWebpackConfig(this.dir, {
      runWebpackSpan: this.hotReloaderSpan,
      dev: true,
      compilerType: COMPILER_NAMES.client,
      config: this.config,
      buildId: this.buildId,
      pagesDir: this.pagesDir,
      rewrites: {
        beforeFiles: [],
        afterFiles: [],
        fallback: [],
      },
      isDevFallback: true,
      entrypoints: (
        await createEntrypoints({
          buildId: this.buildId,
          config: this.config,
          envFiles: [],
          isDev: true,
          pages: {
            '/_app': 'next/dist/pages/_app',
            '/_error': 'next/dist/pages/_error',
          },
          pagesDir: this.pagesDir,
          previewMode: this.previewProps,
          rootDir: this.dir,
          target: 'server',
          pageExtensions: this.config.pageExtensions,
        })
      ).client,
      hasReactRoot: this.hasReactRoot,
    })
    const fallbackCompiler = webpack(fallbackConfig)

    this.fallbackWatcher = await new Promise((resolve) => {
      let bootedFallbackCompiler = false
      fallbackCompiler.watch(
        // @ts-ignore webpack supports an array of watchOptions when using a multiCompiler
        fallbackConfig.watchOptions,
        // Errors are handled separately
        (_err: any) => {
          if (!bootedFallbackCompiler) {
            bootedFallbackCompiler = true
            resolve(true)
          }
        }
      )
    })
  }

  public async start(): Promise<void> {
    const startSpan = this.hotReloaderSpan.traceChild('start')
    startSpan.stop() // Stop immediately to create an artificial parent span

    await this.clean(startSpan)

    // Ensure distDir exists before writing package.json
    await fs.mkdir(this.distDir, { recursive: true })

    const distPackageJsonPath = join(this.distDir, 'package.json')

    // Ensure commonjs handling is used for files in the distDir (generally .next)
    // Files outside of the distDir can be "type": "module"
    await fs.writeFile(distPackageJsonPath, '{"type": "commonjs"}')

    const configs = await this.getWebpackConfig(startSpan)

    for (const config of configs) {
      const defaultEntry = config.entry
      config.entry = async (...args) => {
        // @ts-ignore entry is always a function
        const entrypoints = await defaultEntry(...args)
        const isClientCompilation = config.name === COMPILER_NAMES.client
        const isNodeServerCompilation = config.name === COMPILER_NAMES.server
        const isEdgeServerCompilation =
          config.name === COMPILER_NAMES.edgeServer

        await Promise.all(
          Object.keys(entries).map(async (entryKey) => {
            const entryData = entries[entryKey]
            const { bundlePath, dispose } = entryData

            const result = /^(client|server|edge-server)(.*)/g.exec(entryKey)
            const [, key, page] = result! // this match should always happen
            if (key === COMPILER_NAMES.client && !isClientCompilation) return
            if (key === COMPILER_NAMES.server && !isNodeServerCompilation)
              return
            if (key === COMPILER_NAMES.edgeServer && !isEdgeServerCompilation)
              return

            const isEntry = entryData.type === EntryTypes.ENTRY
            const isChildEntry = entryData.type === EntryTypes.CHILD_ENTRY

            // Check if the page was removed or disposed and remove it
            if (isEntry) {
              const pageExists =
                !dispose && (await fileExists(entryData.absolutePagePath))
              if (!pageExists) {
                delete entries[entryKey]
                return
              }
            }

            const isServerComponent = isEntry
              ? serverComponentRegex.test(entryData.absolutePagePath)
              : false

            const staticInfo = isEntry
              ? await getPageStaticInfo({
                  pageFilePath: entryData.absolutePagePath,
                  nextConfig: this.config,
                })
              : {}

            await runDependingOnPageType({
              page,
              pageRuntime: staticInfo.runtime,
              onEdgeServer: () => {
                // TODO-APP: verify if child entry should support.
                if (!isEdgeServerCompilation || !isEntry) return
                entries[entryKey].status = BUILDING
                entrypoints[bundlePath] = finalizeEntrypoint({
                  compilerType: COMPILER_NAMES.edgeServer,
                  name: bundlePath,
                  value: getEdgeServerEntry({
                    absolutePagePath: entryData.absolutePagePath,
                    buildId: this.buildId,
                    bundlePath,
                    config: this.config,
                    isDev: true,
                    page,
                    pages: this.pagesMapping,
                    isServerComponent,
                  }),
                  appDir: this.config.experimental.appDir,
                })
              },
              onClient: () => {
                if (!isClientCompilation) return
                if (isChildEntry) {
                  entries[entryKey].status = BUILDING
                  entrypoints[bundlePath] = finalizeEntrypoint({
                    name: bundlePath,
                    compilerType: COMPILER_NAMES.client,
                    value: entryData.request,
                    appDir: this.config.experimental.appDir,
                  })
                } else {
                  entries[entryKey].status = BUILDING
                  entrypoints[bundlePath] = finalizeEntrypoint({
                    name: bundlePath,
                    compilerType: COMPILER_NAMES.client,
                    value: getClientEntry({
                      absolutePagePath: entryData.absolutePagePath,
                      page,
                    }),
                    appDir: this.config.experimental.appDir,
                  })
                }
              },
              onServer: () => {
                // TODO-APP: verify if child entry should support.
                if (!isNodeServerCompilation || !isEntry) return
                entries[entryKey].status = BUILDING
                let relativeRequest = relative(
                  config.context!,
                  entryData.absolutePagePath
                )
                if (
                  !isAbsolute(relativeRequest) &&
                  !relativeRequest.startsWith('../')
                ) {
                  relativeRequest = `./${relativeRequest}`
                }

                entrypoints[bundlePath] = finalizeEntrypoint({
                  compilerType: 'server',
                  name: bundlePath,
                  isServerComponent,
                  value:
                    this.appDir && bundlePath.startsWith('app/')
                      ? getAppEntry({
                          name: bundlePath,
                          pagePath: join(
                            APP_DIR_ALIAS,
                            relative(this.appDir!, entryData.absolutePagePath)
                          ),
                          appDir: this.appDir!,
                          pageExtensions: this.config.pageExtensions,
                        })
                      : relativeRequest,
                  appDir: this.config.experimental.appDir,
                })
              },
            })
          })
        )

        return entrypoints
      }
    }

    // Enable building of client compilation before server compilation in development
    // @ts-ignore webpack 5
    configs.parallelism = 1

    const multiCompiler = webpack(configs) as unknown as webpack5.MultiCompiler

    watchCompilers(
      multiCompiler.compilers[0],
      multiCompiler.compilers[1],
      multiCompiler.compilers[2]
    )

    // Watch for changes to client/server page files so we can tell when just
    // the server file changes and trigger a reload for GS(S)P pages
    const changedClientPages = new Set<string>()
    const changedServerPages = new Set<string>()
    const changedEdgeServerPages = new Set<string>()
    const prevClientPageHashes = new Map<string, string>()
    const prevServerPageHashes = new Map<string, string>()
    const prevEdgeServerPageHashes = new Map<string, string>()

    const trackPageChanges =
      (pageHashMap: Map<string, string>, changedItems: Set<string>) =>
      (stats: webpack5.Compilation) => {
        try {
          stats.entrypoints.forEach((entry, key) => {
            if (
              key.startsWith('pages/') ||
              key.startsWith('app/') ||
              isMiddlewareFilename(key)
            ) {
              // TODO this doesn't handle on demand loaded chunks
              entry.chunks.forEach((chunk) => {
                if (chunk.id === key) {
                  const modsIterable: any =
                    stats.chunkGraph.getChunkModulesIterable(chunk)

                  let chunksHash = new StringXor()

                  modsIterable.forEach((mod: any) => {
                    if (
                      mod.resource &&
                      mod.resource.replace(/\\/g, '/').includes(key)
                    ) {
                      // use original source to calculate hash since mod.hash
                      // includes the source map in development which changes
                      // every time for both server and client so we calculate
                      // the hash without the source map for the page module
                      const hash = require('crypto')
                        .createHash('sha256')
                        .update(mod.originalSource().buffer())
                        .digest()
                        .toString('hex')

                      chunksHash.add(hash)
                    } else {
                      // for non-pages we can use the module hash directly
                      const hash = stats.chunkGraph.getModuleHash(
                        mod,
                        chunk.runtime
                      )
                      chunksHash.add(hash)
                    }
                  })
                  const prevHash = pageHashMap.get(key)
                  const curHash = chunksHash.toString()

                  if (prevHash && prevHash !== curHash) {
                    changedItems.add(key)
                  }
                  pageHashMap.set(key, curHash)
                }
              })
            }
          })
        } catch (err) {
          console.error(err)
        }
      }

    multiCompiler.compilers[0].hooks.emit.tap(
      'NextjsHotReloaderForClient',
      trackPageChanges(prevClientPageHashes, changedClientPages)
    )
    multiCompiler.compilers[1].hooks.emit.tap(
      'NextjsHotReloaderForServer',
      trackPageChanges(prevServerPageHashes, changedServerPages)
    )
    multiCompiler.compilers[2].hooks.emit.tap(
      'NextjsHotReloaderForServer',
      trackPageChanges(prevEdgeServerPageHashes, changedEdgeServerPages)
    )

    // This plugin watches for changes to _document.js and notifies the client side that it should reload the page
    multiCompiler.compilers[1].hooks.failed.tap(
      'NextjsHotReloaderForServer',
      (err: Error) => {
        this.serverError = err
        this.serverStats = null
      }
    )

    multiCompiler.compilers[2].hooks.done.tap(
      'NextjsHotReloaderForServer',
      (stats) => {
        this.serverError = null
        this.edgeServerStats = stats
      }
    )

    multiCompiler.compilers[1].hooks.done.tap(
      'NextjsHotReloaderForServer',
      (stats) => {
        this.serverError = null
        this.serverStats = stats

        const { compilation } = stats

        // We only watch `_document` for changes on the server compilation
        // the rest of the files will be triggered by the client compilation
        const documentChunk = compilation.namedChunks.get('pages/_document')
        // If the document chunk can't be found we do nothing
        if (!documentChunk) {
          console.warn('_document.js chunk not found')
          return
        }

        // Initial value
        if (this.serverPrevDocumentHash === null) {
          this.serverPrevDocumentHash = documentChunk.hash || null
          return
        }

        // If _document.js didn't change we don't trigger a reload
        if (documentChunk.hash === this.serverPrevDocumentHash) {
          return
        }

        // Notify reload to reload the page, as _document.js was changed (different hash)
        this.send('reloadPage')
        this.serverPrevDocumentHash = documentChunk.hash || null
      }
    )
    multiCompiler.hooks.done.tap('NextjsHotReloaderForServer', () => {
      const serverOnlyChanges = difference<string>(
        changedServerPages,
        changedClientPages
      )
      const serverComponentChanges = serverOnlyChanges.filter((key) =>
        key.startsWith('app/')
      )
      const pageChanges = serverOnlyChanges.filter((key) =>
        key.startsWith('pages/')
      )
      const middlewareChanges = Array.from(changedEdgeServerPages).filter(
        (name) => isMiddlewareFilename(name)
      )
      changedClientPages.clear()
      changedServerPages.clear()
      changedEdgeServerPages.clear()

      if (middlewareChanges.length > 0) {
        this.send({
          event: 'middlewareChanges',
        })
      }

      if (pageChanges.length > 0) {
        this.send({
          event: 'serverOnlyChanges',
          pages: serverOnlyChanges.map((pg) =>
            denormalizePagePath(pg.slice('pages'.length))
          ),
        })
      }

      if (serverComponentChanges.length > 0) {
        this.send({
          action: 'serverComponentChanges',
          // TODO: granular reloading of changes
          // entrypoints: serverComponentChanges,
        })
      }
    })

    multiCompiler.compilers[0].hooks.failed.tap(
      'NextjsHotReloaderForClient',
      (err: Error) => {
        this.clientError = err
        this.clientStats = null
      }
    )
    multiCompiler.compilers[0].hooks.done.tap(
      'NextjsHotReloaderForClient',
      (stats) => {
        this.clientError = null
        this.clientStats = stats

        const { compilation } = stats
        const chunkNames = new Set(
          [...compilation.namedChunks.keys()].filter(
            (name) => !!getRouteFromEntrypoint(name)
          )
        )

        if (this.prevChunkNames) {
          // detect chunks which have to be replaced with a new template
          // e.g, pages/index.js <-> pages/_error.js
          const addedPages = diff(chunkNames, this.prevChunkNames!)
          const removedPages = diff(this.prevChunkNames!, chunkNames)

          if (addedPages.size > 0) {
            for (const addedPage of addedPages) {
              const page = getRouteFromEntrypoint(addedPage)
              this.send('addedPage', page)
            }
          }

          if (removedPages.size > 0) {
            for (const removedPage of removedPages) {
              const page = getRouteFromEntrypoint(removedPage)
              this.send('removedPage', page)
            }
          }
        }

        this.prevChunkNames = chunkNames
      }
    )

    this.webpackHotMiddleware = new WebpackHotMiddleware(
      multiCompiler.compilers
    )

    let booted = false

    this.watcher = await new Promise((resolve) => {
      const watcher = multiCompiler.watch(
        // @ts-ignore webpack supports an array of watchOptions when using a multiCompiler
        configs.map((config) => config.watchOptions!),
        // Errors are handled separately
        (_err: any) => {
          if (!booted) {
            booted = true
            resolve(watcher)
          }
        }
      )
    })

    this.onDemandEntries = onDemandEntryHandler({
      multiCompiler,
      pagesDir: this.pagesDir,
      appDir: this.appDir,
      rootDir: this.dir,
      nextConfig: this.config,
      ...(this.config.onDemandEntries as {
        maxInactiveAge: number
        pagesBufferLength: number
      }),
    })

    this.interceptors = [
      getOverlayMiddleware({
        rootDirectory: this.dir,
        stats: () => this.clientStats,
        serverStats: () => this.serverStats,
        edgeServerStats: () => this.edgeServerStats,
      }),
    ]

    // trigger invalidation to ensure any previous callbacks
    // are handled in the on-demand-entry-handler
    getInvalidator()?.invalidate()
  }

  public async stop(): Promise<void> {
    await new Promise((resolve, reject) => {
      this.watcher.close((err: any) => (err ? reject(err) : resolve(true)))
    })

    if (this.fallbackWatcher) {
      await new Promise((resolve, reject) => {
        this.fallbackWatcher.close((err: any) =>
          err ? reject(err) : resolve(true)
        )
      })
    }
  }

  public async getCompilationErrors(page: string) {
    const getErrors = ({ compilation }: webpack5.Stats) => {
      const failedPages = erroredPages(compilation)
      const normalizedPage = normalizePathSep(page)
      // If there is an error related to the requesting page we display it instead of the first error
      return failedPages[normalizedPage]?.length > 0
        ? failedPages[normalizedPage]
        : compilation.errors
    }

    if (this.clientError || this.serverError) {
      return [this.clientError || this.serverError]
    } else if (this.clientStats?.hasErrors()) {
      return getErrors(this.clientStats)
    } else if (this.serverStats?.hasErrors()) {
      return getErrors(this.serverStats)
    } else if (this.edgeServerStats?.hasErrors()) {
      return getErrors(this.edgeServerStats)
    } else {
      return []
    }
  }

  public send(action?: string | any, ...args: any[]): void {
    this.webpackHotMiddleware!.publish(
      action && typeof action === 'object' ? action : { action, data: args }
    )
  }

  public async ensurePage(
    page: string,
    clientOnly: boolean = false
  ): Promise<void> {
    // Make sure we don't re-build or dispose prebuilt pages
    if (page !== '/_error' && BLOCKED_PAGES.indexOf(page) !== -1) {
      return
    }
    const error = clientOnly
      ? this.clientError
      : this.serverError || this.clientError
    if (error) {
      return Promise.reject(error)
    }
    return this.onDemandEntries?.ensurePage(page, clientOnly) as any
  }
}

function diff(a: Set<any>, b: Set<any>) {
  return new Set([...a].filter((v) => !b.has(v)))
}<|MERGE_RESOLUTION|>--- conflicted
+++ resolved
@@ -28,11 +28,8 @@
 import {
   BUILDING,
   entries,
-<<<<<<< HEAD
   EntryTypes,
-=======
   getInvalidator,
->>>>>>> f863ba71
   onDemandEntryHandler,
 } from './on-demand-entry-handler'
 import { denormalizePagePath } from '../../shared/lib/page-path/denormalize-page-path'
