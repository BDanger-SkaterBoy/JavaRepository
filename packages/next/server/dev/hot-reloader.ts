import { webpack, StringXor } from 'next/dist/compiled/webpack/webpack'
import type { NextConfigComplete } from '../config-shared'
import type { CustomRoutes } from '../../lib/load-custom-routes'
import { getOverlayMiddleware } from 'next/dist/compiled/@next/react-dev-overlay/dist/middleware'
import { IncomingMessage, ServerResponse } from 'http'
import { WebpackHotMiddleware } from './hot-middleware'
import { join, relative, isAbsolute, posix } from 'path'
import { UrlObject } from 'url'
import {
  createEntrypoints,
  createPagesMapping,
  finalizeEntrypoint,
  getClientEntry,
  getEdgeServerEntry,
  getAppEntry,
  runDependingOnPageType,
} from '../../build/entries'
import { watchCompilers } from '../../build/output'
import * as Log from '../../build/output/log'
import getBaseWebpackConfig from '../../build/webpack-config'
import { APP_DIR_ALIAS } from '../../lib/constants'
import { recursiveDelete } from '../../lib/recursive-delete'
import { BLOCKED_PAGES, COMPILER_NAMES } from '../../shared/lib/constants'
import { __ApiPreviewProps } from '../api-utils'
import { getPathMatch } from '../../shared/lib/router/utils/path-match'
import { findPageFile } from '../lib/find-page-file'
import {
  BUILDING,
  entries,
  EntryTypes,
  getInvalidator,
  onDemandEntryHandler,
} from './on-demand-entry-handler'
import { denormalizePagePath } from '../../shared/lib/page-path/denormalize-page-path'
import { normalizePathSep } from '../../shared/lib/page-path/normalize-path-sep'
import getRouteFromEntrypoint from '../get-route-from-entrypoint'
import { fileExists } from '../../lib/file-exists'
import {
  difference,
  withoutRSCExtensions,
  isMiddlewareFilename,
} from '../../build/utils'
import { DecodeError } from '../../shared/lib/utils'
import { Span, trace } from '../../trace'
import { getProperError } from '../../lib/is-error'
import ws from 'next/dist/compiled/ws'
import { promises as fs } from 'fs'
import { getPageStaticInfo } from '../../build/analysis/get-page-static-info'
import { serverComponentRegex } from '../../build/webpack/loaders/utils'
import { UnwrapPromise } from '../../lib/coalesced-function'

function diff(a: Set<any>, b: Set<any>) {
  return new Set([...a].filter((v) => !b.has(v)))
}

const wsServer = new ws.Server({ noServer: true })

export async function renderScriptError(
  res: ServerResponse,
  error: Error,
  { verbose = true } = {}
) {
  // Asks CDNs and others to not to cache the errored page
  res.setHeader(
    'Cache-Control',
    'no-cache, no-store, max-age=0, must-revalidate'
  )

  if ((error as any).code === 'ENOENT') {
    res.statusCode = 404
    res.end('404 - Not Found')
    return
  }

  if (verbose) {
    console.error(error.stack)
  }
  res.statusCode = 500
  res.end('500 - Internal Error')
}

function addCorsSupport(req: IncomingMessage, res: ServerResponse) {
  // Only rewrite CORS handling when URL matches a hot-reloader middleware
  if (!req.url!.startsWith('/__next')) {
    return { preflight: false }
  }

  if (!req.headers.origin) {
    return { preflight: false }
  }

  res.setHeader('Access-Control-Allow-Origin', req.headers.origin)
  res.setHeader('Access-Control-Allow-Methods', 'OPTIONS, GET')
  // Based on https://github.com/primus/access-control/blob/4cf1bc0e54b086c91e6aa44fb14966fa5ef7549c/index.js#L158
  if (req.headers['access-control-request-headers']) {
    res.setHeader(
      'Access-Control-Allow-Headers',
      req.headers['access-control-request-headers'] as string
    )
  }

  if (req.method === 'OPTIONS') {
    res.writeHead(200)
    res.end()
    return { preflight: true }
  }

  return { preflight: false }
}

const matchNextPageBundleRequest = getPathMatch(
  '/_next/static/chunks/pages/:path*.js(\\.map|)'
)

// Recursively look up the issuer till it ends up at the root
function findEntryModule(
  compilation: webpack.Compilation,
  issuerModule: any
): any {
  const issuer = compilation.moduleGraph.getIssuer(issuerModule)
  if (issuer) {
    return findEntryModule(compilation, issuer)
  }

  return issuerModule
}

function erroredPages(compilation: webpack.Compilation) {
  const failedPages: { [page: string]: any[] } = {}
  for (const error of compilation.errors) {
    if (!error.module) {
      continue
    }

    const entryModule = findEntryModule(compilation, error.module)
    const { name } = entryModule
    if (!name) {
      continue
    }

    // Only pages have to be reloaded
    const enhancedName = getRouteFromEntrypoint(name)

    if (!enhancedName) {
      continue
    }

    if (!failedPages[enhancedName]) {
      failedPages[enhancedName] = []
    }

    failedPages[enhancedName].push(error)
  }

  return failedPages
}

export default class HotReloader {
  private dir: string
  private buildId: string
  private interceptors: any[]
  private pagesDir?: string
  private distDir: string
  private webpackHotMiddleware?: WebpackHotMiddleware
  private config: NextConfigComplete
  public hasServerComponents: boolean
  public hasReactRoot: boolean
  public clientStats: webpack.Stats | null
  public serverStats: webpack.Stats | null
  public edgeServerStats: webpack.Stats | null
  private clientError: Error | null = null
  private serverError: Error | null = null
  private serverPrevDocumentHash: string | null
  private prevChunkNames?: Set<any>
  private onDemandEntries?: ReturnType<typeof onDemandEntryHandler>
  private previewProps: __ApiPreviewProps
  private watcher: any
  private rewrites: CustomRoutes['rewrites']
  private fallbackWatcher: any
  private hotReloaderSpan: Span
  private pagesMapping: { [key: string]: string } = {}
  private appDir?: string
  public multiCompiler?: webpack.MultiCompiler
  public activeConfigs?: Array<
    UnwrapPromise<ReturnType<typeof getBaseWebpackConfig>>
  >

  constructor(
    dir: string,
    {
      config,
      pagesDir,
      distDir,
      buildId,
      previewProps,
      rewrites,
      appDir,
    }: {
      config: NextConfigComplete
      pagesDir?: string
      distDir: string
      buildId: string
      previewProps: __ApiPreviewProps
      rewrites: CustomRoutes['rewrites']
      appDir?: string
    }
  ) {
    this.buildId = buildId
    this.dir = dir
    this.interceptors = []
    this.pagesDir = pagesDir
    this.appDir = appDir
    this.distDir = distDir
    this.clientStats = null
    this.serverStats = null
    this.edgeServerStats = null
    this.serverPrevDocumentHash = null

    this.config = config
    this.hasReactRoot = !!process.env.__NEXT_REACT_ROOT
    this.hasServerComponents =
      this.hasReactRoot && !!config.experimental.serverComponents
    this.previewProps = previewProps
    this.rewrites = rewrites
    this.hotReloaderSpan = trace('hot-reloader', undefined, {
      version: process.env.__NEXT_VERSION as string,
    })
    // Ensure the hotReloaderSpan is flushed immediately as it's the parentSpan for all processing
    // of the current `next dev` invocation.
    this.hotReloaderSpan.stop()
  }

  public async run(
    req: IncomingMessage,
    res: ServerResponse,
    parsedUrl: UrlObject
  ): Promise<{ finished?: true }> {
    // Usually CORS support is not needed for the hot-reloader (this is dev only feature)
    // With when the app runs for multi-zones support behind a proxy,
    // the current page is trying to access this URL via assetPrefix.
    // That's when the CORS support is needed.
    const { preflight } = addCorsSupport(req, res)
    if (preflight) {
      return {}
    }

    // When a request comes in that is a page bundle, e.g. /_next/static/<buildid>/pages/index.js
    // we have to compile the page using on-demand-entries, this middleware will handle doing that
    // by adding the page to on-demand-entries, waiting till it's done
    // and then the bundle will be served like usual by the actual route in server/index.js
    const handlePageBundleRequest = async (
      pageBundleRes: ServerResponse,
      parsedPageBundleUrl: UrlObject
    ): Promise<{ finished?: true }> => {
      const { pathname } = parsedPageBundleUrl
      const params = matchNextPageBundleRequest<{ path: string[] }>(pathname)
      if (!params) {
        return {}
      }

      let decodedPagePath: string

      try {
        decodedPagePath = `/${params.path
          .map((param) => decodeURIComponent(param))
          .join('/')}`
      } catch (_) {
        throw new DecodeError('failed to decode param')
      }

      const page = denormalizePagePath(decodedPagePath)

      if (page === '/_error' || BLOCKED_PAGES.indexOf(page) === -1) {
        try {
          await this.ensurePage({ page, clientOnly: true })
        } catch (error) {
          await renderScriptError(pageBundleRes, getProperError(error))
          return { finished: true }
        }

        const errors = await this.getCompilationErrors(page)
        if (errors.length > 0) {
          await renderScriptError(pageBundleRes, errors[0], { verbose: false })
          return { finished: true }
        }
      }

      return {}
    }

    const { finished } = await handlePageBundleRequest(res, parsedUrl)

    for (const fn of this.interceptors) {
      await new Promise<void>((resolve, reject) => {
        fn(req, res, (err: Error) => {
          if (err) return reject(err)
          resolve()
        })
      })
    }

    return { finished }
  }

  public onHMR(req: IncomingMessage, _res: ServerResponse, head: Buffer) {
    wsServer.handleUpgrade(req, req.socket, head, (client) => {
      this.webpackHotMiddleware?.onHMR(client)
      this.onDemandEntries?.onHMR(client)

      client.addEventListener('message', ({ data }) => {
        data = typeof data !== 'string' ? data.toString() : data

        try {
          const payload = JSON.parse(data)

          let traceChild:
            | {
                name: string
                startTime?: bigint
                endTime?: bigint
                attrs?: Record<string, number | string>
              }
            | undefined

          switch (payload.event) {
            case 'client-hmr-latency': {
              traceChild = {
                name: payload.event,
                startTime: BigInt(payload.startTime * 1000 * 1000),
                endTime: BigInt(payload.endTime * 1000 * 1000),
              }
              break
            }
            case 'client-reload-page':
            case 'client-success': {
              traceChild = {
                name: payload.event,
              }
              break
            }
            case 'client-error': {
              traceChild = {
                name: payload.event,
                attrs: { errorCount: payload.errorCount },
              }
              break
            }
            case 'client-warning': {
              traceChild = {
                name: payload.event,
                attrs: { warningCount: payload.warningCount },
              }
              break
            }
            case 'client-removed-page':
            case 'client-added-page': {
              traceChild = {
                name: payload.event,
                attrs: { page: payload.page || '' },
              }
              break
            }
            case 'client-full-reload': {
              Log.warn(
                'Fast Refresh had to perform a full reload. Read more: https://nextjs.org/docs/basic-features/fast-refresh#how-it-works'
              )
              if (payload.stackTrace) {
                console.warn(payload.stackTrace)
              }
              break
            }
            default: {
              break
            }
          }

          if (traceChild) {
            this.hotReloaderSpan.manualTraceChild(
              traceChild.name,
              traceChild.startTime || process.hrtime.bigint(),
              traceChild.endTime || process.hrtime.bigint(),
              { ...traceChild.attrs, clientId: payload.id }
            )
          }
        } catch (_) {
          // invalid WebSocket message
        }
      })
    })
  }

  private async clean(span: Span): Promise<void> {
    return span
      .traceChild('clean')
      .traceAsyncFn(() =>
        recursiveDelete(join(this.dir, this.config.distDir), /^cache/)
      )
  }

  private async getWebpackConfig(span: Span) {
    const webpackConfigSpan = span.traceChild('get-webpack-config')

    const rawPageExtensions = this.hasServerComponents
      ? withoutRSCExtensions(this.config.pageExtensions)
      : this.config.pageExtensions

    return webpackConfigSpan.traceAsyncFn(async () => {
      const pagePaths = !this.pagesDir
        ? ([] as (string | null)[])
        : await webpackConfigSpan
            .traceChild('get-page-paths')
            .traceAsyncFn(() =>
              Promise.all([
                findPageFile(this.pagesDir!, '/_app', rawPageExtensions, false),
                findPageFile(
                  this.pagesDir!,
                  '/_document',
                  rawPageExtensions,
                  false
                ),
              ])
            )

      this.pagesMapping = webpackConfigSpan
        .traceChild('create-pages-mapping')
        .traceFn(() =>
          createPagesMapping({
            hasServerComponents: this.hasServerComponents,
            isDev: true,
            pageExtensions: this.config.pageExtensions,
            pagesType: 'pages',
            pagePaths: pagePaths.filter(
              (i: string | null): i is string => typeof i === 'string'
            ),
            pagesDir: this.pagesDir,
          })
        )

      const entrypoints = await webpackConfigSpan
        .traceChild('create-entrypoints')
        .traceAsyncFn(() =>
          createEntrypoints({
            buildId: this.buildId,
            config: this.config,
            envFiles: [],
            isDev: true,
            pages: this.pagesMapping,
            pagesDir: this.pagesDir,
            previewMode: this.previewProps,
            rootDir: this.dir,
            target: 'server',
            pageExtensions: this.config.pageExtensions,
          })
        )

      const commonWebpackOptions = {
        dev: true,
        buildId: this.buildId,
        config: this.config,
        hasReactRoot: this.hasReactRoot,
        pagesDir: this.pagesDir,
        rewrites: this.rewrites,
        runWebpackSpan: this.hotReloaderSpan,
        appDir: this.appDir,
      }

      return webpackConfigSpan
        .traceChild('generate-webpack-config')
        .traceAsyncFn(() =>
          Promise.all([
            // order is important here
            getBaseWebpackConfig(this.dir, {
              ...commonWebpackOptions,
              compilerType: COMPILER_NAMES.client,
              entrypoints: entrypoints.client,
            }),
            getBaseWebpackConfig(this.dir, {
              ...commonWebpackOptions,
              compilerType: COMPILER_NAMES.server,
              entrypoints: entrypoints.server,
            }),
            getBaseWebpackConfig(this.dir, {
              ...commonWebpackOptions,
              compilerType: COMPILER_NAMES.edgeServer,
              entrypoints: entrypoints.edgeServer,
            }),
          ])
        )
    })
  }

  public async buildFallbackError(): Promise<void> {
    if (this.fallbackWatcher) return

    const fallbackConfig = await getBaseWebpackConfig(this.dir, {
      runWebpackSpan: this.hotReloaderSpan,
      dev: true,
      compilerType: COMPILER_NAMES.client,
      config: this.config,
      buildId: this.buildId,
      pagesDir: this.pagesDir,
      rewrites: {
        beforeFiles: [],
        afterFiles: [],
        fallback: [],
      },
      isDevFallback: true,
      entrypoints: (
        await createEntrypoints({
          buildId: this.buildId,
          config: this.config,
          envFiles: [],
          isDev: true,
          pages: {
            '/_app': 'next/dist/pages/_app',
            '/_error': 'next/dist/pages/_error',
          },
          pagesDir: this.pagesDir,
          previewMode: this.previewProps,
          rootDir: this.dir,
          target: 'server',
          pageExtensions: this.config.pageExtensions,
        })
      ).client,
      hasReactRoot: this.hasReactRoot,
    })
    const fallbackCompiler = webpack(fallbackConfig)

    this.fallbackWatcher = await new Promise((resolve) => {
      let bootedFallbackCompiler = false
      fallbackCompiler.watch(
        // @ts-ignore webpack supports an array of watchOptions when using a multiCompiler
        fallbackConfig.watchOptions,
        // Errors are handled separately
        (_err: any) => {
          if (!bootedFallbackCompiler) {
            bootedFallbackCompiler = true
            resolve(true)
          }
        }
      )
    })
  }

  public async start(initial?: boolean): Promise<void> {
    const startSpan = this.hotReloaderSpan.traceChild('start')
    startSpan.stop() // Stop immediately to create an artificial parent span

    if (initial) {
      await this.clean(startSpan)
      // Ensure distDir exists before writing package.json
      await fs.mkdir(this.distDir, { recursive: true })

      const distPackageJsonPath = join(this.distDir, 'package.json')
      // Ensure commonjs handling is used for files in the distDir (generally .next)
      // Files outside of the distDir can be "type": "module"
      await fs.writeFile(distPackageJsonPath, '{"type": "commonjs"}')
    }
    this.activeConfigs = await this.getWebpackConfig(startSpan)

    for (const config of this.activeConfigs) {
      const defaultEntry = config.entry
      config.entry = async (...args) => {
        // @ts-ignore entry is always a function
        const entrypoints = await defaultEntry(...args)
        const isClientCompilation = config.name === COMPILER_NAMES.client
        const isNodeServerCompilation = config.name === COMPILER_NAMES.server
        const isEdgeServerCompilation =
          config.name === COMPILER_NAMES.edgeServer

        await Promise.all(
          Object.keys(entries).map(async (entryKey) => {
            const entryData = entries[entryKey]
            const { bundlePath, dispose } = entryData

            const result = /^(client|server|edge-server)(.*)/g.exec(entryKey)
            const [, key, page] = result! // this match should always happen
            if (key === COMPILER_NAMES.client && !isClientCompilation) return
            if (key === COMPILER_NAMES.server && !isNodeServerCompilation)
              return
            if (key === COMPILER_NAMES.edgeServer && !isEdgeServerCompilation)
              return

            const isEntry = entryData.type === EntryTypes.ENTRY
            const isChildEntry = entryData.type === EntryTypes.CHILD_ENTRY

            // Check if the page was removed or disposed and remove it
            if (isEntry) {
              const pageExists =
                !dispose && (await fileExists(entryData.absolutePagePath))
              if (!pageExists) {
                delete entries[entryKey]
                return
              }
            }

            const isServerComponent = isEntry
              ? serverComponentRegex.test(entryData.absolutePagePath)
              : false

            const staticInfo = isEntry
              ? await getPageStaticInfo({
                  pageFilePath: entryData.absolutePagePath,
                  nextConfig: this.config,
                })
              : {}

            await runDependingOnPageType({
              page,
              pageRuntime: staticInfo.runtime,
              onEdgeServer: () => {
                // TODO-APP: verify if child entry should support.
                if (!isEdgeServerCompilation || !isEntry) return
                const isApp = this.appDir && bundlePath.startsWith('app/')
                const appDirLoader =
                  isApp && this.appDir
                    ? getAppEntry({
                        name: bundlePath,
                        appPaths: entryData.appPaths,
                        pagePath: posix.join(
                          APP_DIR_ALIAS,
                          relative(
                            this.appDir!,
                            entryData.absolutePagePath
                          ).replace(/\\/g, '/')
                        ),
                        appDir: this.appDir!,
                        pageExtensions: this.config.pageExtensions,
                      }).import
                    : undefined

                entries[entryKey].status = BUILDING
                entrypoints[bundlePath] = finalizeEntrypoint({
                  compilerType: COMPILER_NAMES.edgeServer,
                  name: bundlePath,
                  value: getEdgeServerEntry({
                    absolutePagePath: entryData.absolutePagePath,
                    buildId: this.buildId,
                    bundlePath,
                    config: this.config,
                    isDev: true,
                    page,
                    pages: this.pagesMapping,
                    isServerComponent,
                    appDirLoader,
                    pagesType: isApp ? 'app' : undefined,
                  }),
                  appDir: this.config.experimental.appDir,
                })
              },
              onClient: () => {
                if (!isClientCompilation) return
                if (isChildEntry) {
                  entries[entryKey].status = BUILDING
                  entrypoints[bundlePath] = finalizeEntrypoint({
                    name: bundlePath,
                    compilerType: COMPILER_NAMES.client,
                    value: entryData.request,
                    appDir: this.config.experimental.appDir,
                  })
                } else {
                  entries[entryKey].status = BUILDING
                  entrypoints[bundlePath] = finalizeEntrypoint({
                    name: bundlePath,
                    compilerType: COMPILER_NAMES.client,
                    value: getClientEntry({
                      absolutePagePath: entryData.absolutePagePath,
                      page,
                    }),
                    appDir: this.config.experimental.appDir,
                  })
                }
              },
              onServer: () => {
                // TODO-APP: verify if child entry should support.
                if (!isNodeServerCompilation || !isEntry) return
                entries[entryKey].status = BUILDING
                let relativeRequest = relative(
                  config.context!,
                  entryData.absolutePagePath
                )
                if (
                  !isAbsolute(relativeRequest) &&
                  !relativeRequest.startsWith('../')
                ) {
                  relativeRequest = `./${relativeRequest}`
                }

                entrypoints[bundlePath] = finalizeEntrypoint({
                  compilerType: 'server',
                  name: bundlePath,
                  isServerComponent,
                  value:
                    this.appDir && bundlePath.startsWith('app/')
                      ? getAppEntry({
                          name: bundlePath,
                          appPaths: entryData.appPaths,
                          pagePath: posix.join(
                            APP_DIR_ALIAS,
                            relative(
                              this.appDir!,
                              entryData.absolutePagePath
                            ).replace(/\\/g, '/')
                          ),
                          appDir: this.appDir!,
                          pageExtensions: this.config.pageExtensions,
                        })
                      : relativeRequest,
                  appDir: this.config.experimental.appDir,
                })
              },
            })
          })
        )

        return entrypoints
      }
    }

    // Enable building of client compilation before server compilation in development
    // @ts-ignore webpack 5
    this.activeConfigs.parallelism = 1

    this.multiCompiler = webpack(
      this.activeConfigs
    ) as unknown as webpack.MultiCompiler

    watchCompilers(
      this.multiCompiler.compilers[0],
      this.multiCompiler.compilers[1],
      this.multiCompiler.compilers[2]
    )

    // Watch for changes to client/server page files so we can tell when just
    // the server file changes and trigger a reload for GS(S)P pages
    const changedClientPages = new Set<string>()
    const changedServerPages = new Set<string>()
    const changedEdgeServerPages = new Set<string>()
    const changedCSSImportPages = new Set<string>()

    const prevClientPageHashes = new Map<string, string>()
    const prevServerPageHashes = new Map<string, string>()
    const prevEdgeServerPageHashes = new Map<string, string>()
    const prevCSSImportModuleHashes = new Map<string, string>()

    const trackPageChanges =
      (pageHashMap: Map<string, string>, changedItems: Set<string>) =>
      (stats: webpack.Compilation) => {
        try {
          stats.entrypoints.forEach((entry, key) => {
            if (
              key.startsWith('pages/') ||
              key.startsWith('app/') ||
              isMiddlewareFilename(key)
            ) {
              // TODO this doesn't handle on demand loaded chunks
              entry.chunks.forEach((chunk) => {
                if (chunk.id === key) {
                  const modsIterable: any =
                    stats.chunkGraph.getChunkModulesIterable(chunk)

                  let hasCSSModuleChanges = false
                  let chunksHash = new StringXor()

                  modsIterable.forEach((mod: any) => {
                    if (
                      mod.resource &&
                      mod.resource.replace(/\\/g, '/').includes(key)
                    ) {
                      // use original source to calculate hash since mod.hash
                      // includes the source map in development which changes
                      // every time for both server and client so we calculate
                      // the hash without the source map for the page module
                      const hash = require('crypto')
                        .createHash('sha256')
                        .update(mod.originalSource().buffer())
                        .digest()
                        .toString('hex')

                      chunksHash.add(hash)
                    } else {
                      // for non-pages we can use the module hash directly
                      const hash = stats.chunkGraph.getModuleHash(
                        mod,
                        chunk.runtime
                      )
                      chunksHash.add(hash)

                      // Both CSS import changes from server and client
                      // components are tracked.
                      if (
                        key.startsWith('app/') &&
                        mod.resource?.endsWith('.css')
                      ) {
                        const prevHash = prevCSSImportModuleHashes.get(
                          mod.resource
                        )
                        if (prevHash && prevHash !== hash) {
                          hasCSSModuleChanges = true
                        }
                        prevCSSImportModuleHashes.set(mod.resource, hash)
                      }
                    }
                  })
                  const prevHash = pageHashMap.get(key)
                  const curHash = chunksHash.toString()

                  if (prevHash && prevHash !== curHash) {
                    changedItems.add(key)
                  }
                  pageHashMap.set(key, curHash)

                  if (hasCSSModuleChanges) {
                    changedCSSImportPages.add(key)
                  }
                }
              })
            }
          })
        } catch (err) {
          console.error(err)
        }
      }

    this.multiCompiler.compilers[0].hooks.emit.tap(
      'NextjsHotReloaderForClient',
      trackPageChanges(prevClientPageHashes, changedClientPages)
    )
    this.multiCompiler.compilers[1].hooks.emit.tap(
      'NextjsHotReloaderForServer',
      trackPageChanges(prevServerPageHashes, changedServerPages)
    )
    this.multiCompiler.compilers[2].hooks.emit.tap(
      'NextjsHotReloaderForServer',
      trackPageChanges(prevEdgeServerPageHashes, changedEdgeServerPages)
    )

    // This plugin watches for changes to _document.js and notifies the client side that it should reload the page
    this.multiCompiler.compilers[1].hooks.failed.tap(
      'NextjsHotReloaderForServer',
      (err: Error) => {
        this.serverError = err
        this.serverStats = null
      }
    )

    this.multiCompiler.compilers[2].hooks.done.tap(
      'NextjsHotReloaderForServer',
      (stats) => {
        this.serverError = null
        this.edgeServerStats = stats
      }
    )

    this.multiCompiler.compilers[1].hooks.done.tap(
      'NextjsHotReloaderForServer',
      (stats) => {
        this.serverError = null
        this.serverStats = stats

        if (!this.pagesDir) {
          return
        }

        const { compilation } = stats

        // We only watch `_document` for changes on the server compilation
        // the rest of the files will be triggered by the client compilation
        const documentChunk = compilation.namedChunks.get('pages/_document')
        // If the document chunk can't be found we do nothing
        if (!documentChunk) {
          console.warn('_document.js chunk not found')
          return
        }

        // Initial value
        if (this.serverPrevDocumentHash === null) {
          this.serverPrevDocumentHash = documentChunk.hash || null
          return
        }

        // If _document.js didn't change we don't trigger a reload
        if (documentChunk.hash === this.serverPrevDocumentHash) {
          return
        }

        // Notify reload to reload the page, as _document.js was changed (different hash)
        this.send('reloadPage')
        this.serverPrevDocumentHash = documentChunk.hash || null
      }
    )
    this.multiCompiler.hooks.done.tap('NextjsHotReloaderForServer', () => {
      const serverOnlyChanges = difference<string>(
        changedServerPages,
        changedClientPages
      )
      const serverComponentChanges = serverOnlyChanges
        .filter((key) => key.startsWith('app/'))
        .concat(Array.from(changedCSSImportPages))
      const pageChanges = serverOnlyChanges.filter((key) =>
        key.startsWith('pages/')
      )
      const middlewareChanges = Array.from(changedEdgeServerPages).filter(
        (name) => isMiddlewareFilename(name)
      )

      changedClientPages.clear()
      changedServerPages.clear()
      changedEdgeServerPages.clear()
      changedCSSImportPages.clear()

      if (middlewareChanges.length > 0) {
        this.send({
          event: 'middlewareChanges',
        })
      }

      if (pageChanges.length > 0) {
        this.send({
          event: 'serverOnlyChanges',
          pages: serverOnlyChanges.map((pg) =>
            denormalizePagePath(pg.slice('pages'.length))
          ),
        })
      }

      if (serverComponentChanges.length > 0) {
        this.send({
          action: 'serverComponentChanges',
          // TODO: granular reloading of changes
          // entrypoints: serverComponentChanges,
        })
      }
    })

    this.multiCompiler.compilers[0].hooks.failed.tap(
      'NextjsHotReloaderForClient',
      (err: Error) => {
        this.clientError = err
        this.clientStats = null
      }
    )
    this.multiCompiler.compilers[0].hooks.done.tap(
      'NextjsHotReloaderForClient',
      (stats) => {
        this.clientError = null
        this.clientStats = stats

        const { compilation } = stats
        const chunkNames = new Set(
          [...compilation.namedChunks.keys()].filter(
            (name) => !!getRouteFromEntrypoint(name)
          )
        )

        if (this.prevChunkNames) {
          // detect chunks which have to be replaced with a new template
          // e.g, pages/index.js <-> pages/_error.js
          const addedPages = diff(chunkNames, this.prevChunkNames!)
          const removedPages = diff(this.prevChunkNames!, chunkNames)

          if (addedPages.size > 0) {
            for (const addedPage of addedPages) {
              const page = getRouteFromEntrypoint(addedPage)
              this.send('addedPage', page)
            }
          }

          if (removedPages.size > 0) {
            for (const removedPage of removedPages) {
              const page = getRouteFromEntrypoint(removedPage)
              this.send('removedPage', page)
            }
          }
        }

        this.prevChunkNames = chunkNames
      }
    )

    this.webpackHotMiddleware = new WebpackHotMiddleware(
      this.multiCompiler.compilers
    )

    let booted = false

    this.watcher = await new Promise((resolve) => {
      const watcher = this.multiCompiler?.watch(
        // @ts-ignore webpack supports an array of watchOptions when using a multiCompiler
        this.activeConfigs.map((config) => config.watchOptions!),
        // Errors are handled separately
        (_err: any) => {
          if (!booted) {
            booted = true
            resolve(watcher)
          }
        }
      )
    })

    this.onDemandEntries = onDemandEntryHandler({
      multiCompiler: this.multiCompiler,
      pagesDir: this.pagesDir,
      appDir: this.appDir,
      rootDir: this.dir,
      nextConfig: this.config,
      ...(this.config.onDemandEntries as {
        maxInactiveAge: number
        pagesBufferLength: number
      }),
    })

    this.interceptors = [
      getOverlayMiddleware({
        rootDirectory: this.dir,
        stats: () => this.clientStats,
        serverStats: () => this.serverStats,
        edgeServerStats: () => this.edgeServerStats,
      }),
    ]

    // trigger invalidation to ensure any previous callbacks
    // are handled in the on-demand-entry-handler
    if (!initial) {
      this.invalidate()
    }
  }

  public invalidate() {
    return getInvalidator()?.invalidate()
  }

  public async stop(): Promise<void> {
    await new Promise((resolve, reject) => {
      this.watcher.close((err: any) => (err ? reject(err) : resolve(true)))
    })

    if (this.fallbackWatcher) {
      await new Promise((resolve, reject) => {
        this.fallbackWatcher.close((err: any) =>
          err ? reject(err) : resolve(true)
        )
      })
    }
    this.multiCompiler = undefined
  }

  public async getCompilationErrors(page: string) {
    const getErrors = ({ compilation }: webpack.Stats) => {
      const failedPages = erroredPages(compilation)
      const normalizedPage = normalizePathSep(page)
      // If there is an error related to the requesting page we display it instead of the first error
      return failedPages[normalizedPage]?.length > 0
        ? failedPages[normalizedPage]
        : compilation.errors
    }

    if (this.clientError || this.serverError) {
      return [this.clientError || this.serverError]
    } else if (this.clientStats?.hasErrors()) {
      return getErrors(this.clientStats)
    } else if (this.serverStats?.hasErrors()) {
      return getErrors(this.serverStats)
    } else if (this.edgeServerStats?.hasErrors()) {
      return getErrors(this.edgeServerStats)
    } else {
      return []
    }
  }

  public send(action?: string | any, ...args: any[]): void {
    this.webpackHotMiddleware!.publish(
      action && typeof action === 'object' ? action : { action, data: args }
    )
  }

<<<<<<< HEAD
  public async ensurePage({
    page,
    clientOnly = false,
    appPaths,
  }: {
    page: string
    clientOnly?: boolean
    appPaths?: string[] | null
  }): Promise<void> {
=======
  public async ensurePage(page: string, clientOnly: boolean): Promise<void> {
>>>>>>> 591321e8
    // Make sure we don't re-build or dispose prebuilt pages
    if (page !== '/_error' && BLOCKED_PAGES.indexOf(page) !== -1) {
      return
    }
    const error = clientOnly
      ? this.clientError
      : this.serverError || this.clientError
    if (error) {
      return Promise.reject(error)
    }
    return this.onDemandEntries?.ensurePage({
      page,
      clientOnly,
      appPaths,
    }) as any
  }
}<|MERGE_RESOLUTION|>--- conflicted
+++ resolved
@@ -1074,19 +1074,15 @@
     )
   }
 
-<<<<<<< HEAD
   public async ensurePage({
     page,
-    clientOnly = false,
+    clientOnly,
     appPaths,
   }: {
     page: string
-    clientOnly?: boolean
+    clientOnly: boolean
     appPaths?: string[] | null
   }): Promise<void> {
-=======
-  public async ensurePage(page: string, clientOnly: boolean): Promise<void> {
->>>>>>> 591321e8
     // Make sure we don't re-build or dispose prebuilt pages
     if (page !== '/_error' && BLOCKED_PAGES.indexOf(page) !== -1) {
       return
