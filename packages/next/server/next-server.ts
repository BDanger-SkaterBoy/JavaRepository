--- conflicted
+++ resolved
@@ -1173,20 +1173,10 @@
       return []
     }
 
-<<<<<<< HEAD
     return Object.keys(manifest.functions).map((page) => ({
       match: getMiddlewareMatcher(manifest.functions[page]),
       page,
     }))
-=======
-    // Make sure to sort function routes too.
-    return getSortedRoutes(Object.keys(manifest.functions)).map((page) => {
-      return {
-        match: getMiddlewareMatcher(manifest.functions[page]),
-        page,
-      }
-    })
->>>>>>> 6876bb4c
   }
 
   /**
