import compression from 'next/dist/compiled/compression'
import fs from 'fs'
import { IncomingMessage, ServerResponse } from 'http'
import Proxy from 'next/dist/compiled/http-proxy'
import { join, relative, resolve, sep } from 'path'
import {
  parse as parseQs,
  stringify as stringifyQs,
  ParsedUrlQuery,
} from 'querystring'
import { format as formatUrl, parse as parseUrl, UrlWithParsedQuery } from 'url'
import { PrerenderManifest } from '../build'
import {
  getRedirectStatus,
  Header,
  Redirect,
  Rewrite,
  RouteType,
  CustomRoutes,
  modifyRouteRegex,
} from '../lib/load-custom-routes'
import {
  BUILD_ID_FILE,
  CLIENT_PUBLIC_FILES_PATH,
  CLIENT_STATIC_FILES_PATH,
  CLIENT_STATIC_FILES_RUNTIME,
  PAGES_MANIFEST,
  PERMANENT_REDIRECT_STATUS,
  PRERENDER_MANIFEST,
  ROUTES_MANIFEST,
  SERVERLESS_DIRECTORY,
  SERVER_DIRECTORY,
  STATIC_STATUS_PAGES,
  TEMPORARY_REDIRECT_STATUS,
  MIDDLEWARE_MANIFEST,
} from '../shared/lib/constants'
import {
  getRouteMatcher,
  getRouteRegex,
  getSortedRoutes,
  isDynamicRoute,
  getMiddlewareRegex,
} from '../shared/lib/router/utils'
import * as envConfig from '../shared/lib/runtime-config'
import {
  DecodeError,
  isResSent,
  NextApiRequest,
  NextApiResponse,
  normalizeRepeatedSlashes,
} from '../shared/lib/utils'
import {
  apiResolver,
  setLazyProp,
  getCookieParser,
  tryGetPreviewData,
  __ApiPreviewProps,
} from './api-utils'
import { DomainLocale, isTargetLikeServerless, NextConfig } from './config'
import pathMatch from '../shared/lib/router/utils/path-match'
import { recursiveReadDirSync } from './lib/recursive-readdir-sync'
import { loadComponents, LoadComponentsReturnType } from './load-components'
import { normalizePagePath } from './normalize-page-path'
import { RenderOpts, RenderOptsPartial, renderToHTML } from './render'
import { getPagePath, requireFontManifest } from './require'
import Router, {
  DynamicRoutes,
  PageChecker,
  Params,
  route,
  Route,
} from './router'
import {
  compileNonPath,
  prepareDestination,
} from '../shared/lib/router/utils/prepare-destination'
import { sendRenderResult, setRevalidateHeaders } from './send-payload'
import { serveStatic } from './serve-static'
import { IncrementalCache } from './incremental-cache'
import { execOnce } from '../shared/lib/utils'
import { isBlockedPage, isBot } from './utils'
import RenderResult from './render-result'
import { loadEnvConfig } from '@next/env'
import './node-polyfill-fetch'
import { PagesManifest } from '../build/webpack/plugins/pages-manifest-plugin'
import { removePathTrailingSlash } from '../client/normalize-trailing-slash'
import getRouteFromAssetPath from '../shared/lib/router/utils/get-route-from-asset-path'
import { denormalizePagePath } from './denormalize-page-path'
import { normalizeLocalePath } from '../shared/lib/i18n/normalize-locale-path'
import * as Log from '../build/output/log'
import { detectDomainLocale } from '../shared/lib/i18n/detect-domain-locale'
import escapePathDelimiters from '../shared/lib/router/utils/escape-path-delimiters'
import { getUtils } from '../build/webpack/loaders/next-serverless-loader/utils'
import { PreviewData } from 'next/types'
import ResponseCache, {
  ResponseCacheEntry,
  ResponseCacheValue,
} from './response-cache'
import { NextConfigComplete } from './config-shared'
import { parseNextUrl } from '../shared/lib/router/utils/parse-next-url'
import isError from '../lib/is-error'
import { getMiddlewareInfo } from './require'
import { MIDDLEWARE_ROUTE } from '../lib/constants'
import { NextResponse } from './web/spec-extension/response'
import { run } from './web/sandbox'
import type { FontManifest } from './font-utils'
import type { FetchEventResult } from './web/types'
import type { MiddlewareManifest } from '../build/webpack/plugins/middleware-plugin'
import type { ParsedNextUrl } from '../shared/lib/router/utils/parse-next-url'
import type { ParsedUrl } from '../shared/lib/router/utils/parse-url'
import type { NextParsedUrlQuery, NextUrlWithParsedQuery } from './request-meta'
import { addRequestMeta, getRequestMeta } from './request-meta'
import { toNodeHeaders } from './web/utils'

const getCustomRouteMatcher = pathMatch(true)

type ExpressMiddleware = (
  req: IncomingMessage,
  res: ServerResponse,
  next: (err?: Error) => void
) => void

export type FindComponentsResult = {
  components: LoadComponentsReturnType
  query: NextParsedUrlQuery
}

interface RoutingItem {
  page: string
  match: ReturnType<typeof getRouteMatcher>
  ssr?: boolean
}

export type ServerConstructor = {
  /**
   * Where the Next project is located - @default '.'
   */
  dir?: string
  /**
   * Hide error messages containing server information - @default false
   */
  quiet?: boolean
  /**
   * Object what you would use in next.config.js - @default {}
   */
  conf?: NextConfig | null
  dev?: boolean
  customServer?: boolean
}

type RequestContext = {
  req: IncomingMessage
  res: ServerResponse
  pathname: string
  query: NextParsedUrlQuery
  renderOpts: RenderOptsPartial
}

export default class Server {
  protected dir: string
  protected quiet: boolean
  protected nextConfig: NextConfigComplete
  protected distDir: string
  protected pagesDir?: string
  protected publicDir: string
  protected hasStaticDir: boolean
  protected serverBuildDir: string
  protected pagesManifest?: PagesManifest
  protected buildId: string
  protected minimalMode: boolean
  protected renderOpts: {
    poweredByHeader: boolean
    buildId: string
    generateEtags: boolean
    runtimeConfig?: { [key: string]: any }
    assetPrefix?: string
    canonicalBase: string
    dev?: boolean
    previewProps: __ApiPreviewProps
    customServer?: boolean
    ampOptimizerConfig?: { [key: string]: any }
    basePath: string
    optimizeFonts: boolean
    images: string
    fontManifest: FontManifest
    optimizeImages: boolean
    disableOptimizedLoading?: boolean
    optimizeCss: any
    locale?: string
    locales?: string[]
    defaultLocale?: string
    domainLocales?: DomainLocale[]
    distDir: string
    concurrentFeatures?: boolean
  }
  private compression?: ExpressMiddleware
  private incrementalCache: IncrementalCache
  private responseCache: ResponseCache
  protected router: Router
  protected dynamicRoutes?: DynamicRoutes
  protected customRoutes: CustomRoutes
  protected middlewareManifest?: MiddlewareManifest
  protected middleware?: RoutingItem[]

  public constructor({
    dir = '.',
    quiet = false,
    conf,
    dev = false,
    minimalMode = false,
    customServer = true,
  }: ServerConstructor & { conf: NextConfig; minimalMode?: boolean }) {
    this.dir = resolve(dir)
    this.quiet = quiet
    loadEnvConfig(this.dir, dev, Log)

    this.nextConfig = conf as NextConfigComplete

    this.distDir = join(this.dir, this.nextConfig.distDir)
    this.publicDir = join(this.dir, CLIENT_PUBLIC_FILES_PATH)
    this.hasStaticDir = !minimalMode && fs.existsSync(join(this.dir, 'static'))

    // Only serverRuntimeConfig needs the default
    // publicRuntimeConfig gets it's default in client/index.js
    const {
      serverRuntimeConfig = {},
      publicRuntimeConfig,
      assetPrefix,
      generateEtags,
      compress,
    } = this.nextConfig

    this.buildId = this.readBuildId()
    this.minimalMode = minimalMode

    this.renderOpts = {
      poweredByHeader: this.nextConfig.poweredByHeader,
      canonicalBase: this.nextConfig.amp.canonicalBase || '',
      buildId: this.buildId,
      generateEtags,
      previewProps: this.getPreviewProps(),
      customServer: customServer === true ? true : undefined,
      ampOptimizerConfig: this.nextConfig.experimental.amp?.optimizer,
      basePath: this.nextConfig.basePath,
      images: JSON.stringify(this.nextConfig.images),
      optimizeFonts: !!this.nextConfig.optimizeFonts && !dev,
      fontManifest:
        this.nextConfig.optimizeFonts && !dev
          ? requireFontManifest(this.distDir, this._isLikeServerless)
          : null,
      optimizeImages: !!this.nextConfig.experimental.optimizeImages,
      optimizeCss: this.nextConfig.experimental.optimizeCss,
      disableOptimizedLoading:
        this.nextConfig.experimental.disableOptimizedLoading,
      domainLocales: this.nextConfig.i18n?.domains,
      distDir: this.distDir,
      concurrentFeatures: this.nextConfig.experimental.concurrentFeatures,
    }

    // Only the `publicRuntimeConfig` key is exposed to the client side
    // It'll be rendered as part of __NEXT_DATA__ on the client side
    if (Object.keys(publicRuntimeConfig).length > 0) {
      this.renderOpts.runtimeConfig = publicRuntimeConfig
    }

    if (compress && this.nextConfig.target === 'server') {
      this.compression = compression() as ExpressMiddleware
    }

    // Initialize next/config with the environment configuration
    envConfig.setConfig({
      serverRuntimeConfig,
      publicRuntimeConfig,
    })

    this.serverBuildDir = join(
      this.distDir,
      this._isLikeServerless ? SERVERLESS_DIRECTORY : SERVER_DIRECTORY
    )
    const pagesManifestPath = join(this.serverBuildDir, PAGES_MANIFEST)
    const middlewareManifestPath = join(
      join(this.distDir, SERVER_DIRECTORY),
      MIDDLEWARE_MANIFEST
    )

    if (!dev) {
      this.pagesManifest = require(pagesManifestPath)
      if (!this.minimalMode) {
        this.middlewareManifest = require(middlewareManifestPath)
      }
    }

    this.customRoutes = this.getCustomRoutes()
    this.router = new Router(this.generateRoutes())
    this.setAssetPrefix(assetPrefix)

    this.incrementalCache = new IncrementalCache({
      dev,
      distDir: this.distDir,
      pagesDir: join(
        this.distDir,
        this._isLikeServerless ? SERVERLESS_DIRECTORY : SERVER_DIRECTORY,
        'pages'
      ),
      locales: this.nextConfig.i18n?.locales,
      max: this.nextConfig.experimental.isrMemoryCacheSize,
      flushToDisk: !minimalMode && this.nextConfig.experimental.isrFlushToDisk,
    })
    this.responseCache = new ResponseCache(this.incrementalCache)

    /**
     * This sets environment variable to be used at the time of SSR by head.tsx.
     * Using this from process.env allows targeting both serverless and SSR by calling
     * `process.env.__NEXT_OPTIMIZE_IMAGES`.
     * TODO(atcastle@): Remove this when experimental.optimizeImages are being cleaned up.
     */
    if (this.renderOpts.optimizeFonts) {
      process.env.__NEXT_OPTIMIZE_FONTS = JSON.stringify(true)
    }
    if (this.renderOpts.optimizeImages) {
      process.env.__NEXT_OPTIMIZE_IMAGES = JSON.stringify(true)
    }
    if (this.renderOpts.optimizeCss) {
      process.env.__NEXT_OPTIMIZE_CSS = JSON.stringify(true)
    }
  }

  public logError(err: Error): void {
    if (this.quiet) return
    console.error(err)
  }

  private async handleRequest(
    req: IncomingMessage,
    res: ServerResponse,
    parsedUrl?: NextUrlWithParsedQuery
  ): Promise<void> {
    const urlParts = (req.url || '').split('?')
    const urlNoQuery = urlParts[0]

    if (urlNoQuery?.match(/(\\|\/\/)/)) {
      const cleanUrl = normalizeRepeatedSlashes(req.url!)
      res.setHeader('Location', cleanUrl)
      res.setHeader('Refresh', `0;url=${cleanUrl}`)
      res.statusCode = 308
      res.end(cleanUrl)
      return
    }

    setLazyProp({ req: req as any }, 'cookies', getCookieParser(req.headers))

    // Parse url if parsedUrl not provided
    if (!parsedUrl || typeof parsedUrl !== 'object') {
      parsedUrl = parseUrl(req.url!, true)
    }

    // Parse the querystring ourselves if the user doesn't handle querystring parsing
    if (typeof parsedUrl.query === 'string') {
      parsedUrl.query = parseQs(parsedUrl.query)
    }

    addRequestMeta(req, '__NEXT_INIT_URL', req.url)
    addRequestMeta(req, '__NEXT_INIT_QUERY', { ...parsedUrl.query })

    const url = parseNextUrl({
      headers: req.headers,
      nextConfig: this.nextConfig,
      url: req.url?.replace(/^\/+/, '/'),
    })

    if (url.basePath) {
      req.url = req.url!.replace(this.nextConfig.basePath, '') || '/'
      addRequestMeta(req, '_nextHadBasePath', true)
    }

    if (
      this.minimalMode &&
      req.headers['x-matched-path'] &&
      typeof req.headers['x-matched-path'] === 'string'
    ) {
      const reqUrlIsDataUrl = req.url?.includes('/_next/data')
      const matchedPathIsDataUrl =
        req.headers['x-matched-path']?.includes('/_next/data')
      const isDataUrl = reqUrlIsDataUrl || matchedPathIsDataUrl

      let parsedPath = parseUrl(
        isDataUrl ? req.url! : (req.headers['x-matched-path'] as string),
        true
      )

      let matchedPathname = parsedPath.pathname!

      let matchedPathnameNoExt = isDataUrl
        ? matchedPathname.replace(/\.json$/, '')
        : matchedPathname

      if (this.nextConfig.i18n) {
        const localePathResult = normalizeLocalePath(
          matchedPathname || '/',
          this.nextConfig.i18n.locales
        )

        if (localePathResult.detectedLocale) {
          parsedUrl.query.__nextLocale = localePathResult.detectedLocale
        }
      }

      if (isDataUrl) {
        matchedPathname = denormalizePagePath(matchedPathname)
        matchedPathnameNoExt = denormalizePagePath(matchedPathnameNoExt)
      }

      const pageIsDynamic = isDynamicRoute(matchedPathnameNoExt)
      const combinedRewrites: Rewrite[] = []

      combinedRewrites.push(...this.customRoutes.rewrites.beforeFiles)
      combinedRewrites.push(...this.customRoutes.rewrites.afterFiles)
      combinedRewrites.push(...this.customRoutes.rewrites.fallback)

      const utils = getUtils({
        pageIsDynamic,
        page: matchedPathnameNoExt,
        i18n: this.nextConfig.i18n,
        basePath: this.nextConfig.basePath,
        rewrites: combinedRewrites,
      })

      try {
        utils.handleRewrites(req, parsedUrl)

        // interpolate dynamic params and normalize URL if needed
        if (pageIsDynamic) {
          let params: ParsedUrlQuery | false = {}

          Object.assign(parsedUrl.query, parsedPath.query)
          const paramsResult = utils.normalizeDynamicRouteParams(
            parsedUrl.query
          )

          if (paramsResult.hasValidParams) {
            params = paramsResult.params
          } else if (req.headers['x-now-route-matches']) {
            const opts: Record<string, string> = {}
            params = utils.getParamsFromRouteMatches(
              req,
              opts,
              parsedUrl.query.__nextLocale || ''
            )

            if (opts.locale) {
              parsedUrl.query.__nextLocale = opts.locale
            }
          } else {
            params = utils.dynamicRouteMatcher!(matchedPathnameNoExt)
          }

          if (params) {
            params = utils.normalizeDynamicRouteParams(params).params

            matchedPathname = utils.interpolateDynamicPath(
              matchedPathname,
              params
            )
            req.url = utils.interpolateDynamicPath(req.url!, params)
          }

          if (reqUrlIsDataUrl && matchedPathIsDataUrl) {
            req.url = formatUrl({
              ...parsedPath,
              pathname: matchedPathname,
            })
          }

          Object.assign(parsedUrl.query, params)
          utils.normalizeVercelUrl(req, true)
        }
      } catch (err) {
        if (err instanceof DecodeError) {
          res.statusCode = 400
          return this.renderError(null, req, res, '/_error', {})
        }
        throw err
      }

      parsedUrl.pathname = `${this.nextConfig.basePath || ''}${
        matchedPathname === '/' && this.nextConfig.basePath
          ? ''
          : matchedPathname
      }`
    }

    addRequestMeta(req, '__nextHadTrailingSlash', url.locale?.trailingSlash)
    if (url.locale?.domain) {
      addRequestMeta(req, '__nextIsLocaleDomain', true)
    }

    if (url.locale?.path.detectedLocale) {
      req.url = formatUrl(url)
      addRequestMeta(req, '__nextStrippedLocale', true)
      if (url.pathname === '/api' || url.pathname.startsWith('/api/')) {
        return this.render404(req, res, parsedUrl)
      }
    }

    if (!this.minimalMode || !parsedUrl.query.__nextLocale) {
      if (url?.locale?.locale) {
        parsedUrl.query.__nextLocale = url.locale.locale
      }
    }

    if (url?.locale?.defaultLocale) {
      parsedUrl.query.__nextDefaultLocale = url.locale.defaultLocale
    }

    if (url.locale?.redirect) {
      res.setHeader('Location', url.locale.redirect)
      res.statusCode = TEMPORARY_REDIRECT_STATUS
      res.end()
      return
    }

    res.statusCode = 200
    try {
      return await this.run(req, res, parsedUrl)
    } catch (err) {
      if (this.minimalMode || this.renderOpts.dev) {
        throw err
      }
      this.logError(isError(err) ? err : new Error(err + ''))
      res.statusCode = 500
      res.end('Internal Server Error')
    }
  }

  public getRequestHandler() {
    return this.handleRequest.bind(this)
  }

  public setAssetPrefix(prefix?: string): void {
    this.renderOpts.assetPrefix = prefix ? prefix.replace(/\/$/, '') : ''
  }

  // Backwards compatibility
  public async prepare(): Promise<void> {}

  // Backwards compatibility
  protected async close(): Promise<void> {}

  protected setImmutableAssetCacheControl(res: ServerResponse): void {
    res.setHeader('Cache-Control', 'public, max-age=31536000, immutable')
  }

  protected getCustomRoutes(): CustomRoutes {
    const customRoutes = require(join(this.distDir, ROUTES_MANIFEST))
    let rewrites: CustomRoutes['rewrites']

    // rewrites can be stored as an array when an array is
    // returned in next.config.js so massage them into
    // the expected object format
    if (Array.isArray(customRoutes.rewrites)) {
      rewrites = {
        beforeFiles: [],
        afterFiles: customRoutes.rewrites,
        fallback: [],
      }
    } else {
      rewrites = customRoutes.rewrites
    }
    return Object.assign(customRoutes, { rewrites })
  }

  private _cachedPreviewManifest: PrerenderManifest | undefined
  protected getPrerenderManifest(): PrerenderManifest {
    if (this._cachedPreviewManifest) {
      return this._cachedPreviewManifest
    }
    const manifest = require(join(this.distDir, PRERENDER_MANIFEST))
    return (this._cachedPreviewManifest = manifest)
  }

  protected getPreviewProps(): __ApiPreviewProps {
    return this.getPrerenderManifest().preview
  }

  protected getMiddleware() {
    const middleware = this.middlewareManifest?.middleware || {}
    return Object.keys(middleware).map((page) => ({
      match: getRouteMatcher(
        getMiddlewareRegex(page, MIDDLEWARE_ROUTE.test(middleware[page].name))
      ),
      page,
    }))
  }

  protected async hasMiddleware(
    pathname: string,
    _isSSR?: boolean
  ): Promise<boolean> {
    try {
      return (
        getMiddlewareInfo({
          dev: this.renderOpts.dev,
          distDir: this.distDir,
          page: pathname,
          serverless: this._isLikeServerless,
        }).paths.length > 0
      )
    } catch (_) {}

    return false
  }

  protected async ensureMiddleware(_pathname: string, _isSSR?: boolean) {}

  private middlewareBetaWarning = execOnce(() => {
    Log.warn(
      `using beta Middleware (not covered by semver) - https://nextjs.org/docs/messages/beta-middleware`
    )
  })

  protected async runMiddleware(params: {
    request: IncomingMessage
    response: ServerResponse
    parsedUrl: ParsedNextUrl
    parsed: UrlWithParsedQuery
    onWarning?: (warning: Error) => void
  }): Promise<FetchEventResult | null> {
    this.middlewareBetaWarning()

    const page: { name?: string; params?: { [key: string]: string } } = {}
    if (await this.hasPage(params.parsedUrl.pathname)) {
      page.name = params.parsedUrl.pathname
    } else if (this.dynamicRoutes) {
      for (const dynamicRoute of this.dynamicRoutes) {
        const matchParams = dynamicRoute.match(params.parsedUrl.pathname)
        if (matchParams) {
          page.name = dynamicRoute.page
          page.params = matchParams
          break
        }
      }
    }

    const subreq = params.request.headers[`x-middleware-subrequest`]
    const subrequests = typeof subreq === 'string' ? subreq.split(':') : []
    const allHeaders = new Headers()
    let result: FetchEventResult | null = null

    for (const middleware of this.middleware || []) {
      if (middleware.match(params.parsedUrl.pathname)) {
        if (!(await this.hasMiddleware(middleware.page, middleware.ssr))) {
          console.warn(`The Edge Function for ${middleware.page} was not found`)
          continue
        }

        await this.ensureMiddleware(middleware.page, middleware.ssr)

        const middlewareInfo = getMiddlewareInfo({
          dev: this.renderOpts.dev,
          distDir: this.distDir,
          page: middleware.page,
          serverless: this._isLikeServerless,
        })

        if (subrequests.includes(middlewareInfo.name)) {
          result = {
            response: NextResponse.next(),
            waitUntil: Promise.resolve(),
          }
          continue
        }

        result = await run({
          name: middlewareInfo.name,
          paths: middlewareInfo.paths,
          request: {
            headers: params.request.headers,
            method: params.request.method || 'GET',
            nextConfig: {
              basePath: this.nextConfig.basePath,
              i18n: this.nextConfig.i18n,
              trailingSlash: this.nextConfig.trailingSlash,
            },
            url: getRequestMeta(params.request, '__NEXT_INIT_URL')!,
            page: page,
          },
          ssr: !!this.nextConfig.experimental.concurrentFeatures,
          onWarning: (warning: Error) => {
            if (params.onWarning) {
              warning.message += ` "./${middlewareInfo.name}"`
              params.onWarning(warning)
            }
          },
        })

        for (let [key, value] of result.response.headers) {
          allHeaders.append(key, value)
        }

        if (!this.renderOpts.dev) {
          result.waitUntil.catch((error) => {
            console.error(`Uncaught: middleware waitUntil errored`, error)
          })
        }

        if (!result.response.headers.has('x-middleware-next')) {
          break
        }
      }
    }

    if (!result) {
      this.render404(params.request, params.response, params.parsed)
    } else {
      for (let [key, value] of allHeaders) {
        result.response.headers.set(key, value)
      }
    }

    return result
  }

  protected generateRoutes(): {
    basePath: string
    headers: Route[]
    rewrites: {
      beforeFiles: Route[]
      afterFiles: Route[]
      fallback: Route[]
    }
    fsRoutes: Route[]
    redirects: Route[]
    catchAllRoute: Route
    catchAllMiddleware?: Route
    pageChecker: PageChecker
    useFileSystemPublicRoutes: boolean
    dynamicRoutes: DynamicRoutes | undefined
    locales: string[]
  } {
    const server: Server = this
    const publicRoutes = fs.existsSync(this.publicDir)
      ? this.generatePublicRoutes()
      : []

    const staticFilesRoute = this.hasStaticDir
      ? [
          {
            // It's very important to keep this route's param optional.
            // (but it should support as many params as needed, separated by '/')
            // Otherwise this will lead to a pretty simple DOS attack.
            // See more: https://github.com/vercel/next.js/issues/2617
            match: route('/static/:path*'),
            name: 'static catchall',
            fn: async (req, res, params, parsedUrl) => {
              const p = join(this.dir, 'static', ...params.path)
              await this.serveStatic(req, res, p, parsedUrl)
              return {
                finished: true,
              }
            },
          } as Route,
        ]
      : []

    const fsRoutes: Route[] = [
      {
        match: route('/_next/static/:path*'),
        type: 'route',
        name: '_next/static catchall',
        fn: async (req, res, params, parsedUrl) => {
          // make sure to 404 for /_next/static itself
          if (!params.path) {
            await this.render404(req, res, parsedUrl)
            return {
              finished: true,
            }
          }

          if (
            params.path[0] === CLIENT_STATIC_FILES_RUNTIME ||
            params.path[0] === 'chunks' ||
            params.path[0] === 'css' ||
            params.path[0] === 'image' ||
            params.path[0] === 'media' ||
            params.path[0] === this.buildId ||
            params.path[0] === 'pages' ||
            params.path[1] === 'pages'
          ) {
            this.setImmutableAssetCacheControl(res)
          }
          const p = join(
            this.distDir,
            CLIENT_STATIC_FILES_PATH,
            ...(params.path || [])
          )
          await this.serveStatic(req, res, p, parsedUrl)
          return {
            finished: true,
          }
        },
      },
      {
        match: route('/_next/data/:path*'),
        type: 'route',
        name: '_next/data catchall',
        fn: async (req, res, params, _parsedUrl) => {
          // Make sure to 404 for /_next/data/ itself and
          // we also want to 404 if the buildId isn't correct
          if (!params.path || params.path[0] !== this.buildId) {
            await this.render404(req, res, _parsedUrl)
            return {
              finished: true,
            }
          }
          // remove buildId from URL
          params.path.shift()

          const lastParam = params.path[params.path.length - 1]

          // show 404 if it doesn't end with .json
          if (typeof lastParam !== 'string' || !lastParam.endsWith('.json')) {
            await this.render404(req, res, _parsedUrl)
            return {
              finished: true,
            }
          }

          // re-create page's pathname
          let pathname = `/${params.path.join('/')}`
          pathname = getRouteFromAssetPath(pathname, '.json')

          if (this.nextConfig.i18n) {
            const { host } = req?.headers || {}
            // remove port from host and remove port if present
            const hostname = host?.split(':')[0].toLowerCase()
            const localePathResult = normalizeLocalePath(
              pathname,
              this.nextConfig.i18n.locales
            )
            const { defaultLocale } =
              detectDomainLocale(this.nextConfig.i18n.domains, hostname) || {}

            let detectedLocale = ''

            if (localePathResult.detectedLocale) {
              pathname = localePathResult.pathname
              detectedLocale = localePathResult.detectedLocale
            }

            _parsedUrl.query.__nextLocale = detectedLocale
            _parsedUrl.query.__nextDefaultLocale =
              defaultLocale || this.nextConfig.i18n.defaultLocale

            if (!detectedLocale) {
              _parsedUrl.query.__nextLocale =
                _parsedUrl.query.__nextDefaultLocale
              await this.render404(req, res, _parsedUrl)
              return { finished: true }
            }
          }

          const parsedUrl = parseUrl(pathname, true)

          await this.render(
            req,
            res,
            pathname,
            { ..._parsedUrl.query, _nextDataReq: '1' },
            parsedUrl
          )
          return {
            finished: true,
          }
        },
      },
      {
        match: route('/_next/image'),
        type: 'route',
        name: '_next/image catchall',
        fn: (req, res, _params, parsedUrl) => {
          if (this.minimalMode) {
            res.statusCode = 400
            res.end('Bad Request')
            return {
              finished: true,
            }
          }
          const { imageOptimizer } =
            require('./image-optimizer') as typeof import('./image-optimizer')

          return imageOptimizer(
            server,
            req,
            res,
            parsedUrl,
            server.nextConfig,
            server.distDir,
            this.renderOpts.dev
          )
        },
      },
      {
        match: route('/_next/:path*'),
        type: 'route',
        name: '_next catchall',
        // This path is needed because `render()` does a check for `/_next` and the calls the routing again
        fn: async (req, res, _params, parsedUrl) => {
          await this.render404(req, res, parsedUrl)
          return {
            finished: true,
          }
        },
      },
      ...publicRoutes,
      ...staticFilesRoute,
    ]

    const restrictedRedirectPaths = ['/_next'].map((p) =>
      this.nextConfig.basePath ? `${this.nextConfig.basePath}${p}` : p
    )

    const getCustomRoute = (
      r: Rewrite | Redirect | Header,
      type: RouteType
    ) => {
      const match = getCustomRouteMatcher(
        r.source,
        !(r as any).internal
          ? (regex: string) =>
              modifyRouteRegex(
                regex,
                type === 'redirect' ? restrictedRedirectPaths : undefined
              )
          : undefined
      )

      return {
        ...r,
        type,
        match,
        name: type,
        fn: async (_req, _res, _params, _parsedUrl) => ({ finished: false }),
      } as Route & Rewrite & Header
    }

    // Headers come very first
    const headers = this.minimalMode
      ? []
      : this.customRoutes.headers.map((r) => {
          const headerRoute = getCustomRoute(r, 'header')
          return {
            match: headerRoute.match,
            has: headerRoute.has,
            type: headerRoute.type,
            name: `${headerRoute.type} ${headerRoute.source} header route`,
            fn: async (_req, res, params, _parsedUrl) => {
              const hasParams = Object.keys(params).length > 0

              for (const header of (headerRoute as Header).headers) {
                let { key, value } = header
                if (hasParams) {
                  key = compileNonPath(key, params)
                  value = compileNonPath(value, params)
                }
                res.setHeader(key, value)
              }
              return { finished: false }
            },
          } as Route
        })

    // since initial query values are decoded by querystring.parse
    // we need to re-encode them here but still allow passing through
    // values from rewrites/redirects
    const stringifyQuery = (req: IncomingMessage, query: ParsedUrlQuery) => {
      const initialQueryValues = Object.values(
        getRequestMeta(req, '__NEXT_INIT_QUERY') || {}
      )

      return stringifyQs(query, undefined, undefined, {
        encodeURIComponent(value) {
          if (initialQueryValues.some((val) => val === value)) {
            return encodeURIComponent(value)
          }
          return value
        },
      })
    }

    const proxyRequest = async (
      req: IncomingMessage,
      res: ServerResponse,
      parsedUrl: ParsedUrl
    ) => {
      const { query } = parsedUrl
      delete (parsedUrl as any).query
      parsedUrl.search = stringifyQuery(req, query)

      const target = formatUrl(parsedUrl)
      const proxy = new Proxy({
        target,
        changeOrigin: true,
        ignorePath: true,
        xfwd: true,
        proxyTimeout: 30_000, // limit proxying to 30 seconds
      })

      await new Promise((proxyResolve, proxyReject) => {
        let finished = false

        proxy.on('proxyReq', (proxyReq) => {
          proxyReq.on('close', () => {
            if (!finished) {
              finished = true
              proxyResolve(true)
            }
          })
        })
        proxy.on('error', (err) => {
          if (!finished) {
            finished = true
            proxyReject(err)
          }
        })
        proxy.web(req, res)
      })

      return {
        finished: true,
      }
    }

    const redirects = this.minimalMode
      ? []
      : this.customRoutes.redirects.map((redirect) => {
          const redirectRoute = getCustomRoute(redirect, 'redirect')
          return {
            internal: redirectRoute.internal,
            type: redirectRoute.type,
            match: redirectRoute.match,
            has: redirectRoute.has,
            statusCode: redirectRoute.statusCode,
            name: `Redirect route ${redirectRoute.source}`,
            fn: async (req, res, params, parsedUrl) => {
              const { parsedDestination } = prepareDestination({
                appendParamsToQuery: false,
                destination: redirectRoute.destination,
                params: params,
                query: parsedUrl.query,
              })

              const { query } = parsedDestination
              delete (parsedDestination as any).query

              parsedDestination.search = stringifyQuery(req, query)

              let updatedDestination = formatUrl(parsedDestination)

              if (updatedDestination.startsWith('/')) {
                updatedDestination =
                  normalizeRepeatedSlashes(updatedDestination)
              }

              res.setHeader('Location', updatedDestination)
              res.statusCode = getRedirectStatus(redirectRoute as Redirect)

              // Since IE11 doesn't support the 308 header add backwards
              // compatibility using refresh header
              if (res.statusCode === 308) {
                res.setHeader('Refresh', `0;url=${updatedDestination}`)
              }

              res.end(updatedDestination)
              return {
                finished: true,
              }
            },
          } as Route
        })

    const buildRewrite = (rewrite: Rewrite, check = true) => {
      const rewriteRoute = getCustomRoute(rewrite, 'rewrite')
      return {
        ...rewriteRoute,
        check,
        type: rewriteRoute.type,
        name: `Rewrite route ${rewriteRoute.source}`,
        match: rewriteRoute.match,
        fn: async (req, res, params, parsedUrl) => {
          const { newUrl, parsedDestination } = prepareDestination({
            appendParamsToQuery: true,
            destination: rewriteRoute.destination,
            params: params,
            query: parsedUrl.query,
          })

          // external rewrite, proxy it
          if (parsedDestination.protocol) {
            return proxyRequest(req, res, parsedDestination)
          }

          addRequestMeta(req, '_nextRewroteUrl', newUrl)
          addRequestMeta(req, '_nextDidRewrite', newUrl !== req.url)

          return {
            finished: false,
            pathname: newUrl,
            query: parsedDestination.query,
          }
        },
      } as Route
    }

    let beforeFiles: Route[] = []
    let afterFiles: Route[] = []
    let fallback: Route[] = []

    if (!this.minimalMode) {
      if (Array.isArray(this.customRoutes.rewrites)) {
        afterFiles = this.customRoutes.rewrites.map((r) => buildRewrite(r))
      } else {
        beforeFiles = this.customRoutes.rewrites.beforeFiles.map((r) =>
          buildRewrite(r, false)
        )
        afterFiles = this.customRoutes.rewrites.afterFiles.map((r) =>
          buildRewrite(r)
        )
        fallback = this.customRoutes.rewrites.fallback.map((r) =>
          buildRewrite(r)
        )
      }
    }

    let catchAllMiddleware: Route | undefined

    if (!this.minimalMode) {
      catchAllMiddleware = {
        match: route('/:path*'),
        type: 'route',
        name: 'middleware catchall',
        fn: async (req, res, _params, parsed) => {
          const fullUrl = getRequestMeta(req, '__NEXT_INIT_URL')
          const parsedUrl = parseNextUrl({
            url: fullUrl,
            headers: req.headers,
            nextConfig: {
              basePath: this.nextConfig.basePath,
              i18n: this.nextConfig.i18n,
              trailingSlash: this.nextConfig.trailingSlash,
            },
          })

          if (!this.middleware?.some((m) => m.match(parsedUrl.pathname))) {
            return { finished: false }
          }

          let result: FetchEventResult | null = null

          try {
            result = await this.runMiddleware({
              request: req,
              response: res,
              parsedUrl: parsedUrl,
              parsed: parsed,
            })
          } catch (err) {
            if (isError(err) && err.code === 'ENOENT') {
              await this.render404(req, res, parsed)
              return { finished: true }
            }

            const error = isError(err) ? err : new Error(err + '')
            console.error(error)
            res.statusCode = 500
            this.renderError(error, req, res, parsed.pathname || '')
            return { finished: true }
          }

          if (result === null) {
            return { finished: true }
          }

          if (
            !result.response.headers.has('x-middleware-rewrite') &&
            !result.response.headers.has('x-middleware-next') &&
            !result.response.headers.has('Location')
          ) {
            result.response.headers.set('x-middleware-refresh', '1')
          }

          result.response.headers.delete('x-middleware-next')

          for (const [key, value] of Object.entries(
            toNodeHeaders(result.response.headers)
          )) {
            if (key !== 'content-encoding' && value !== undefined) {
              res.setHeader(key, value)
            }
          }

          const preflight =
            req.method === 'HEAD' && req.headers['x-middleware-preflight']

          if (preflight) {
            res.writeHead(200)
            res.end()
            return {
              finished: true,
            }
          }

          res.statusCode = result.response.status
          res.statusMessage = result.response.statusText

          const location = result.response.headers.get('Location')
          if (location) {
            res.statusCode = result.response.status
            if (res.statusCode === 308) {
              res.setHeader('Refresh', `0;url=${location}`)
            }

            res.end()
            return {
              finished: true,
            }
          }

          if (result.response.headers.has('x-middleware-rewrite')) {
<<<<<<< HEAD
            const rewrite = result.response.headers.get('x-middleware-rewrite')!
            const rewriteParsed = simpleParseUrl(rewrite)
            if (
              rewriteParsed.protocol &&
              (rewriteParsed.port
                ? `${rewriteParsed.hostname}:${rewriteParsed.port}`
                : rewriteParsed.hostname) !== req.headers.host
            ) {
              return proxyRequest(req, res, rewriteParsed)
=======
            const { newUrl, parsedDestination } = prepareDestination({
              appendParamsToQuery: true,
              destination: result.response.headers.get('x-middleware-rewrite')!,
              params: _params,
              query: parsedUrl.query,
            })

            if (parsedDestination.protocol) {
              return proxyRequest(req, res, parsedDestination)
>>>>>>> 54ca8f41
            }

            if (this.nextConfig.i18n) {
              const localePathResult = normalizeLocalePath(
                newUrl,
                this.nextConfig.i18n.locales
              )
              if (localePathResult.detectedLocale) {
                parsedDestination.query.__nextLocale =
                  localePathResult.detectedLocale
              }
            }

            addRequestMeta(req, '_nextRewroteUrl', newUrl)
            addRequestMeta(req, '_nextDidRewrite', newUrl !== req.url)

            return {
              finished: false,
              pathname: newUrl,
              query: parsedDestination.query,
            }
          }

          if (result.response.headers.has('x-middleware-refresh')) {
            res.writeHead(result.response.status)
            for await (const chunk of result.response.body || []) {
              res.write(chunk)
            }
            res.end()
            return {
              finished: true,
            }
          }

          return {
            finished: false,
          }
        },
      }
    }

    const catchAllRoute: Route = {
      match: route('/:path*'),
      type: 'route',
      name: 'Catchall render',
      fn: async (req, res, _params, parsedUrl) => {
        let { pathname, query } = parsedUrl
        if (!pathname) {
          throw new Error('pathname is undefined')
        }

        // next.js core assumes page path without trailing slash
        pathname = removePathTrailingSlash(pathname)

        if (this.nextConfig.i18n) {
          const localePathResult = normalizeLocalePath(
            pathname,
            this.nextConfig.i18n?.locales
          )

          if (localePathResult.detectedLocale) {
            pathname = localePathResult.pathname
            parsedUrl.query.__nextLocale = localePathResult.detectedLocale
          }
        }
        const bubbleNoFallback = !!query._nextBubbleNoFallback

        if (pathname.match(MIDDLEWARE_ROUTE)) {
          await this.render404(req, res, parsedUrl)
          return {
            finished: true,
          }
        }

        if (pathname === '/api' || pathname.startsWith('/api/')) {
          delete query._nextBubbleNoFallback

          const handled = await this.handleApiRequest(
            req as NextApiRequest,
            res as NextApiResponse,
            pathname,
            query
          )
          if (handled) {
            return { finished: true }
          }
        }

        try {
          await this.render(req, res, pathname, query, parsedUrl)

          return {
            finished: true,
          }
        } catch (err) {
          if (err instanceof NoFallbackError && bubbleNoFallback) {
            return {
              finished: false,
            }
          }
          throw err
        }
      },
    }

    const { useFileSystemPublicRoutes } = this.nextConfig

    if (useFileSystemPublicRoutes) {
      this.dynamicRoutes = this.getDynamicRoutes()
      if (!this.minimalMode) {
        this.middleware = this.getMiddleware()
      }
    }

    return {
      headers,
      fsRoutes,
      rewrites: {
        beforeFiles,
        afterFiles,
        fallback,
      },
      redirects,
      catchAllRoute,
      catchAllMiddleware,
      useFileSystemPublicRoutes,
      dynamicRoutes: this.dynamicRoutes,
      basePath: this.nextConfig.basePath,
      pageChecker: this.hasPage.bind(this),
      locales: this.nextConfig.i18n?.locales || [],
    }
  }

  private async getPagePath(
    pathname: string,
    locales?: string[]
  ): Promise<string> {
    return getPagePath(
      pathname,
      this.distDir,
      this._isLikeServerless,
      this.renderOpts.dev,
      locales
    )
  }

  protected async hasPage(pathname: string): Promise<boolean> {
    let found = false
    try {
      found = !!(await this.getPagePath(
        pathname,
        this.nextConfig.i18n?.locales
      ))
    } catch (_) {}

    return found
  }

  protected async _beforeCatchAllRender(
    _req: IncomingMessage,
    _res: ServerResponse,
    _params: Params,
    _parsedUrl: UrlWithParsedQuery
  ): Promise<boolean> {
    return false
  }

  // Used to build API page in development
  protected async ensureApiPage(_pathname: string): Promise<void> {}

  /**
   * Resolves `API` request, in development builds on demand
   * @param req http request
   * @param res http response
   * @param pathname path of request
   */
  private async handleApiRequest(
    req: IncomingMessage,
    res: ServerResponse,
    pathname: string,
    query: ParsedUrlQuery
  ): Promise<boolean> {
    let page = pathname
    let params: Params | boolean = false
    let pageFound = await this.hasPage(page)

    if (!pageFound && this.dynamicRoutes) {
      for (const dynamicRoute of this.dynamicRoutes) {
        params = dynamicRoute.match(pathname)
        if (dynamicRoute.page.startsWith('/api') && params) {
          page = dynamicRoute.page
          pageFound = true
          break
        }
      }
    }

    if (!pageFound) {
      return false
    }
    // Make sure the page is built before getting the path
    // or else it won't be in the manifest yet
    await this.ensureApiPage(page)

    let builtPagePath
    try {
      builtPagePath = await this.getPagePath(page)
    } catch (err) {
      if (isError(err) && err.code === 'ENOENT') {
        return false
      }
      throw err
    }

    const pageModule = await require(builtPagePath)
    query = { ...query, ...params }

    delete query.__nextLocale
    delete query.__nextDefaultLocale

    if (!this.renderOpts.dev && this._isLikeServerless) {
      if (typeof pageModule.default === 'function') {
        prepareServerlessUrl(req, query)
        await pageModule.default(req, res)
        return true
      }
    }

    await apiResolver(
      req,
      res,
      query,
      pageModule,
      this.renderOpts.previewProps,
      this.minimalMode,
      this.renderOpts.dev,
      page
    )
    return true
  }

  protected generatePublicRoutes(): Route[] {
    const publicFiles = new Set(
      recursiveReadDirSync(this.publicDir).map((p) =>
        encodeURI(p.replace(/\\/g, '/'))
      )
    )

    return [
      {
        match: route('/:path*'),
        name: 'public folder catchall',
        fn: async (req, res, params, parsedUrl) => {
          const pathParts: string[] = params.path || []
          const { basePath } = this.nextConfig

          // if basePath is defined require it be present
          if (basePath) {
            const basePathParts = basePath.split('/')
            // remove first empty value
            basePathParts.shift()

            if (
              !basePathParts.every((part: string, idx: number) => {
                return part === pathParts[idx]
              })
            ) {
              return { finished: false }
            }

            pathParts.splice(0, basePathParts.length)
          }

          let path = `/${pathParts.join('/')}`

          if (!publicFiles.has(path)) {
            // In `next-dev-server.ts`, we ensure encoded paths match
            // decoded paths on the filesystem. So we need do the
            // opposite here: make sure decoded paths match encoded.
            path = encodeURI(path)
          }

          if (publicFiles.has(path)) {
            await this.serveStatic(
              req,
              res,
              join(this.publicDir, ...pathParts),
              parsedUrl
            )
            return {
              finished: true,
            }
          }
          return {
            finished: false,
          }
        },
      } as Route,
    ]
  }

  protected getDynamicRoutes(): Array<RoutingItem> {
    const addedPages = new Set<string>()

    return getSortedRoutes(
      Object.keys(this.pagesManifest!).map(
        (page) =>
          normalizeLocalePath(page, this.nextConfig.i18n?.locales).pathname
      )
    )
      .map((page) => {
        if (addedPages.has(page) || !isDynamicRoute(page)) return null
        addedPages.add(page)
        return {
          page,
          match: getRouteMatcher(getRouteRegex(page)),
        }
      })
      .filter((item): item is RoutingItem => Boolean(item))
  }

  private handleCompression(req: IncomingMessage, res: ServerResponse): void {
    if (this.compression) {
      this.compression(req, res, () => {})
    }
  }

  protected async run(
    req: IncomingMessage,
    res: ServerResponse,
    parsedUrl: UrlWithParsedQuery
  ): Promise<void> {
    this.handleCompression(req, res)

    try {
      const matched = await this.router.execute(req, res, parsedUrl)
      if (matched) {
        return
      }
    } catch (err) {
      if (err instanceof DecodeError) {
        res.statusCode = 400
        return this.renderError(null, req, res, '/_error', {})
      }
      throw err
    }

    await this.render404(req, res, parsedUrl)
  }

  private async pipe(
    fn: (ctx: RequestContext) => Promise<ResponsePayload | null>,
    partialContext: {
      req: IncomingMessage
      res: ServerResponse
      pathname: string
      query: NextParsedUrlQuery
    }
  ): Promise<void> {
    const userAgent = partialContext.req.headers['user-agent']
    const ctx = {
      ...partialContext,
      renderOpts: {
        ...this.renderOpts,
        supportsDynamicHTML: userAgent ? !isBot(userAgent) : false,
      },
    } as const
    const payload = await fn(ctx)
    if (payload === null) {
      return
    }
    const { req, res } = ctx
    const { body, type, revalidateOptions } = payload
    if (!isResSent(res)) {
      const { generateEtags, poweredByHeader, dev } = this.renderOpts
      if (dev) {
        // In dev, we should not cache pages for any reason.
        res.setHeader('Cache-Control', 'no-store, must-revalidate')
      }
      return sendRenderResult({
        req,
        res,
        result: body,
        type,
        generateEtags,
        poweredByHeader,
        options: revalidateOptions,
      })
    }
  }

  private async getStaticHTML(
    fn: (ctx: RequestContext) => Promise<ResponsePayload | null>,
    partialContext: {
      req: IncomingMessage
      res: ServerResponse
      pathname: string
      query: ParsedUrlQuery
    }
  ): Promise<string | null> {
    const payload = await fn({
      ...partialContext,
      renderOpts: {
        ...this.renderOpts,
        supportsDynamicHTML: false,
      },
    })
    if (payload === null) {
      return null
    }
    return payload.body.toUnchunkedString()
  }

  public async render(
    req: IncomingMessage,
    res: ServerResponse,
    pathname: string,
    query: NextParsedUrlQuery = {},
    parsedUrl?: NextUrlWithParsedQuery
  ): Promise<void> {
    if (!pathname.startsWith('/')) {
      console.warn(
        `Cannot render page with path "${pathname}", did you mean "/${pathname}"?. See more info here: https://nextjs.org/docs/messages/render-no-starting-slash`
      )
    }

    if (
      this.renderOpts.customServer &&
      pathname === '/index' &&
      !(await this.hasPage('/index'))
    ) {
      // maintain backwards compatibility for custom server
      // (see custom-server integration tests)
      pathname = '/'
    }

    // we allow custom servers to call render for all URLs
    // so check if we need to serve a static _next file or not.
    // we don't modify the URL for _next/data request but still
    // call render so we special case this to prevent an infinite loop
    if (
      !this.minimalMode &&
      !query._nextDataReq &&
      (req.url?.match(/^\/_next\//) ||
        (this.hasStaticDir && req.url!.match(/^\/static\//)))
    ) {
      return this.handleRequest(req, res, parsedUrl)
    }

    // Custom server users can run `app.render()` which needs compression.
    if (this.renderOpts.customServer) {
      this.handleCompression(req, res)
    }

    if (isBlockedPage(pathname)) {
      return this.render404(req, res, parsedUrl)
    }

    return this.pipe((ctx) => this.renderToResponse(ctx), {
      req,
      res,
      pathname,
      query,
    })
  }

  protected async findPageComponents(
    pathname: string,
    query: NextParsedUrlQuery = {},
    params: Params | null = null
  ): Promise<FindComponentsResult | null> {
    let paths = [
      // try serving a static AMP version first
      query.amp ? normalizePagePath(pathname) + '.amp' : null,
      pathname,
    ].filter(Boolean)

    if (query.__nextLocale) {
      paths = [
        ...paths.map(
          (path) => `/${query.__nextLocale}${path === '/' ? '' : path}`
        ),
        ...paths,
      ]
    }

    for (const pagePath of paths) {
      try {
        const components = await loadComponents(
          this.distDir,
          pagePath!,
          !this.renderOpts.dev && this._isLikeServerless
        )

        if (
          query.__nextLocale &&
          typeof components.Component === 'string' &&
          !pagePath?.startsWith(`/${query.__nextLocale}`)
        ) {
          // if loading an static HTML file the locale is required
          // to be present since all HTML files are output under their locale
          continue
        }

        return {
          components,
          query: {
            ...(components.getStaticProps
              ? ({
                  amp: query.amp,
                  _nextDataReq: query._nextDataReq,
                  __nextLocale: query.__nextLocale,
                  __nextDefaultLocale: query.__nextDefaultLocale,
                } as NextParsedUrlQuery)
              : query),
            ...(params || {}),
          },
        }
      } catch (err) {
        if (isError(err) && err.code !== 'ENOENT') throw err
      }
    }
    return null
  }

  protected async getStaticPaths(pathname: string): Promise<{
    staticPaths: string[] | undefined
    fallbackMode: 'static' | 'blocking' | false
  }> {
    // `staticPaths` is intentionally set to `undefined` as it should've
    // been caught when checking disk data.
    const staticPaths = undefined

    // Read whether or not fallback should exist from the manifest.
    const fallbackField =
      this.getPrerenderManifest().dynamicRoutes[pathname].fallback

    return {
      staticPaths,
      fallbackMode:
        typeof fallbackField === 'string'
          ? 'static'
          : fallbackField === null
          ? 'blocking'
          : false,
    }
  }

  private async renderToResponseWithComponents(
    { req, res, pathname, renderOpts: opts }: RequestContext,
    { components, query }: FindComponentsResult
  ): Promise<ResponsePayload | null> {
    const is404Page = pathname === '/404'
    const is500Page = pathname === '/500'

    const isLikeServerless =
      typeof components.ComponentMod === 'object' &&
      typeof (components.ComponentMod as any).renderReqToHTML === 'function'
    const isSSG = !!components.getStaticProps
    const hasServerProps = !!components.getServerSideProps
    const hasStaticPaths = !!components.getStaticPaths
    const hasGetInitialProps = !!(components.Component as any).getInitialProps

    // Toggle whether or not this is a Data request
    const isDataReq = !!query._nextDataReq && (isSSG || hasServerProps)
    delete query._nextDataReq

    // we need to ensure the status code if /404 is visited directly
    if (is404Page && !isDataReq) {
      res.statusCode = 404
    }

    // ensure correct status is set when visiting a status page
    // directly e.g. /500
    if (STATIC_STATUS_PAGES.includes(pathname)) {
      res.statusCode = parseInt(pathname.substr(1), 10)
    }

    // handle static page
    if (typeof components.Component === 'string') {
      return {
        type: 'html',
        // TODO: Static pages should be serialized as RenderResult
        body: RenderResult.fromStatic(components.Component),
      }
    }

    if (!query.amp) {
      delete query.amp
    }

    if (opts.supportsDynamicHTML === true) {
      // Disable dynamic HTML in cases that we know it won't be generated,
      // so that we can continue generating a cache key when possible.
      opts.supportsDynamicHTML =
        !isSSG &&
        !isLikeServerless &&
        !query.amp &&
        !this.minimalMode &&
        typeof components.Document?.getInitialProps !== 'function'
    }

    const defaultLocale = isSSG
      ? this.nextConfig.i18n?.defaultLocale
      : query.__nextDefaultLocale

    const locale = query.__nextLocale
    const locales = this.nextConfig.i18n?.locales

    let previewData: PreviewData
    let isPreviewMode = false

    if (hasServerProps || isSSG) {
      previewData = tryGetPreviewData(req, res, this.renderOpts.previewProps)
      isPreviewMode = previewData !== false
    }

    // Compute the iSSG cache key. We use the rewroteUrl since
    // pages with fallback: false are allowed to be rewritten to
    // and we need to look up the path by the rewritten path
    let urlPathname = parseUrl(req.url || '').pathname || '/'

    let resolvedUrlPathname =
      getRequestMeta(req, '_nextRewroteUrl') || urlPathname

    urlPathname = removePathTrailingSlash(urlPathname)
    resolvedUrlPathname = normalizeLocalePath(
      removePathTrailingSlash(resolvedUrlPathname),
      this.nextConfig.i18n?.locales
    ).pathname

    const stripNextDataPath = (path: string) => {
      if (path.includes(this.buildId)) {
        const splitPath = path.substring(
          path.indexOf(this.buildId) + this.buildId.length
        )

        path = denormalizePagePath(splitPath.replace(/\.json$/, ''))
      }

      if (this.nextConfig.i18n) {
        return normalizeLocalePath(path, locales).pathname
      }
      return path
    }

    const handleRedirect = (pageData: any) => {
      const redirect = {
        destination: pageData.pageProps.__N_REDIRECT,
        statusCode: pageData.pageProps.__N_REDIRECT_STATUS,
        basePath: pageData.pageProps.__N_REDIRECT_BASE_PATH,
      }
      const statusCode = getRedirectStatus(redirect)
      const { basePath } = this.nextConfig

      if (
        basePath &&
        redirect.basePath !== false &&
        redirect.destination.startsWith('/')
      ) {
        redirect.destination = `${basePath}${redirect.destination}`
      }

      if (redirect.destination.startsWith('/')) {
        redirect.destination = normalizeRepeatedSlashes(redirect.destination)
      }

      if (statusCode === PERMANENT_REDIRECT_STATUS) {
        res.setHeader('Refresh', `0;url=${redirect.destination}`)
      }

      res.statusCode = statusCode
      res.setHeader('Location', redirect.destination)
      res.end()
    }

    // remove /_next/data prefix from urlPathname so it matches
    // for direct page visit and /_next/data visit
    if (isDataReq) {
      resolvedUrlPathname = stripNextDataPath(resolvedUrlPathname)
      urlPathname = stripNextDataPath(urlPathname)
    }

    let ssgCacheKey =
      isPreviewMode || !isSSG || this.minimalMode || opts.supportsDynamicHTML
        ? null // Preview mode bypasses the cache
        : `${locale ? `/${locale}` : ''}${
            (pathname === '/' || resolvedUrlPathname === '/') && locale
              ? ''
              : resolvedUrlPathname
          }${query.amp ? '.amp' : ''}`

    if ((is404Page || is500Page) && isSSG) {
      ssgCacheKey = `${locale ? `/${locale}` : ''}${pathname}${
        query.amp ? '.amp' : ''
      }`
    }

    if (ssgCacheKey) {
      // we only encode path delimiters for path segments from
      // getStaticPaths so we need to attempt decoding the URL
      // to match against and only escape the path delimiters
      // this allows non-ascii values to be handled e.g. Japanese characters

      // TODO: investigate adding this handling for non-SSG pages so
      // non-ascii names work there also
      ssgCacheKey = ssgCacheKey
        .split('/')
        .map((seg) => {
          try {
            seg = escapePathDelimiters(decodeURIComponent(seg), true)
          } catch (_) {
            // An improperly encoded URL was provided
            throw new DecodeError('failed to decode param')
          }
          return seg
        })
        .join('/')
    }

    const doRender: () => Promise<ResponseCacheEntry | null> = async () => {
      let pageData: any
      let body: RenderResult | null
      let sprRevalidate: number | false
      let isNotFound: boolean | undefined
      let isRedirect: boolean | undefined

      // handle serverless
      if (isLikeServerless) {
        const renderResult = await (
          components.ComponentMod as any
        ).renderReqToHTML(req, res, 'passthrough', {
          locale,
          locales,
          defaultLocale,
          optimizeCss: this.renderOpts.optimizeCss,
          distDir: this.distDir,
          fontManifest: this.renderOpts.fontManifest,
          domainLocales: this.renderOpts.domainLocales,
        })

        body = renderResult.html
        pageData = renderResult.renderOpts.pageData
        sprRevalidate = renderResult.renderOpts.revalidate
        isNotFound = renderResult.renderOpts.isNotFound
        isRedirect = renderResult.renderOpts.isRedirect
      } else {
        const origQuery = parseUrl(req.url || '', true).query
        const hadTrailingSlash =
          urlPathname !== '/' && this.nextConfig.trailingSlash

        const resolvedUrl = formatUrl({
          pathname: `${resolvedUrlPathname}${hadTrailingSlash ? '/' : ''}`,
          // make sure to only add query values from original URL
          query: origQuery,
        })

        const renderOpts: RenderOpts = {
          ...components,
          ...opts,
          isDataReq,
          resolvedUrl,
          locale,
          locales,
          defaultLocale,
          // For getServerSideProps and getInitialProps we need to ensure we use the original URL
          // and not the resolved URL to prevent a hydration mismatch on
          // asPath
          resolvedAsPath:
            hasServerProps || hasGetInitialProps
              ? formatUrl({
                  // we use the original URL pathname less the _next/data prefix if
                  // present
                  pathname: `${urlPathname}${hadTrailingSlash ? '/' : ''}`,
                  query: origQuery,
                })
              : resolvedUrl,
        }

        const renderResult = await renderToHTML(
          req,
          res,
          pathname,
          query,
          renderOpts
        )

        body = renderResult
        // TODO: change this to a different passing mechanism
        pageData = (renderOpts as any).pageData
        sprRevalidate = (renderOpts as any).revalidate
        isNotFound = (renderOpts as any).isNotFound
        isRedirect = (renderOpts as any).isRedirect
      }

      let value: ResponseCacheValue | null
      if (isNotFound) {
        value = null
      } else if (isRedirect) {
        value = { kind: 'REDIRECT', props: pageData }
      } else {
        if (!body) {
          return null
        }
        value = { kind: 'PAGE', html: body, pageData }
      }
      return { revalidate: sprRevalidate, value }
    }

    const cacheEntry = await this.responseCache.get(
      ssgCacheKey,
      async (hasResolved) => {
        const isProduction = !this.renderOpts.dev
        const isDynamicPathname = isDynamicRoute(pathname)
        const didRespond = hasResolved || isResSent(res)

        let { staticPaths, fallbackMode } = hasStaticPaths
          ? await this.getStaticPaths(pathname)
          : { staticPaths: undefined, fallbackMode: false }

        if (
          fallbackMode === 'static' &&
          isBot(req.headers['user-agent'] || '')
        ) {
          fallbackMode = 'blocking'
        }

        // When we did not respond from cache, we need to choose to block on
        // rendering or return a skeleton.
        //
        // * Data requests always block.
        //
        // * Blocking mode fallback always blocks.
        //
        // * Preview mode toggles all pages to be resolved in a blocking manner.
        //
        // * Non-dynamic pages should block (though this is an impossible
        //   case in production).
        //
        // * Dynamic pages should return their skeleton if not defined in
        //   getStaticPaths, then finish the data request on the client-side.
        //
        if (
          this.minimalMode !== true &&
          fallbackMode !== 'blocking' &&
          ssgCacheKey &&
          !didRespond &&
          !isPreviewMode &&
          isDynamicPathname &&
          // Development should trigger fallback when the path is not in
          // `getStaticPaths`
          (isProduction ||
            !staticPaths ||
            !staticPaths.includes(
              // we use ssgCacheKey here as it is normalized to match the
              // encoding from getStaticPaths along with including the locale
              query.amp ? ssgCacheKey.replace(/\.amp$/, '') : ssgCacheKey
            ))
        ) {
          if (
            // In development, fall through to render to handle missing
            // getStaticPaths.
            (isProduction || staticPaths) &&
            // When fallback isn't present, abort this render so we 404
            fallbackMode !== 'static'
          ) {
            throw new NoFallbackError()
          }

          if (!isDataReq) {
            // Production already emitted the fallback as static HTML.
            if (isProduction) {
              const html = await this.incrementalCache.getFallback(
                locale ? `/${locale}${pathname}` : pathname
              )
              return {
                value: {
                  kind: 'PAGE',
                  html: RenderResult.fromStatic(html),
                  pageData: {},
                },
              }
            }
            // We need to generate the fallback on-demand for development.
            else {
              query.__nextFallback = 'true'
              if (isLikeServerless) {
                prepareServerlessUrl(req, query)
              }
              const result = await doRender()
              if (!result) {
                return null
              }
              // Prevent caching this result
              delete result.revalidate
              return result
            }
          }
        }

        const result = await doRender()
        if (!result) {
          return null
        }
        return {
          ...result,
          revalidate:
            result.revalidate !== undefined
              ? result.revalidate
              : /* default to minimum revalidate (this should be an invariant) */ 1,
        }
      }
    )

    if (!cacheEntry) {
      if (ssgCacheKey) {
        // A cache entry might not be generated if a response is written
        // in `getInitialProps` or `getServerSideProps`, but those shouldn't
        // have a cache key. If we do have a cache key but we don't end up
        // with a cache entry, then either Next.js or the application has a
        // bug that needs fixing.
        throw new Error('invariant: cache entry required but not generated')
      }
      return null
    }

    const { revalidate, value: cachedData } = cacheEntry
    const revalidateOptions: any =
      typeof revalidate !== 'undefined' &&
      (!this.renderOpts.dev || (hasServerProps && !isDataReq))
        ? {
            // When the page is 404 cache-control should not be added unless
            // we are rendering the 404 page for notFound: true which should
            // cache according to revalidate correctly
            private: isPreviewMode || (is404Page && cachedData),
            stateful: !isSSG,
            revalidate,
          }
        : undefined

    if (!cachedData) {
      if (revalidateOptions) {
        setRevalidateHeaders(res, revalidateOptions)
      }
      if (isDataReq) {
        res.statusCode = 404
        res.end('{"notFound":true}')
        return null
      } else {
        await this.render404(
          req,
          res,
          {
            pathname,
            query,
          } as UrlWithParsedQuery,
          false
        )
        return null
      }
    } else if (cachedData.kind === 'REDIRECT') {
      if (isDataReq) {
        return {
          type: 'json',
          body: RenderResult.fromStatic(JSON.stringify(cachedData.props)),
          revalidateOptions,
        }
      } else {
        await handleRedirect(cachedData.props)
        return null
      }
    } else {
      return {
        type: isDataReq ? 'json' : 'html',
        body: isDataReq
          ? RenderResult.fromStatic(JSON.stringify(cachedData.pageData))
          : cachedData.html,
        revalidateOptions,
      }
    }
  }

  private async renderToResponse(
    ctx: RequestContext
  ): Promise<ResponsePayload | null> {
    const { res, query, pathname } = ctx
    let page = pathname
    const bubbleNoFallback = !!query._nextBubbleNoFallback
    delete query._nextBubbleNoFallback

    try {
      const result = await this.findPageComponents(pathname, query)
      if (result) {
        try {
          return await this.renderToResponseWithComponents(ctx, result)
        } catch (err) {
          const isNoFallbackError = err instanceof NoFallbackError

          if (!isNoFallbackError || (isNoFallbackError && bubbleNoFallback)) {
            throw err
          }
        }
      }

      if (this.dynamicRoutes) {
        for (const dynamicRoute of this.dynamicRoutes) {
          const params = dynamicRoute.match(pathname)
          if (!params) {
            continue
          }

          const dynamicRouteResult = await this.findPageComponents(
            dynamicRoute.page,
            query,
            params
          )
          if (dynamicRouteResult) {
            try {
              page = dynamicRoute.page
              return await this.renderToResponseWithComponents(
                {
                  ...ctx,
                  pathname: dynamicRoute.page,
                  renderOpts: {
                    ...ctx.renderOpts,
                    params,
                  },
                },
                dynamicRouteResult
              )
            } catch (err) {
              const isNoFallbackError = err instanceof NoFallbackError

              if (
                !isNoFallbackError ||
                (isNoFallbackError && bubbleNoFallback)
              ) {
                throw err
              }
            }
          }
        }
      }
    } catch (error) {
      const err = isError(error) ? error : error ? new Error(error + '') : null
      if (err instanceof NoFallbackError && bubbleNoFallback) {
        throw err
      }
      if (err instanceof DecodeError) {
        res.statusCode = 400
        return await this.renderErrorToResponse(ctx, err)
      }

      res.statusCode = 500
      const isWrappedError = err instanceof WrappedBuildError
      const response = await this.renderErrorToResponse(
        ctx,
        isWrappedError ? (err as WrappedBuildError).innerError : err
      )

      if (!isWrappedError) {
        if (this.minimalMode || this.renderOpts.dev) {
          if (isError(err)) err.page = page
          throw err
        }
        this.logError(err || new Error(error + ''))
      }
      return response
    }
    res.statusCode = 404
    return this.renderErrorToResponse(ctx, null)
  }

  public async renderToHTML(
    req: IncomingMessage,
    res: ServerResponse,
    pathname: string,
    query: ParsedUrlQuery = {}
  ): Promise<string | null> {
    return this.getStaticHTML((ctx) => this.renderToResponse(ctx), {
      req,
      res,
      pathname,
      query,
    })
  }

  public async renderError(
    err: Error | null,
    req: IncomingMessage,
    res: ServerResponse,
    pathname: string,
    query: NextParsedUrlQuery = {},
    setHeaders = true
  ): Promise<void> {
    if (setHeaders) {
      res.setHeader(
        'Cache-Control',
        'no-cache, no-store, max-age=0, must-revalidate'
      )
    }

    return this.pipe(
      async (ctx) => {
        const response = await this.renderErrorToResponse(ctx, err)
        if (this.minimalMode && res.statusCode === 500) {
          throw err
        }
        return response
      },
      { req, res, pathname, query }
    )
  }

  private customErrorNo404Warn = execOnce(() => {
    Log.warn(
      `You have added a custom /_error page without a custom /404 page. This prevents the 404 page from being auto statically optimized.\nSee here for info: https://nextjs.org/docs/messages/custom-error-no-custom-404`
    )
  })

  private async renderErrorToResponse(
    ctx: RequestContext,
    _err: Error | null
  ): Promise<ResponsePayload | null> {
    const { res, query } = ctx
    let err = _err
    if (this.renderOpts.dev && !err && res.statusCode === 500) {
      err = new Error(
        'An undefined error was thrown sometime during render... ' +
          'See https://nextjs.org/docs/messages/threw-undefined'
      )
    }
    try {
      let result: null | FindComponentsResult = null

      const is404 = res.statusCode === 404
      let using404Page = false

      // use static 404 page if available and is 404 response
      if (is404) {
        result = await this.findPageComponents('/404', query)
        using404Page = result !== null
      }
      let statusPage = `/${res.statusCode}`

      if (!result && STATIC_STATUS_PAGES.includes(statusPage)) {
        result = await this.findPageComponents(statusPage, query)
      }

      if (!result) {
        result = await this.findPageComponents('/_error', query)
        statusPage = '/_error'
      }

      if (
        process.env.NODE_ENV !== 'production' &&
        !using404Page &&
        (await this.hasPage('/_error')) &&
        !(await this.hasPage('/404'))
      ) {
        this.customErrorNo404Warn()
      }

      try {
        return await this.renderToResponseWithComponents(
          {
            ...ctx,
            pathname: statusPage,
            renderOpts: {
              ...ctx.renderOpts,
              err,
            },
          },
          result!
        )
      } catch (maybeFallbackError) {
        if (maybeFallbackError instanceof NoFallbackError) {
          throw new Error('invariant: failed to render error page')
        }
        throw maybeFallbackError
      }
    } catch (error) {
      const renderToHtmlError = isError(error)
        ? error
        : error
        ? new Error(error + '')
        : null
      const isWrappedError = renderToHtmlError instanceof WrappedBuildError
      if (!isWrappedError) {
        this.logError(renderToHtmlError || new Error(error + ''))
      }
      res.statusCode = 500
      const fallbackComponents = await this.getFallbackErrorComponents()

      if (fallbackComponents) {
        return this.renderToResponseWithComponents(
          {
            ...ctx,
            pathname: '/_error',
            renderOpts: {
              ...ctx.renderOpts,
              // We render `renderToHtmlError` here because `err` is
              // already captured in the stacktrace.
              err: isWrappedError
                ? renderToHtmlError.innerError
                : renderToHtmlError,
            },
          },
          {
            query,
            components: fallbackComponents,
          }
        )
      }
      return {
        type: 'html',
        body: RenderResult.fromStatic('Internal Server Error'),
      }
    }
  }

  public async renderErrorToHTML(
    err: Error | null,
    req: IncomingMessage,
    res: ServerResponse,
    pathname: string,
    query: ParsedUrlQuery = {}
  ): Promise<string | null> {
    return this.getStaticHTML((ctx) => this.renderErrorToResponse(ctx, err), {
      req,
      res,
      pathname,
      query,
    })
  }

  protected async getFallbackErrorComponents(): Promise<LoadComponentsReturnType | null> {
    // The development server will provide an implementation for this
    return null
  }

  public async render404(
    req: IncomingMessage,
    res: ServerResponse,
    parsedUrl?: NextUrlWithParsedQuery,
    setHeaders = true
  ): Promise<void> {
    const { pathname, query }: NextUrlWithParsedQuery = parsedUrl
      ? parsedUrl
      : parseUrl(req.url!, true)

    if (this.nextConfig.i18n) {
      query.__nextLocale =
        query.__nextLocale || this.nextConfig.i18n.defaultLocale
      query.__nextDefaultLocale =
        query.__nextDefaultLocale || this.nextConfig.i18n.defaultLocale
    }

    res.statusCode = 404
    return this.renderError(null, req, res, pathname!, query, setHeaders)
  }

  public async serveStatic(
    req: IncomingMessage,
    res: ServerResponse,
    path: string,
    parsedUrl?: UrlWithParsedQuery
  ): Promise<void> {
    if (!this.isServeableUrl(path)) {
      return this.render404(req, res, parsedUrl)
    }

    if (!(req.method === 'GET' || req.method === 'HEAD')) {
      res.statusCode = 405
      res.setHeader('Allow', ['GET', 'HEAD'])
      return this.renderError(null, req, res, path)
    }

    try {
      await serveStatic(req, res, path)
    } catch (error) {
      if (!isError(error)) throw error
      const err = error as Error & { code?: string; statusCode?: number }
      if (err.code === 'ENOENT' || err.statusCode === 404) {
        this.render404(req, res, parsedUrl)
      } else if (err.statusCode === 412) {
        res.statusCode = 412
        return this.renderError(err, req, res, path)
      } else {
        throw err
      }
    }
  }

  private _validFilesystemPathSet: Set<string> | null = null
  private getFilesystemPaths(): Set<string> {
    if (this._validFilesystemPathSet) {
      return this._validFilesystemPathSet
    }

    const pathUserFilesStatic = join(this.dir, 'static')
    let userFilesStatic: string[] = []
    if (this.hasStaticDir && fs.existsSync(pathUserFilesStatic)) {
      userFilesStatic = recursiveReadDirSync(pathUserFilesStatic).map((f) =>
        join('.', 'static', f)
      )
    }

    let userFilesPublic: string[] = []
    if (this.publicDir && fs.existsSync(this.publicDir)) {
      userFilesPublic = recursiveReadDirSync(this.publicDir).map((f) =>
        join('.', 'public', f)
      )
    }

    let nextFilesStatic: string[] = []
    nextFilesStatic = !this.minimalMode
      ? recursiveReadDirSync(join(this.distDir, 'static')).map((f) =>
          join('.', relative(this.dir, this.distDir), 'static', f)
        )
      : []

    return (this._validFilesystemPathSet = new Set<string>([
      ...nextFilesStatic,
      ...userFilesPublic,
      ...userFilesStatic,
    ]))
  }

  protected isServeableUrl(untrustedFileUrl: string): boolean {
    // This method mimics what the version of `send` we use does:
    // 1. decodeURIComponent:
    //    https://github.com/pillarjs/send/blob/0.17.1/index.js#L989
    //    https://github.com/pillarjs/send/blob/0.17.1/index.js#L518-L522
    // 2. resolve:
    //    https://github.com/pillarjs/send/blob/de073ed3237ade9ff71c61673a34474b30e5d45b/index.js#L561

    let decodedUntrustedFilePath: string
    try {
      // (1) Decode the URL so we have the proper file name
      decodedUntrustedFilePath = decodeURIComponent(untrustedFileUrl)
    } catch {
      return false
    }

    // (2) Resolve "up paths" to determine real request
    const untrustedFilePath = resolve(decodedUntrustedFilePath)

    // don't allow null bytes anywhere in the file path
    if (untrustedFilePath.indexOf('\0') !== -1) {
      return false
    }

    // Check if .next/static, static and public are in the path.
    // If not the path is not available.
    if (
      (untrustedFilePath.startsWith(join(this.distDir, 'static') + sep) ||
        untrustedFilePath.startsWith(join(this.dir, 'static') + sep) ||
        untrustedFilePath.startsWith(join(this.dir, 'public') + sep)) === false
    ) {
      return false
    }

    // Check against the real filesystem paths
    const filesystemUrls = this.getFilesystemPaths()
    const resolved = relative(this.dir, untrustedFilePath)
    return filesystemUrls.has(resolved)
  }

  protected readBuildId(): string {
    const buildIdFile = join(this.distDir, BUILD_ID_FILE)
    try {
      return fs.readFileSync(buildIdFile, 'utf8').trim()
    } catch (err) {
      if (!fs.existsSync(buildIdFile)) {
        throw new Error(
          `Could not find a production build in the '${this.distDir}' directory. Try building your app with 'next build' before starting the production server. https://nextjs.org/docs/messages/production-start-no-build-id`
        )
      }

      throw err
    }
  }

  protected get _isLikeServerless(): boolean {
    return isTargetLikeServerless(this.nextConfig.target)
  }
}

function prepareServerlessUrl(
  req: IncomingMessage,
  query: ParsedUrlQuery
): void {
  const curUrl = parseUrl(req.url!, true)
  req.url = formatUrl({
    ...curUrl,
    search: undefined,
    query: {
      ...curUrl.query,
      ...query,
    },
  })
}

class NoFallbackError extends Error {}

// Internal wrapper around build errors at development
// time, to prevent us from propagating or logging them
export class WrappedBuildError extends Error {
  innerError: Error

  constructor(innerError: Error) {
    super()
    this.innerError = innerError
  }
}

type ResponsePayload = {
  type: 'html' | 'json'
  body: RenderResult
  revalidateOptions?: any
}<|MERGE_RESOLUTION|>--- conflicted
+++ resolved
@@ -1226,17 +1226,6 @@
           }
 
           if (result.response.headers.has('x-middleware-rewrite')) {
-<<<<<<< HEAD
-            const rewrite = result.response.headers.get('x-middleware-rewrite')!
-            const rewriteParsed = simpleParseUrl(rewrite)
-            if (
-              rewriteParsed.protocol &&
-              (rewriteParsed.port
-                ? `${rewriteParsed.hostname}:${rewriteParsed.port}`
-                : rewriteParsed.hostname) !== req.headers.host
-            ) {
-              return proxyRequest(req, res, rewriteParsed)
-=======
             const { newUrl, parsedDestination } = prepareDestination({
               appendParamsToQuery: true,
               destination: result.response.headers.get('x-middleware-rewrite')!,
@@ -1244,9 +1233,13 @@
               query: parsedUrl.query,
             })
 
-            if (parsedDestination.protocol) {
+            if (
+              parsedDestination.protocol &&
+              (parsedDestination.port
+                ? `${parsedDestination.hostname}:${parsedDestination.port}`
+                : parsedDestination.hostname) !== req.headers.host
+            ) {
               return proxyRequest(req, res, parsedDestination)
->>>>>>> 54ca8f41
             }
 
             if (this.nextConfig.i18n) {
