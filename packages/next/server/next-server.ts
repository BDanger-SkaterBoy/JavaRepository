--- conflicted
+++ resolved
@@ -17,1163 +17,7 @@
 
   protected getPagesManifest(): PagesManifest | undefined {
     const pagesManifestPath = join(this.serverBuildDir, PAGES_MANIFEST)
-<<<<<<< HEAD
-    const middlewareManifestPath = join(
-      join(this.distDir, SERVER_DIRECTORY),
-      MIDDLEWARE_MANIFEST
-    )
-
-    if (!dev) {
-      this.pagesManifest = require(pagesManifestPath)
-      if (!this.minimalMode) {
-        this.middlewareManifest = require(middlewareManifestPath)
-      }
-    }
-
-    this.customRoutes = this.getCustomRoutes()
-    this.router = new Router(this.generateRoutes())
-    this.setAssetPrefix(assetPrefix)
-
-    this.incrementalCache = new IncrementalCache({
-      dev,
-      distDir: this.distDir,
-      pagesDir: join(
-        this.distDir,
-        this._isLikeServerless ? SERVERLESS_DIRECTORY : SERVER_DIRECTORY,
-        'pages'
-      ),
-      locales: this.nextConfig.i18n?.locales,
-      max: this.nextConfig.experimental.isrMemoryCacheSize,
-      flushToDisk: !minimalMode && this.nextConfig.experimental.isrFlushToDisk,
-    })
-    this.responseCache = new ResponseCache(this.incrementalCache)
-
-    /**
-     * This sets environment variable to be used at the time of SSR by head.tsx.
-     * Using this from process.env allows targeting both serverless and SSR by calling
-     * `process.env.__NEXT_OPTIMIZE_IMAGES`.
-     * TODO(atcastle@): Remove this when experimental.optimizeImages are being cleaned up.
-     */
-    if (this.renderOpts.optimizeFonts) {
-      process.env.__NEXT_OPTIMIZE_FONTS = JSON.stringify(true)
-    }
-    if (this.renderOpts.optimizeImages) {
-      process.env.__NEXT_OPTIMIZE_IMAGES = JSON.stringify(true)
-    }
-    if (this.renderOpts.optimizeCss) {
-      process.env.__NEXT_OPTIMIZE_CSS = JSON.stringify(true)
-    }
-  }
-
-  public logError(err: Error): void {
-    if (this.quiet) return
-    console.error(err)
-  }
-
-  private async handleRequest(
-    req: IncomingMessage,
-    res: ServerResponse,
-    parsedUrl?: NextUrlWithParsedQuery
-  ): Promise<void> {
-    const urlParts = (req.url || '').split('?')
-    const urlNoQuery = urlParts[0]
-
-    if (urlNoQuery?.match(/(\\|\/\/)/)) {
-      const cleanUrl = normalizeRepeatedSlashes(req.url!)
-      res.setHeader('Location', cleanUrl)
-      res.setHeader('Refresh', `0;url=${cleanUrl}`)
-      res.statusCode = 308
-      res.end(cleanUrl)
-      return
-    }
-
-    setLazyProp({ req: req as any }, 'cookies', getCookieParser(req.headers))
-
-    // Parse url if parsedUrl not provided
-    if (!parsedUrl || typeof parsedUrl !== 'object') {
-      parsedUrl = parseUrl(req.url!, true)
-    }
-
-    // Parse the querystring ourselves if the user doesn't handle querystring parsing
-    if (typeof parsedUrl.query === 'string') {
-      parsedUrl.query = parseQs(parsedUrl.query)
-    }
-
-    addRequestMeta(req, '__NEXT_INIT_URL', req.url)
-    addRequestMeta(req, '__NEXT_INIT_QUERY', { ...parsedUrl.query })
-
-    const url = parseNextUrl({
-      headers: req.headers,
-      nextConfig: this.nextConfig,
-      url: req.url?.replace(/^\/+/, '/'),
-    })
-
-    if (url.basePath) {
-      req.url = replaceBasePath(req.url!, this.nextConfig.basePath)
-      addRequestMeta(req, '_nextHadBasePath', true)
-    }
-
-    if (
-      this.minimalMode &&
-      req.headers['x-matched-path'] &&
-      typeof req.headers['x-matched-path'] === 'string'
-    ) {
-      const reqUrlIsDataUrl = req.url?.includes('/_next/data')
-      const matchedPathIsDataUrl =
-        req.headers['x-matched-path']?.includes('/_next/data')
-      const isDataUrl = reqUrlIsDataUrl || matchedPathIsDataUrl
-
-      let parsedPath = parseUrl(
-        isDataUrl ? req.url! : (req.headers['x-matched-path'] as string),
-        true
-      )
-
-      let matchedPathname = parsedPath.pathname!
-
-      let matchedPathnameNoExt = isDataUrl
-        ? matchedPathname.replace(/\.json$/, '')
-        : matchedPathname
-
-      if (this.nextConfig.i18n) {
-        const localePathResult = normalizeLocalePath(
-          matchedPathname || '/',
-          this.nextConfig.i18n.locales
-        )
-
-        if (localePathResult.detectedLocale) {
-          parsedUrl.query.__nextLocale = localePathResult.detectedLocale
-        }
-      }
-
-      if (isDataUrl) {
-        matchedPathname = denormalizePagePath(matchedPathname)
-        matchedPathnameNoExt = denormalizePagePath(matchedPathnameNoExt)
-      }
-
-      const pageIsDynamic = isDynamicRoute(matchedPathnameNoExt)
-      const combinedRewrites: Rewrite[] = []
-
-      combinedRewrites.push(...this.customRoutes.rewrites.beforeFiles)
-      combinedRewrites.push(...this.customRoutes.rewrites.afterFiles)
-      combinedRewrites.push(...this.customRoutes.rewrites.fallback)
-
-      const utils = getUtils({
-        pageIsDynamic,
-        page: matchedPathnameNoExt,
-        i18n: this.nextConfig.i18n,
-        basePath: this.nextConfig.basePath,
-        rewrites: combinedRewrites,
-      })
-
-      try {
-        // ensure parsedUrl.pathname includes URL before processing
-        // rewrites or they won't match correctly
-        if (this.nextConfig.i18n && !url.locale?.path.detectedLocale) {
-          parsedUrl.pathname = `/${url.locale?.locale}${parsedUrl.pathname}`
-        }
-        utils.handleRewrites(req, parsedUrl)
-
-        // interpolate dynamic params and normalize URL if needed
-        if (pageIsDynamic) {
-          let params: ParsedUrlQuery | false = {}
-
-          Object.assign(parsedUrl.query, parsedPath.query)
-          const paramsResult = utils.normalizeDynamicRouteParams(
-            parsedUrl.query
-          )
-
-          if (paramsResult.hasValidParams) {
-            params = paramsResult.params
-          } else if (req.headers['x-now-route-matches']) {
-            const opts: Record<string, string> = {}
-            params = utils.getParamsFromRouteMatches(
-              req,
-              opts,
-              parsedUrl.query.__nextLocale || ''
-            )
-
-            if (opts.locale) {
-              parsedUrl.query.__nextLocale = opts.locale
-            }
-          } else {
-            params = utils.dynamicRouteMatcher!(matchedPathnameNoExt)
-          }
-
-          if (params) {
-            params = utils.normalizeDynamicRouteParams(params).params
-
-            matchedPathname = utils.interpolateDynamicPath(
-              matchedPathname,
-              params
-            )
-            req.url = utils.interpolateDynamicPath(req.url!, params)
-          }
-
-          if (reqUrlIsDataUrl && matchedPathIsDataUrl) {
-            req.url = formatUrl({
-              ...parsedPath,
-              pathname: matchedPathname,
-            })
-          }
-
-          Object.assign(parsedUrl.query, params)
-          utils.normalizeVercelUrl(req, true)
-        }
-      } catch (err) {
-        if (err instanceof DecodeError) {
-          res.statusCode = 400
-          return this.renderError(null, req, res, '/_error', {})
-        }
-        throw err
-      }
-
-      parsedUrl.pathname = `${this.nextConfig.basePath || ''}${
-        matchedPathname === '/' && this.nextConfig.basePath
-          ? ''
-          : matchedPathname
-      }`
-      url.pathname = parsedUrl.pathname
-    }
-
-    addRequestMeta(req, '__nextHadTrailingSlash', url.locale?.trailingSlash)
-    if (url.locale?.domain) {
-      addRequestMeta(req, '__nextIsLocaleDomain', true)
-    }
-
-    if (url.locale?.path.detectedLocale) {
-      req.url = formatUrl(url)
-      addRequestMeta(req, '__nextStrippedLocale', true)
-      if (url.pathname === '/api' || url.pathname.startsWith('/api/')) {
-        return this.render404(req, res, parsedUrl)
-      }
-    }
-
-    if (!this.minimalMode || !parsedUrl.query.__nextLocale) {
-      if (url?.locale?.locale) {
-        parsedUrl.query.__nextLocale = url.locale.locale
-      }
-    }
-
-    if (url?.locale?.defaultLocale) {
-      parsedUrl.query.__nextDefaultLocale = url.locale.defaultLocale
-    }
-
-    if (url.locale?.redirect) {
-      res.setHeader('Location', url.locale.redirect)
-      res.statusCode = TEMPORARY_REDIRECT_STATUS
-      res.end()
-      return
-    }
-
-    res.statusCode = 200
-    try {
-      return await this.run(req, res, parsedUrl)
-    } catch (err) {
-      if (this.minimalMode || this.renderOpts.dev) {
-        throw err
-      }
-      this.logError(isError(err) ? err : new Error(err + ''))
-      res.statusCode = 500
-      res.end('Internal Server Error')
-    }
-  }
-
-  public getRequestHandler() {
-    return this.handleRequest.bind(this)
-  }
-
-  public setAssetPrefix(prefix?: string): void {
-    this.renderOpts.assetPrefix = prefix ? prefix.replace(/\/$/, '') : ''
-  }
-
-  // Backwards compatibility
-  public async prepare(): Promise<void> {}
-
-  // Backwards compatibility
-  protected async close(): Promise<void> {}
-
-  protected setImmutableAssetCacheControl(res: ServerResponse): void {
-    res.setHeader('Cache-Control', 'public, max-age=31536000, immutable')
-  }
-
-  protected getCustomRoutes(): CustomRoutes {
-    const customRoutes = require(join(this.distDir, ROUTES_MANIFEST))
-    let rewrites: CustomRoutes['rewrites']
-
-    // rewrites can be stored as an array when an array is
-    // returned in next.config.js so massage them into
-    // the expected object format
-    if (Array.isArray(customRoutes.rewrites)) {
-      rewrites = {
-        beforeFiles: [],
-        afterFiles: customRoutes.rewrites,
-        fallback: [],
-      }
-    } else {
-      rewrites = customRoutes.rewrites
-    }
-    return Object.assign(customRoutes, { rewrites })
-  }
-
-  private _cachedPreviewManifest: PrerenderManifest | undefined
-  protected getPrerenderManifest(): PrerenderManifest {
-    if (this._cachedPreviewManifest) {
-      return this._cachedPreviewManifest
-    }
-    const manifest = require(join(this.distDir, PRERENDER_MANIFEST))
-    return (this._cachedPreviewManifest = manifest)
-  }
-
-  protected getPreviewProps(): __ApiPreviewProps {
-    return this.getPrerenderManifest().preview
-  }
-
-  protected getMiddleware() {
-    const middleware = this.middlewareManifest?.middleware || {}
-    return (
-      this.middlewareManifest?.sortedMiddleware.map((page) => ({
-        match: getRouteMatcher(
-          getMiddlewareRegex(page, MIDDLEWARE_ROUTE.test(middleware[page].name))
-        ),
-        page,
-      })) || []
-    )
-  }
-
-  protected async hasMiddleware(
-    pathname: string,
-    _isSSR?: boolean
-  ): Promise<boolean> {
-    try {
-      return (
-        getMiddlewareInfo({
-          dev: this.renderOpts.dev,
-          distDir: this.distDir,
-          page: pathname,
-          serverless: this._isLikeServerless,
-        }).paths.length > 0
-      )
-    } catch (_) {}
-
-    return false
-  }
-
-  protected async ensureMiddleware(_pathname: string, _isSSR?: boolean) {}
-
-  private middlewareBetaWarning = execOnce(() => {
-    Log.warn(
-      `using beta Middleware (not covered by semver) - https://nextjs.org/docs/messages/beta-middleware`
-    )
-  })
-
-  protected async runMiddleware(params: {
-    request: IncomingMessage
-    response: ServerResponse
-    parsedUrl: ParsedNextUrl
-    parsed: UrlWithParsedQuery
-    onWarning?: (warning: Error) => void
-  }): Promise<FetchEventResult | null> {
-    this.middlewareBetaWarning()
-
-    const page: { name?: string; params?: { [key: string]: string } } = {}
-    if (await this.hasPage(params.parsedUrl.pathname)) {
-      page.name = params.parsedUrl.pathname
-    } else if (this.dynamicRoutes) {
-      for (const dynamicRoute of this.dynamicRoutes) {
-        const matchParams = dynamicRoute.match(params.parsedUrl.pathname)
-        if (matchParams) {
-          page.name = dynamicRoute.page
-          page.params = matchParams
-          break
-        }
-      }
-    }
-
-    const subreq = params.request.headers[`x-middleware-subrequest`]
-    const subrequests = typeof subreq === 'string' ? subreq.split(':') : []
-    const allHeaders = new Headers()
-    let result: FetchEventResult | null = null
-
-    for (const middleware of this.middleware || []) {
-      if (middleware.match(params.parsedUrl.pathname)) {
-        if (!(await this.hasMiddleware(middleware.page, middleware.ssr))) {
-          console.warn(`The Edge Function for ${middleware.page} was not found`)
-          continue
-        }
-
-        await this.ensureMiddleware(middleware.page, middleware.ssr)
-
-        const middlewareInfo = getMiddlewareInfo({
-          dev: this.renderOpts.dev,
-          distDir: this.distDir,
-          page: middleware.page,
-          serverless: this._isLikeServerless,
-        })
-
-        if (subrequests.includes(middlewareInfo.name)) {
-          result = {
-            response: NextResponse.next(),
-            waitUntil: Promise.resolve(),
-          }
-          continue
-        }
-
-        result = await run({
-          name: middlewareInfo.name,
-          paths: middlewareInfo.paths,
-          request: {
-            headers: params.request.headers,
-            method: params.request.method || 'GET',
-            nextConfig: {
-              basePath: this.nextConfig.basePath,
-              i18n: this.nextConfig.i18n,
-              trailingSlash: this.nextConfig.trailingSlash,
-            },
-            url: getRequestMeta(params.request, '__NEXT_INIT_URL')!,
-            page: page,
-          },
-          useCache: !this.nextConfig.experimental.concurrentFeatures,
-          onWarning: (warning: Error) => {
-            if (params.onWarning) {
-              warning.message += ` "./${middlewareInfo.name}"`
-              params.onWarning(warning)
-            }
-          },
-        })
-
-        for (let [key, value] of result.response.headers) {
-          if (key !== 'x-middleware-next') {
-            allHeaders.append(key, value)
-          }
-        }
-
-        if (!this.renderOpts.dev) {
-          result.waitUntil.catch((error) => {
-            console.error(`Uncaught: middleware waitUntil errored`, error)
-          })
-        }
-
-        if (!result.response.headers.has('x-middleware-next')) {
-          break
-        }
-      }
-    }
-
-    if (!result) {
-      this.render404(params.request, params.response, params.parsed)
-    } else {
-      for (let [key, value] of allHeaders) {
-        result.response.headers.set(key, value)
-      }
-    }
-
-    return result
-  }
-
-  protected generateRoutes(): {
-    basePath: string
-    headers: Route[]
-    rewrites: {
-      beforeFiles: Route[]
-      afterFiles: Route[]
-      fallback: Route[]
-    }
-    fsRoutes: Route[]
-    redirects: Route[]
-    catchAllRoute: Route
-    catchAllMiddleware?: Route
-    pageChecker: PageChecker
-    useFileSystemPublicRoutes: boolean
-    dynamicRoutes: DynamicRoutes | undefined
-    locales: string[]
-  } {
-    const server: Server = this
-    const publicRoutes = fs.existsSync(this.publicDir)
-      ? this.generatePublicRoutes()
-      : []
-
-    const staticFilesRoute = this.hasStaticDir
-      ? [
-          {
-            // It's very important to keep this route's param optional.
-            // (but it should support as many params as needed, separated by '/')
-            // Otherwise this will lead to a pretty simple DOS attack.
-            // See more: https://github.com/vercel/next.js/issues/2617
-            match: route('/static/:path*'),
-            name: 'static catchall',
-            fn: async (req, res, params, parsedUrl) => {
-              const p = join(this.dir, 'static', ...params.path)
-              await this.serveStatic(req, res, p, parsedUrl)
-              return {
-                finished: true,
-              }
-            },
-          } as Route,
-        ]
-      : []
-
-    const fsRoutes: Route[] = [
-      {
-        match: route('/_next/static/:path*'),
-        type: 'route',
-        name: '_next/static catchall',
-        fn: async (req, res, params, parsedUrl) => {
-          // make sure to 404 for /_next/static itself
-          if (!params.path) {
-            await this.render404(req, res, parsedUrl)
-            return {
-              finished: true,
-            }
-          }
-
-          if (
-            params.path[0] === CLIENT_STATIC_FILES_RUNTIME ||
-            params.path[0] === 'chunks' ||
-            params.path[0] === 'css' ||
-            params.path[0] === 'image' ||
-            params.path[0] === 'media' ||
-            params.path[0] === this.buildId ||
-            params.path[0] === 'pages' ||
-            params.path[1] === 'pages'
-          ) {
-            this.setImmutableAssetCacheControl(res)
-          }
-          const p = join(
-            this.distDir,
-            CLIENT_STATIC_FILES_PATH,
-            ...(params.path || [])
-          )
-          await this.serveStatic(req, res, p, parsedUrl)
-          return {
-            finished: true,
-          }
-        },
-      },
-      {
-        match: route('/_next/data/:path*'),
-        type: 'route',
-        name: '_next/data catchall',
-        fn: async (req, res, params, _parsedUrl) => {
-          // Make sure to 404 for /_next/data/ itself and
-          // we also want to 404 if the buildId isn't correct
-          if (!params.path || params.path[0] !== this.buildId) {
-            await this.render404(req, res, _parsedUrl)
-            return {
-              finished: true,
-            }
-          }
-          // remove buildId from URL
-          params.path.shift()
-
-          const lastParam = params.path[params.path.length - 1]
-
-          // show 404 if it doesn't end with .json
-          if (typeof lastParam !== 'string' || !lastParam.endsWith('.json')) {
-            await this.render404(req, res, _parsedUrl)
-            return {
-              finished: true,
-            }
-          }
-
-          // re-create page's pathname
-          let pathname = `/${params.path.join('/')}`
-          pathname = getRouteFromAssetPath(pathname, '.json')
-
-          if (this.nextConfig.i18n) {
-            const { host } = req?.headers || {}
-            // remove port from host and remove port if present
-            const hostname = host?.split(':')[0].toLowerCase()
-            const localePathResult = normalizeLocalePath(
-              pathname,
-              this.nextConfig.i18n.locales
-            )
-            const { defaultLocale } =
-              detectDomainLocale(this.nextConfig.i18n.domains, hostname) || {}
-
-            let detectedLocale = ''
-
-            if (localePathResult.detectedLocale) {
-              pathname = localePathResult.pathname
-              detectedLocale = localePathResult.detectedLocale
-            }
-
-            _parsedUrl.query.__nextLocale = detectedLocale
-            _parsedUrl.query.__nextDefaultLocale =
-              defaultLocale || this.nextConfig.i18n.defaultLocale
-
-            if (!detectedLocale) {
-              _parsedUrl.query.__nextLocale =
-                _parsedUrl.query.__nextDefaultLocale
-              await this.render404(req, res, _parsedUrl)
-              return { finished: true }
-            }
-          }
-
-          const parsedUrl = parseUrl(pathname, true)
-
-          await this.render(
-            req,
-            res,
-            pathname,
-            { ..._parsedUrl.query, _nextDataReq: '1' },
-            parsedUrl
-          )
-          return {
-            finished: true,
-          }
-        },
-      },
-      {
-        match: route('/_next/image'),
-        type: 'route',
-        name: '_next/image catchall',
-        fn: (req, res, _params, parsedUrl) => {
-          if (this.minimalMode) {
-            res.statusCode = 400
-            res.end('Bad Request')
-            return {
-              finished: true,
-            }
-          }
-          const { imageOptimizer } =
-            require('./image-optimizer') as typeof import('./image-optimizer')
-
-          return imageOptimizer(
-            server,
-            req,
-            res,
-            parsedUrl,
-            server.nextConfig,
-            server.distDir,
-            this.renderOpts.dev
-          )
-        },
-      },
-      {
-        match: route('/_next/:path*'),
-        type: 'route',
-        name: '_next catchall',
-        // This path is needed because `render()` does a check for `/_next` and the calls the routing again
-        fn: async (req, res, _params, parsedUrl) => {
-          await this.render404(req, res, parsedUrl)
-          return {
-            finished: true,
-          }
-        },
-      },
-      ...publicRoutes,
-      ...staticFilesRoute,
-    ]
-
-    const restrictedRedirectPaths = ['/_next'].map((p) =>
-      this.nextConfig.basePath ? `${this.nextConfig.basePath}${p}` : p
-    )
-
-    const getCustomRoute = (
-      r: Rewrite | Redirect | Header,
-      type: RouteType
-    ) => {
-      const match = getCustomRouteMatcher(
-        r.source,
-        !(r as any).internal
-          ? (regex: string) =>
-              modifyRouteRegex(
-                regex,
-                type === 'redirect' ? restrictedRedirectPaths : undefined
-              )
-          : undefined
-      )
-
-      return {
-        ...r,
-        type,
-        match,
-        name: type,
-        fn: async (_req, _res, _params, _parsedUrl) => ({ finished: false }),
-      } as Route & Rewrite & Header
-    }
-
-    // Headers come very first
-    const headers = this.minimalMode
-      ? []
-      : this.customRoutes.headers.map((r) => {
-          const headerRoute = getCustomRoute(r, 'header')
-          return {
-            match: headerRoute.match,
-            has: headerRoute.has,
-            type: headerRoute.type,
-            name: `${headerRoute.type} ${headerRoute.source} header route`,
-            fn: async (_req, res, params, _parsedUrl) => {
-              const hasParams = Object.keys(params).length > 0
-
-              for (const header of (headerRoute as Header).headers) {
-                let { key, value } = header
-                if (hasParams) {
-                  key = compileNonPath(key, params)
-                  value = compileNonPath(value, params)
-                }
-                res.setHeader(key, value)
-              }
-              return { finished: false }
-            },
-          } as Route
-        })
-
-    // since initial query values are decoded by querystring.parse
-    // we need to re-encode them here but still allow passing through
-    // values from rewrites/redirects
-    const stringifyQuery = (req: IncomingMessage, query: ParsedUrlQuery) => {
-      const initialQueryValues = Object.values(
-        getRequestMeta(req, '__NEXT_INIT_QUERY') || {}
-      )
-
-      return stringifyQs(query, undefined, undefined, {
-        encodeURIComponent(value) {
-          if (initialQueryValues.some((val) => val === value)) {
-            return encodeURIComponent(value)
-          }
-          return value
-        },
-      })
-    }
-
-    const proxyRequest = async (
-      req: IncomingMessage,
-      res: ServerResponse,
-      parsedUrl: ParsedUrl
-    ) => {
-      const { query } = parsedUrl
-      delete (parsedUrl as any).query
-      parsedUrl.search = stringifyQuery(req, query)
-
-      const target = formatUrl(parsedUrl)
-      const proxy = new Proxy({
-        target,
-        changeOrigin: true,
-        ignorePath: true,
-        xfwd: true,
-        proxyTimeout: 30_000, // limit proxying to 30 seconds
-      })
-
-      await new Promise((proxyResolve, proxyReject) => {
-        let finished = false
-
-        proxy.on('proxyReq', (proxyReq) => {
-          proxyReq.on('close', () => {
-            if (!finished) {
-              finished = true
-              proxyResolve(true)
-            }
-          })
-        })
-        proxy.on('error', (err) => {
-          if (!finished) {
-            finished = true
-            proxyReject(err)
-          }
-        })
-        proxy.web(req, res)
-      })
-
-      return {
-        finished: true,
-      }
-    }
-
-    const redirects = this.minimalMode
-      ? []
-      : this.customRoutes.redirects.map((redirect) => {
-          const redirectRoute = getCustomRoute(redirect, 'redirect')
-          return {
-            internal: redirectRoute.internal,
-            type: redirectRoute.type,
-            match: redirectRoute.match,
-            has: redirectRoute.has,
-            statusCode: redirectRoute.statusCode,
-            name: `Redirect route ${redirectRoute.source}`,
-            fn: async (req, res, params, parsedUrl) => {
-              const { parsedDestination } = prepareDestination({
-                appendParamsToQuery: false,
-                destination: redirectRoute.destination,
-                params: params,
-                query: parsedUrl.query,
-                trailingSlash: this.nextConfig.trailingSlash,
-              })
-
-              const { query } = parsedDestination
-              delete (parsedDestination as any).query
-
-              parsedDestination.search = stringifyQuery(req, query)
-
-              let updatedDestination = formatUrl(parsedDestination)
-
-              if (updatedDestination.startsWith('/')) {
-                updatedDestination =
-                  normalizeRepeatedSlashes(updatedDestination)
-              }
-              const defaultLocale = parsedUrl.query.__nextDefaultLocale
-              let prevUrl = getRequestMeta(req, '__NEXT_INIT_URL')
-              if (
-                defaultLocale &&
-                parsedDestination.pathname ===
-                  `${this.nextConfig.basePath || ''}/${defaultLocale}/`
-              ) {
-                parsedDestination.pathname = `${
-                  this.nextConfig.basePath || ''
-                }${this.nextConfig.trailingSlash ? '/' : ''}`
-              }
-
-              if (updatedDestination === prevUrl) {
-                return { finished: false }
-              }
-
-              res.setHeader('Location', updatedDestination)
-              res.statusCode = getRedirectStatus(redirectRoute as Redirect)
-
-              // Since IE11 doesn't support the 308 header add backwards
-              // compatibility using refresh header
-              if (res.statusCode === 308) {
-                res.setHeader('Refresh', `0;url=${updatedDestination}`)
-              }
-
-              res.end(updatedDestination)
-              return {
-                finished: true,
-              }
-            },
-          } as Route
-        })
-
-    const buildRewrite = (rewrite: Rewrite, check = true) => {
-      const rewriteRoute = getCustomRoute(rewrite, 'rewrite')
-      return {
-        ...rewriteRoute,
-        check,
-        type: rewriteRoute.type,
-        name: `Rewrite route ${rewriteRoute.source}`,
-        match: rewriteRoute.match,
-        fn: async (req, res, params, parsedUrl) => {
-          const { newUrl, parsedDestination } = prepareDestination({
-            appendParamsToQuery: true,
-            destination: rewriteRoute.destination,
-            params: params,
-            query: parsedUrl.query,
-          })
-
-          // external rewrite, proxy it
-          if (parsedDestination.protocol) {
-            return proxyRequest(req, res, parsedDestination)
-          }
-
-          addRequestMeta(req, '_nextRewroteUrl', newUrl)
-          addRequestMeta(req, '_nextDidRewrite', newUrl !== req.url)
-
-          return {
-            finished: false,
-            pathname: newUrl,
-            query: parsedDestination.query,
-          }
-        },
-      } as Route
-    }
-
-    let beforeFiles: Route[] = []
-    let afterFiles: Route[] = []
-    let fallback: Route[] = []
-
-    if (!this.minimalMode) {
-      if (Array.isArray(this.customRoutes.rewrites)) {
-        afterFiles = this.customRoutes.rewrites.map((r) => buildRewrite(r))
-      } else {
-        beforeFiles = this.customRoutes.rewrites.beforeFiles.map((r) =>
-          buildRewrite(r, false)
-        )
-        afterFiles = this.customRoutes.rewrites.afterFiles.map((r) =>
-          buildRewrite(r)
-        )
-        fallback = this.customRoutes.rewrites.fallback.map((r) =>
-          buildRewrite(r)
-        )
-      }
-    }
-
-    let catchAllMiddleware: Route | undefined
-
-    if (!this.minimalMode) {
-      catchAllMiddleware = {
-        match: route('/:path*'),
-        type: 'route',
-        name: 'middleware catchall',
-        fn: async (req, res, _params, parsed) => {
-          const fullUrl = getRequestMeta(req, '__NEXT_INIT_URL')
-          const parsedUrl = parseNextUrl({
-            url: fullUrl,
-            headers: req.headers,
-            nextConfig: {
-              basePath: this.nextConfig.basePath,
-              i18n: this.nextConfig.i18n,
-              trailingSlash: this.nextConfig.trailingSlash,
-            },
-          })
-
-          if (!this.middleware?.some((m) => m.match(parsedUrl.pathname))) {
-            return { finished: false }
-          }
-
-          let result: FetchEventResult | null = null
-
-          try {
-            result = await this.runMiddleware({
-              request: req,
-              response: res,
-              parsedUrl: parsedUrl,
-              parsed: parsed,
-            })
-          } catch (err) {
-            if (isError(err) && err.code === 'ENOENT') {
-              await this.render404(req, res, parsed)
-              return { finished: true }
-            }
-
-            const error = isError(err) ? err : new Error(err + '')
-            console.error(error)
-            res.statusCode = 500
-            this.renderError(error, req, res, parsed.pathname || '')
-            return { finished: true }
-          }
-
-          if (result === null) {
-            return { finished: true }
-          }
-
-          if (
-            !result.response.headers.has('x-middleware-rewrite') &&
-            !result.response.headers.has('x-middleware-next') &&
-            !result.response.headers.has('Location')
-          ) {
-            result.response.headers.set('x-middleware-refresh', '1')
-          }
-
-          result.response.headers.delete('x-middleware-next')
-
-          for (const [key, value] of Object.entries(
-            toNodeHeaders(result.response.headers)
-          )) {
-            if (key !== 'content-encoding' && value !== undefined) {
-              res.setHeader(key, value)
-            }
-          }
-
-          const preflight =
-            req.method === 'HEAD' && req.headers['x-middleware-preflight']
-
-          if (preflight) {
-            res.writeHead(200)
-            res.end()
-            return {
-              finished: true,
-            }
-          }
-
-          res.statusCode = result.response.status
-          res.statusMessage = result.response.statusText
-
-          const location = result.response.headers.get('Location')
-          if (location) {
-            res.statusCode = result.response.status
-            if (res.statusCode === 308) {
-              res.setHeader('Refresh', `0;url=${location}`)
-            }
-
-            res.end()
-            return {
-              finished: true,
-            }
-          }
-
-          if (result.response.headers.has('x-middleware-rewrite')) {
-            const { newUrl, parsedDestination } = prepareDestination({
-              appendParamsToQuery: true,
-              destination: result.response.headers.get('x-middleware-rewrite')!,
-              params: _params,
-              query: parsedUrl.query,
-            })
-
-            if (
-              parsedDestination.protocol &&
-              (parsedDestination.port
-                ? `${parsedDestination.hostname}:${parsedDestination.port}`
-                : parsedDestination.hostname) !== req.headers.host
-            ) {
-              return proxyRequest(req, res, parsedDestination)
-            }
-
-            if (this.nextConfig.i18n) {
-              const localePathResult = normalizeLocalePath(
-                newUrl,
-                this.nextConfig.i18n.locales
-              )
-              if (localePathResult.detectedLocale) {
-                parsedDestination.query.__nextLocale =
-                  localePathResult.detectedLocale
-              }
-            }
-
-            addRequestMeta(req, '_nextRewroteUrl', newUrl)
-            addRequestMeta(req, '_nextDidRewrite', newUrl !== req.url)
-
-            return {
-              finished: false,
-              pathname: newUrl,
-              query: parsedDestination.query,
-            }
-          }
-
-          if (result.response.headers.has('x-middleware-refresh')) {
-            res.writeHead(result.response.status)
-            for await (const chunk of result.response.body || []) {
-              res.write(chunk)
-            }
-            res.end()
-            return {
-              finished: true,
-            }
-          }
-
-          return {
-            finished: false,
-          }
-        },
-      }
-    }
-
-    const catchAllRoute: Route = {
-      match: route('/:path*'),
-      type: 'route',
-      name: 'Catchall render',
-      fn: async (req, res, _params, parsedUrl) => {
-        let { pathname, query } = parsedUrl
-        if (!pathname) {
-          throw new Error('pathname is undefined')
-        }
-
-        // next.js core assumes page path without trailing slash
-        pathname = removePathTrailingSlash(pathname)
-
-        if (this.nextConfig.i18n) {
-          const localePathResult = normalizeLocalePath(
-            pathname,
-            this.nextConfig.i18n?.locales
-          )
-
-          if (localePathResult.detectedLocale) {
-            pathname = localePathResult.pathname
-            parsedUrl.query.__nextLocale = localePathResult.detectedLocale
-          }
-        }
-        const bubbleNoFallback = !!query._nextBubbleNoFallback
-
-        if (pathname.match(MIDDLEWARE_ROUTE)) {
-          await this.render404(req, res, parsedUrl)
-          return {
-            finished: true,
-          }
-        }
-
-        if (pathname === '/api' || pathname.startsWith('/api/')) {
-          delete query._nextBubbleNoFallback
-
-          const handled = await this.handleApiRequest(
-            req as NextApiRequest,
-            res as NextApiResponse,
-            pathname,
-            query
-          )
-          if (handled) {
-            return { finished: true }
-          }
-        }
-
-        try {
-          await this.render(req, res, pathname, query, parsedUrl)
-
-          return {
-            finished: true,
-          }
-        } catch (err) {
-          if (err instanceof NoFallbackError && bubbleNoFallback) {
-            return {
-              finished: false,
-            }
-          }
-          throw err
-        }
-      },
-    }
-
-    const { useFileSystemPublicRoutes } = this.nextConfig
-
-    if (useFileSystemPublicRoutes) {
-      this.dynamicRoutes = this.getDynamicRoutes()
-      if (!this.minimalMode) {
-        this.middleware = this.getMiddleware()
-      }
-    }
-
-    return {
-      headers,
-      fsRoutes,
-      rewrites: {
-        beforeFiles,
-        afterFiles,
-        fallback,
-      },
-      redirects,
-      catchAllRoute,
-      catchAllMiddleware,
-      useFileSystemPublicRoutes,
-      dynamicRoutes: this.dynamicRoutes,
-      basePath: this.nextConfig.basePath,
-      pageChecker: this.hasPage.bind(this),
-      locales: this.nextConfig.i18n?.locales || [],
-    }
-  }
-
-  private async getPagePath(
-    pathname: string,
-    locales?: string[]
-  ): Promise<string> {
-    return getPagePath(
-      pathname,
-      this.distDir,
-      this._isLikeServerless,
-      this.renderOpts.dev,
-      locales
-    )
-  }
-
-  protected async hasPage(pathname: string): Promise<boolean> {
-    let found = false
-    try {
-      found = !!(await this.getPagePath(
-        pathname,
-        this.nextConfig.i18n?.locales
-      ))
-    } catch (_) {}
-
-    return found
-  }
-
-  protected async _beforeCatchAllRender(
-    _req: IncomingMessage,
-    _res: ServerResponse,
-    _params: Params,
-    _parsedUrl: UrlWithParsedQuery
-  ): Promise<boolean> {
-    return false
-=======
     return require(pagesManifestPath)
->>>>>>> 2e530ee2
   }
 
   protected getBuildId(): string {
