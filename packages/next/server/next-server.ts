--- conflicted
+++ resolved
@@ -759,11 +759,8 @@
           query,
           params,
           page,
-<<<<<<< HEAD
           appPaths: null,
-=======
           isAppPath: false,
->>>>>>> 591321e8
         })
 
         if (handledAsEdgeFunction) {
@@ -893,23 +890,11 @@
     ctx: RequestContext,
     bubbleNoFallback: boolean
   ) {
-<<<<<<< HEAD
-=======
-    const appPath = this.getOriginalAppPath(ctx.pathname) || undefined
-    let page = ctx.pathname
-
-    const isAppPath = typeof appPath === 'string'
-    if (isAppPath) {
-      page = appPath
-    }
-
->>>>>>> 591321e8
     const edgeFunctions = this.getEdgeFunctions() || []
     if (edgeFunctions.length) {
       const appPaths = this.getOriginalAppPaths(ctx.pathname)
       let page = ctx.pathname
 
-<<<<<<< HEAD
       if (Array.isArray(appPaths)) {
         // When it's an array, we need to pass all parallel routes to the loader.
         page = appPaths[0]
@@ -924,49 +909,27 @@
             params: ctx.renderOpts.params,
             page,
             appPaths,
+            isAppPath: Array.isArray(appPaths),
           })
           return null
         }
-=======
-    for (const item of edgeFunctions) {
-      if (item.page === page) {
-        await this.runEdgeFunction({
-          req: ctx.req,
-          res: ctx.res,
-          query: ctx.query,
-          params: ctx.renderOpts.params,
-          page: ctx.pathname,
-          appPath,
-          isAppPath: isAppPath,
-        })
-        return null
->>>>>>> 591321e8
       }
     }
 
     return super.renderPageComponent(ctx, bubbleNoFallback)
   }
 
-<<<<<<< HEAD
   protected async findPageComponents({
     pathname,
-    query = {},
-    params = null,
-    isAppDir = false,
+    query,
+    params,
+    isAppPath,
   }: {
     pathname: string
-    query?: NextParsedUrlQuery
-    params?: Params | null
-    isAppDir?: boolean
+    query: NextParsedUrlQuery
+    params: Params | null
+    isAppPath: boolean
   }): Promise<FindComponentsResult | null> {
-=======
-  protected async findPageComponents(
-    pathname: string,
-    query: NextParsedUrlQuery,
-    params: Params,
-    isAppPath: boolean
-  ): Promise<FindComponentsResult | null> {
->>>>>>> 591321e8
     let paths = [
       // try serving a static AMP version first
       query.amp
@@ -2063,26 +2026,16 @@
     query: ParsedUrlQuery
     params: Params | undefined
     page: string
-<<<<<<< HEAD
     appPaths: string[] | null
-=======
     isAppPath: boolean
     appPath?: string
->>>>>>> 591321e8
     onWarning?: (warning: Error) => void
   }): Promise<FetchEventResult | null> {
     let middlewareInfo: ReturnType<typeof this.getEdgeFunctionInfo> | undefined
 
-<<<<<<< HEAD
-    await this.ensureEdgeFunction({
-      page: params.page,
-      appPaths: params.appPaths,
-    })
-=======
     // If it's edge app route, use appPath to find the edge SSR page
     const page = params.isAppPath ? params.appPath! : params.page
-    await this.ensureEdgeFunction(page)
->>>>>>> 591321e8
+    await this.ensureEdgeFunction({ page, appPaths: params.appPaths })
     middlewareInfo = this.getEdgeFunctionInfo({
       page: page,
       middleware: false,
