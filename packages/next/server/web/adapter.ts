--- conflicted
+++ resolved
@@ -38,18 +38,16 @@
 export function prepareRequest(params: {
   page: string
   request: RequestData
-<<<<<<< HEAD
 }): {
   request: NextRequestHint
+  buildId: string | undefined
   isDataReq: boolean
-  buildId: string | undefined
+  isEdgeRendering: boolean
+  flightSearchParameters: Record<string, string> | undefined
 } {
-=======
-}): Promise<FetchEventResult> {
   // TODO-APP: use explicit marker for this
   const isEdgeRendering = typeof self.__BUILD_MANIFEST !== 'undefined'
 
->>>>>>> d41ca43d
   const requestUrl = new NextURL(params.request.url, {
     headers: params.request.headers,
     nextConfig: params.request.nextConfig,
@@ -100,7 +98,13 @@
     })
   }
 
-  return { request, buildId, isDataReq }
+  return {
+    request,
+    buildId,
+    isDataReq,
+    isEdgeRendering,
+    flightSearchParameters,
+  }
 }
 
 type PreparedRequest = ReturnType<typeof prepareRequest>
@@ -111,7 +115,7 @@
   reqData: PreparedRequest
   nextConfig: RequestData['nextConfig']
 }): Promise<FetchEventResult> {
-  const { request, isDataReq, buildId } = params.reqData
+  const { request, isDataReq, buildId, flightSearchParameters } = params.reqData
   const event = new NextFetchEvent({ request, page: params.page })
   let response = await params.handler(request, event)
 
