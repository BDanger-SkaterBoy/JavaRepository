import type { I18NConfig } from '../../config-shared'
import type { CookieSerializeOptions } from 'next/dist/compiled/cookie'
import { NextURL } from '../next-url'
import { toNodeHeaders } from '../utils'
import cookie from 'next/dist/compiled/cookie'

const INTERNALS = Symbol('internal response')
const REDIRECTS = new Set([301, 302, 303, 307, 308])

export class NextResponse extends Response {
  [INTERNALS]: {
    cookieParser(): { [key: string]: string }
    url?: NextURL
  }

  constructor(body?: BodyInit | null, init: ResponseInit = {}) {
    super(body, init)

    const cookieParser = () => {
      const value = this.headers.get('cookie')
      return value ? cookie.parse(value) : {}
    }

    this[INTERNALS] = {
      cookieParser,
      url: init.url
        ? new NextURL(init.url, {
            basePath: init.nextConfig?.basePath,
            i18n: init.nextConfig?.i18n,
            trailingSlash: init.nextConfig?.trailingSlash,
            headers: toNodeHeaders(this.headers),
          })
        : undefined,
    }
  }

  public get cookies() {
    return this[INTERNALS].cookieParser()
  }

  public cookie(
    name: string,
    value: { [key: string]: any } | string,
    opts: CookieSerializeOptions = {}
  ) {
    const val =
      typeof value === 'object' ? 'j:' + JSON.stringify(value) : String(value)

    const options = { ...opts }
    if (options.maxAge) {
      options.expires = new Date(Date.now() + options.maxAge)
      options.maxAge /= 1000
    }

    if (options.path == null) {
      options.path = '/'
    }

    this.headers.append(
      'Set-Cookie',
      cookie.serialize(name, String(val), options)
    )
    return this
  }

  public clearCookie(name: string, opts: CookieSerializeOptions = {}) {
    return this.cookie(name, '', { expires: new Date(1), path: '/', ...opts })
  }

<<<<<<< HEAD
  static redirect(url: string | NextURL | URL, status = 302) {
=======
  static json(body: any) {
    return new NextResponse(JSON.stringify(body), {
      headers: { 'content-type': 'application/json' },
    })
  }

  static redirect(url: string | NextURL, status = 302) {
>>>>>>> f584722f
    if (!REDIRECTS.has(status)) {
      throw new RangeError(
        'Failed to execute "redirect" on "response": Invalid status code'
      )
    }

    return new NextResponse(null, {
      headers: { Location: typeof url === 'string' ? url : url.toString() },
      status,
    })
  }

  static rewrite(destination: string | NextURL) {
    return new NextResponse(null, {
      headers: {
        'x-middleware-rewrite':
          typeof destination === 'string'
            ? destination
            : destination.toString(),
      },
    })
  }

  static next() {
    return new NextResponse(null, {
      headers: {
        'x-middleware-next': '1',
      },
    })
  }
}

interface ResponseInit extends globalThis.ResponseInit {
  nextConfig?: {
    basePath?: string
    i18n?: I18NConfig
    trailingSlash?: boolean
  }
  url?: string
}<|MERGE_RESOLUTION|>--- conflicted
+++ resolved
@@ -67,17 +67,13 @@
     return this.cookie(name, '', { expires: new Date(1), path: '/', ...opts })
   }
 
-<<<<<<< HEAD
-  static redirect(url: string | NextURL | URL, status = 302) {
-=======
   static json(body: any) {
     return new NextResponse(JSON.stringify(body), {
       headers: { 'content-type': 'application/json' },
     })
   }
 
-  static redirect(url: string | NextURL, status = 302) {
->>>>>>> f584722f
+  static redirect(url: string | NextURL | URL, status = 302) {
     if (!REDIRECTS.has(status)) {
       throw new RangeError(
         'Failed to execute "redirect" on "response": Invalid status code'
