<<<<<<< HEAD
export class ReadableStream<T> {
=======
import { TransformStream } from 'next/dist/compiled/web-streams-polyfill'

class ReadableStream<T> {
>>>>>>> 81b537c0
  constructor(opts: UnderlyingSource = {}) {
    let closed = false
    let pullPromise: any

    let transformController: TransformStreamDefaultController
    const { readable, writable } = new TransformStream(
      {
        start: (controller: TransformStreamDefaultController) => {
          transformController = controller
        },
      },
      undefined,
      {
        highWaterMark: 1,
      }
    )

    const writer = writable.getWriter()
    const encoder = new TextEncoder()
    const controller: ReadableStreamController<T> = {
      get desiredSize() {
        return transformController.desiredSize
      },
      close: () => {
        if (!closed) {
          closed = true
          writer.close()
        }
      },
      enqueue: (chunk: T) => {
        writer.write(typeof chunk === 'string' ? encoder.encode(chunk) : chunk)
        pull()
      },
      error: (reason: any) => {
        transformController.error(reason)
      },
    }

    const pull = () => {
      if (opts.pull) {
        if (!pullPromise) {
          pullPromise = Promise.resolve().then(() => {
            pullPromise = 0
            opts.pull!(controller)
          })
        }
      }
    }

    if (opts.start) {
      opts.start(controller)
    }

    if (opts.cancel) {
      readable.cancel = (reason: any) => {
        opts.cancel!(reason)
        return readable.cancel(reason)
      }
    }

    pull()

    return readable
  }
}

export { TransformStream, ReadableStream }<|MERGE_RESOLUTION|>--- conflicted
+++ resolved
@@ -1,10 +1,4 @@
-<<<<<<< HEAD
-export class ReadableStream<T> {
-=======
-import { TransformStream } from 'next/dist/compiled/web-streams-polyfill'
-
 class ReadableStream<T> {
->>>>>>> 81b537c0
   constructor(opts: UnderlyingSource = {}) {
     let closed = false
     let pullPromise: any
@@ -71,4 +65,4 @@
   }
 }
 
-export { TransformStream, ReadableStream }+export { ReadableStream }