import { join, sep as pathSeparator, normalize } from 'path'
import chalk from 'next/dist/compiled/chalk'
import { isWriteable } from '../../build/is-writeable'
import { warn } from '../../build/output/log'
<<<<<<< HEAD
import fs from 'fs'
import { promisify } from 'util'
import { denormalizePagePath } from '../../next-server/server/normalize-page-path'

const readdir = promisify(fs.readdir)
=======
import { promises } from 'fs'
import { denormalizePagePath } from '../../next-server/server/normalize-page-path'
>>>>>>> e125d905

async function isTrueCasePagePath(pagePath: string, pagesDir: string) {
  const pageSegments = normalize(pagePath).split(pathSeparator).filter(Boolean)

  const segmentExistsPromises = pageSegments.map(async (segment, i) => {
    const segmentParentDir = join(pagesDir, ...pageSegments.slice(0, i))
    const parentDirEntries = await promises.readdir(segmentParentDir)
    return parentDirEntries.includes(segment)
  })

  return (await Promise.all(segmentExistsPromises)).every(Boolean)
}

export async function findPageFile(
  rootDir: string,
  normalizedPagePath: string,
  pageExtensions: string[]
): Promise<string | null> {
  const foundPagePaths: string[] = []

  const page = denormalizePagePath(normalizedPagePath)

  for (const extension of pageExtensions) {
    if (!normalizedPagePath.endsWith('/index')) {
      const relativePagePath = `${page}.${extension}`
      const pagePath = join(rootDir, relativePagePath)

      if (await isWriteable(pagePath)) {
        foundPagePaths.push(relativePagePath)
      }
    }

    const relativePagePathWithIndex = join(page, `index.${extension}`)
    const pagePathWithIndex = join(rootDir, relativePagePathWithIndex)
    if (await isWriteable(pagePathWithIndex)) {
      foundPagePaths.push(relativePagePathWithIndex)
    }
  }

  if (foundPagePaths.length < 1) {
    return null
  }

  if (!(await isTrueCasePagePath(foundPagePaths[0], rootDir))) {
    return null
  }

  if (foundPagePaths.length > 1) {
    warn(
      `Duplicate page detected. ${chalk.cyan(
        join('pages', foundPagePaths[0])
      )} and ${chalk.cyan(
        join('pages', foundPagePaths[1])
      )} both resolve to ${chalk.cyan(normalizedPagePath)}.`
    )
  }

  return foundPagePaths[0]
}<|MERGE_RESOLUTION|>--- conflicted
+++ resolved
@@ -2,16 +2,8 @@
 import chalk from 'next/dist/compiled/chalk'
 import { isWriteable } from '../../build/is-writeable'
 import { warn } from '../../build/output/log'
-<<<<<<< HEAD
-import fs from 'fs'
-import { promisify } from 'util'
-import { denormalizePagePath } from '../../next-server/server/normalize-page-path'
-
-const readdir = promisify(fs.readdir)
-=======
 import { promises } from 'fs'
 import { denormalizePagePath } from '../../next-server/server/normalize-page-path'
->>>>>>> e125d905
 
 async function isTrueCasePagePath(pagePath: string, pagesDir: string) {
   const pageSegments = normalize(pagePath).split(pathSeparator).filter(Boolean)
