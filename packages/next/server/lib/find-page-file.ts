--- conflicted
+++ resolved
@@ -1,10 +1,5 @@
-<<<<<<< HEAD
 import { join, sep as pathSeparator, normalize } from 'path'
-import chalk from 'chalk'
-=======
-import { join } from 'path'
 import chalk from 'next/dist/compiled/chalk'
->>>>>>> 18722199
 import { isWriteable } from '../../build/is-writeable'
 import { warn } from '../../build/output/log'
 import fs from 'fs'
