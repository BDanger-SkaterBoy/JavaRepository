import type { NextServerOptions, NextServer, RequestHandler } from '../next'
import { warn } from '../../build/output/log'
import http from 'http'
import next from '../next'
<<<<<<< HEAD
import { isIPv6 } from 'net'

=======
import cluster from 'cluster'
import v8 from 'v8'
>>>>>>> 20997f87
interface StartServerOptions extends NextServerOptions {
  allowRetry?: boolean
  keepAliveTimeout?: number
}

const MAXIMUM_HEAP_SIZE_ALLOWED =
  (v8.getHeapStatistics().heap_size_limit / 1024 / 1024) * 0.9

export function startServer(opts: StartServerOptions) {
  let requestHandler: RequestHandler

  const server = http.createServer((req, res) => {
    return requestHandler(req, res).finally(() => {
      if (
        cluster.worker &&
        process.memoryUsage().heapUsed / 1024 / 1024 > MAXIMUM_HEAP_SIZE_ALLOWED
      ) {
        cluster.worker.kill()
      }
    })
  })

  if (opts.keepAliveTimeout) {
    server.keepAliveTimeout = opts.keepAliveTimeout
  }

  return new Promise<NextServer>((resolve, reject) => {
    let port = opts.port
    let retryCount = 0

    server.on('error', (err: NodeJS.ErrnoException) => {
      if (
        port &&
        opts.allowRetry &&
        err.code === 'EADDRINUSE' &&
        retryCount < 10
      ) {
        warn(`Port ${port} is in use, trying ${port + 1} instead.`)
        port += 1
        retryCount += 1
        server.listen(port, opts.hostname)
      } else {
        reject(err)
      }
    })

    let upgradeHandler: any

    if (!opts.dev) {
      server.on('upgrade', (req, socket, upgrade) => {
        upgradeHandler(req, socket, upgrade)
      })
    }

    server.on('listening', () => {
      const addr = server.address()
      let hostname =
        !opts.hostname || opts.hostname === '0.0.0.0'
          ? 'localhost'
          : opts.hostname
      if (isIPv6(hostname)) {
        hostname = hostname === '::' ? `[${hostname}1]` : `[${hostname}]`
      }

      const app = next({
        ...opts,
        hostname,
        customServer: false,
        httpServer: server,
        port: addr && typeof addr === 'object' ? addr.port : port,
      })

      requestHandler = app.getRequestHandler()
      upgradeHandler = app.getUpgradeHandler()
      resolve(app)
    })

    server.listen(port, opts.hostname)
  })
}<|MERGE_RESOLUTION|>--- conflicted
+++ resolved
@@ -2,13 +2,10 @@
 import { warn } from '../../build/output/log'
 import http from 'http'
 import next from '../next'
-<<<<<<< HEAD
 import { isIPv6 } from 'net'
-
-=======
 import cluster from 'cluster'
 import v8 from 'v8'
->>>>>>> 20997f87
+
 interface StartServerOptions extends NextServerOptions {
   allowRetry?: boolean
   keepAliveTimeout?: number
