--- conflicted
+++ resolved
@@ -70,12 +70,8 @@
 export async function loadComponents(
   distDir: string,
   pathname: string,
-<<<<<<< HEAD
-  rootDirEnabled?: boolean
-=======
   rootDirEnabled?: boolean,
   serverComponents?: boolean
->>>>>>> 05753f08
 ): Promise<LoadComponentsReturnType> {
   const [DocumentMod, AppMod, ComponentMod] = await Promise.all([
     requirePage('/_document', distDir),
@@ -117,9 +113,6 @@
     getStaticProps,
     getStaticPaths,
     isRootPath,
-<<<<<<< HEAD
-=======
     serverComponentManifest,
->>>>>>> 05753f08
   }
 }