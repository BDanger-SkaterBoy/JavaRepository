import Server, { ServerConstructor } from '../next-server/server/next-server'
import { NON_STANDARD_NODE_ENV } from '../lib/constants'
import * as log from '../build/output/log'
import loadConfig, { NextConfig } from '../next-server/server/config'
import { resolve } from 'path'
import {
  PHASE_DEVELOPMENT_SERVER,
  PHASE_PRODUCTION_SERVER,
} from '../next-server/lib/constants'
import { IncomingMessage, ServerResponse } from 'http'
import { UrlWithParsedQuery } from 'url'

type NextServerConstructor = ServerConstructor & {
  /**
   * Whether to launch Next.js in dev mode - @default false
   */
  dev?: boolean
}

export class NextServer {
  private serverPromise?: Promise<Server>
  private server?: Server
  private reqHandlerPromise?: Promise<any>
  private preparedAssetPrefix?: string
  options: NextServerConstructor

  constructor(options: NextServerConstructor) {
    this.options = options
  }

  getRequestHandler() {
    return async (
      req: IncomingMessage,
      res: ServerResponse,
      parsedUrl?: UrlWithParsedQuery
    ) => {
      const requestHandler = await this.getServerRequestHandler()
      return requestHandler(req, res, parsedUrl)
    }
  }

  setAssetPrefix(assetPrefix: string) {
    if (this.server) {
      this.server.setAssetPrefix(assetPrefix)
    } else {
      this.preparedAssetPrefix = assetPrefix
    }
  }

  logError(...args: Parameters<Server['logError']>) {
    if (this.server) {
      this.server.logError(...args)
    }
  }

  async render(...args: Parameters<Server['render']>) {
    const server = await this.getServer()
    return server.render(...args)
  }

  async renderToHTML(...args: Parameters<Server['renderToHTML']>) {
    const server = await this.getServer()
    return server.renderToHTML(...args)
  }

  async renderError(...args: Parameters<Server['renderError']>) {
    const server = await this.getServer()
    return server.renderError(...args)
  }

  async renderErrorToHTML(...args: Parameters<Server['renderErrorToHTML']>) {
    const server = await this.getServer()
    return server.renderErrorToHTML(...args)
  }

  async render404(...args: Parameters<Server['render404']>) {
    const server = await this.getServer()
    return server.render404(...args)
  }

  async serveStatic(...args: Parameters<Server['serveStatic']>) {
    const server = await this.getServer()
    return server.serveStatic(...args)
  }

  async prepare() {
    const server = await this.getServer()
    return server.prepare()
  }

  async close() {
    const server = await this.getServer()
    return (server as any).close()
  }

  private createServer(
    options: NextServerConstructor & {
      conf: NextConfig
      isNextDevCommand?: boolean
    }
  ): Server {
    if (options.dev) {
      const DevServer = require('./next-dev-server').default
      return new DevServer(options)
    }
    return new Server(options)
  }

  private async loadConfig() {
    const phase = this.options.dev
      ? PHASE_DEVELOPMENT_SERVER
      : PHASE_PRODUCTION_SERVER
    const dir = resolve(this.options.dir || '.')
    const conf = await loadConfig(phase, dir, this.options.conf)
    return conf
  }

  private async getServer() {
    if (!this.serverPromise) {
      this.serverPromise = this.loadConfig().then(async (conf) => {
        this.server = this.createServer({
          ...this.options,
          conf,
        })
        if (this.preparedAssetPrefix) {
          this.server.setAssetPrefix(this.preparedAssetPrefix)
        }
        return this.server
      })
    }
    return this.serverPromise
  }

  private async getServerRequestHandler() {
<<<<<<< HEAD
=======
    // Memoize request handler creation
>>>>>>> 04f37d09
    if (!this.reqHandlerPromise) {
      this.reqHandlerPromise = this.getServer().then((server) =>
        server.getRequestHandler().bind(server)
      )
    }
    return this.reqHandlerPromise
  }
}

// This file is used for when users run `require('next')`
function createServer(options: NextServerConstructor): NextServer {
  const standardEnv = ['production', 'development', 'test']

  if (options == null) {
    throw new Error(
      'The server has not been instantiated properly. https://err.sh/next.js/invalid-server-options'
    )
  }

  if (
    !(options as any).isNextDevCommand &&
    process.env.NODE_ENV &&
    !standardEnv.includes(process.env.NODE_ENV)
  ) {
    log.warn(NON_STANDARD_NODE_ENV)
  }

  if (options.dev) {
    if (typeof options.dev !== 'boolean') {
      console.warn(
        "Warning: 'dev' is not a boolean which could introduce unexpected behavior. https://err.sh/next.js/invalid-server-options"
      )
    }
  }

  return new NextServer(options)
}

// Support commonjs `require('next')`
module.exports = createServer
exports = module.exports

// Support `import next from 'next'`
export default createServer<|MERGE_RESOLUTION|>--- conflicted
+++ resolved
@@ -132,10 +132,7 @@
   }
 
   private async getServerRequestHandler() {
-<<<<<<< HEAD
-=======
     // Memoize request handler creation
->>>>>>> 04f37d09
     if (!this.reqHandlerPromise) {
       this.reqHandlerPromise = this.getServer().then((server) =>
         server.getRequestHandler().bind(server)
