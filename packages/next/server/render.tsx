import { IncomingMessage, ServerResponse } from 'http'
import { ParsedUrlQuery } from 'querystring'
import type { Writable as WritableType } from 'stream'
import React from 'react'
import ReactDOMServer from 'react-dom/server'
import { createFromReadableStream } from 'next/dist/compiled/react-server-dom-webpack'
import { renderToReadableStream } from 'next/dist/compiled/react-server-dom-webpack/writer.browser.server'
import { StyleRegistry, createStyleRegistry } from 'styled-jsx'
import { UnwrapPromise } from '../lib/coalesced-function'
import {
  GSP_NO_RETURNED_VALUE,
  GSSP_COMPONENT_MEMBER_ERROR,
  GSSP_NO_RETURNED_VALUE,
  STATIC_STATUS_PAGE_GET_INITIAL_PROPS_ERROR,
  SERVER_PROPS_GET_INIT_PROPS_CONFLICT,
  SERVER_PROPS_SSG_CONFLICT,
  SSG_GET_INITIAL_PROPS_CONFLICT,
  UNSTABLE_REVALIDATE_RENAME_ERROR,
} from '../lib/constants'
import { isSerializableProps } from '../lib/is-serializable-props'
import { GetServerSideProps, GetStaticProps, PreviewData } from '../types'
import { isInAmpMode } from '../shared/lib/amp'
import { AmpStateContext } from '../shared/lib/amp-context'
import {
  SERVER_PROPS_ID,
  STATIC_PROPS_ID,
  STATIC_STATUS_PAGES,
} from '../shared/lib/constants'
import { defaultHead } from '../shared/lib/head'
import { HeadManagerContext } from '../shared/lib/head-manager-context'
import Loadable from '../shared/lib/loadable'
import { LoadableContext } from '../shared/lib/loadable-context'
import { RouterContext } from '../shared/lib/router-context'
import { NextRouter } from '../shared/lib/router/router'
import { isDynamicRoute } from '../shared/lib/router/utils/is-dynamic'
import {
  AppType,
  ComponentsEnhancer,
  DocumentInitialProps,
  DocumentProps,
  DocumentContext,
  HtmlContext,
  HtmlProps,
  getDisplayName,
  isResSent,
  loadGetInitialProps,
  NextComponentType,
  RenderPage,
  RenderPageResult,
} from '../shared/lib/utils'
import type { NextApiRequestCookies, __ApiPreviewProps } from './api-utils'
import { denormalizePagePath } from './denormalize-page-path'
import type { FontManifest } from './font-utils'
import type { LoadComponentsReturnType, ManifestItem } from './load-components'
import { normalizePagePath } from './normalize-page-path'
import { getRequestMeta, NextParsedUrlQuery } from './request-meta'
import {
  allowedStatusCodes,
  getRedirectStatus,
  Redirect,
} from '../lib/load-custom-routes'
import { DomainLocale } from './config'
import RenderResult, { NodeWritablePiper } from './render-result'
import isError from '../lib/is-error'
import { WebIncomingMessage, WebServerResponse } from './web/http-adapter'

let Writable: typeof import('stream').Writable
let Buffer: typeof import('buffer').Buffer
let optimizeAmp: typeof import('./optimize-amp').default
let getFontDefinitionFromManifest: typeof import('./font-utils').getFontDefinitionFromManifest
let tryGetPreviewData: typeof import('./api-utils').tryGetPreviewData
let warn: typeof import('../build/output/log').warn
let postProcess: typeof import('../shared/lib/post-process').default

const DOCTYPE = '<!DOCTYPE html>'

if (!process.browser) {
  Writable = require('stream').Writable
  Buffer = require('buffer').Buffer
  optimizeAmp = require('./optimize-amp').default
  getFontDefinitionFromManifest =
    require('./font-utils').getFontDefinitionFromManifest
  tryGetPreviewData = require('./api-utils').tryGetPreviewData
  warn = require('../build/output/log').warn
  postProcess = require('../shared/lib/post-process').default
} else {
  warn = console.warn.bind(console)
}

function noRouter() {
  const message =
    'No router instance found. you should only use "next/router" inside the client side of your app. https://nextjs.org/docs/messages/no-router-instance'
  throw new Error(message)
}

class ServerRouter implements NextRouter {
  route: string
  pathname: string
  query: ParsedUrlQuery
  asPath: string
  basePath: string
  events: any
  isFallback: boolean
  locale?: string
  isReady: boolean
  locales?: string[]
  defaultLocale?: string
  domainLocales?: DomainLocale[]
  isPreview: boolean
  isLocaleDomain: boolean

  constructor(
    pathname: string,
    query: ParsedUrlQuery,
    as: string,
    { isFallback }: { isFallback: boolean },
    isReady: boolean,
    basePath: string,
    locale?: string,
    locales?: string[],
    defaultLocale?: string,
    domainLocales?: DomainLocale[],
    isPreview?: boolean,
    isLocaleDomain?: boolean
  ) {
    this.route = pathname.replace(/\/$/, '') || '/'
    this.pathname = pathname
    this.query = query
    this.asPath = as
    this.isFallback = isFallback
    this.basePath = basePath
    this.locale = locale
    this.locales = locales
    this.defaultLocale = defaultLocale
    this.isReady = isReady
    this.domainLocales = domainLocales
    this.isPreview = !!isPreview
    this.isLocaleDomain = !!isLocaleDomain
  }

  push(): any {
    noRouter()
  }
  replace(): any {
    noRouter()
  }
  reload() {
    noRouter()
  }
  back() {
    noRouter()
  }
  prefetch(): any {
    noRouter()
  }
  beforePopState() {
    noRouter()
  }
}

function enhanceComponents(
  options: ComponentsEnhancer,
  App: AppType,
  Component: NextComponentType
): {
  App: AppType
  Component: NextComponentType
} {
  // For backwards compatibility
  if (typeof options === 'function') {
    return {
      App,
      Component: options(Component),
    }
  }

  return {
    App: options.enhanceApp ? options.enhanceApp(App) : App,
    Component: options.enhanceComponent
      ? options.enhanceComponent(Component)
      : Component,
  }
}

export type RenderOptsPartial = {
  buildId: string
  canonicalBase: string
  runtimeConfig?: { [key: string]: any }
  assetPrefix?: string
  err?: Error | null
  nextExport?: boolean
  dev?: boolean
  ampPath?: string
  ErrorDebug?: React.ComponentType<{ error: Error }>
  ampValidator?: (html: string, pathname: string) => Promise<void>
  ampSkipValidation?: boolean
  ampOptimizerConfig?: { [key: string]: any }
  isDataReq?: boolean
  params?: ParsedUrlQuery
  previewProps: __ApiPreviewProps
  basePath: string
  unstable_runtimeJS?: false
  unstable_JsPreload?: false
  optimizeFonts: boolean
  fontManifest?: FontManifest
  optimizeImages: boolean
  optimizeCss: any
  devOnlyCacheBusterQueryString?: string
  resolvedUrl?: string
  resolvedAsPath?: string
  serverComponentManifest?: any
  renderServerComponentData?: boolean
  distDir?: string
  locale?: string
  locales?: string[]
  defaultLocale?: string
  domainLocales?: DomainLocale[]
  disableOptimizedLoading?: boolean
  supportsDynamicHTML?: boolean
  concurrentFeatures?: boolean
  customServer?: boolean
}

export type RenderOpts = LoadComponentsReturnType & RenderOptsPartial

const invalidKeysMsg = (methodName: string, invalidKeys: string[]) => {
  return (
    `Additional keys were returned from \`${methodName}\`. Properties intended for your component must be nested under the \`props\` key, e.g.:` +
    `\n\n\treturn { props: { title: 'My Title', content: '...' } }` +
    `\n\nKeys that need to be moved: ${invalidKeys.join(', ')}.` +
    `\nRead more: https://nextjs.org/docs/messages/invalid-getstaticprops-value`
  )
}

function checkRedirectValues(
  redirect: Redirect,
  req: IncomingMessage | WebIncomingMessage,
  method: 'getStaticProps' | 'getServerSideProps'
) {
  const { destination, permanent, statusCode, basePath } = redirect
  let errors: string[] = []

  const hasStatusCode = typeof statusCode !== 'undefined'
  const hasPermanent = typeof permanent !== 'undefined'

  if (hasPermanent && hasStatusCode) {
    errors.push(`\`permanent\` and \`statusCode\` can not both be provided`)
  } else if (hasPermanent && typeof permanent !== 'boolean') {
    errors.push(`\`permanent\` must be \`true\` or \`false\``)
  } else if (hasStatusCode && !allowedStatusCodes.has(statusCode!)) {
    errors.push(
      `\`statusCode\` must undefined or one of ${[...allowedStatusCodes].join(
        ', '
      )}`
    )
  }
  const destinationType = typeof destination

  if (destinationType !== 'string') {
    errors.push(
      `\`destination\` should be string but received ${destinationType}`
    )
  }

  const basePathType = typeof basePath

  if (basePathType !== 'undefined' && basePathType !== 'boolean') {
    errors.push(
      `\`basePath\` should be undefined or a false, received ${basePathType}`
    )
  }

  if (errors.length > 0) {
    throw new Error(
      `Invalid redirect object returned from ${method} for ${req.url}\n` +
        errors.join(' and ') +
        '\n' +
        `See more info here: https://nextjs.org/docs/messages/invalid-redirect-gssp`
    )
  }
}

// Create the wrapper component for a Flight stream.
function createServerComponentRenderer(
  OriginalComponent: React.ComponentType,
  serverComponentManifest: NonNullable<RenderOpts['serverComponentManifest']>
) {
  let responseCache: any
  const ServerComponentWrapper = (props: any) => {
    let response = responseCache
    if (!response) {
      responseCache = response = createFromReadableStream(
        renderToReadableStream(
          <OriginalComponent {...props} />,
          serverComponentManifest
        )
      )
    }
    return response.readRoot()
  }
  const Component = (props: any) => {
    return (
      <React.Suspense fallback={null}>
        <ServerComponentWrapper {...props} />
      </React.Suspense>
    )
  }

  // Although it's not allowed to attach some static methods to Component,
  // we still re-assign all the component APIs to keep the behavior unchanged.
  for (const methodName of [
    'getInitialProps',
    'getStaticProps',
    'getServerSideProps',
    'getStaticPaths',
  ]) {
    const method = (OriginalComponent as any)[methodName]
    if (method) {
      ;(Component as any)[methodName] = method
    }
  }

  return Component
}

export async function renderToHTML(
  req: IncomingMessage | WebIncomingMessage,
  res: ServerResponse | WebServerResponse,
  pathname: string,
  query: NextParsedUrlQuery,
  renderOpts: RenderOpts
): Promise<RenderResult | null> {
  // In dev we invalidate the cache by appending a timestamp to the resource URL.
  // This is a workaround to fix https://github.com/vercel/next.js/issues/5860
  // TODO: remove this workaround when https://bugs.webkit.org/show_bug.cgi?id=187726 is fixed.
  renderOpts.devOnlyCacheBusterQueryString = renderOpts.dev
    ? renderOpts.devOnlyCacheBusterQueryString || `?ts=${Date.now()}`
    : ''

  // don't modify original query object
  query = Object.assign({}, query)

  const {
    err,
    dev = false,
    ampPath = '',
    App,
    Document,
    pageConfig = {},
    buildManifest,
    fontManifest,
    reactLoadableManifest,
    ErrorDebug,
    getStaticProps,
    getStaticPaths,
    getServerSideProps,
    serverComponentManifest,
    renderServerComponentData,
    isDataReq,
    params,
    previewProps,
    basePath,
    devOnlyCacheBusterQueryString,
    supportsDynamicHTML,
    concurrentFeatures,
  } = renderOpts

  const isServerComponent = !!serverComponentManifest
  const OriginalComponent = renderOpts.Component
  const Component = isServerComponent
    ? createServerComponentRenderer(OriginalComponent, serverComponentManifest)
    : renderOpts.Component

  const getFontDefinition = (url: string): string => {
    if (fontManifest) {
      return getFontDefinitionFromManifest(url, fontManifest)
    }
    return ''
  }

  const callMiddleware = async (method: string, args: any[], props = false) => {
    let results: any = props ? {} : []

    if ((Document as any)[`${method}Middleware`]) {
      let middlewareFunc = await (Document as any)[`${method}Middleware`]
      middlewareFunc = middlewareFunc.default || middlewareFunc

      const curResults = await middlewareFunc(...args)
      if (props) {
        for (const result of curResults) {
          results = {
            ...results,
            ...result,
          }
        }
      } else {
        results = curResults
      }
    }
    return results
  }

  const headTags = (...args: any) => callMiddleware('headTags', args)

  const isFallback = !!query.__nextFallback
  delete query.__nextFallback
  delete query.__nextLocale
  delete query.__nextDefaultLocale

  const isSSG = !!getStaticProps
  const isBuildTimeSSG = isSSG && renderOpts.nextExport
  const defaultAppGetInitialProps =
    App.getInitialProps === (App as any).origGetInitialProps

  const hasPageGetInitialProps = !!(Component as any).getInitialProps

  const pageIsDynamic = isDynamicRoute(pathname)

  const isAutoExport =
    !hasPageGetInitialProps &&
    defaultAppGetInitialProps &&
    !isSSG &&
    !getServerSideProps &&
    !concurrentFeatures

  for (const methodName of [
    'getStaticProps',
    'getServerSideProps',
    'getStaticPaths',
  ]) {
    if ((Component as any)[methodName]) {
      throw new Error(
        `page ${pathname} ${methodName} ${GSSP_COMPONENT_MEMBER_ERROR}`
      )
    }
  }

  if (hasPageGetInitialProps && isSSG) {
    throw new Error(SSG_GET_INITIAL_PROPS_CONFLICT + ` ${pathname}`)
  }

  if (hasPageGetInitialProps && getServerSideProps) {
    throw new Error(SERVER_PROPS_GET_INIT_PROPS_CONFLICT + ` ${pathname}`)
  }

  if (getServerSideProps && isSSG) {
    throw new Error(SERVER_PROPS_SSG_CONFLICT + ` ${pathname}`)
  }

  if (getStaticPaths && !pageIsDynamic) {
    throw new Error(
      `getStaticPaths is only allowed for dynamic SSG pages and was found on '${pathname}'.` +
        `\nRead more: https://nextjs.org/docs/messages/non-dynamic-getstaticpaths-usage`
    )
  }

  if (!!getStaticPaths && !isSSG) {
    throw new Error(
      `getStaticPaths was added without a getStaticProps in ${pathname}. Without getStaticProps, getStaticPaths does nothing`
    )
  }

  if (isSSG && pageIsDynamic && !getStaticPaths) {
    throw new Error(
      `getStaticPaths is required for dynamic SSG pages and is missing for '${pathname}'.` +
        `\nRead more: https://nextjs.org/docs/messages/invalid-getstaticpaths-value`
    )
  }

  let asPath: string = renderOpts.resolvedAsPath || (req.url as string)

  if (dev) {
    const { isValidElementType } = require('react-is')
    if (!isValidElementType(Component)) {
      throw new Error(
        `The default export is not a React Component in page: "${pathname}"`
      )
    }

    if (!isValidElementType(App)) {
      throw new Error(
        `The default export is not a React Component in page: "/_app"`
      )
    }

    if (!isValidElementType(Document)) {
      throw new Error(
        `The default export is not a React Component in page: "/_document"`
      )
    }

    if (isAutoExport || isFallback) {
      // remove query values except ones that will be set during export
      query = {
        ...(query.amp
          ? {
              amp: query.amp,
            }
          : {}),
      }
      asPath = `${pathname}${
        // ensure trailing slash is present for non-dynamic auto-export pages
        req.url!.endsWith('/') && pathname !== '/' && !pageIsDynamic ? '/' : ''
      }`
      req.url = pathname
    }

    if (pathname === '/404' && (hasPageGetInitialProps || getServerSideProps)) {
      throw new Error(
        `\`pages/404\` ${STATIC_STATUS_PAGE_GET_INITIAL_PROPS_ERROR}`
      )
    }
    if (
      STATIC_STATUS_PAGES.includes(pathname) &&
      (hasPageGetInitialProps || getServerSideProps)
    ) {
      throw new Error(
        `\`pages${pathname}\` ${STATIC_STATUS_PAGE_GET_INITIAL_PROPS_ERROR}`
      )
    }
  }

  await Loadable.preloadAll() // Make sure all dynamic imports are loaded

  let isPreview
  let previewData: PreviewData

  if ((isSSG || getServerSideProps) && !isFallback && !process.browser) {
    // Reads of this are cached on the `req` object, so this should resolve
    // instantly. There's no need to pass this data down from a previous
    // invoke, where we'd have to consider server & serverless.
    previewData = tryGetPreviewData(req, res, previewProps)
    isPreview = previewData !== false
  }

  // url will always be set
  const routerIsReady = !!(
    getServerSideProps ||
    hasPageGetInitialProps ||
    (!defaultAppGetInitialProps && !isSSG)
  )
  const router = new ServerRouter(
    pathname,
    query,
    asPath,
    {
      isFallback: isFallback,
    },
    routerIsReady,
    basePath,
    renderOpts.locale,
    renderOpts.locales,
    renderOpts.defaultLocale,
    renderOpts.domainLocales,
    isPreview,
    getRequestMeta(req, '__nextIsLocaleDomain')
  )
  const jsxStyleRegistry = createStyleRegistry()
  const ctx = {
    err,
    req: isAutoExport ? undefined : req,
    res: isAutoExport ? undefined : res,
    pathname,
    query,
    asPath,
    locale: renderOpts.locale,
    locales: renderOpts.locales,
    defaultLocale: renderOpts.defaultLocale,
    AppTree: (props: any) => {
      return (
        <AppContainerWithIsomorphicFiberStructure>
          <App {...props} Component={Component} router={router} />
        </AppContainerWithIsomorphicFiberStructure>
      )
    },
    defaultGetInitialProps: async (
      docCtx: DocumentContext
    ): Promise<DocumentInitialProps> => {
      const enhanceApp = (AppComp: any) => {
        return (props: any) => <AppComp {...props} />
      }

      const { html, head } = await docCtx.renderPage({ enhanceApp })
      const styles = jsxStyleRegistry.styles()
      return { html, head, styles }
    },
  }
  let props: any

  const ampState = {
    ampFirst: pageConfig.amp === true,
    hasQuery: Boolean(query.amp),
    hybrid: pageConfig.amp === 'hybrid',
  }

  // Disable AMP under the web environment
  const inAmpMode = !process.browser && isInAmpMode(ampState)

  const reactLoadableModules: string[] = []

  let head: JSX.Element[] = defaultHead(inAmpMode)

  let scriptLoader: any = {}
  const nextExport =
    !isSSG && (renderOpts.nextExport || (dev && (isAutoExport || isFallback)))

  const AppContainer = ({ children }: { children: JSX.Element }) => (
    <RouterContext.Provider value={router}>
      <AmpStateContext.Provider value={ampState}>
        <HeadManagerContext.Provider
          value={{
            updateHead: (state) => {
              head = state
            },
            updateScripts: (scripts) => {
              scriptLoader = scripts
            },
            scripts: {},
            mountedInstances: new Set(),
          }}
        >
          <LoadableContext.Provider
            value={(moduleName) => reactLoadableModules.push(moduleName)}
          >
            <StyleRegistry registry={jsxStyleRegistry}>
              {children}
            </StyleRegistry>
          </LoadableContext.Provider>
        </HeadManagerContext.Provider>
      </AmpStateContext.Provider>
    </RouterContext.Provider>
  )

  // The `useId` API uses the path indexes to generate an ID for each node.
  // To guarantee the match of hydration, we need to ensure that the structure
  // of wrapper nodes is isomorphic in server and client.
  // TODO: With `enhanceApp` and `enhanceComponents` options, this approach may
  // not be useful.
  // https://github.com/facebook/react/pull/22644
  const Noop = () => null
  const AppContainerWithIsomorphicFiberStructure = ({
    children,
  }: {
    children: JSX.Element
  }) => {
    return (
      <>
        {/* <Head/> */}
        <Noop />
        <AppContainer>
          <>
            {/* <ReactDevOverlay/> */}
            {dev ? (
              <>
                {children}
                <Noop />
              </>
            ) : (
              children
            )}
            {/* <RouteAnnouncer/> */}
            <Noop />
          </>
        </AppContainer>
      </>
    )
  }

  props = await loadGetInitialProps(App, {
    AppTree: ctx.AppTree,
    Component,
    router,
    ctx,
  })

  if ((isSSG || getServerSideProps) && isPreview) {
    props.__N_PREVIEW = true
  }

  if (isSSG) {
    props[STATIC_PROPS_ID] = true
  }

  if (isSSG && !isFallback) {
    let data: UnwrapPromise<ReturnType<GetStaticProps>>

    try {
      data = await getStaticProps!({
        ...(pageIsDynamic ? { params: query as ParsedUrlQuery } : undefined),
        ...(isPreview
          ? { preview: true, previewData: previewData }
          : undefined),
        locales: renderOpts.locales,
        locale: renderOpts.locale,
        defaultLocale: renderOpts.defaultLocale,
      })
    } catch (staticPropsError: any) {
      // remove not found error code to prevent triggering legacy
      // 404 rendering
      if (staticPropsError && staticPropsError.code === 'ENOENT') {
        delete staticPropsError.code
      }
      throw staticPropsError
    }

    if (data == null) {
      throw new Error(GSP_NO_RETURNED_VALUE)
    }

    const invalidKeys = Object.keys(data).filter(
      (key) =>
        key !== 'revalidate' &&
        key !== 'props' &&
        key !== 'redirect' &&
        key !== 'notFound'
    )

    if (invalidKeys.includes('unstable_revalidate')) {
      throw new Error(UNSTABLE_REVALIDATE_RENAME_ERROR)
    }

    if (invalidKeys.length) {
      throw new Error(invalidKeysMsg('getStaticProps', invalidKeys))
    }

    if (process.env.NODE_ENV !== 'production') {
      if (
        typeof (data as any).notFound !== 'undefined' &&
        typeof (data as any).redirect !== 'undefined'
      ) {
        throw new Error(
          `\`redirect\` and \`notFound\` can not both be returned from ${
            isSSG ? 'getStaticProps' : 'getServerSideProps'
          } at the same time. Page: ${pathname}\nSee more info here: https://nextjs.org/docs/messages/gssp-mixed-not-found-redirect`
        )
      }
    }

    if ('notFound' in data && data.notFound) {
      if (pathname === '/404') {
        throw new Error(
          `The /404 page can not return notFound in "getStaticProps", please remove it to continue!`
        )
      }

      ;(renderOpts as any).isNotFound = true
    }

    if (
      'redirect' in data &&
      data.redirect &&
      typeof data.redirect === 'object'
    ) {
      checkRedirectValues(data.redirect as Redirect, req, 'getStaticProps')

      if (isBuildTimeSSG) {
        throw new Error(
          `\`redirect\` can not be returned from getStaticProps during prerendering (${req.url})\n` +
            `See more info here: https://nextjs.org/docs/messages/gsp-redirect-during-prerender`
        )
      }

      ;(data as any).props = {
        __N_REDIRECT: data.redirect.destination,
        __N_REDIRECT_STATUS: getRedirectStatus(data.redirect),
      }
      if (typeof data.redirect.basePath !== 'undefined') {
        ;(data as any).props.__N_REDIRECT_BASE_PATH = data.redirect.basePath
      }
      ;(renderOpts as any).isRedirect = true
    }

    if (
      (dev || isBuildTimeSSG) &&
      !(renderOpts as any).isNotFound &&
      !isSerializableProps(pathname, 'getStaticProps', (data as any).props)
    ) {
      // this fn should throw an error instead of ever returning `false`
      throw new Error(
        'invariant: getStaticProps did not return valid props. Please report this.'
      )
    }

    if ('revalidate' in data) {
      if (typeof data.revalidate === 'number') {
        if (!Number.isInteger(data.revalidate)) {
          throw new Error(
            `A page's revalidate option must be seconds expressed as a natural number for ${req.url}. Mixed numbers, such as '${data.revalidate}', cannot be used.` +
              `\nTry changing the value to '${Math.ceil(
                data.revalidate
              )}' or using \`Math.ceil()\` if you're computing the value.`
          )
        } else if (data.revalidate <= 0) {
          throw new Error(
            `A page's revalidate option can not be less than or equal to zero for ${req.url}. A revalidate option of zero means to revalidate after _every_ request, and implies stale data cannot be tolerated.` +
              `\n\nTo never revalidate, you can set revalidate to \`false\` (only ran once at build-time).` +
              `\nTo revalidate as soon as possible, you can set the value to \`1\`.`
          )
        } else if (data.revalidate > 31536000) {
          // if it's greater than a year for some reason error
          console.warn(
            `Warning: A page's revalidate option was set to more than a year for ${req.url}. This may have been done in error.` +
              `\nTo only run getStaticProps at build-time and not revalidate at runtime, you can set \`revalidate\` to \`false\`!`
          )
        }
      } else if (data.revalidate === true) {
        // When enabled, revalidate after 1 second. This value is optimal for
        // the most up-to-date page possible, but without a 1-to-1
        // request-refresh ratio.
        data.revalidate = 1
      } else if (
        data.revalidate === false ||
        typeof data.revalidate === 'undefined'
      ) {
        // By default, we never revalidate.
        data.revalidate = false
      } else {
        throw new Error(
          `A page's revalidate option must be seconds expressed as a natural number. Mixed numbers and strings cannot be used. Received '${JSON.stringify(
            data.revalidate
          )}' for ${req.url}`
        )
      }
    } else {
      // By default, we never revalidate.
      ;(data as any).revalidate = false
    }

    props.pageProps = Object.assign(
      {},
      props.pageProps,
      'props' in data ? data.props : undefined
    )

    // pass up revalidate and props for export
    // TODO: change this to a different passing mechanism
    ;(renderOpts as any).revalidate =
      'revalidate' in data ? data.revalidate : undefined
    ;(renderOpts as any).pageData = props

    // this must come after revalidate is added to renderOpts
    if ((renderOpts as any).isNotFound) {
      return null
    }
  }

  if (getServerSideProps) {
    props[SERVER_PROPS_ID] = true
  }

  if (getServerSideProps && !isFallback) {
    let data: UnwrapPromise<ReturnType<GetServerSideProps>>

    let canAccessRes = true
    let resOrProxy = res
    let deferredContent = false
    if (process.env.NODE_ENV !== 'production') {
      resOrProxy = new Proxy<ServerResponse | WebServerResponse>(res, {
        get: function (obj, prop, receiver) {
          if (!canAccessRes) {
            const message =
              `You should not access 'res' after getServerSideProps resolves.` +
              `\nRead more: https://nextjs.org/docs/messages/gssp-no-mutating-res`

            if (deferredContent) {
              throw new Error(message)
            } else {
              warn(message)
            }
          }
          return Reflect.get(obj, prop, receiver)
        },
      })
    }

    try {
      data = await getServerSideProps({
        req: req as IncomingMessage & {
          cookies: NextApiRequestCookies
        },
        // When using the web runtime, `res` will not be the expected HTTP
        // server response.
        res: resOrProxy as ServerResponse,
        query,
        resolvedUrl: renderOpts.resolvedUrl as string,
        ...(pageIsDynamic ? { params: params as ParsedUrlQuery } : undefined),
        ...(previewData !== false
          ? { preview: true, previewData: previewData }
          : undefined),
        locales: renderOpts.locales,
        locale: renderOpts.locale,
        defaultLocale: renderOpts.defaultLocale,
      })
      canAccessRes = false
    } catch (serverSidePropsError: any) {
      // remove not found error code to prevent triggering legacy
      // 404 rendering
      if (
        isError(serverSidePropsError) &&
        serverSidePropsError.code === 'ENOENT'
      ) {
        delete serverSidePropsError.code
      }
      throw serverSidePropsError
    }

    if (data == null) {
      throw new Error(GSSP_NO_RETURNED_VALUE)
    }

    if ((data as any).props instanceof Promise) {
      deferredContent = true
    }

    const invalidKeys = Object.keys(data).filter(
      (key) => key !== 'props' && key !== 'redirect' && key !== 'notFound'
    )

    if ((data as any).unstable_notFound) {
      throw new Error(
        `unstable_notFound has been renamed to notFound, please update the field to continue. Page: ${pathname}`
      )
    }
    if ((data as any).unstable_redirect) {
      throw new Error(
        `unstable_redirect has been renamed to redirect, please update the field to continue. Page: ${pathname}`
      )
    }

    if (invalidKeys.length) {
      throw new Error(invalidKeysMsg('getServerSideProps', invalidKeys))
    }

    if ('notFound' in data && data.notFound) {
      if (pathname === '/404') {
        throw new Error(
          `The /404 page can not return notFound in "getStaticProps", please remove it to continue!`
        )
      }

      ;(renderOpts as any).isNotFound = true
      return null
    }

    if ('redirect' in data && typeof data.redirect === 'object') {
      checkRedirectValues(data.redirect as Redirect, req, 'getServerSideProps')
      ;(data as any).props = {
        __N_REDIRECT: data.redirect.destination,
        __N_REDIRECT_STATUS: getRedirectStatus(data.redirect),
      }
      if (typeof data.redirect.basePath !== 'undefined') {
        ;(data as any).props.__N_REDIRECT_BASE_PATH = data.redirect.basePath
      }
      ;(renderOpts as any).isRedirect = true
    }

    if (deferredContent) {
      ;(data as any).props = await (data as any).props
    }

    if (
      (dev || isBuildTimeSSG) &&
      !isSerializableProps(pathname, 'getServerSideProps', (data as any).props)
    ) {
      // this fn should throw an error instead of ever returning `false`
      throw new Error(
        'invariant: getServerSideProps did not return valid props. Please report this.'
      )
    }

    props.pageProps = Object.assign({}, props.pageProps, (data as any).props)
    ;(renderOpts as any).pageData = props
  }

  if (
    !isSSG && // we only show this warning for legacy pages
    !getServerSideProps &&
    process.env.NODE_ENV !== 'production' &&
    Object.keys(props?.pageProps || {}).includes('url')
  ) {
    console.warn(
      `The prop \`url\` is a reserved prop in Next.js for legacy reasons and will be overridden on page ${pathname}\n` +
        `See more info here: https://nextjs.org/docs/messages/reserved-page-prop`
    )
  }

  // Avoid rendering page un-necessarily for getServerSideProps data request
  // and getServerSideProps/getStaticProps redirects
  if ((isDataReq && !isSSG) || (renderOpts as any).isRedirect) {
    return RenderResult.fromStatic(JSON.stringify(props))
  }

  // We don't call getStaticProps or getServerSideProps while generating
  // the fallback so make sure to set pageProps to an empty object
  if (isFallback) {
    props.pageProps = {}
  }

  // Pass router to the Server Component as a temporary workaround.
  if (isServerComponent) {
    props.pageProps = Object.assign({}, props.pageProps, { router })
  }

  // the response might be finished on the getInitialProps call
  if (isResSent(res) && !isSSG) return null

  if (renderServerComponentData) {
<<<<<<< HEAD
    return new RenderResult((res_, next) => {
      const { startWriting } = connectReactServerReadableStreamToPiper(
        res_.write,
        next
      )
      startWriting(
        renderToReadableStream(
          <OriginalComponent {...props.pageProps} />,
          serverComponentManifest
        ).getReader()
=======
    const stream: ReadableStream = renderToReadableStream(
      <OriginalComponent {...props.pageProps} />,
      serverComponentManifest
    )
    const reader = stream.getReader()
    return new RenderResult((innerRes, next) => {
      bufferedReadFromReadableStream(reader, (val) => innerRes.write(val)).then(
        () => next(),
        (innerErr) => next(innerErr)
>>>>>>> db099c56
      )
    })
  }

  // we preload the buildManifest for auto-export dynamic pages
  // to speed up hydrating query values
  let filteredBuildManifest = buildManifest
  if (isAutoExport && pageIsDynamic) {
    const page = denormalizePagePath(normalizePagePath(pathname))
    // This code would be much cleaner using `immer` and directly pushing into
    // the result from `getPageFiles`, we could maybe consider that in the
    // future.
    if (page in filteredBuildManifest.pages) {
      filteredBuildManifest = {
        ...filteredBuildManifest,
        pages: {
          ...filteredBuildManifest.pages,
          [page]: [
            ...filteredBuildManifest.pages[page],
            ...filteredBuildManifest.lowPriorityFiles.filter((f) =>
              f.includes('_buildManifest')
            ),
          ],
        },
        lowPriorityFiles: filteredBuildManifest.lowPriorityFiles.filter(
          (f) => !f.includes('_buildManifest')
        ),
      }
    }
  }

  const Body = ({ children }: { children: JSX.Element }) => {
    return inAmpMode ? children : <div id="__next">{children}</div>
  }

  const appWrappers: Array<(content: JSX.Element) => JSX.Element> = []
  const getWrappedApp = (app: JSX.Element) => {
    // Prevent wrappers from reading/writing props by rendering inside an
    // opaque component. Wrappers should use context instead.
    const InnerApp = () => app
    return (
      <AppContainerWithIsomorphicFiberStructure>
        {appWrappers.reduceRight((innerContent, fn) => {
          return fn(innerContent)
        }, <InnerApp />)}
      </AppContainerWithIsomorphicFiberStructure>
    )
  }

  /**
   * Rules of Static & Dynamic HTML:
   *
   *    1.) We must generate static HTML unless the caller explicitly opts
   *        in to dynamic HTML support.
   *
   *    2.) If dynamic HTML support is requested, we must honor that request
   *        or throw an error. It is the sole responsibility of the caller to
   *        ensure they aren't e.g. requesting dynamic HTML for an AMP page.
   *
   * These rules help ensure that other existing features like request caching,
   * coalescing, and ISR continue working as intended.
   */
  const generateStaticHTML = supportsDynamicHTML !== true
  const renderDocument = async () => {
    if (process.browser && Document.getInitialProps) {
      throw new Error(
        '`getInitialProps` in Document component is not supported with `concurrentFeatures` enabled.'
      )
    }
    if (!process.browser && Document.getInitialProps) {
      const renderPage: RenderPage = (
        options: ComponentsEnhancer = {}
      ): RenderPageResult | Promise<RenderPageResult> => {
        if (ctx.err && ErrorDebug) {
          const html = ReactDOMServer.renderToString(
            <Body>
              <ErrorDebug error={ctx.err} />
            </Body>
          )
          return { html, head }
        }

        if (dev && (props.router || props.Component)) {
          throw new Error(
            `'router' and 'Component' can not be returned in getInitialProps from _app.js https://nextjs.org/docs/messages/cant-override-next-props`
          )
        }

        const { App: EnhancedApp, Component: EnhancedComponent } =
          enhanceComponents(options, App, Component)

        const html = ReactDOMServer.renderToString(
          <Body>
            {getWrappedApp(
              <EnhancedApp
                Component={EnhancedComponent}
                router={router}
                {...props}
              />
            )}
          </Body>
        )
        return { html, head }
      }
      const documentCtx = { ...ctx, renderPage }
      const docProps: DocumentInitialProps = await loadGetInitialProps(
        Document,
        documentCtx
      )
      // the response might be finished on the getInitialProps call
      if (isResSent(res) && !isSSG) return null

      if (!docProps || typeof docProps.html !== 'string') {
        const message = `"${getDisplayName(
          Document
        )}.getInitialProps()" should resolve to an object with a "html" prop set with a valid html string`
        throw new Error(message)
      }

      return {
        bodyResult: () => piperFromArray([docProps.html]),
        documentElement: (htmlProps: HtmlProps) => (
          <Document {...htmlProps} {...docProps} />
        ),
        useMainContent: (fn?: (content: JSX.Element) => JSX.Element) => {
          if (fn) {
            throw new Error(
              'The `children` property is not supported by non-functional custom Document components'
            )
          }
          // @ts-ignore
          return <next-js-internal-body-render-target />
        },
        head: docProps.head,
        headTags: await headTags(documentCtx),
        styles: docProps.styles,
      }
    } else {
      let bodyResult

      if (concurrentFeatures) {
        bodyResult = async () => {
          // this must be called inside bodyResult so appWrappers is
          // up to date when getWrappedApp is called
          const content =
            ctx.err && ErrorDebug ? (
              <Body>
                <ErrorDebug error={ctx.err} />
              </Body>
            ) : (
              <Body>
                {getWrappedApp(
                  <App {...props} Component={Component} router={router} />
                )}
              </Body>
            )
          return process.browser
            ? await renderToWebStream(content)
            : await renderToNodeStream(content, generateStaticHTML)
        }
      } else {
        const content =
          ctx.err && ErrorDebug ? (
            <Body>
              <ErrorDebug error={ctx.err} />
            </Body>
          ) : (
            <Body>
              {getWrappedApp(
                <App {...props} Component={Component} router={router} />
              )}
            </Body>
          )
        // for non-concurrent rendering we need to ensure App is rendered
        // before _document so that updateHead is called/collected before
        // rendering _document's head
        const result = piperFromArray([ReactDOMServer.renderToString(content)])
        bodyResult = () => result
      }

      return {
        bodyResult,
        documentElement: () => (Document as any)(),
        useMainContent: (fn?: (_content: JSX.Element) => JSX.Element) => {
          if (fn) {
            appWrappers.push(fn)
          }
          // @ts-ignore
          return <next-js-internal-body-render-target />
        },
        head,
        headTags: [],
        styles: jsxStyleRegistry.styles(),
      }
    }
  }

  const documentResult = await renderDocument()
  if (!documentResult) {
    return null
  }

  const dynamicImportsIds = new Set<string | number>()
  const dynamicImports = new Set<string>()

  for (const mod of reactLoadableModules) {
    const manifestItem: ManifestItem = reactLoadableManifest[mod]

    if (manifestItem) {
      dynamicImportsIds.add(manifestItem.id)
      manifestItem.files.forEach((item) => {
        dynamicImports.add(item)
      })
    }
  }

  const hybridAmp = ampState.hybrid
  const docComponentsRendered: DocumentProps['docComponentsRendered'] = {}

  const {
    assetPrefix,
    buildId,
    customServer,
    defaultLocale,
    disableOptimizedLoading,
    domainLocales,
    locale,
    locales,
    runtimeConfig,
  } = renderOpts
  const htmlProps: any = {
    __NEXT_DATA__: {
      props, // The result of getInitialProps
      page: pathname, // The rendered page
      query, // querystring parsed / passed by the user
      buildId, // buildId is used to facilitate caching of page bundles, we send it to the client so that pageloader knows where to load bundles
      assetPrefix: assetPrefix === '' ? undefined : assetPrefix, // send assetPrefix to the client side when configured, otherwise don't sent in the resulting HTML
      runtimeConfig, // runtimeConfig if provided, otherwise don't sent in the resulting HTML
      nextExport: nextExport === true ? true : undefined, // If this is a page exported by `next export`
      autoExport: isAutoExport === true ? true : undefined, // If this is an auto exported page
      isFallback,
      dynamicIds:
        dynamicImportsIds.size === 0
          ? undefined
          : Array.from(dynamicImportsIds),
      err: renderOpts.err ? serializeError(dev, renderOpts.err) : undefined, // Error if one happened, otherwise don't sent in the resulting HTML
      gsp: !!getStaticProps ? true : undefined, // whether the page is getStaticProps
      gssp: !!getServerSideProps ? true : undefined, // whether the page is getServerSideProps
      rsc: isServerComponent ? true : undefined, // whether the page is a server components page
      customServer, // whether the user is using a custom server
      gip: hasPageGetInitialProps ? true : undefined, // whether the page has getInitialProps
      appGip: !defaultAppGetInitialProps ? true : undefined, // whether the _app has getInitialProps
      locale,
      locales,
      defaultLocale,
      domainLocales,
      isPreview: isPreview === true ? true : undefined,
    },
    buildManifest: filteredBuildManifest,
    docComponentsRendered,
    dangerousAsPath: router.asPath,
    canonicalBase:
      !renderOpts.ampPath && getRequestMeta(req, '__nextStrippedLocale')
        ? `${renderOpts.canonicalBase || ''}/${renderOpts.locale}`
        : renderOpts.canonicalBase,
    ampPath,
    inAmpMode,
    isDevelopment: !!dev,
    hybridAmp,
    dynamicImports: Array.from(dynamicImports),
    assetPrefix,
    // Only enabled in production as development mode has features relying on HMR (style injection for example)
    unstable_runtimeJS:
      process.env.NODE_ENV === 'production'
        ? pageConfig.unstable_runtimeJS
        : undefined,
    unstable_JsPreload: pageConfig.unstable_JsPreload,
    devOnlyCacheBusterQueryString,
    scriptLoader,
    locale,
    disableOptimizedLoading,
    head: documentResult.head,
    headTags: documentResult.headTags,
    styles: documentResult.styles,
    useMainContent: documentResult.useMainContent,
    useMaybeDeferContent,
  }

  const document = (
    <AmpStateContext.Provider value={ampState}>
      <HtmlContext.Provider value={htmlProps}>
        {documentResult.documentElement(htmlProps)}
      </HtmlContext.Provider>
    </AmpStateContext.Provider>
  )

  let documentHTML: string
  if (process.browser) {
    // There is no `renderToStaticMarkup` exposed in the web environment, use
    // blocking `renderToReadableStream` to get the similar result.
    let result = ''
    const readable = (ReactDOMServer as any).renderToReadableStream(document, {
      onError: (e: any) => {
        throw e
      },
    })
    const reader = readable.getReader()
    const decoder = new TextDecoder()
    while (true) {
      const { done, value } = await reader.read()
      if (done) {
        break
      }
      result += typeof value === 'string' ? value : decoder.decode(value)
    }
    documentHTML = result
  } else {
    documentHTML = ReactDOMServer.renderToStaticMarkup(document)
  }

  const nonRenderedComponents = []
  const expectedDocComponents = ['Main', 'Head', 'NextScript', 'Html']

  for (const comp of expectedDocComponents) {
    if (!(docComponentsRendered as any)[comp]) {
      nonRenderedComponents.push(comp)
    }
  }

  if (nonRenderedComponents.length) {
    const missingComponentList = nonRenderedComponents
      .map((e) => `<${e} />`)
      .join(', ')
    const plural = nonRenderedComponents.length !== 1 ? 's' : ''
    throw new Error(
      `Your custom Document (pages/_document) did not render all the required subcomponent${plural}.\n` +
        `Missing component${plural}: ${missingComponentList}\n` +
        'Read how to fix here: https://nextjs.org/docs/messages/missing-document-component'
    )
  }

  const [renderTargetPrefix, renderTargetSuffix] = documentHTML.split(
    /<next-js-internal-body-render-target><\/next-js-internal-body-render-target>/
  )
  const prefix: Array<string> = []
  if (!documentHTML.startsWith(DOCTYPE)) {
    prefix.push(DOCTYPE)
  }
  prefix.push(renderTargetPrefix)
  if (inAmpMode) {
    prefix.push('<!-- __NEXT_DATA__ -->')
  }

  let pipers: Array<NodeWritablePiper> = [
    piperFromArray(prefix),
    await documentResult.bodyResult(),
    piperFromArray([renderTargetSuffix]),
  ]

  const postProcessors: Array<((html: string) => Promise<string>) | null> = (
    generateStaticHTML
      ? [
          inAmpMode
            ? async (html: string) => {
                html = await optimizeAmp(html, renderOpts.ampOptimizerConfig)
                if (!renderOpts.ampSkipValidation && renderOpts.ampValidator) {
                  await renderOpts.ampValidator(html, pathname)
                }
                return html
              }
            : null,
          !process.browser &&
          (process.env.__NEXT_OPTIMIZE_FONTS ||
            process.env.__NEXT_OPTIMIZE_IMAGES)
            ? async (html: string) => {
                return await postProcess(
                  html,
                  { getFontDefinition },
                  {
                    optimizeFonts: renderOpts.optimizeFonts,
                    optimizeImages: renderOpts.optimizeImages,
                  }
                )
              }
            : null,
          !process.browser && renderOpts.optimizeCss
            ? async (html: string) => {
                // eslint-disable-next-line import/no-extraneous-dependencies
                const Critters = require('critters')
                const cssOptimizer = new Critters({
                  ssrMode: true,
                  reduceInlineStyles: false,
                  path: renderOpts.distDir,
                  publicPath: `${renderOpts.assetPrefix}/_next/`,
                  preload: 'media',
                  fonts: false,
                  ...renderOpts.optimizeCss,
                })
                return await cssOptimizer.process(html)
              }
            : null,
          inAmpMode || hybridAmp
            ? async (html: string) => {
                return html.replace(/&amp;amp=1/g, '&amp=1')
              }
            : null,
        ]
      : []
  ).filter(Boolean)

  if (generateStaticHTML || postProcessors.length > 0) {
    let html = await piperToString(chainPipers(pipers))
    for (const postProcessor of postProcessors) {
      if (postProcessor) {
        html = await postProcessor(html)
      }
    }
    return new RenderResult(html)
  }

  return new RenderResult(chainPipers(pipers))
}

function errorToJSON(err: Error) {
  return {
    name: err.name,
    message: err.message,
    stack: err.stack,
    middleware: (err as any).middleware,
  }
}

function serializeError(
  dev: boolean | undefined,
  err: Error
): Error & { statusCode?: number } {
  if (dev) {
    return errorToJSON(err)
  }

  return {
    name: 'Internal Server Error.',
    message: '500 - Internal Server Error.',
    statusCode: 500,
  }
}

function renderToNodeStream(
  element: React.ReactElement,
  generateStaticHTML: boolean
): Promise<NodeWritablePiper> {
  return new Promise((resolve, reject) => {
    let underlyingStream: {
      resolve: (error?: Error) => void
      writable: WritableType | WebServerResponse
      queuedCallbacks: Array<() => void>
    } | null = null

    const stream = new Writable({
      // Use the buffer from the underlying stream
      highWaterMark: 0,
      writev(chunks, callback) {
        let str = ''
        for (let { chunk } of chunks) {
          str += chunk.toString()
        }

        if (!underlyingStream) {
          throw new Error(
            'invariant: write called without an underlying stream. This is a bug in Next.js'
          )
        }

        if (!underlyingStream.writable.write(str)) {
          underlyingStream.queuedCallbacks.push(() => callback())
        } else {
          callback()
        }
      },
    })
    stream.once('finish', () => {
      if (!underlyingStream) {
        throw new Error(
          'invariant: finish called without an underlying stream. This is a bug in Next.js'
        )
      }
      underlyingStream.resolve()
    })
    stream.once('error', (err) => {
      if (!underlyingStream) {
        throw new Error(
          'invariant: error called without an underlying stream. This is a bug in Next.js'
        )
      }
      underlyingStream.resolve(err)
    })
    // React uses `flush` to prevent stream middleware like gzip from buffering to the
    // point of harming streaming performance, so we make sure to expose it and forward it.
    // See: https://github.com/reactwg/react-18/discussions/91
    Object.defineProperty(stream, 'flush', {
      value: () => {
        if (!underlyingStream) {
          throw new Error(
            'invariant: flush called without an underlying stream. This is a bug in Next.js'
          )
        }
        if (typeof (underlyingStream.writable as any).flush === 'function') {
          ;(underlyingStream.writable as any).flush()
        }
      },
      enumerable: true,
    })

    let resolved = false
    const doResolve = (startWriting: any) => {
      if (!resolved) {
        resolved = true
        resolve((res, next) => {
          const drainHandler = () => {
            const prevCallbacks = underlyingStream!.queuedCallbacks
            underlyingStream!.queuedCallbacks = []
            prevCallbacks.forEach((callback) => callback())
          }
          res.on('drain', drainHandler)
          underlyingStream = {
            resolve: (err) => {
              underlyingStream = null
              res.removeListener('drain', drainHandler)
              next(err)
            },
            writable: res,
            queuedCallbacks: [],
          }
          startWriting()
        })
      }
    }

    const { abort, pipe } = (ReactDOMServer as any).renderToPipeableStream(
      element,
      {
        onError(error: Error) {
          if (!resolved) {
            resolved = true
            reject(error)
          }
          abort()
        },
        onCompleteShell() {
          if (!generateStaticHTML) {
            doResolve(() => pipe(stream))
          }
        },
        onCompleteAll() {
          doResolve(() => pipe(stream))
        },
      }
    )
  })
}

async function bufferedReadFromReadableStream(
  reader: ReadableStreamDefaultReader,
  writeFn: (val: string) => void
): Promise<void> {
  const decoder = new TextDecoder()
  let bufferedString = ''
  let pendingFlush: Promise<void> | null = null

  const flushBuffer = () => {
    if (!pendingFlush) {
      pendingFlush = new Promise((resolve) =>
        setTimeout(() => {
          writeFn(bufferedString)
          bufferedString = ''
          pendingFlush = null
          resolve()
        }, 0)
      )
    }
  }

  while (true) {
    const { done, value } = await reader.read()
    if (done) {
      break
    }

    bufferedString += typeof value === 'string' ? value : decoder.decode(value)
    flushBuffer()
  }

  // Make sure the promise resolves after any pending flushes
  await pendingFlush
}

function renderToWebStream(
  element: React.ReactElement
): Promise<NodeWritablePiper> {
  return new Promise((resolve, reject) => {
    let resolved = false
    const stream: ReadableStream = (
      ReactDOMServer as any
    ).renderToReadableStream(element, {
      onError(err: Error) {
        if (!resolved) {
          resolved = true
          reject(err)
        }
      },
      onCompleteShell() {
        if (!resolved) {
          resolved = true
          resolve((res, next) => {
            bufferedReadFromReadableStream(reader, (val) =>
              res.write(val)
            ).then(
              () => next(),
              (err) => next(err)
            )
          })
        }
      },
    })
    const reader = stream.getReader()
  })
}

function chainPipers(pipers: NodeWritablePiper[]): NodeWritablePiper {
  return pipers.reduceRight(
    (lhs, rhs) => (res, next) => {
      rhs(res, (err) => (err ? next(err) : lhs(res, next)))
    },
    (res, next) => {
      res.end()
      next()
    }
  )
}

function piperFromArray(chunks: string[]): NodeWritablePiper {
  return (res, next) => {
    if (typeof (res as any).cork === 'function') {
      res.cork()
    }
    chunks.forEach((chunk) => res.write(chunk))
    if (typeof (res as any).uncork === 'function') {
      res.uncork()
    }
    next()
  }
}

function piperToString(input: NodeWritablePiper): Promise<string> {
  return new Promise((resolve, reject) => {
    const bufferedChunks: Buffer[] = []
    const stream = new Writable({
      writev(chunks, callback) {
        chunks.forEach((chunk) => bufferedChunks.push(chunk.chunk))
        callback()
      },
    })
    input(stream, (err) => {
      if (err) {
        reject(err)
      } else {
        resolve(Buffer.concat(bufferedChunks).toString())
      }
    })
  })
}

export function useMaybeDeferContent(
  _name: string,
  contentFn: () => JSX.Element
): [boolean, JSX.Element] {
  return [false, contentFn()]
}<|MERGE_RESOLUTION|>--- conflicted
+++ resolved
@@ -1005,18 +1005,6 @@
   if (isResSent(res) && !isSSG) return null
 
   if (renderServerComponentData) {
-<<<<<<< HEAD
-    return new RenderResult((res_, next) => {
-      const { startWriting } = connectReactServerReadableStreamToPiper(
-        res_.write,
-        next
-      )
-      startWriting(
-        renderToReadableStream(
-          <OriginalComponent {...props.pageProps} />,
-          serverComponentManifest
-        ).getReader()
-=======
     const stream: ReadableStream = renderToReadableStream(
       <OriginalComponent {...props.pageProps} />,
       serverComponentManifest
@@ -1026,7 +1014,6 @@
       bufferedReadFromReadableStream(reader, (val) => innerRes.write(val)).then(
         () => next(),
         (innerErr) => next(innerErr)
->>>>>>> db099c56
       )
     })
   }
