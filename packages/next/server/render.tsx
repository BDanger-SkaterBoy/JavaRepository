import type { IncomingMessage, ServerResponse } from 'http'
import type { NextRouter } from '../shared/lib/router/router'
import type { HtmlProps } from '../shared/lib/html-context'
import type { DomainLocale } from './config'
import type {
  AppType,
  DocumentInitialProps,
  DocumentProps,
  DocumentContext,
  NextComponentType,
  RenderPage,
  RenderPageResult,
} from '../shared/lib/utils'
import type { ImageConfigComplete } from './image-config'
import type { Redirect } from '../lib/load-custom-routes'
import type { NextApiRequestCookies, __ApiPreviewProps } from './api-utils'
import type { FontManifest } from './font-utils'
import type { LoadComponentsReturnType, ManifestItem } from './load-components'
import type { GetServerSideProps, GetStaticProps, PreviewData } from '../types'
import type { UnwrapPromise } from '../lib/coalesced-function'

import React from 'react'
import { ParsedUrlQuery, stringify as stringifyQuery } from 'querystring'
import { createFromReadableStream } from 'next/dist/compiled/react-server-dom-webpack'
import { renderToReadableStream } from 'next/dist/compiled/react-server-dom-webpack/writer.browser.server'
import { StyleRegistry, createStyleRegistry } from 'styled-jsx'
import {
  GSP_NO_RETURNED_VALUE,
  GSSP_COMPONENT_MEMBER_ERROR,
  GSSP_NO_RETURNED_VALUE,
  STATIC_STATUS_PAGE_GET_INITIAL_PROPS_ERROR,
  SERVER_PROPS_GET_INIT_PROPS_CONFLICT,
  SERVER_PROPS_SSG_CONFLICT,
  SSG_GET_INITIAL_PROPS_CONFLICT,
  UNSTABLE_REVALIDATE_RENAME_ERROR,
} from '../lib/constants'
import {
  SERVER_PROPS_ID,
  STATIC_PROPS_ID,
  STATIC_STATUS_PAGES,
} from '../shared/lib/constants'
import { isSerializableProps } from '../lib/is-serializable-props'
import { isInAmpMode } from '../shared/lib/amp'
import { AmpStateContext } from '../shared/lib/amp-context'
import { defaultHead } from '../shared/lib/head'
import { HeadManagerContext } from '../shared/lib/head-manager-context'
import Loadable from '../shared/lib/loadable'
import { LoadableContext } from '../shared/lib/loadable-context'
import { RouterContext } from '../shared/lib/router-context'
import { isDynamicRoute } from '../shared/lib/router/utils/is-dynamic'
import {
  ComponentsEnhancer,
  getDisplayName,
  isResSent,
  loadGetInitialProps,
} from '../shared/lib/utils'
import { HtmlContext } from '../shared/lib/html-context'
import { denormalizePagePath } from './denormalize-page-path'
import { normalizePagePath } from './normalize-page-path'
import { getRequestMeta, NextParsedUrlQuery } from './request-meta'
import {
  allowedStatusCodes,
  getRedirectStatus,
} from '../lib/load-custom-routes'
import RenderResult from './render-result'
import isError from '../lib/is-error'
import { readableStreamTee } from './web/utils'
import { ImageConfigContext } from '../shared/lib/image-config-context'
import { FlushEffectsContext } from '../shared/lib/flush-effects'

let optimizeAmp: typeof import('./optimize-amp').default
let getFontDefinitionFromManifest: typeof import('./font-utils').getFontDefinitionFromManifest
let tryGetPreviewData: typeof import('./api-utils/node').tryGetPreviewData
let warn: typeof import('../build/output/log').warn
let postProcess: typeof import('../shared/lib/post-process').default

const DOCTYPE = '<!DOCTYPE html>'

if (!process.browser) {
  require('./node-polyfill-web-streams')
  optimizeAmp = require('./optimize-amp').default
  getFontDefinitionFromManifest =
    require('./font-utils').getFontDefinitionFromManifest
  tryGetPreviewData = require('./api-utils/node').tryGetPreviewData
  warn = require('../build/output/log').warn
  postProcess = require('../shared/lib/post-process').default
} else {
  warn = console.warn.bind(console)
}

function noRouter() {
  const message =
    'No router instance found. you should only use "next/router" inside the client side of your app. https://nextjs.org/docs/messages/no-router-instance'
  throw new Error(message)
}

class ServerRouter implements NextRouter {
  route: string
  pathname: string
  query: ParsedUrlQuery
  asPath: string
  basePath: string
  events: any
  isFallback: boolean
  locale?: string
  isReady: boolean
  locales?: string[]
  defaultLocale?: string
  domainLocales?: DomainLocale[]
  isPreview: boolean
  isLocaleDomain: boolean

  constructor(
    pathname: string,
    query: ParsedUrlQuery,
    as: string,
    { isFallback }: { isFallback: boolean },
    isReady: boolean,
    basePath: string,
    locale?: string,
    locales?: string[],
    defaultLocale?: string,
    domainLocales?: DomainLocale[],
    isPreview?: boolean,
    isLocaleDomain?: boolean
  ) {
    this.route = pathname.replace(/\/$/, '') || '/'
    this.pathname = pathname
    this.query = query
    this.asPath = as
    this.isFallback = isFallback
    this.basePath = basePath
    this.locale = locale
    this.locales = locales
    this.defaultLocale = defaultLocale
    this.isReady = isReady
    this.domainLocales = domainLocales
    this.isPreview = !!isPreview
    this.isLocaleDomain = !!isLocaleDomain
  }

  push(): any {
    noRouter()
  }
  replace(): any {
    noRouter()
  }
  reload() {
    noRouter()
  }
  back() {
    noRouter()
  }
  prefetch(): any {
    noRouter()
  }
  beforePopState() {
    noRouter()
  }
}

function enhanceComponents(
  options: ComponentsEnhancer,
  App: AppType,
  Component: NextComponentType
): {
  App: AppType
  Component: NextComponentType
} {
  // For backwards compatibility
  if (typeof options === 'function') {
    return {
      App,
      Component: options(Component),
    }
  }

  return {
    App: options.enhanceApp ? options.enhanceApp(App) : App,
    Component: options.enhanceComponent
      ? options.enhanceComponent(Component)
      : Component,
  }
}

function renderFlight(
  App: AppType,
  Component: React.ComponentType,
  props: any
) {
  const AppServer = (App as any).__next_rsc__
    ? (App as React.ComponentType)
    : React.Fragment
  return (
    <AppServer>
      <Component {...props} />
    </AppServer>
  )
}

export type RenderOptsPartial = {
  buildId: string
  canonicalBase: string
  runtimeConfig?: { [key: string]: any }
  assetPrefix?: string
  err?: Error | null
  nextExport?: boolean
  dev?: boolean
  ampPath?: string
  ErrorDebug?: React.ComponentType<{ error: Error }>
  ampValidator?: (html: string, pathname: string) => Promise<void>
  ampSkipValidation?: boolean
  ampOptimizerConfig?: { [key: string]: any }
  isDataReq?: boolean
  params?: ParsedUrlQuery
  previewProps: __ApiPreviewProps
  basePath: string
  unstable_runtimeJS?: false
  unstable_JsPreload?: false
  optimizeFonts: boolean
  fontManifest?: FontManifest
  optimizeCss: any
  devOnlyCacheBusterQueryString?: string
  resolvedUrl?: string
  resolvedAsPath?: string
  serverComponentManifest?: any
  renderServerComponentData?: boolean
  serverComponentProps?: any
  distDir?: string
  locale?: string
  locales?: string[]
  defaultLocale?: string
  domainLocales?: DomainLocale[]
  disableOptimizedLoading?: boolean
  supportsDynamicHTML?: boolean
  runtime?: 'nodejs' | 'edge'
  serverComponents?: boolean
  customServer?: boolean
  crossOrigin?: string
  images: ImageConfigComplete
  reactRoot: boolean
}

export type RenderOpts = LoadComponentsReturnType & RenderOptsPartial

const invalidKeysMsg = (methodName: string, invalidKeys: string[]) => {
  return (
    `Additional keys were returned from \`${methodName}\`. Properties intended for your component must be nested under the \`props\` key, e.g.:` +
    `\n\n\treturn { props: { title: 'My Title', content: '...' } }` +
    `\n\nKeys that need to be moved: ${invalidKeys.join(', ')}.` +
    `\nRead more: https://nextjs.org/docs/messages/invalid-getstaticprops-value`
  )
}

function checkRedirectValues(
  redirect: Redirect,
  req: IncomingMessage,
  method: 'getStaticProps' | 'getServerSideProps'
) {
  const { destination, permanent, statusCode, basePath } = redirect
  let errors: string[] = []

  const hasStatusCode = typeof statusCode !== 'undefined'
  const hasPermanent = typeof permanent !== 'undefined'

  if (hasPermanent && hasStatusCode) {
    errors.push(`\`permanent\` and \`statusCode\` can not both be provided`)
  } else if (hasPermanent && typeof permanent !== 'boolean') {
    errors.push(`\`permanent\` must be \`true\` or \`false\``)
  } else if (hasStatusCode && !allowedStatusCodes.has(statusCode!)) {
    errors.push(
      `\`statusCode\` must undefined or one of ${[...allowedStatusCodes].join(
        ', '
      )}`
    )
  }
  const destinationType = typeof destination

  if (destinationType !== 'string') {
    errors.push(
      `\`destination\` should be string but received ${destinationType}`
    )
  }

  const basePathType = typeof basePath

  if (basePathType !== 'undefined' && basePathType !== 'boolean') {
    errors.push(
      `\`basePath\` should be undefined or a false, received ${basePathType}`
    )
  }

  if (errors.length > 0) {
    throw new Error(
      `Invalid redirect object returned from ${method} for ${req.url}\n` +
        errors.join(' and ') +
        '\n' +
        `See more info here: https://nextjs.org/docs/messages/invalid-redirect-gssp`
    )
  }
}

const rscCache = new Map()

function createRSCHook() {
  return (
    writable: WritableStream<string>,
    id: string,
    req: ReadableStream<string>,
    bootstrap: boolean
  ) => {
    let entry = rscCache.get(id)
    if (!entry) {
      const [renderStream, forwardStream] = readableStreamTee(req)
      entry = createFromReadableStream(
        pipeThrough(renderStream, createTextEncoderStream())
      )
      rscCache.set(id, entry)

      let bootstrapped = false
      const forwardReader = forwardStream.getReader()
      const writer = writable.getWriter()
      function process() {
        forwardReader.read().then(({ done, value }) => {
          if (bootstrap && !bootstrapped) {
            bootstrapped = true
            writer.write(
              `<script>(self.__next_s=self.__next_s||[]).push(${JSON.stringify([
                0,
                id,
              ])})</script>`
            )
          }
          if (done) {
            rscCache.delete(id)
            writer.close()
          } else {
            writer.write(
              `<script>(self.__next_s=self.__next_s||[]).push(${JSON.stringify([
                1,
                id,
                value,
              ])})</script>`
            )
            process()
          }
        })
      }
      process()
    }
    return entry
  }
}

const useRSCResponse = createRSCHook()

// Create the wrapper component for a Flight stream.
function createServerComponentRenderer(
  App: AppType,
  OriginalComponent: React.ComponentType,
  {
    cachePrefix,
    transformStream,
    serverComponentManifest,
    runtime,
  }: {
    cachePrefix: string
    transformStream: TransformStream<string, string>
    serverComponentManifest: NonNullable<RenderOpts['serverComponentManifest']>
    runtime: 'nodejs' | 'edge'
  }
) {
  if (runtime === 'nodejs') {
    // For the nodejs runtime, we need to expose the `__webpack_require__` API
    // globally for react-server-dom-webpack.
    // This is a hack until we find a better way.
    // @ts-ignore
    globalThis.__webpack_require__ = OriginalComponent.__webpack_require__
  }

  const writable = transformStream.writable
  const ServerComponentWrapper = (props: any) => {
    const id = (React as any).useId()
    const reqStream: ReadableStream<string> = pipeThrough(
      renderToReadableStream(
        renderFlight(App, OriginalComponent, props),
        serverComponentManifest
      ),
      createTextDecoderStream()
    )

    const response = useRSCResponse(
      writable,
      cachePrefix + ',' + id,
      reqStream,
      true
    )
    const root = response.readRoot()
    rscCache.delete(id)
    return root
  }

  const Component = (props: any) => {
    return (
      <React.Suspense fallback={null}>
        <ServerComponentWrapper {...props} />
      </React.Suspense>
    )
  }

  // Although it's not allowed to attach some static methods to Component,
  // we still re-assign all the component APIs to keep the behavior unchanged.
  for (const methodName of [
    'getInitialProps',
    'getStaticProps',
    'getServerSideProps',
    'getStaticPaths',
  ]) {
    const method = (OriginalComponent as any)[methodName]
    if (method) {
      ;(Component as any)[methodName] = method
    }
  }

  return Component
}

export async function renderToHTML(
  req: IncomingMessage,
  res: ServerResponse,
  pathname: string,
  query: NextParsedUrlQuery,
  renderOpts: RenderOpts
): Promise<RenderResult | null> {
  // In dev we invalidate the cache by appending a timestamp to the resource URL.
  // This is a workaround to fix https://github.com/vercel/next.js/issues/5860
  // TODO: remove this workaround when https://bugs.webkit.org/show_bug.cgi?id=187726 is fixed.
  renderOpts.devOnlyCacheBusterQueryString = renderOpts.dev
    ? renderOpts.devOnlyCacheBusterQueryString || `?ts=${Date.now()}`
    : ''

  // don't modify original query object
  query = Object.assign({}, query)

  const {
    err,
    dev = false,
    ampPath = '',
    App,
    Document,
    pageConfig = {},
    buildManifest,
    fontManifest,
    reactLoadableManifest,
    ErrorDebug,
    getStaticProps,
    getStaticPaths,
    getServerSideProps,
    serverComponentManifest,
    serverComponentProps,
    isDataReq,
    params,
    previewProps,
    basePath,
    devOnlyCacheBusterQueryString,
    supportsDynamicHTML,
    images,
    reactRoot,
    runtime,
  } = renderOpts

  const hasConcurrentFeatures = !!runtime

  const OriginalComponent = renderOpts.Component

  // We don't need to opt-into the flight inlining logic if the page isn't a RSC.
  const isServerComponent =
    !!serverComponentManifest &&
    hasConcurrentFeatures &&
    (OriginalComponent as any).__next_rsc__

  let Component: React.ComponentType<{}> | ((props: any) => JSX.Element) =
    renderOpts.Component
  let serverComponentsInlinedTransformStream: TransformStream<
    string,
    string
  > | null = null

  if (isServerComponent) {
    serverComponentsInlinedTransformStream = new TransformStream()
    const search = stringifyQuery(query)
    Component = createServerComponentRenderer(App, OriginalComponent, {
      cachePrefix: pathname + (search ? `?${search}` : ''),
      transformStream: serverComponentsInlinedTransformStream,
      serverComponentManifest,
      runtime,
    })
  }

  const getFontDefinition = (url: string): string => {
    if (fontManifest) {
      return getFontDefinitionFromManifest(url, fontManifest)
    }
    return ''
  }

  let { renderServerComponentData } = renderOpts
  if (isServerComponent && query.__flight__) {
    renderServerComponentData = true
    delete query.__flight__
  }

  const callMiddleware = async (method: string, args: any[], props = false) => {
    let results: any = props ? {} : []

    if ((Document as any)[`${method}Middleware`]) {
      let middlewareFunc = await (Document as any)[`${method}Middleware`]
      middlewareFunc = middlewareFunc.default || middlewareFunc

      const curResults = await middlewareFunc(...args)
      if (props) {
        for (const result of curResults) {
          results = {
            ...results,
            ...result,
          }
        }
      } else {
        results = curResults
      }
    }
    return results
  }

  const headTags = (...args: any) => callMiddleware('headTags', args)

  const isFallback = !!query.__nextFallback
  const notFoundSrcPage = query.__nextNotFoundSrcPage
  delete query.__nextFallback
  delete query.__nextLocale
  delete query.__nextDefaultLocale
  delete query.__nextIsNotFound

  const isSSG = !!getStaticProps
  const isBuildTimeSSG = isSSG && renderOpts.nextExport
  const defaultAppGetInitialProps =
    App.getInitialProps === (App as any).origGetInitialProps

<<<<<<< HEAD
  const hasPageGetInitialProps = !!(Component as any).getInitialProps
  const hasPageScripts = (Component as any).scriptLoader
=======
  const hasPageGetInitialProps = !!(Component as any)?.getInitialProps
>>>>>>> 8f65c38e

  const pageIsDynamic = isDynamicRoute(pathname)

  const isAutoExport =
    !hasPageGetInitialProps &&
    defaultAppGetInitialProps &&
    !isSSG &&
    !getServerSideProps &&
    !hasConcurrentFeatures

  for (const methodName of [
    'getStaticProps',
    'getServerSideProps',
    'getStaticPaths',
  ]) {
    if ((Component as any)?.[methodName]) {
      throw new Error(
        `page ${pathname} ${methodName} ${GSSP_COMPONENT_MEMBER_ERROR}`
      )
    }
  }

  if (hasPageGetInitialProps && isSSG) {
    throw new Error(SSG_GET_INITIAL_PROPS_CONFLICT + ` ${pathname}`)
  }

  if (hasPageGetInitialProps && getServerSideProps) {
    throw new Error(SERVER_PROPS_GET_INIT_PROPS_CONFLICT + ` ${pathname}`)
  }

  if (getServerSideProps && isSSG) {
    throw new Error(SERVER_PROPS_SSG_CONFLICT + ` ${pathname}`)
  }

  if (getStaticPaths && !pageIsDynamic) {
    throw new Error(
      `getStaticPaths is only allowed for dynamic SSG pages and was found on '${pathname}'.` +
        `\nRead more: https://nextjs.org/docs/messages/non-dynamic-getstaticpaths-usage`
    )
  }

  if (!!getStaticPaths && !isSSG) {
    throw new Error(
      `getStaticPaths was added without a getStaticProps in ${pathname}. Without getStaticProps, getStaticPaths does nothing`
    )
  }

  if (isSSG && pageIsDynamic && !getStaticPaths) {
    throw new Error(
      `getStaticPaths is required for dynamic SSG pages and is missing for '${pathname}'.` +
        `\nRead more: https://nextjs.org/docs/messages/invalid-getstaticpaths-value`
    )
  }

  let asPath: string = renderOpts.resolvedAsPath || (req.url as string)

  if (dev) {
    const { isValidElementType } = require('next/dist/compiled/react-is')
    if (!isValidElementType(Component)) {
      throw new Error(
        `The default export is not a React Component in page: "${pathname}"`
      )
    }

    if (!isValidElementType(App)) {
      throw new Error(
        `The default export is not a React Component in page: "/_app"`
      )
    }

    if (!isValidElementType(Document)) {
      throw new Error(
        `The default export is not a React Component in page: "/_document"`
      )
    }

    if (isAutoExport || isFallback) {
      // remove query values except ones that will be set during export
      query = {
        ...(query.amp
          ? {
              amp: query.amp,
            }
          : {}),
      }
      asPath = `${pathname}${
        // ensure trailing slash is present for non-dynamic auto-export pages
        req.url!.endsWith('/') && pathname !== '/' && !pageIsDynamic ? '/' : ''
      }`
      req.url = pathname
    }

    if (pathname === '/404' && (hasPageGetInitialProps || getServerSideProps)) {
      throw new Error(
        `\`pages/404\` ${STATIC_STATUS_PAGE_GET_INITIAL_PROPS_ERROR}`
      )
    }
    if (
      STATIC_STATUS_PAGES.includes(pathname) &&
      (hasPageGetInitialProps || getServerSideProps)
    ) {
      throw new Error(
        `\`pages${pathname}\` ${STATIC_STATUS_PAGE_GET_INITIAL_PROPS_ERROR}`
      )
    }
  }

  await Loadable.preloadAll() // Make sure all dynamic imports are loaded

  let isPreview
  let previewData: PreviewData

  if ((isSSG || getServerSideProps) && !isFallback && !process.browser) {
    // Reads of this are cached on the `req` object, so this should resolve
    // instantly. There's no need to pass this data down from a previous
    // invoke, where we'd have to consider server & serverless.
    previewData = tryGetPreviewData(req, res, previewProps)
    isPreview = previewData !== false
  }

  // url will always be set
  const routerIsReady = !!(
    getServerSideProps ||
    hasPageGetInitialProps ||
    (!defaultAppGetInitialProps && !isSSG)
  )
  const router = new ServerRouter(
    pathname,
    query,
    asPath,
    {
      isFallback: isFallback,
    },
    routerIsReady,
    basePath,
    renderOpts.locale,
    renderOpts.locales,
    renderOpts.defaultLocale,
    renderOpts.domainLocales,
    isPreview,
    getRequestMeta(req, '__nextIsLocaleDomain')
  )
  const jsxStyleRegistry = createStyleRegistry()
  const ctx = {
    err,
    req: isAutoExport ? undefined : req,
    res: isAutoExport ? undefined : res,
    pathname,
    query,
    asPath,
    locale: renderOpts.locale,
    locales: renderOpts.locales,
    defaultLocale: renderOpts.defaultLocale,
    AppTree: (props: any) => {
      return (
        <AppContainerWithIsomorphicFiberStructure>
          <App {...props} Component={Component} router={router} />
        </AppContainerWithIsomorphicFiberStructure>
      )
    },
    defaultGetInitialProps: async (
      docCtx: DocumentContext,
      options: { nonce?: string } = {}
    ): Promise<DocumentInitialProps> => {
      const enhanceApp = (AppComp: any) => {
        return (props: any) => <AppComp {...props} />
      }

      const { html, head } = await docCtx.renderPage({ enhanceApp })
      const styles = jsxStyleRegistry.styles({ nonce: options.nonce })
      return { html, head, styles }
    },
  }
  let props: any

  const ampState = {
    ampFirst: pageConfig.amp === true,
    hasQuery: Boolean(query.amp),
    hybrid: pageConfig.amp === 'hybrid',
  }

  // Disable AMP under the web environment
  const inAmpMode = !process.browser && isInAmpMode(ampState)

  const reactLoadableModules: string[] = []

  let head: JSX.Element[] = defaultHead(inAmpMode)

  let initialScripts: any = {}
  if (hasPageScripts) {
    initialScripts.beforeInteractive = []
      .concat(hasPageScripts())
      .filter(
        (script: any) =>
          script.props.strategy === 'beforeInteractive' ||
          script.props.strategy === 'beforePageRender'
      )
      .map((script: any) => script.props)
  }

  let scriptLoader: any = {}
  const nextExport =
    !isSSG && (renderOpts.nextExport || (dev && (isAutoExport || isFallback)))

  const styledJsxFlushEffect = () => {
    const styles = jsxStyleRegistry.styles()
    jsxStyleRegistry.flush()
    return <>{styles}</>
  }

  let flushEffects: Array<() => React.ReactNode> | null = null
  function FlushEffectContainer({ children }: { children: JSX.Element }) {
    // If the client tree suspends, this component will be rendered multiple
    // times before we flush. To ensure we don't call old callbacks corresponding
    // to a previous render, we clear any registered callbacks whenever we render.
    flushEffects = null

    const flushEffectsImpl = React.useCallback(
      (callbacks: Array<() => React.ReactNode>) => {
        if (flushEffects) {
          throw new Error(
            'The `useFlushEffects` hook cannot be used more than once.' +
              '\nRead more: https://nextjs.org/docs/messages/multiple-flush-effects'
          )
        }
        flushEffects = callbacks
      },
      []
    )

    return (
      <FlushEffectsContext.Provider value={flushEffectsImpl}>
        {children}
      </FlushEffectsContext.Provider>
    )
  }

  const AppContainer = ({ children }: { children: JSX.Element }) => (
<<<<<<< HEAD
    <RouterContext.Provider value={router}>
      <AmpStateContext.Provider value={ampState}>
        <HeadManagerContext.Provider
          value={{
            updateHead: (state) => {
              head = state
            },
            updateScripts: (scripts) => {
              scriptLoader = scripts
            },
            scripts: initialScripts,
            mountedInstances: new Set(),
          }}
        >
          <LoadableContext.Provider
            value={(moduleName) => reactLoadableModules.push(moduleName)}
=======
    <FlushEffectContainer>
      <RouterContext.Provider value={router}>
        <AmpStateContext.Provider value={ampState}>
          <HeadManagerContext.Provider
            value={{
              updateHead: (state) => {
                head = state
              },
              updateScripts: (scripts) => {
                scriptLoader = scripts
              },
              scripts: {},
              mountedInstances: new Set(),
            }}
>>>>>>> 8f65c38e
          >
            <LoadableContext.Provider
              value={(moduleName) => reactLoadableModules.push(moduleName)}
            >
              <StyleRegistry registry={jsxStyleRegistry}>
                <ImageConfigContext.Provider value={images}>
                  {children}
                </ImageConfigContext.Provider>
              </StyleRegistry>
            </LoadableContext.Provider>
          </HeadManagerContext.Provider>
        </AmpStateContext.Provider>
      </RouterContext.Provider>
    </FlushEffectContainer>
  )

  // The `useId` API uses the path indexes to generate an ID for each node.
  // To guarantee the match of hydration, we need to ensure that the structure
  // of wrapper nodes is isomorphic in server and client.
  // TODO: With `enhanceApp` and `enhanceComponents` options, this approach may
  // not be useful.
  // https://github.com/facebook/react/pull/22644
  const Noop = () => null
  const AppContainerWithIsomorphicFiberStructure: React.FC<{
    children: JSX.Element
  }> = ({ children }) => {
    return (
      <>
        {/* <Head/> */}
        <Noop />
        <AppContainer>
          <>
            {/* <ReactDevOverlay/> */}
            {dev ? (
              <>
                {children}
                <Noop />
              </>
            ) : (
              children
            )}
            {/* <RouteAnnouncer/> */}
            <Noop />
          </>
        </AppContainer>
      </>
    )
  }

  props = await loadGetInitialProps(App, {
    AppTree: ctx.AppTree,
    Component,
    router,
    ctx,
  })

  if ((isSSG || getServerSideProps) && isPreview) {
    props.__N_PREVIEW = true
  }

  if (isSSG) {
    props[STATIC_PROPS_ID] = true
  }

  if (isSSG && !isFallback) {
    let data: UnwrapPromise<ReturnType<GetStaticProps>>

    try {
      data = await getStaticProps!({
        ...(pageIsDynamic ? { params: query as ParsedUrlQuery } : undefined),
        ...(isPreview
          ? { preview: true, previewData: previewData }
          : undefined),
        locales: renderOpts.locales,
        locale: renderOpts.locale,
        defaultLocale: renderOpts.defaultLocale,
      })
    } catch (staticPropsError: any) {
      // remove not found error code to prevent triggering legacy
      // 404 rendering
      if (staticPropsError && staticPropsError.code === 'ENOENT') {
        delete staticPropsError.code
      }
      throw staticPropsError
    }

    if (data == null) {
      throw new Error(GSP_NO_RETURNED_VALUE)
    }

    const invalidKeys = Object.keys(data).filter(
      (key) =>
        key !== 'revalidate' &&
        key !== 'props' &&
        key !== 'redirect' &&
        key !== 'notFound'
    )

    if (invalidKeys.includes('unstable_revalidate')) {
      throw new Error(UNSTABLE_REVALIDATE_RENAME_ERROR)
    }

    if (invalidKeys.length) {
      throw new Error(invalidKeysMsg('getStaticProps', invalidKeys))
    }

    if (process.env.NODE_ENV !== 'production') {
      if (
        typeof (data as any).notFound !== 'undefined' &&
        typeof (data as any).redirect !== 'undefined'
      ) {
        throw new Error(
          `\`redirect\` and \`notFound\` can not both be returned from ${
            isSSG ? 'getStaticProps' : 'getServerSideProps'
          } at the same time. Page: ${pathname}\nSee more info here: https://nextjs.org/docs/messages/gssp-mixed-not-found-redirect`
        )
      }
    }

    if ('notFound' in data && data.notFound) {
      if (pathname === '/404') {
        throw new Error(
          `The /404 page can not return notFound in "getStaticProps", please remove it to continue!`
        )
      }

      ;(renderOpts as any).isNotFound = true
    }

    if (
      'redirect' in data &&
      data.redirect &&
      typeof data.redirect === 'object'
    ) {
      checkRedirectValues(data.redirect as Redirect, req, 'getStaticProps')

      if (isBuildTimeSSG) {
        throw new Error(
          `\`redirect\` can not be returned from getStaticProps during prerendering (${req.url})\n` +
            `See more info here: https://nextjs.org/docs/messages/gsp-redirect-during-prerender`
        )
      }

      ;(data as any).props = {
        __N_REDIRECT: data.redirect.destination,
        __N_REDIRECT_STATUS: getRedirectStatus(data.redirect),
      }
      if (typeof data.redirect.basePath !== 'undefined') {
        ;(data as any).props.__N_REDIRECT_BASE_PATH = data.redirect.basePath
      }
      ;(renderOpts as any).isRedirect = true
    }

    if (
      (dev || isBuildTimeSSG) &&
      !(renderOpts as any).isNotFound &&
      !isSerializableProps(pathname, 'getStaticProps', (data as any).props)
    ) {
      // this fn should throw an error instead of ever returning `false`
      throw new Error(
        'invariant: getStaticProps did not return valid props. Please report this.'
      )
    }

    if ('revalidate' in data) {
      if (typeof data.revalidate === 'number') {
        if (!Number.isInteger(data.revalidate)) {
          throw new Error(
            `A page's revalidate option must be seconds expressed as a natural number for ${req.url}. Mixed numbers, such as '${data.revalidate}', cannot be used.` +
              `\nTry changing the value to '${Math.ceil(
                data.revalidate
              )}' or using \`Math.ceil()\` if you're computing the value.`
          )
        } else if (data.revalidate <= 0) {
          throw new Error(
            `A page's revalidate option can not be less than or equal to zero for ${req.url}. A revalidate option of zero means to revalidate after _every_ request, and implies stale data cannot be tolerated.` +
              `\n\nTo never revalidate, you can set revalidate to \`false\` (only ran once at build-time).` +
              `\nTo revalidate as soon as possible, you can set the value to \`1\`.`
          )
        } else if (data.revalidate > 31536000) {
          // if it's greater than a year for some reason error
          console.warn(
            `Warning: A page's revalidate option was set to more than a year for ${req.url}. This may have been done in error.` +
              `\nTo only run getStaticProps at build-time and not revalidate at runtime, you can set \`revalidate\` to \`false\`!`
          )
        }
      } else if (data.revalidate === true) {
        // When enabled, revalidate after 1 second. This value is optimal for
        // the most up-to-date page possible, but without a 1-to-1
        // request-refresh ratio.
        data.revalidate = 1
      } else if (
        data.revalidate === false ||
        typeof data.revalidate === 'undefined'
      ) {
        // By default, we never revalidate.
        data.revalidate = false
      } else {
        throw new Error(
          `A page's revalidate option must be seconds expressed as a natural number. Mixed numbers and strings cannot be used. Received '${JSON.stringify(
            data.revalidate
          )}' for ${req.url}`
        )
      }
    } else {
      // By default, we never revalidate.
      ;(data as any).revalidate = false
    }

    props.pageProps = Object.assign(
      {},
      props.pageProps,
      'props' in data ? data.props : undefined
    )

    // pass up revalidate and props for export
    // TODO: change this to a different passing mechanism
    ;(renderOpts as any).revalidate =
      'revalidate' in data ? data.revalidate : undefined
    ;(renderOpts as any).pageData = props

    // this must come after revalidate is added to renderOpts
    if ((renderOpts as any).isNotFound) {
      return null
    }
  }

  if (getServerSideProps) {
    props[SERVER_PROPS_ID] = true
  }

  if (getServerSideProps && !isFallback) {
    let data: UnwrapPromise<ReturnType<GetServerSideProps>>

    let canAccessRes = true
    let resOrProxy = res
    let deferredContent = false
    if (process.env.NODE_ENV !== 'production') {
      resOrProxy = new Proxy<ServerResponse>(res, {
        get: function (obj, prop, receiver) {
          if (!canAccessRes) {
            const message =
              `You should not access 'res' after getServerSideProps resolves.` +
              `\nRead more: https://nextjs.org/docs/messages/gssp-no-mutating-res`

            if (deferredContent) {
              throw new Error(message)
            } else {
              warn(message)
            }
          }
          const value = Reflect.get(obj, prop, receiver)

          // since ServerResponse uses internal fields which
          // proxy can't map correctly we need to ensure functions
          // are bound correctly while being proxied
          if (typeof value === 'function') {
            return value.bind(obj)
          }
          return value
        },
      })
    }

    try {
      data = await getServerSideProps({
        req: req as IncomingMessage & {
          cookies: NextApiRequestCookies
        },
        res: resOrProxy,
        query,
        resolvedUrl: renderOpts.resolvedUrl as string,
        ...(pageIsDynamic ? { params: params as ParsedUrlQuery } : undefined),
        ...(previewData !== false
          ? { preview: true, previewData: previewData }
          : undefined),
        locales: renderOpts.locales,
        locale: renderOpts.locale,
        defaultLocale: renderOpts.defaultLocale,
      })
      canAccessRes = false
    } catch (serverSidePropsError: any) {
      // remove not found error code to prevent triggering legacy
      // 404 rendering
      if (
        isError(serverSidePropsError) &&
        serverSidePropsError.code === 'ENOENT'
      ) {
        delete serverSidePropsError.code
      }
      throw serverSidePropsError
    }

    if (data == null) {
      throw new Error(GSSP_NO_RETURNED_VALUE)
    }

    if ((data as any).props instanceof Promise) {
      deferredContent = true
    }

    const invalidKeys = Object.keys(data).filter(
      (key) => key !== 'props' && key !== 'redirect' && key !== 'notFound'
    )

    if ((data as any).unstable_notFound) {
      throw new Error(
        `unstable_notFound has been renamed to notFound, please update the field to continue. Page: ${pathname}`
      )
    }
    if ((data as any).unstable_redirect) {
      throw new Error(
        `unstable_redirect has been renamed to redirect, please update the field to continue. Page: ${pathname}`
      )
    }

    if (invalidKeys.length) {
      throw new Error(invalidKeysMsg('getServerSideProps', invalidKeys))
    }

    if ('notFound' in data && data.notFound) {
      if (pathname === '/404') {
        throw new Error(
          `The /404 page can not return notFound in "getStaticProps", please remove it to continue!`
        )
      }

      ;(renderOpts as any).isNotFound = true
      return null
    }

    if ('redirect' in data && typeof data.redirect === 'object') {
      checkRedirectValues(data.redirect as Redirect, req, 'getServerSideProps')
      ;(data as any).props = {
        __N_REDIRECT: data.redirect.destination,
        __N_REDIRECT_STATUS: getRedirectStatus(data.redirect),
      }
      if (typeof data.redirect.basePath !== 'undefined') {
        ;(data as any).props.__N_REDIRECT_BASE_PATH = data.redirect.basePath
      }
      ;(renderOpts as any).isRedirect = true
    }

    if (deferredContent) {
      ;(data as any).props = await (data as any).props
    }

    if (
      (dev || isBuildTimeSSG) &&
      !isSerializableProps(pathname, 'getServerSideProps', (data as any).props)
    ) {
      // this fn should throw an error instead of ever returning `false`
      throw new Error(
        'invariant: getServerSideProps did not return valid props. Please report this.'
      )
    }

    props.pageProps = Object.assign({}, props.pageProps, (data as any).props)
    ;(renderOpts as any).pageData = props
  }

  if (
    !isSSG && // we only show this warning for legacy pages
    !getServerSideProps &&
    process.env.NODE_ENV !== 'production' &&
    Object.keys(props?.pageProps || {}).includes('url')
  ) {
    console.warn(
      `The prop \`url\` is a reserved prop in Next.js for legacy reasons and will be overridden on page ${pathname}\n` +
        `See more info here: https://nextjs.org/docs/messages/reserved-page-prop`
    )
  }

  // Avoid rendering page un-necessarily for getServerSideProps data request
  // and getServerSideProps/getStaticProps redirects
  if ((isDataReq && !isSSG) || (renderOpts as any).isRedirect) {
    return RenderResult.fromStatic(JSON.stringify(props))
  }

  // We don't call getStaticProps or getServerSideProps while generating
  // the fallback so make sure to set pageProps to an empty object
  if (isFallback) {
    props.pageProps = {}
  }

  // Pass router to the Server Component as a temporary workaround.
  if (isServerComponent) {
    props.pageProps = Object.assign({}, props.pageProps, { router })
  }

  // the response might be finished on the getInitialProps call
  if (isResSent(res) && !isSSG) return null

  if (renderServerComponentData) {
    const stream: ReadableStream<string> = pipeThrough(
      renderToReadableStream(
        renderFlight(App, OriginalComponent, {
          ...props.pageProps,
          ...serverComponentProps,
        }),
        serverComponentManifest
      ),
      createTextDecoderStream()
    )
    return new RenderResult(
      pipeThrough(
        pipeThrough(stream, createBufferedTransformStream()),
        createTextEncoderStream()
      )
    )
  }

  // we preload the buildManifest for auto-export dynamic pages
  // to speed up hydrating query values
  let filteredBuildManifest = buildManifest
  if (isAutoExport && pageIsDynamic) {
    const page = denormalizePagePath(normalizePagePath(pathname))
    // This code would be much cleaner using `immer` and directly pushing into
    // the result from `getPageFiles`, we could maybe consider that in the
    // future.
    if (page in filteredBuildManifest.pages) {
      filteredBuildManifest = {
        ...filteredBuildManifest,
        pages: {
          ...filteredBuildManifest.pages,
          [page]: [
            ...filteredBuildManifest.pages[page],
            ...filteredBuildManifest.lowPriorityFiles.filter((f) =>
              f.includes('_buildManifest')
            ),
          ],
        },
        lowPriorityFiles: filteredBuildManifest.lowPriorityFiles.filter(
          (f) => !f.includes('_buildManifest')
        ),
      }
    }
  }

  const Body = ({ children }: { children: JSX.Element }) => {
    return inAmpMode ? children : <div id="__next">{children}</div>
  }

  const ReactDOMServer = reactRoot
    ? require('react-dom/server.browser')
    : require('react-dom/server')

  /**
   * Rules of Static & Dynamic HTML:
   *
   *    1.) We must generate static HTML unless the caller explicitly opts
   *        in to dynamic HTML support.
   *
   *    2.) If dynamic HTML support is requested, we must honor that request
   *        or throw an error. It is the sole responsibility of the caller to
   *        ensure they aren't e.g. requesting dynamic HTML for an AMP page.
   *
   * These rules help ensure that other existing features like request caching,
   * coalescing, and ISR continue working as intended.
   */
  const generateStaticHTML = supportsDynamicHTML !== true
  const renderDocument = async () => {
    if (runtime === 'edge' && Document.getInitialProps) {
      // In the Edge runtime, Document.getInitialProps isn't supported.
      throw new Error(
        '`getInitialProps` in Document component is not supported with the Edge Runtime.'
      )
    }

    if (!runtime && Document.getInitialProps) {
      const renderPage: RenderPage = (
        options: ComponentsEnhancer = {}
      ): RenderPageResult | Promise<RenderPageResult> => {
        if (ctx.err && ErrorDebug) {
          const html = ReactDOMServer.renderToString(
            <Body>
              <ErrorDebug error={ctx.err} />
            </Body>
          )
          return { html, head }
        }

        if (dev && (props.router || props.Component)) {
          throw new Error(
            `'router' and 'Component' can not be returned in getInitialProps from _app.js https://nextjs.org/docs/messages/cant-override-next-props`
          )
        }

        const { App: EnhancedApp, Component: EnhancedComponent } =
          enhanceComponents(options, App, Component)

        const html = ReactDOMServer.renderToString(
          <Body>
            <AppContainerWithIsomorphicFiberStructure>
              <EnhancedApp
                Component={EnhancedComponent}
                router={router}
                {...props}
              />
            </AppContainerWithIsomorphicFiberStructure>
          </Body>
        )
        return { html, head }
      }
      const documentCtx = { ...ctx, renderPage }
      const docProps: DocumentInitialProps = await loadGetInitialProps(
        Document,
        documentCtx
      )
      // the response might be finished on the getInitialProps call
      if (isResSent(res) && !isSSG) return null

      if (!docProps || typeof docProps.html !== 'string') {
        const message = `"${getDisplayName(
          Document
        )}.getInitialProps()" should resolve to an object with a "html" prop set with a valid html string`
        throw new Error(message)
      }

      return {
        bodyResult: (suffix: string) =>
          streamFromArray([docProps.html, suffix]),
        documentElement: (htmlProps: HtmlProps) => (
          <Document {...htmlProps} {...docProps} />
        ),
        head: docProps.head,
        headTags: await headTags(documentCtx),
        styles: docProps.styles,
      }
    } else {
      let bodyResult

      const renderContent = () => {
        return ctx.err && ErrorDebug ? (
          <Body>
            <ErrorDebug error={ctx.err} />
          </Body>
        ) : (
          <Body>
            <AppContainerWithIsomorphicFiberStructure>
              {renderOpts.serverComponents && (App as any).__next_rsc__ ? (
                <Component {...props.pageProps} router={router} />
              ) : (
                <App {...props} Component={Component} router={router} />
              )}
            </AppContainerWithIsomorphicFiberStructure>
          </Body>
        )
      }

      if (reactRoot) {
        bodyResult = async (suffix: string) => {
          // this must be called inside bodyResult so appWrappers is
          // up to date when getWrappedApp is called

          const content = renderContent()
          const flushEffectHandler = async () => {
            const allFlushEffects = [
              styledJsxFlushEffect,
              ...(flushEffects || []),
            ]
            const flushEffectStream = await renderToStream({
              ReactDOMServer,
              element: (
                <>
                  {allFlushEffects.map((flushEffect, i) => (
                    <React.Fragment key={i}>{flushEffect()}</React.Fragment>
                  ))}
                </>
              ),
              generateStaticHTML: true,
            })

            return await streamToString(flushEffectStream)
          }

          return await renderToStream({
            ReactDOMServer,
            element: content,
            suffix,
            dataStream: serverComponentsInlinedTransformStream?.readable,
            generateStaticHTML: generateStaticHTML || !hasConcurrentFeatures,
            flushEffectHandler,
          })
        }
      } else {
        const content = renderContent()
        // for non-concurrent rendering we need to ensure App is rendered
        // before _document so that updateHead is called/collected before
        // rendering _document's head
        const result = ReactDOMServer.renderToString(content)
        bodyResult = (suffix: string) => streamFromArray([result, suffix])
      }

      const styles = jsxStyleRegistry.styles()
      jsxStyleRegistry.flush()

      return {
        bodyResult,
        documentElement: () => (Document as any)(),
        head,
        headTags: [],
        styles,
      }
    }
  }

  const documentResult = await renderDocument()
  if (!documentResult) {
    return null
  }

  const dynamicImportsIds = new Set<string | number>()
  const dynamicImports = new Set<string>()

  for (const mod of reactLoadableModules) {
    const manifestItem: ManifestItem = reactLoadableManifest[mod]

    if (manifestItem) {
      dynamicImportsIds.add(manifestItem.id)
      manifestItem.files.forEach((item) => {
        dynamicImports.add(item)
      })
    }
  }

  const hybridAmp = ampState.hybrid
  const docComponentsRendered: DocumentProps['docComponentsRendered'] = {}

  const {
    assetPrefix,
    buildId,
    customServer,
    defaultLocale,
    disableOptimizedLoading,
    domainLocales,
    locale,
    locales,
    runtimeConfig,
  } = renderOpts
  const htmlProps: HtmlProps = {
    __NEXT_DATA__: {
      props, // The result of getInitialProps
      page: pathname, // The rendered page
      query, // querystring parsed / passed by the user
      buildId, // buildId is used to facilitate caching of page bundles, we send it to the client so that pageloader knows where to load bundles
      assetPrefix: assetPrefix === '' ? undefined : assetPrefix, // send assetPrefix to the client side when configured, otherwise don't sent in the resulting HTML
      runtimeConfig, // runtimeConfig if provided, otherwise don't sent in the resulting HTML
      nextExport: nextExport === true ? true : undefined, // If this is a page exported by `next export`
      autoExport: isAutoExport === true ? true : undefined, // If this is an auto exported page
      isFallback,
      dynamicIds:
        dynamicImportsIds.size === 0
          ? undefined
          : Array.from(dynamicImportsIds),
      err: renderOpts.err ? serializeError(dev, renderOpts.err) : undefined, // Error if one happened, otherwise don't sent in the resulting HTML
      gsp: !!getStaticProps ? true : undefined, // whether the page is getStaticProps
      gssp: !!getServerSideProps ? true : undefined, // whether the page is getServerSideProps
      rsc: isServerComponent ? true : undefined, // whether the page is a server components page
      customServer, // whether the user is using a custom server
      gip: hasPageGetInitialProps ? true : undefined, // whether the page has getInitialProps
      appGip: !defaultAppGetInitialProps ? true : undefined, // whether the _app has getInitialProps
      locale,
      locales,
      defaultLocale,
      domainLocales,
      isPreview: isPreview === true ? true : undefined,
      notFoundSrcPage: notFoundSrcPage && dev ? notFoundSrcPage : undefined,
    },
    buildManifest: filteredBuildManifest,
    docComponentsRendered,
    dangerousAsPath: router.asPath,
    canonicalBase:
      !renderOpts.ampPath && getRequestMeta(req, '__nextStrippedLocale')
        ? `${renderOpts.canonicalBase || ''}/${renderOpts.locale}`
        : renderOpts.canonicalBase,
    ampPath,
    inAmpMode,
    isDevelopment: !!dev,
    hybridAmp,
    dynamicImports: Array.from(dynamicImports),
    assetPrefix,
    // Only enabled in production as development mode has features relying on HMR (style injection for example)
    unstable_runtimeJS:
      process.env.NODE_ENV === 'production'
        ? pageConfig.unstable_runtimeJS
        : undefined,
    unstable_JsPreload: pageConfig.unstable_JsPreload,
    devOnlyCacheBusterQueryString,
    scriptLoader,
    locale,
    disableOptimizedLoading,
    head: documentResult.head,
    headTags: documentResult.headTags,
    styles: documentResult.styles,
    crossOrigin: renderOpts.crossOrigin,
    optimizeCss: renderOpts.optimizeCss,
    optimizeFonts: renderOpts.optimizeFonts,
    runtime,
  }

  const document = (
    <AmpStateContext.Provider value={ampState}>
      <HtmlContext.Provider value={htmlProps}>
        {documentResult.documentElement(htmlProps)}
      </HtmlContext.Provider>
    </AmpStateContext.Provider>
  )

  let documentHTML: string
  if (hasConcurrentFeatures) {
    const documentStream = await renderToStream({
      ReactDOMServer,
      element: document,
      generateStaticHTML: true,
    })
    documentHTML = await streamToString(documentStream)
  } else {
    documentHTML = ReactDOMServer.renderToStaticMarkup(document)
  }

  if (process.env.NODE_ENV !== 'production') {
    const nonRenderedComponents = []
    const expectedDocComponents = ['Main', 'Head', 'NextScript', 'Html']

    for (const comp of expectedDocComponents) {
      if (!(docComponentsRendered as any)[comp]) {
        nonRenderedComponents.push(comp)
      }
    }

    if (nonRenderedComponents.length) {
      const missingComponentList = nonRenderedComponents
        .map((e) => `<${e} />`)
        .join(', ')
      const plural = nonRenderedComponents.length !== 1 ? 's' : ''
      console.warn(
        `Your custom Document (pages/_document) did not render all the required subcomponent${plural}.\n` +
          `Missing component${plural}: ${missingComponentList}\n` +
          'Read how to fix here: https://nextjs.org/docs/messages/missing-document-component'
      )
    }
  }

  const [renderTargetPrefix, renderTargetSuffix] = documentHTML.split(
    '<next-js-internal-body-render-target></next-js-internal-body-render-target>'
  )

  const prefix: Array<string> = []
  if (!documentHTML.startsWith(DOCTYPE)) {
    prefix.push(DOCTYPE)
  }
  prefix.push(renderTargetPrefix)
  if (inAmpMode) {
    prefix.push('<!-- __NEXT_DATA__ -->')
  }

  let streams = [
    streamFromArray(prefix),
    await documentResult.bodyResult(renderTargetSuffix),
  ]

  const postProcessors: Array<((html: string) => Promise<string>) | null> = (
    generateStaticHTML
      ? [
          inAmpMode
            ? async (html: string) => {
                html = await optimizeAmp(html, renderOpts.ampOptimizerConfig)
                if (!renderOpts.ampSkipValidation && renderOpts.ampValidator) {
                  await renderOpts.ampValidator(html, pathname)
                }
                return html
              }
            : null,
          !process.browser && process.env.__NEXT_OPTIMIZE_FONTS
            ? async (html: string) => {
                return await postProcess(
                  html,
                  { getFontDefinition },
                  {
                    optimizeFonts: renderOpts.optimizeFonts,
                  }
                )
              }
            : null,
          !process.browser && renderOpts.optimizeCss
            ? async (html: string) => {
                // eslint-disable-next-line import/no-extraneous-dependencies
                const Critters = require('critters')
                const cssOptimizer = new Critters({
                  ssrMode: true,
                  reduceInlineStyles: false,
                  path: renderOpts.distDir,
                  publicPath: `${renderOpts.assetPrefix}/_next/`,
                  preload: 'media',
                  fonts: false,
                  ...renderOpts.optimizeCss,
                })
                return await cssOptimizer.process(html)
              }
            : null,
          inAmpMode || hybridAmp
            ? async (html: string) => {
                return html.replace(/&amp;amp=1/g, '&amp=1')
              }
            : null,
        ]
      : []
  ).filter(Boolean)

  if (generateStaticHTML || postProcessors.length > 0) {
    let html = await streamToString(chainStreams(streams))
    for (const postProcessor of postProcessors) {
      if (postProcessor) {
        html = await postProcessor(html)
      }
    }
    return new RenderResult(html)
  }

  return new RenderResult(
    pipeThrough(chainStreams(streams), createTextEncoderStream())
  )
}

function errorToJSON(err: Error) {
  return {
    name: err.name,
    message: err.message,
    stack: err.stack,
    middleware: (err as any).middleware,
  }
}

function serializeError(
  dev: boolean | undefined,
  err: Error
): Error & { statusCode?: number } {
  if (dev) {
    return errorToJSON(err)
  }

  return {
    name: 'Internal Server Error.',
    message: '500 - Internal Server Error.',
    statusCode: 500,
  }
}

function createTransformStream<Input, Output>({
  flush,
  transform,
}: {
  flush?: (
    controller: TransformStreamDefaultController<Output>
  ) => Promise<void> | void
  transform?: (
    chunk: Input,
    controller: TransformStreamDefaultController<Output>
  ) => Promise<void> | void
}): TransformStream<Input, Output> {
  const source = new TransformStream()
  const sink = new TransformStream()
  const reader = source.readable.getReader()
  const writer = sink.writable.getWriter()

  const controller = {
    enqueue(chunk: Output) {
      writer.write(chunk)
    },

    error(reason: Error) {
      writer.abort(reason)
      reader.cancel()
    },

    terminate() {
      writer.close()
      reader.cancel()
    },

    get desiredSize() {
      return writer.desiredSize
    },
  }

  ;(async () => {
    try {
      while (true) {
        const { done, value } = await reader.read()

        if (done) {
          const maybePromise = flush?.(controller)
          if (maybePromise) {
            await maybePromise
          }
          writer.close()
          return
        }

        if (transform) {
          const maybePromise = transform(value, controller)
          if (maybePromise) {
            await maybePromise
          }
        } else {
          controller.enqueue(value)
        }
      }
    } catch (err) {
      writer.abort(err)
    }
  })()

  return {
    readable: sink.readable,
    writable: source.writable,
  }
}

function createTextDecoderStream(): TransformStream<Uint8Array, string> {
  const decoder = new TextDecoder()
  return createTransformStream({
    transform(chunk, controller) {
      controller.enqueue(
        typeof chunk === 'string' ? chunk : decoder.decode(chunk)
      )
    },
  })
}

function createTextEncoderStream(): TransformStream<string, Uint8Array> {
  const encoder = new TextEncoder()
  return createTransformStream({
    transform(chunk, controller) {
      controller.enqueue(encoder.encode(chunk))
    },
  })
}

function createBufferedTransformStream(): TransformStream<string, string> {
  let bufferedString = ''
  let pendingFlush: Promise<void> | null = null

  const flushBuffer = (controller: TransformStreamDefaultController) => {
    if (!pendingFlush) {
      pendingFlush = new Promise((resolve) => {
        setTimeout(() => {
          controller.enqueue(bufferedString)
          bufferedString = ''
          pendingFlush = null
          resolve()
        }, 0)
      })
    }
    return pendingFlush
  }

  return createTransformStream({
    transform(chunk, controller) {
      bufferedString += chunk
      flushBuffer(controller)
    },

    flush() {
      if (pendingFlush) {
        return pendingFlush
      }
    },
  })
}

function createFlushEffectStream(
  handleFlushEffect: () => Promise<string>
): TransformStream<string, string> {
  return createTransformStream({
    async transform(chunk, controller) {
      const extraChunk = await handleFlushEffect()
      controller.enqueue(extraChunk + chunk)
    },
  })
}

function renderToStream({
  ReactDOMServer,
  element,
  suffix,
  dataStream,
  generateStaticHTML,
  flushEffectHandler,
}: {
  ReactDOMServer: typeof import('react-dom/server')
  element: React.ReactElement
  suffix?: string
  dataStream?: ReadableStream<string>
  generateStaticHTML: boolean
  flushEffectHandler?: () => Promise<string>
}): Promise<ReadableStream<string>> {
  return new Promise((resolve, reject) => {
    let resolved = false

    const closeTag = '</body></html>'
    const suffixUnclosed = suffix ? suffix.split(closeTag)[0] : null

    const doResolve = () => {
      if (!resolved) {
        resolved = true

        // React will call our callbacks synchronously, so we need to
        // defer to a microtask to ensure `stream` is set.
        resolve(
          Promise.resolve().then(() => {
            const transforms: Array<TransformStream<string, string>> = [
              createBufferedTransformStream(),
              flushEffectHandler
                ? createFlushEffectStream(flushEffectHandler)
                : null,
              suffixUnclosed != null
                ? createPrefixStream(suffixUnclosed)
                : null,
              dataStream ? createInlineDataStream(dataStream) : null,
              suffixUnclosed != null ? createSuffixStream(closeTag) : null,
            ].filter(Boolean) as any

            return transforms.reduce(
              (readable, transform) => pipeThrough(readable, transform),
              renderStream
            )
          })
        )
      }
    }

    const renderStream = pipeThrough(
      (ReactDOMServer as any).renderToReadableStream(element, {
        onError(err: Error) {
          if (!resolved) {
            resolved = true
            reject(err)
          }
        },
        onCompleteShell() {
          if (!generateStaticHTML) {
            doResolve()
          }
        },
        onCompleteAll() {
          doResolve()
        },
      }),
      createTextDecoderStream()
    )
  })
}

function createSuffixStream(suffix: string): TransformStream<string, string> {
  return createTransformStream({
    flush(controller) {
      if (suffix) {
        controller.enqueue(suffix)
      }
    },
  })
}

function createPrefixStream(prefix: string): TransformStream<string, string> {
  let prefixFlushed = false
  return createTransformStream({
    transform(chunk, controller) {
      if (!prefixFlushed && prefix) {
        prefixFlushed = true
        controller.enqueue(chunk + prefix)
      } else {
        controller.enqueue(chunk)
      }
    },
    flush(controller) {
      if (!prefixFlushed && prefix) {
        prefixFlushed = true
        controller.enqueue(prefix)
      }
    },
  })
}

function createInlineDataStream(
  dataStream: ReadableStream<string>
): TransformStream<string, string> {
  let dataStreamFinished: Promise<void> | null = null
  return createTransformStream({
    transform(chunk, controller) {
      controller.enqueue(chunk)

      if (!dataStreamFinished) {
        const dataStreamReader = dataStream.getReader()

        // We are buffering here for the inlined data stream because the
        // "shell" stream might be chunkenized again by the underlying stream
        // implementation, e.g. with a specific high-water mark. To ensure it's
        // the safe timing to pipe the data stream, this extra tick is
        // necessary.
        dataStreamFinished = new Promise((res) =>
          setTimeout(async () => {
            try {
              while (true) {
                const { done, value } = await dataStreamReader.read()
                if (done) {
                  return res()
                }
                controller.enqueue(value)
              }
            } catch (err) {
              controller.error(err)
            }
            res()
          }, 0)
        )
      }
    },
    flush() {
      if (dataStreamFinished) {
        return dataStreamFinished
      }
    },
  })
}

function pipeTo<T>(
  readable: ReadableStream<T>,
  writable: WritableStream<T>,
  options?: { preventClose: boolean }
) {
  let resolver: () => void
  const promise = new Promise<void>((resolve) => (resolver = resolve))

  const reader = readable.getReader()
  const writer = writable.getWriter()
  function process() {
    reader.read().then(({ done, value }) => {
      if (done) {
        if (options?.preventClose) {
          writer.releaseLock()
        } else {
          writer.close()
        }
        resolver()
      } else {
        writer.write(value)
        process()
      }
    })
  }
  process()
  return promise
}

function pipeThrough<Input, Output>(
  readable: ReadableStream<Input>,
  transformStream: TransformStream<Input, Output>
) {
  pipeTo(readable, transformStream.writable)
  return transformStream.readable
}

function chainStreams<T>(streams: ReadableStream<T>[]): ReadableStream<T> {
  const { readable, writable } = new TransformStream()

  let promise = Promise.resolve()
  for (let i = 0; i < streams.length; ++i) {
    promise = promise.then(() =>
      pipeTo(streams[i], writable, {
        preventClose: i + 1 < streams.length,
      })
    )
  }

  return readable
}

function streamFromArray(strings: string[]): ReadableStream<string> {
  // Note: we use a TransformStream here instead of instantiating a ReadableStream
  // because the built-in ReadableStream polyfill runs strings through TextEncoder.
  const { readable, writable } = new TransformStream()

  const writer = writable.getWriter()
  strings.forEach((str) => writer.write(str))
  writer.close()

  return readable
}

async function streamToString(stream: ReadableStream<string>): Promise<string> {
  const reader = stream.getReader()
  let bufferedString = ''

  while (true) {
    const { done, value } = await reader.read()

    if (done) {
      return bufferedString
    }

    bufferedString += value
  }
}<|MERGE_RESOLUTION|>--- conflicted
+++ resolved
@@ -546,12 +546,8 @@
   const defaultAppGetInitialProps =
     App.getInitialProps === (App as any).origGetInitialProps
 
-<<<<<<< HEAD
-  const hasPageGetInitialProps = !!(Component as any).getInitialProps
+  const hasPageGetInitialProps = !!(Component as any)?.getInitialProps
   const hasPageScripts = (Component as any).scriptLoader
-=======
-  const hasPageGetInitialProps = !!(Component as any)?.getInitialProps
->>>>>>> 8f65c38e
 
   const pageIsDynamic = isDynamicRoute(pathname)
 
@@ -790,24 +786,6 @@
   }
 
   const AppContainer = ({ children }: { children: JSX.Element }) => (
-<<<<<<< HEAD
-    <RouterContext.Provider value={router}>
-      <AmpStateContext.Provider value={ampState}>
-        <HeadManagerContext.Provider
-          value={{
-            updateHead: (state) => {
-              head = state
-            },
-            updateScripts: (scripts) => {
-              scriptLoader = scripts
-            },
-            scripts: initialScripts,
-            mountedInstances: new Set(),
-          }}
-        >
-          <LoadableContext.Provider
-            value={(moduleName) => reactLoadableModules.push(moduleName)}
-=======
     <FlushEffectContainer>
       <RouterContext.Provider value={router}>
         <AmpStateContext.Provider value={ampState}>
@@ -819,10 +797,9 @@
               updateScripts: (scripts) => {
                 scriptLoader = scripts
               },
-              scripts: {},
+              scripts: initialScripts,
               mountedInstances: new Set(),
             }}
->>>>>>> 8f65c38e
           >
             <LoadableContext.Provider
               value={(moduleName) => reactLoadableModules.push(moduleName)}
