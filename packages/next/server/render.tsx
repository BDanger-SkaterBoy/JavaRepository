--- conflicted
+++ resolved
@@ -1219,30 +1219,15 @@
   if (isResSent(res) && !isSSG) return null
 
   if (renderServerComponentData) {
-<<<<<<< HEAD
-    const stream: ReadableStream<Uint8Array> = renderToReadableStream(
-      renderFlight(AppMod, OriginalComponent, {
-        ...props.pageProps,
-        ...serverComponentProps,
-      }),
-      serverComponentManifest
+    return new RenderResult(
+      renderToReadableStream(
+        renderFlight(AppMod, OriginalComponent, {
+          ...props.pageProps,
+          ...serverComponentProps,
+        }),
+        serverComponentManifest
+      ).pipeThrough(createBufferedTransformStream())
     )
-
-    return new RenderResult(stream.pipeThrough(createBufferedTransformStream()))
-=======
-    return new RenderResult(
-      pipeThrough(
-        renderToReadableStream(
-          renderFlight(AppMod, OriginalComponent, {
-            ...props.pageProps,
-            ...serverComponentProps,
-          }),
-          serverComponentManifest
-        ),
-        createBufferedTransformStream()
-      )
-    )
->>>>>>> 4db8c49c
   }
 
   // we preload the buildManifest for auto-export dynamic pages
