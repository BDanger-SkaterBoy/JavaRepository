--- conflicted
+++ resolved
@@ -590,9 +590,11 @@
   }) => {
     return (
       <>
+        {/* <Head/> */}
         <Noop />
         <AppContainer>
           <>
+            {/* <ReactDevOverlay/> */}
             {dev ? (
               <>
                 {children}
@@ -601,6 +603,7 @@
             ) : (
               children
             )}
+            {/* <RouteAnnouncer/> */}
             <Noop />
           </>
         </AppContainer>
@@ -972,11 +975,11 @@
     // opaque component. Wrappers should use context instead.
     const InnerApp = () => app
     return (
-      <AppContainer>
+      <AppContainerWithIsomorphicFiberStructure>
         {appWrappers.reduce((innerContent, fn) => {
           return fn(innerContent)
         }, <InnerApp />)}
-      </AppContainer>
+      </AppContainerWithIsomorphicFiberStructure>
     )
   }
 
@@ -1021,21 +1024,13 @@
           enhanceComponents(options, App, Component)
 
         const html = ReactDOMServer.renderToString(
-<<<<<<< HEAD
-          <AppContainerWithIsomorphicFiberStructure>
-=======
           getWrappedApp(
->>>>>>> 87c4d177
             <EnhancedApp
               Component={EnhancedComponent}
               router={router}
               {...props}
             />
-<<<<<<< HEAD
-          </AppContainerWithIsomorphicFiberStructure>
-=======
           )
->>>>>>> 87c4d177
         )
         return { html, head }
       }
@@ -1073,16 +1068,6 @@
         styles: docProps.styles,
       }
     } else {
-<<<<<<< HEAD
-      const content =
-        ctx.err && ErrorDebug ? (
-          <ErrorDebug error={ctx.err} />
-        ) : (
-          <AppContainerWithIsomorphicFiberStructure>
-            <App {...props} Component={Component} router={router} />
-          </AppContainerWithIsomorphicFiberStructure>
-        )
-=======
       const bodyResult = async () => {
         const content =
           ctx.err && ErrorDebug ? (
@@ -1092,7 +1077,6 @@
               <App {...props} Component={Component} router={router} />
             )
           )
->>>>>>> 87c4d177
 
         return concurrentFeatures
           ? process.browser
