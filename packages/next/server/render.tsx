--- conflicted
+++ resolved
@@ -460,7 +460,6 @@
     runtime: globalRuntime,
     ComponentMod,
     AppMod,
-    isRootPath,
   } = renderOpts
 
   const hasConcurrentFeatures = reactRoot
@@ -472,11 +471,7 @@
   const isServerComponent =
     !!serverComponentManifest &&
     hasConcurrentFeatures &&
-<<<<<<< HEAD
-    (ComponentMod.__next_rsc__ || isRootPath)
-=======
     !!ComponentMod.__next_rsc__
->>>>>>> 0d401ddc
 
   let Component: React.ComponentType<{}> | ((props: any) => JSX.Element) =
     renderOpts.Component
