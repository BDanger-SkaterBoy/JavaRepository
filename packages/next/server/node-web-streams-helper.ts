export function readableStreamTee<T = any>(
  readable: ReadableStream<T>
): [ReadableStream<T>, ReadableStream<T>] {
  const transformStream = new TransformStream()
  const transformStream2 = new TransformStream()
  const writer = transformStream.writable.getWriter()
  const writer2 = transformStream2.writable.getWriter()

  const reader = readable.getReader()
  function read() {
    reader.read().then(({ done, value }) => {
      if (done) {
        writer.close()
        writer2.close()
        return
      }
      writer.write(value)
      writer2.write(value)
      read()
    })
  }
  read()

  return [transformStream.readable, transformStream2.readable]
}

export function chainStreams<T>(
  streams: ReadableStream<T>[]
): ReadableStream<T> {
  const { readable, writable } = new TransformStream()

  let promise = Promise.resolve()
  for (let i = 0; i < streams.length; ++i) {
    promise = promise.then(() =>
      streams[i].pipeTo(writable, { preventClose: i + 1 < streams.length })
    )
  }

  return readable
}

export function streamFromArray(strings: string[]): ReadableStream<Uint8Array> {
  // Note: we use a TransformStream here instead of instantiating a ReadableStream
  // because the built-in ReadableStream polyfill runs strings through TextEncoder.
  const { readable, writable } = new TransformStream()

  const writer = writable.getWriter()
  strings.forEach((str) => writer.write(encodeText(str)))
  writer.close()

  return readable
}

export async function streamToString(
  stream: ReadableStream<Uint8Array>
): Promise<string> {
  const reader = stream.getReader()
  const textDecoder = new TextDecoder()

  let bufferedString = ''

  while (true) {
    const { done, value } = await reader.read()

    if (done) {
      return bufferedString
    }

    bufferedString += decodeText(value, textDecoder)
  }
}

export function encodeText(input: string) {
  return new TextEncoder().encode(input)
}

export function decodeText(input?: Uint8Array, textDecoder?: TextDecoder) {
  return textDecoder
    ? textDecoder.decode(input, { stream: true })
    : new TextDecoder().decode(input)
}

export function createBufferedTransformStream(): TransformStream<
  Uint8Array,
  Uint8Array
> {
  let bufferedString = ''
  let pendingFlush: Promise<void> | null = null

  const flushBuffer = (controller: TransformStreamDefaultController) => {
    if (!pendingFlush) {
      pendingFlush = new Promise((resolve) => {
        setTimeout(() => {
          controller.enqueue(encodeText(bufferedString))
          bufferedString = ''
          pendingFlush = null
          resolve()
        }, 0)
      })
    }
    return pendingFlush
  }

  const textDecoder = new TextDecoder()

  return new TransformStream({
    transform(chunk, controller) {
      bufferedString += decodeText(chunk, textDecoder)
      flushBuffer(controller)
    },

    flush() {
      if (pendingFlush) {
        return pendingFlush
      }
    },
  })
}

export function createFlushEffectStream(
  handleFlushEffect: () => Promise<string>
): TransformStream<Uint8Array, Uint8Array> {
  return new TransformStream({
    async transform(chunk, controller) {
      const flushedChunk = encodeText(await handleFlushEffect())

      controller.enqueue(flushedChunk)
      controller.enqueue(chunk)
    },
  })
}

export async function renderToInitialStream({
  ReactDOMServer,
  element,
}: {
  ReactDOMServer: typeof import('react-dom/server')
  element: React.ReactElement
}): Promise<
  ReadableStream<Uint8Array> & {
    allReady?: Promise<void>
  }
> {
  return await (ReactDOMServer as any).renderToReadableStream(element)
}

export async function continueFromInitialStream({
  suffix,
  dataStream,
  generateStaticHTML,
  flushEffectHandler,
  renderStream,
}: {
  suffix?: string
  dataStream?: ReadableStream<Uint8Array>
  generateStaticHTML: boolean
  flushEffectHandler?: () => Promise<string>
  renderStream: ReadableStream<Uint8Array> & {
    allReady?: Promise<void>
  }
}): Promise<ReadableStream<Uint8Array>> {
  const closeTag = '</body></html>'
  const suffixUnclosed = suffix ? suffix.split(closeTag)[0] : null

  if (generateStaticHTML) {
    await renderStream.allReady
  }

  const transforms: Array<TransformStream<Uint8Array, Uint8Array>> = [
    createBufferedTransformStream(),
    flushEffectHandler ? createFlushEffectStream(flushEffectHandler) : null,
    suffixUnclosed != null ? createPrefixStream(suffixUnclosed) : null,
    dataStream ? createInlineDataStream(dataStream) : null,
    suffixUnclosed != null ? createSuffixStream(closeTag) : null,
  ].filter(Boolean) as any

  return transforms.reduce(
    (readable, transform) => readable.pipeThrough(transform),
    renderStream
  )
}

export async function renderToStream({
  ReactDOMServer,
  element,
  suffix,
  dataStream,
  generateStaticHTML,
  flushEffectHandler,
}: {
  ReactDOMServer: typeof import('react-dom/server')
  element: React.ReactElement
  suffix?: string
  dataStream?: ReadableStream<Uint8Array>
  generateStaticHTML: boolean
  flushEffectHandler?: () => Promise<string>
}): Promise<ReadableStream<Uint8Array>> {
<<<<<<< HEAD
  const closeTag = '</body></html>'
  const suffixUnclosed = suffix ? suffix.split(closeTag)[0] : null
  const renderStream: ReadableStream<Uint8Array> & {
    allReady?: Promise<void>
  } = await (ReactDOMServer as any).renderToReadableStream(element)

  if (generateStaticHTML) {
    await renderStream.allReady
  }

  const transforms: Array<TransformStream<Uint8Array, Uint8Array>> = [
    createBufferedTransformStream(),
    flushEffectHandler ? createFlushEffectStream(flushEffectHandler) : null,
    suffixUnclosed != null ? createPrefixStream(suffixUnclosed) : null,
    dataStream ? createInlineDataStream(dataStream) : null,
    suffixUnclosed != null ? createSuffixStream(closeTag) : null,
  ].filter(Boolean) as any

  return transforms.reduce(
    (readable, transform) => readable.pipeThrough(transform),
    renderStream
  )
=======
  const renderStream = await renderToInitialStream({ ReactDOMServer, element })
  return continueFromInitialStream({
    suffix,
    dataStream,
    generateStaticHTML,
    flushEffectHandler,
    renderStream,
  })
>>>>>>> d0bf3ee6
}

export function createSuffixStream(
  suffix: string
): TransformStream<Uint8Array, Uint8Array> {
  return new TransformStream({
    flush(controller) {
      if (suffix) {
        controller.enqueue(encodeText(suffix))
      }
    },
  })
}

export function createPrefixStream(
  prefix: string
): TransformStream<Uint8Array, Uint8Array> {
  let prefixFlushed = false
  let prefixPrefixFlushFinished: Promise<void> | null = null
  return new TransformStream({
    transform(chunk, controller) {
      controller.enqueue(chunk)
      if (!prefixFlushed && prefix) {
        prefixFlushed = true
        prefixPrefixFlushFinished = new Promise((res) => {
          // NOTE: streaming flush
          // Enqueue prefix part before the major chunks are enqueued so that
          // prefix won't be flushed too early to interrupt the data stream
          setTimeout(() => {
            controller.enqueue(encodeText(prefix))
            res()
          })
        })
      }
    },
    flush(controller) {
      if (prefixPrefixFlushFinished) return prefixPrefixFlushFinished
      if (!prefixFlushed && prefix) {
        prefixFlushed = true
        controller.enqueue(encodeText(prefix))
      }
    },
  })
}

export function createInlineDataStream(
  dataStream: ReadableStream<Uint8Array>
): TransformStream<Uint8Array, Uint8Array> {
  let dataStreamFinished: Promise<void> | null = null
  return new TransformStream({
    transform(chunk, controller) {
      controller.enqueue(chunk)

      if (!dataStreamFinished) {
        const dataStreamReader = dataStream.getReader()

        // NOTE: streaming flush
        // We are buffering here for the inlined data stream because the
        // "shell" stream might be chunkenized again by the underlying stream
        // implementation, e.g. with a specific high-water mark. To ensure it's
        // the safe timing to pipe the data stream, this extra tick is
        // necessary.
        dataStreamFinished = new Promise((res) =>
          setTimeout(async () => {
            try {
              while (true) {
                const { done, value } = await dataStreamReader.read()
                if (done) {
                  return res()
                }
                controller.enqueue(value)
              }
            } catch (err) {
              controller.error(err)
            }
            res()
          }, 0)
        )
      }
    },
    flush() {
      if (dataStreamFinished) {
        return dataStreamFinished
      }
    },
  })
}<|MERGE_RESOLUTION|>--- conflicted
+++ resolved
@@ -195,30 +195,6 @@
   generateStaticHTML: boolean
   flushEffectHandler?: () => Promise<string>
 }): Promise<ReadableStream<Uint8Array>> {
-<<<<<<< HEAD
-  const closeTag = '</body></html>'
-  const suffixUnclosed = suffix ? suffix.split(closeTag)[0] : null
-  const renderStream: ReadableStream<Uint8Array> & {
-    allReady?: Promise<void>
-  } = await (ReactDOMServer as any).renderToReadableStream(element)
-
-  if (generateStaticHTML) {
-    await renderStream.allReady
-  }
-
-  const transforms: Array<TransformStream<Uint8Array, Uint8Array>> = [
-    createBufferedTransformStream(),
-    flushEffectHandler ? createFlushEffectStream(flushEffectHandler) : null,
-    suffixUnclosed != null ? createPrefixStream(suffixUnclosed) : null,
-    dataStream ? createInlineDataStream(dataStream) : null,
-    suffixUnclosed != null ? createSuffixStream(closeTag) : null,
-  ].filter(Boolean) as any
-
-  return transforms.reduce(
-    (readable, transform) => readable.pipeThrough(transform),
-    renderStream
-  )
-=======
   const renderStream = await renderToInitialStream({ ReactDOMServer, element })
   return continueFromInitialStream({
     suffix,
@@ -227,7 +203,6 @@
     flushEffectHandler,
     renderStream,
   })
->>>>>>> d0bf3ee6
 }
 
 export function createSuffixStream(
