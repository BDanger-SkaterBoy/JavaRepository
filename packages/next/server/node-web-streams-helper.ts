export function readableStreamTee<T = any>(
  readable: ReadableStream<T>
): [ReadableStream<T>, ReadableStream<T>] {
  const transformStream = new TransformStream()
  const transformStream2 = new TransformStream()
  const writer = transformStream.writable.getWriter()
  const writer2 = transformStream2.writable.getWriter()

  const reader = readable.getReader()
  function read() {
    reader.read().then(({ done, value }) => {
      if (done) {
        writer.close()
        writer2.close()
        return
      }
      writer.write(value)
      writer2.write(value)
      read()
    })
  }
  read()

  return [transformStream.readable, transformStream2.readable]
}

export function chainStreams<T>(
  streams: ReadableStream<T>[]
): ReadableStream<T> {
  const { readable, writable } = new TransformStream()

  let promise = Promise.resolve()
  for (let i = 0; i < streams.length; ++i) {
    promise = promise.then(() =>
      streams[i].pipeTo(writable, { preventClose: i + 1 < streams.length })
    )
  }

  return readable
}

export function streamFromArray(strings: string[]): ReadableStream<Uint8Array> {
  // Note: we use a TransformStream here instead of instantiating a ReadableStream
  // because the built-in ReadableStream polyfill runs strings through TextEncoder.
  const { readable, writable } = new TransformStream()

  const writer = writable.getWriter()
  strings.forEach((str) => writer.write(encodeText(str)))
  writer.close()

  return readable
}

export async function streamToString(
  stream: ReadableStream<Uint8Array>
): Promise<string> {
  const reader = stream.getReader()
  let bufferedString = ''

  while (true) {
    const { done, value } = await reader.read()

    if (done) {
      return bufferedString
    }

    bufferedString += decodeText(value)
  }
}

export function encodeText(input: string) {
  return new TextEncoder().encode(input)
}

export function decodeText(input?: Uint8Array, textDecoder?: TextDecoder) {
  return textDecoder
    ? textDecoder.decode(input, { stream: true })
    : new TextDecoder().decode(input)
}

export function createBufferedTransformStream(): TransformStream<
  Uint8Array,
  Uint8Array
> {
  let bufferedString = ''
  let pendingFlush: Promise<void> | null = null

  const flushBuffer = (controller: TransformStreamDefaultController) => {
    if (!pendingFlush) {
      pendingFlush = new Promise((resolve) => {
        setTimeout(() => {
          controller.enqueue(encodeText(bufferedString))
          bufferedString = ''
          pendingFlush = null
          resolve()
        }, 0)
      })
    }
    return pendingFlush
  }

<<<<<<< HEAD
  return new TransformStream({
=======
  const textDecoder = new TextDecoder()

  return createTransformStream({
>>>>>>> 4db8c49c
    transform(chunk, controller) {
      bufferedString += decodeText(chunk, textDecoder)
      flushBuffer(controller)
    },

    flush() {
      if (pendingFlush) {
        return pendingFlush
      }
    },
  })
}

export function createFlushEffectStream(
  handleFlushEffect: () => Promise<string>
): TransformStream<Uint8Array, Uint8Array> {
  return new TransformStream({
    async transform(chunk, controller) {
      const extraChunk = await handleFlushEffect()
      // those should flush together at once
      controller.enqueue(encodeText(extraChunk + decodeText(chunk)))
    },
  })
}

export async function renderToInitialStream({
  ReactDOMServer,
  element,
}: {
  ReactDOMServer: typeof import('react-dom/server')
  element: React.ReactElement
}): Promise<
  ReadableStream<Uint8Array> & {
    allReady?: Promise<void>
  }
> {
  return await (ReactDOMServer as any).renderToReadableStream(element)
}

export async function continueFromInitialStream({
  suffix,
  dataStream,
  generateStaticHTML,
  flushEffectHandler,
  renderStream,
}: {
  suffix?: string
  dataStream?: ReadableStream<Uint8Array>
  generateStaticHTML: boolean
  flushEffectHandler?: () => Promise<string>
  renderStream: ReadableStream<Uint8Array> & {
    allReady?: Promise<void>
  }
}): Promise<ReadableStream<Uint8Array>> {
  const closeTag = '</body></html>'
  const suffixUnclosed = suffix ? suffix.split(closeTag)[0] : null

  if (generateStaticHTML) {
    await renderStream.allReady
  }

  const transforms: Array<TransformStream<Uint8Array, Uint8Array>> = [
    createBufferedTransformStream(),
    flushEffectHandler ? createFlushEffectStream(flushEffectHandler) : null,
    suffixUnclosed != null ? createPrefixStream(suffixUnclosed) : null,
    dataStream ? createInlineDataStream(dataStream) : null,
    suffixUnclosed != null ? createSuffixStream(closeTag) : null,
  ].filter(Boolean) as any

  return transforms.reduce(
    (readable, transform) => pipeThrough(readable, transform),
    renderStream
  )
}

export async function renderToStream({
  ReactDOMServer,
  element,
  suffix,
  dataStream,
  generateStaticHTML,
  flushEffectHandler,
}: {
  ReactDOMServer: typeof import('react-dom/server')
  element: React.ReactElement
  suffix?: string
  dataStream?: ReadableStream<Uint8Array>
  generateStaticHTML: boolean
  flushEffectHandler?: () => Promise<string>
}): Promise<ReadableStream<Uint8Array>> {
  const closeTag = '</body></html>'
  const suffixUnclosed = suffix ? suffix.split(closeTag)[0] : null
  const renderStream: ReadableStream<Uint8Array> & {
    allReady?: Promise<void>
  } = await (ReactDOMServer as any).renderToReadableStream(element)

  if (generateStaticHTML) {
    await renderStream.allReady
  }

  const transforms: Array<TransformStream<Uint8Array, Uint8Array>> = [
    createBufferedTransformStream(),
    flushEffectHandler ? createFlushEffectStream(flushEffectHandler) : null,
    suffixUnclosed != null ? createPrefixStream(suffixUnclosed) : null,
    dataStream ? createInlineDataStream(dataStream) : null,
    suffixUnclosed != null ? createSuffixStream(closeTag) : null,
  ].filter(Boolean) as any

  return transforms.reduce(
    (readable, transform) => readable.pipeThrough(transform),
    renderStream
  )
}

export function createSuffixStream(
  suffix: string
): TransformStream<Uint8Array, Uint8Array> {
  return new TransformStream({
    flush(controller) {
      if (suffix) {
        controller.enqueue(encodeText(suffix))
      }
    },
  })
}

export function createPrefixStream(
  prefix: string
): TransformStream<Uint8Array, Uint8Array> {
  let prefixFlushed = false
  let prefixPrefixFlushFinished: Promise<void> | null = null
  return new TransformStream({
    transform(chunk, controller) {
      controller.enqueue(chunk)
      if (!prefixFlushed && prefix) {
        prefixFlushed = true
        prefixPrefixFlushFinished = new Promise((res) => {
          // NOTE: streaming flush
          // Enqueue prefix part before the major chunks are enqueued so that
          // prefix won't be flushed too early to interrupt the data stream
          setTimeout(() => {
            controller.enqueue(encodeText(prefix))
            res()
          })
        })
      }
    },
    flush(controller) {
      if (prefixPrefixFlushFinished) return prefixPrefixFlushFinished
      if (!prefixFlushed && prefix) {
        prefixFlushed = true
        controller.enqueue(encodeText(prefix))
      }
    },
  })
}

export function createInlineDataStream(
  dataStream: ReadableStream<Uint8Array>
): TransformStream<Uint8Array, Uint8Array> {
  let dataStreamFinished: Promise<void> | null = null
  return new TransformStream({
    transform(chunk, controller) {
      controller.enqueue(chunk)

      if (!dataStreamFinished) {
        const dataStreamReader = dataStream.getReader()

        // NOTE: streaming flush
        // We are buffering here for the inlined data stream because the
        // "shell" stream might be chunkenized again by the underlying stream
        // implementation, e.g. with a specific high-water mark. To ensure it's
        // the safe timing to pipe the data stream, this extra tick is
        // necessary.
        dataStreamFinished = new Promise((res) =>
          setTimeout(async () => {
            try {
              while (true) {
                const { done, value } = await dataStreamReader.read()
                if (done) {
                  return res()
                }
                controller.enqueue(value)
              }
            } catch (err) {
              controller.error(err)
            }
            res()
          }, 0)
        )
      }
    },
    flush() {
      if (dataStreamFinished) {
        return dataStreamFinished
      }
    },
  })
}<|MERGE_RESOLUTION|>--- conflicted
+++ resolved
@@ -99,13 +99,9 @@
     return pendingFlush
   }
 
-<<<<<<< HEAD
-  return new TransformStream({
-=======
   const textDecoder = new TextDecoder()
 
-  return createTransformStream({
->>>>>>> 4db8c49c
+  return new TransformStream({
     transform(chunk, controller) {
       bufferedString += decodeText(chunk, textDecoder)
       flushBuffer(controller)
@@ -176,7 +172,7 @@
   ].filter(Boolean) as any
 
   return transforms.reduce(
-    (readable, transform) => pipeThrough(readable, transform),
+    (readable, transform) => readable.pipeThrough(transform),
     renderStream
   )
 }
