--- conflicted
+++ resolved
@@ -501,16 +501,14 @@
 
   output?: 'standalone'
 
-<<<<<<< HEAD
   // A list of packages that should always be transpiled and bundled in the server
   transpilePackages?: string[]
-=======
+  
   allowMiddlewareResponseBody?: boolean
 
   skipMiddlewareUrlNormalize?: boolean
 
   skipTrailingSlashRedirect?: boolean
->>>>>>> cafb886e
 
   /**
    * Enable experimental features. Note that all experimental features are subject to breaking changes in the future.
