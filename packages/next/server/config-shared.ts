import os from 'os'
import type { webpack } from 'next/dist/compiled/webpack/webpack'
import type { Header, Redirect, Rewrite } from '../lib/load-custom-routes'
import {
  ImageConfig,
  ImageConfigComplete,
  imageConfigDefault,
} from '../shared/lib/image-config'
import { ServerRuntime } from 'next/types'
import { SubresourceIntegrityAlgorithm } from '../build/webpack/plugins/subresource-integrity-plugin'

export type NextConfigComplete = Required<NextConfig> & {
  images: Required<ImageConfigComplete>
  typescript: Required<TypeScriptConfig>
  configOrigin?: string
  configFile?: string
  configFileName: string
}

export interface I18NConfig {
  defaultLocale: string
  domains?: DomainLocale[]
  localeDetection?: false
  locales: string[]
}

export interface DomainLocale {
  defaultLocale: string
  domain: string
  http?: true
  locales?: string[]
}

export interface ESLintConfig {
  /** Only run ESLint on these directories with `next lint` and `next build`. */
  dirs?: string[]
  /** Do not run ESLint during production builds (`next build`). */
  ignoreDuringBuilds?: boolean
}

export interface TypeScriptConfig {
  /** Do not run TypeScript during production builds (`next build`). */
  ignoreBuildErrors?: boolean
  /** Relative path to a custom tsconfig file */
  tsconfigPath?: string
}

export interface WebpackConfigContext {
  /** Next.js root directory */
  dir: string
  /** Indicates if the compilation will be done in development */
  dev: boolean
  /** It's `true` for server-side compilation, and `false` for client-side compilation */
  isServer: boolean
  /**  The build id, used as a unique identifier between builds */
  buildId: string
  /** The next.config.js merged with default values */
  config: NextConfigComplete
  /** Default loaders used internally by Next.js */
  defaultLoaders: {
    /** Default babel-loader configuration */
    babel: any
  }
  /** Number of total Next.js pages */
  totalPages: number
  /** The webpack configuration */
  webpack: any
  /** The current server runtime */
  nextRuntime?: 'nodejs' | 'edge'
}

export interface NextJsWebpackConfig {
  (
    /** Existing Webpack config */
    config: any,
    context: WebpackConfigContext
  ): any
}

export interface ExperimentalConfig {
  optimisticClientCache?: boolean
  legacyBrowsers?: boolean
  browsersListForSwc?: boolean
  manualClientBasePath?: boolean
  newNextLinkBehavior?: boolean
  // custom path to a cache handler to use
  incrementalCacheHandlerPath?: string
  disablePostcssPresetEnv?: boolean
  swcMinify?: boolean
  swcFileReading?: boolean
  cpus?: number
  sharedPool?: boolean
  profiling?: boolean
  proxyTimeout?: number
  isrFlushToDisk?: boolean
  workerThreads?: boolean
  pageEnv?: boolean
  // optimizeCss can be boolean or critters' option object
  // Use Record<string, unknown> as critters doesn't export its Option type
  // https://github.com/GoogleChromeLabs/critters/blob/a590c05f9197b656d2aeaae9369df2483c26b072/packages/critters/src/index.d.ts
  optimizeCss?: boolean | Record<string, unknown>
  nextScriptWorkers?: boolean
  scrollRestoration?: boolean
  externalDir?: boolean
  appDir?: boolean
  amp?: {
    optimizer?: any
    validator?: string
    skipValidation?: boolean
  }
  disableOptimizedLoading?: boolean
  gzipSize?: boolean
  craCompat?: boolean
  esmExternals?: boolean | 'loose'
  isrMemoryCacheSize?: number
  runtime?: Exclude<ServerRuntime, undefined>
  serverComponents?: boolean
  fullySpecified?: boolean
  urlImports?: NonNullable<webpack.Configuration['experiments']>['buildHttp']
  outputFileTracingRoot?: string
  modularizeImports?: Record<
    string,
    {
      transform: string
      preventFullImport?: boolean
      skipDefaultConversion?: boolean
    }
  >
  swcTraceProfiling?: boolean
  forceSwcTransforms?: boolean

  /**
   * The option for the minifier of [SWC compiler](https://swc.rs).
   * This option is only for debugging the SWC minifier, and will be removed once the SWC minifier is stable.
   *
   * @see [SWC Minification](https://nextjs.org/docs/advanced-features/compiler#minification)
   */
  swcMinifyDebugOptions?: {
    compress?: object
    mangle?: object
  }
  swcPlugins?: Array<[string, Record<string, unknown>]>
  largePageDataBytes?: number
  /**
   * If set to `false`, webpack won't fall back to polyfill Node.js modules in the browser
   * Full list of old polyfills is accessible here:
   * [webpack/webpack#ModuleNotoundError.js#L13-L42](https://github.com/webpack/webpack/blob/2a0536cf510768111a3a6dceeb14cb79b9f59273/lib/ModuleNotFoundError.js#L13-L42)
   */
  fallbackNodePolyfills?: false
  enableUndici?: boolean
  sri?: {
    algorithm?: SubresourceIntegrityAlgorithm
  }
  adjustFontFallbacks?: boolean
}

export type ExportPathMap = {
  [path: string]: { page: string; query?: Record<string, string | string[]> }
}

/**
 * Next configuration object
 * @see [configuration documentation](https://nextjs.org/docs/api-reference/next.config.js/introduction)
 */
export interface NextConfig extends Record<string, any> {
  exportPathMap?: (
    defaultMap: ExportPathMap,
    ctx: {
      dev: boolean
      dir: string
      outDir: string | null
      distDir: string
      buildId: string
    }
  ) => Promise<ExportPathMap> | ExportPathMap

  /**
   * Internationalization configuration
   *
   * @see [Internationalization docs](https://nextjs.org/docs/advanced-features/i18n-routing)
   */
  i18n?: I18NConfig | null

  /**
   * @since version 11
   * @see [ESLint configuration](https://nextjs.org/docs/basic-features/eslint)
   */
  eslint?: ESLintConfig

  /**
   * @see [Next.js TypeScript documentation](https://nextjs.org/docs/basic-features/typescript)
   */
  typescript?: TypeScriptConfig

  /**
   * Headers allow you to set custom HTTP headers for an incoming request path.
   *
   * @see [Headers configuration documentation](https://nextjs.org/docs/api-reference/next.config.js/headers)
   */
  headers?: () => Promise<Header[]>

  /**
   * Rewrites allow you to map an incoming request path to a different destination path.
   *
   * @see [Rewrites configuration documentation](https://nextjs.org/docs/api-reference/next.config.js/rewrites)
   */
  rewrites?: () => Promise<
    | Rewrite[]
    | {
        beforeFiles: Rewrite[]
        afterFiles: Rewrite[]
        fallback: Rewrite[]
      }
  >

  /**
   * Redirects allow you to redirect an incoming request path to a different destination path.
   *
   * @see [Redirects configuration documentation](https://nextjs.org/docs/api-reference/next.config.js/redirects)
   */
  redirects?: () => Promise<Redirect[]>

  /**
   * @deprecated This option has been removed as webpack 5 is now default
   * @see [Next.js webpack 5 documentation](https://nextjs.org/docs/messages/webpack5) for upgrading guidance.
   */
  webpack5?: false

  /**
   * @see [Moment.js locales excluded by default](https://nextjs.org/docs/upgrading#momentjs-locales-excluded-by-default)
   */
  excludeDefaultMomentLocales?: boolean

  /**
   * Before continuing to add custom webpack configuration to your application make sure Next.js doesn't already support your use-case
   *
   * @see [Custom Webpack Config documentation](https://nextjs.org/docs/api-reference/next.config.js/custom-webpack-config)
   */
  webpack?: NextJsWebpackConfig | null

  /**
   * By default Next.js will redirect urls with trailing slashes to their counterpart without a trailing slash.
   *
   * @default false
   * @see [Trailing Slash Configuration](https://nextjs.org/docs/api-reference/next.config.js/trailing-slash)
   */
  trailingSlash?: boolean

  /**
   * Next.js comes with built-in support for environment variables
   *
   * @see [Environment Variables documentation](https://nextjs.org/docs/api-reference/next.config.js/environment-variables)
   */
  env?: Record<string, string>

  /**
   * Destination directory (defaults to `.next`)
   */
  distDir?: string

  /**
   * The build output directory (defaults to `.next`) is now cleared by default except for the Next.js caches.
   */
  cleanDistDir?: boolean

  /**
   * To set up a CDN, you can set up an asset prefix and configure your CDN's origin to resolve to the domain that Next.js is hosted on.
   *
   * @see [CDN Support with Asset Prefix](https://nextjs.org/docs/api-reference/next.config.js/cdn-support-with-asset-prefix)
   */
  assetPrefix?: string

  /**
   * By default, `Next` will serve each file in the `pages` folder under a pathname matching the filename.
   * To disable this behavior and prevent routing based set this to `true`.
   *
   * @default true
   * @see [Disabling file-system routing](https://nextjs.org/docs/advanced-features/custom-server#disabling-file-system-routing)
   */
  useFileSystemPublicRoutes?: boolean

  /**
   * @see [Configuring the build ID](https://nextjs.org/docs/api-reference/next.config.js/configuring-the-build-id)
   */
  generateBuildId?: () => string | null | Promise<string | null>

  /** @see [Disabling ETag Configuration](https://nextjs.org/docs/api-reference/next.config.js/disabling-etag-generation) */
  generateEtags?: boolean

  /** @see [Including non-page files in the pages directory](https://nextjs.org/docs/api-reference/next.config.js/custom-page-extensions) */
  pageExtensions?: string[]

  /** @see [Compression documentation](https://nextjs.org/docs/api-reference/next.config.js/compression) */
  compress?: boolean

  /**
   * The field should only be used when a Next.js project is not hosted on Vercel while using Vercel Analytics.
   * Vercel provides zero-configuration analytics for Next.js projects hosted on Vercel.
   *
   * @default ''
   * @see [Next.js Analytics](https://nextjs.org/analytics)
   */
  analyticsId?: string

  /** @see [Disabling x-powered-by](https://nextjs.org/docs/api-reference/next.config.js/disabling-x-powered-by) */
  poweredByHeader?: boolean

  /** @see [Using the Image Component](https://nextjs.org/docs/basic-features/image-optimization#using-the-image-component) */
  images?: ImageConfig

  /** Configure indicators in development environment */
  devIndicators?: {
    /** Show "building..."" indicator in development */
    buildActivity?: boolean
    /** Position of "building..." indicator in browser */
    buildActivityPosition?:
      | 'bottom-right'
      | 'bottom-left'
      | 'top-right'
      | 'top-left'
  }

  /**
   * Next.js exposes some options that give you some control over how the server will dispose or keep in memory built pages in development.
   *
   * @see [Configuring `onDemandEntries`](https://nextjs.org/docs/api-reference/next.config.js/configuring-onDemandEntries)
   */
  onDemandEntries?: {
    /** period (in ms) where the server will keep pages in the buffer */
    maxInactiveAge?: number
    /** number of pages that should be kept simultaneously without being disposed */
    pagesBufferLength?: number
  }

  /** @see [`next/amp`](https://nextjs.org/docs/api-reference/next/amp) */
  amp?: {
    canonicalBase?: string
  }

  /**
   * Deploy a Next.js application under a sub-path of a domain
   *
   * @see [Base path configuration](https://nextjs.org/docs/api-reference/next.config.js/basepath)
   */
  basePath?: string

  /** @see [Customizing sass options](https://nextjs.org/docs/basic-features/built-in-css-support#customizing-sass-options) */
  sassOptions?: { [key: string]: any }

  /**
   * Enable browser source map generation during the production build
   *
   * @see [Source Maps](https://nextjs.org/docs/advanced-features/source-maps)
   */
  productionBrowserSourceMaps?: boolean

  /**
   * By default, Next.js will automatically inline font CSS at build time
   *
   * @default true
   * @since version 10.2
   * @see [Font Optimization](https://nextjs.org/docs/basic-features/font-optimization)
   */
  optimizeFonts?: boolean

  /**
   * The Next.js runtime is Strict Mode-compliant.
   *
   * @see [React Strict Mode](https://nextjs.org/docs/api-reference/next.config.js/react-strict-mode)
   */
  reactStrictMode?: boolean

  /**
   * Add public (in browser) runtime configuration to your app
   *
   * @see [Runtime configuration](https://nextjs.org/docs/api-reference/next.config.js/runtime-configuration)
   */
  publicRuntimeConfig?: { [key: string]: any }

  /**
   * Add server runtime configuration to your app
   *
   * @see [Runtime configuration](https://nextjs.org/docs/api-reference/next.config.js/runtime-configuration)
   */
  serverRuntimeConfig?: { [key: string]: any }

  /**
   * Next.js automatically polyfills node-fetch and enables HTTP Keep-Alive by default.
   * You may want to disable HTTP Keep-Alive for certain `fetch()` calls or globally.
   *
   * @see [Disabling HTTP Keep-Alive](https://nextjs.org/docs/api-reference/next.config.js/disabling-http-keep-alive)
   */
  httpAgentOptions?: { keepAlive?: boolean }

  future?: {
    /**
     * @deprecated This option has been removed as webpack 5 is now default
     */
    webpack5?: false
  }

  /**
   * During a build, Next.js will automatically trace each page and its dependencies to determine all of the files
   * that are needed for deploying a production version of your application.
   *
   * @see [Output File Tracing](https://nextjs.org/docs/advanced-features/output-file-tracing)
   */
  outputFileTracing?: boolean

  /**
   * Timeout after waiting to generate static pages in seconds
   *
   * @default 60
   */
  staticPageGenerationTimeout?: number

  /**
   * Add `"crossorigin"` attribute to generated `<script>` elements generated by `<Head />` or `<NextScript />` components
   *
   *
   * @see [`crossorigin` attribute documentation](https://developer.mozilla.org/en-US/docs/Web/HTML/Attributes/crossorigin)
   */
  crossOrigin?: false | 'anonymous' | 'use-credentials'

  /**
   * Use [SWC compiler](https://swc.rs) to minify the generated JavaScript
   *
   * @see [SWC Minification](https://nextjs.org/docs/advanced-features/compiler#minification)
   */
  swcMinify?: boolean

  /**
   * Optionally enable compiler transforms
   *
   * @see [Supported Compiler Options](https://nextjs.org/docs/advanced-features/compiler#supported-features)
   */
  compiler?: {
    reactRemoveProperties?:
      | boolean
      | {
          properties?: string[]
        }
    relay?: {
      src: string
      artifactDirectory?: string
      language?: 'typescript' | 'flow'
    }
    removeConsole?:
      | boolean
      | {
          exclude?: string[]
        }
    styledComponents?:
      | boolean
      | {
          /**
           * Enabled by default in development, disabled in production to reduce file size,
           * setting this will override the default for all environments.
           */
          displayName?: boolean
          topLevelImportPaths?: string[]
          ssr?: boolean
          fileName?: boolean
          meaninglessFileNames?: string[]
          minify?: boolean
          transpileTemplateLiterals?: boolean
          namespace?: string
          pure?: boolean
          cssProp?: boolean
        }
    emotion?:
      | boolean
      | {
          sourceMap?: boolean
          autoLabel?: 'dev-only' | 'always' | 'never'
          labelFormat?: string
        }
  }

  output?: 'standalone'

  /**
   * Enable experimental features. Note that all experimental features are subject to breaking changes in the future.
   */
  experimental?: ExperimentalConfig
}

export const defaultConfig: NextConfig = {
  env: {},
  webpack: null,
  webpackDevMiddleware: null,
  eslint: {
    ignoreDuringBuilds: false,
  },
  typescript: {
    ignoreBuildErrors: false,
    tsconfigPath: 'tsconfig.json',
  },
  distDir: '.next',
  cleanDistDir: true,
  assetPrefix: '',
  configOrigin: 'default',
  useFileSystemPublicRoutes: true,
  generateBuildId: () => null,
  generateEtags: true,
  pageExtensions: ['tsx', 'ts', 'jsx', 'js'],
  target: 'server',
  poweredByHeader: true,
  compress: true,
  analyticsId: process.env.VERCEL_ANALYTICS_ID || '',
  images: imageConfigDefault,
  devIndicators: {
    buildActivity: true,
    buildActivityPosition: 'bottom-right',
  },
  onDemandEntries: {
    maxInactiveAge: 15 * 1000,
    pagesBufferLength: 2,
  },
  amp: {
    canonicalBase: '',
  },
  basePath: '',
  sassOptions: {},
  trailingSlash: false,
  i18n: null,
  productionBrowserSourceMaps: false,
  optimizeFonts: true,
  webpack5: undefined,
  excludeDefaultMomentLocales: true,
  serverRuntimeConfig: {},
  publicRuntimeConfig: {},
  reactStrictMode: false,
  httpAgentOptions: {
    keepAlive: true,
  },
  outputFileTracing: true,
  staticPageGenerationTimeout: 60,
  swcMinify: false,
  output: !!process.env.NEXT_PRIVATE_STANDALONE ? 'standalone' : undefined,
  experimental: {
    optimisticClientCache: true,
    runtime: undefined,
    manualClientBasePath: false,
    // TODO: change default in next major release (current v12.1.5)
    legacyBrowsers: true,
    browsersListForSwc: false,
    // TODO: change default in next major release (current v12.1.5)
    newNextLinkBehavior: false,
    cpus: Math.max(
      1,
      (Number(process.env.CIRCLE_NODE_TOTAL) ||
        (os.cpus() || { length: 1 }).length) - 1
    ),
    sharedPool: true,
    profiling: false,
    isrFlushToDisk: true,
    workerThreads: false,
    pageEnv: false,
    proxyTimeout: undefined,
    optimizeCss: false,
    nextScriptWorkers: false,
    scrollRestoration: false,
    externalDir: false,
    disableOptimizedLoading: false,
    gzipSize: true,
    swcFileReading: true,
    craCompat: false,
    esmExternals: true,
    appDir: false,
    // default to 50MB limit
    isrMemoryCacheSize: 50 * 1024 * 1024,
    incrementalCacheHandlerPath: undefined,
    serverComponents: false,
    fullySpecified: false,
    outputFileTracingRoot: process.env.NEXT_PRIVATE_OUTPUT_TRACE_ROOT || '',
    swcTraceProfiling: false,
    forceSwcTransforms: false,
    swcPlugins: undefined,
    swcMinifyDebugOptions: undefined,
    largePageDataBytes: 128 * 1000, // 128KB by default
    disablePostcssPresetEnv: undefined,
    amp: undefined,
    urlImports: undefined,
    modularizeImports: undefined,
<<<<<<< HEAD
    enableUndici: false,
=======
    adjustFontFallbacks: false,
>>>>>>> 9b0c00a5
  },
}

export async function normalizeConfig(phase: string, config: any) {
  if (typeof config === 'function') {
    config = config(phase, { defaultConfig })
  }
  // Support `new Promise` and `async () =>` as return values of the config export
  return await config
}

export function isServerRuntime(value?: string): value is ServerRuntime {
  return (
    value === undefined || value === 'nodejs' || value === 'experimental-edge'
  )
}

export function validateConfig(userConfig: NextConfig): {
  errors?: Array<any> | null
} {
  const configValidator = require('next/dist/next-config-validate.js')
  configValidator(userConfig)
  return {
    errors: configValidator.errors,
  }
}<|MERGE_RESOLUTION|>--- conflicted
+++ resolved
@@ -583,11 +583,8 @@
     amp: undefined,
     urlImports: undefined,
     modularizeImports: undefined,
-<<<<<<< HEAD
     enableUndici: false,
-=======
     adjustFontFallbacks: false,
->>>>>>> 9b0c00a5
   },
 }
 
