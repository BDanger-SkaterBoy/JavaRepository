--- conflicted
+++ resolved
@@ -149,11 +149,7 @@
   sri?: {
     algorithm?: SubresourceIntegrityAlgorithm
   }
-<<<<<<< HEAD
-  adjustFallbacks?: boolean
-=======
   adjustFontFallbacks?: boolean
->>>>>>> 11dd1de6
 }
 
 export type ExportPathMap = {
@@ -588,11 +584,6 @@
     amp: undefined,
     urlImports: undefined,
     modularizeImports: undefined,
-<<<<<<< HEAD
-    adjustFallbacks: false,
-=======
-    adjustFontFallbacks: false,
->>>>>>> 11dd1de6
   },
 }
 
