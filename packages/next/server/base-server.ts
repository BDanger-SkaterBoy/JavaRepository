import type { __ApiPreviewProps } from './api-utils'
import type { CustomRoutes } from '../lib/load-custom-routes'
import type { DomainLocale } from './config'
import type { DynamicRoutes, PageChecker, Route } from './router'
import type { FontManifest } from './font-utils'
import type { LoadComponentsReturnType } from './load-components'
import type { RouteMatch } from '../shared/lib/router/utils/route-matcher'
import type { MiddlewareRouteMatch } from '../shared/lib/router/utils/middleware-route-matcher'
import type { Params } from '../shared/lib/router/utils/route-matcher'
import type { NextConfig, NextConfigComplete } from './config-shared'
import type { NextParsedUrlQuery, NextUrlWithParsedQuery } from './request-meta'
import type { ParsedUrlQuery } from 'querystring'
import type { RenderOpts, RenderOptsPartial } from './render'
import type {
  ResponseCacheBase,
  ResponseCacheEntry,
  ResponseCacheValue,
} from './response-cache'
import type { UrlWithParsedQuery } from 'url'
import {
  NormalizeError,
  DecodeError,
  normalizeRepeatedSlashes,
  MissingStaticPage,
} from '../shared/lib/utils'
import type { PreviewData, ServerRuntime } from 'next/types'
import type { PagesManifest } from '../build/webpack/plugins/pages-manifest-plugin'
import type { BaseNextRequest, BaseNextResponse } from './base-http'
import type { PayloadOptions } from './send-payload'
import type { PrerenderManifest } from '../build'

import { parse as parseQs } from 'querystring'
import { format as formatUrl, parse as parseUrl } from 'url'
import { getRedirectStatus } from '../lib/redirect-status'
import {
  NEXT_BUILTIN_DOCUMENT,
  STATIC_STATUS_PAGES,
  TEMPORARY_REDIRECT_STATUS,
} from '../shared/lib/constants'
import { getSortedRoutes, isDynamicRoute } from '../shared/lib/router/utils'
import {
  setLazyProp,
  getCookieParser,
  checkIsManualRevalidate,
} from './api-utils'
import * as envConfig from '../shared/lib/runtime-config'
import Router from './router'

import { setRevalidateHeaders } from './send-payload/revalidate-headers'
import { execOnce } from '../shared/lib/utils'
import { isBlockedPage, isBot } from './utils'
import RenderResult from './render-result'
import { removeTrailingSlash } from '../shared/lib/router/utils/remove-trailing-slash'
import { denormalizePagePath } from '../shared/lib/page-path/denormalize-page-path'
import { normalizeLocalePath } from '../shared/lib/i18n/normalize-locale-path'
import * as Log from '../build/output/log'
import { detectDomainLocale } from '../shared/lib/i18n/detect-domain-locale'
import escapePathDelimiters from '../shared/lib/router/utils/escape-path-delimiters'
import { getUtils } from '../build/webpack/loaders/next-serverless-loader/utils'
import isError, { getProperError } from '../lib/is-error'
import { addRequestMeta, getRequestMeta } from './request-meta'

import { ImageConfigComplete } from '../shared/lib/image-config'
import { removePathPrefix } from '../shared/lib/router/utils/remove-path-prefix'
import { normalizeAppPath } from '../shared/lib/router/utils/app-paths'
import { getRouteMatcher } from '../shared/lib/router/utils/route-matcher'
import { getRouteRegex } from '../shared/lib/router/utils/route-regex'
import { getLocaleRedirect } from '../shared/lib/i18n/get-locale-redirect'
import { getHostname } from '../shared/lib/get-hostname'
import { parseUrl as parseUrlUtil } from '../shared/lib/router/utils/parse-url'
import { getNextPathnameInfo } from '../shared/lib/router/utils/get-next-pathname-info'
import { MiddlewareMatcher } from '../build/analysis/get-page-static-info'

export type FindComponentsResult = {
  components: LoadComponentsReturnType
  query: NextParsedUrlQuery
}

export interface RoutingItem {
  page: string
  match: RouteMatch
  re?: RegExp
}

export interface MiddlewareRoutingItem {
  page: string
  match: MiddlewareRouteMatch
  matchers?: MiddlewareMatcher[]
}

export interface Options {
  /**
   * Object containing the configuration next.config.js
   */
  conf: NextConfig
  /**
   * Set to false when the server was created by Next.js
   */
  customServer?: boolean
  /**
   * Tells if Next.js is running in dev mode
   */
  dev?: boolean
  /**
   * Where the Next project is located
   */
  dir?: string
  /**
   * Tells if Next.js is running in a Serverless platform
   */
  minimalMode?: boolean
  /**
   * Hide error messages containing server information
   */
  quiet?: boolean
  /**
   * The hostname the server is running behind
   */
  hostname?: string
  /**
   * The port the server is running behind
   */
  port?: number
  /**
   * The HTTP Server that Next.js is running behind
   */
  httpServer?: import('http').Server
}

export interface BaseRequestHandler {
  (
    req: BaseNextRequest,
    res: BaseNextResponse,
    parsedUrl?: NextUrlWithParsedQuery | undefined
  ): Promise<void>
}

export type RequestContext = {
  req: BaseNextRequest
  res: BaseNextResponse
  pathname: string
  query: NextParsedUrlQuery
  renderOpts: RenderOptsPartial
}

export class NoFallbackError extends Error {}

// Internal wrapper around build errors at development
// time, to prevent us from propagating or logging them
export class WrappedBuildError extends Error {
  innerError: Error

  constructor(innerError: Error) {
    super()
    this.innerError = innerError
  }
}

type ResponsePayload = {
  type: 'html' | 'json'
  body: RenderResult
  revalidateOptions?: any
}

export function prepareServerlessUrl(
  req: BaseNextRequest,
  query: ParsedUrlQuery
): void {
  const curUrl = parseUrl(req.url!, true)
  req.url = formatUrl({
    ...curUrl,
    search: undefined,
    query: {
      ...curUrl.query,
      ...query,
    },
  })
}

export default abstract class Server<ServerOptions extends Options = Options> {
  protected dir: string
  protected quiet: boolean
  protected nextConfig: NextConfigComplete
  protected distDir: string
  protected publicDir: string
  protected hasStaticDir: boolean
  protected pagesManifest?: PagesManifest
  protected appPathsManifest?: PagesManifest
  protected buildId: string
  protected minimalMode: boolean
  protected renderOpts: {
    poweredByHeader: boolean
    buildId: string
    generateEtags: boolean
    runtimeConfig?: { [key: string]: any }
    assetPrefix?: string
    canonicalBase: string
    dev?: boolean
    previewProps: __ApiPreviewProps
    customServer?: boolean
    ampOptimizerConfig?: { [key: string]: any }
    basePath: string
    optimizeFonts: boolean
    images: ImageConfigComplete
    fontManifest?: FontManifest
    disableOptimizedLoading?: boolean
    optimizeCss: any
    nextScriptWorkers: any
    locale?: string
    locales?: string[]
    defaultLocale?: string
    domainLocales?: DomainLocale[]
    distDir: string
    runtime?: ServerRuntime
    serverComponents?: boolean
    crossOrigin?: string
    supportsDynamicHTML?: boolean
    serverComponentManifest?: any
    serverCSSManifest?: any
    renderServerComponentData?: boolean
    serverComponentProps?: any
    largePageDataBytes?: number
  }
  protected serverOptions: ServerOptions
  private responseCache: ResponseCacheBase
  protected router: Router
  protected dynamicRoutes?: DynamicRoutes
  protected appPathRoutes?: Record<string, string[]>
  protected customRoutes: CustomRoutes
  protected serverComponentManifest?: any
  protected serverCSSManifest?: any
  public readonly hostname?: string
  public readonly port?: number

  protected abstract getPublicDir(): string
  protected abstract getHasStaticDir(): boolean
  protected abstract getPagesManifest(): PagesManifest | undefined
  protected abstract getAppPathsManifest(): PagesManifest | undefined
  protected abstract getBuildId(): string

  protected abstract getFilesystemPaths(): Set<string>
<<<<<<< HEAD
  protected abstract findPageComponents(params: {
    pathname: string
    query?: NextParsedUrlQuery
    params?: Params
    isAppDir?: boolean
    appPaths?: string[] | null
  }): Promise<FindComponentsResult | null>
=======
  protected abstract findPageComponents(
    pathname: string,
    query: NextParsedUrlQuery,
    params: Params,
    isAppPath: boolean
  ): Promise<FindComponentsResult | null>
>>>>>>> 591321e8
  protected abstract getFontManifest(): FontManifest | undefined
  protected abstract getPrerenderManifest(): PrerenderManifest
  protected abstract getServerComponentManifest(): any
  protected abstract getServerCSSManifest(): any
  protected abstract attachRequestMeta(
    req: BaseNextRequest,
    parsedUrl: NextUrlWithParsedQuery
  ): void
  protected abstract getFallback(page: string): Promise<string>
  protected abstract getCustomRoutes(): CustomRoutes
  protected abstract hasPage(pathname: string): Promise<boolean>

  protected abstract generateRoutes(): {
    headers: Route[]
    rewrites: {
      beforeFiles: Route[]
      afterFiles: Route[]
      fallback: Route[]
    }
    fsRoutes: Route[]
    redirects: Route[]
    catchAllRoute: Route
    catchAllMiddleware: Route[]
    pageChecker: PageChecker
    useFileSystemPublicRoutes: boolean
    dynamicRoutes: DynamicRoutes | undefined
    nextConfig: NextConfig
  }

  protected abstract sendRenderResult(
    req: BaseNextRequest,
    res: BaseNextResponse,
    options: {
      result: RenderResult
      type: 'html' | 'json'
      generateEtags: boolean
      poweredByHeader: boolean
      options?: PayloadOptions
    }
  ): Promise<void>

  protected abstract runApi(
    req: BaseNextRequest,
    res: BaseNextResponse,
    query: ParsedUrlQuery,
    params: Params | undefined,
    page: string,
    builtPagePath: string
  ): Promise<boolean>

  protected abstract renderHTML(
    req: BaseNextRequest,
    res: BaseNextResponse,
    pathname: string,
    query: NextParsedUrlQuery,
    renderOpts: RenderOpts
  ): Promise<RenderResult | null>

  protected abstract handleCompression(
    req: BaseNextRequest,
    res: BaseNextResponse
  ): void

  protected abstract getResponseCache(options: {
    dev: boolean
  }): ResponseCacheBase

  protected abstract loadEnvConfig(params: {
    dev: boolean
    forceReload?: boolean
  }): void

  public constructor(options: ServerOptions) {
    const {
      dir = '.',
      quiet = false,
      conf,
      dev = false,
      minimalMode = false,
      customServer = true,
      hostname,
      port,
    } = options
    this.serverOptions = options

    this.dir =
      process.env.NEXT_RUNTIME === 'edge' ? dir : require('path').resolve(dir)

    this.quiet = quiet
    this.loadEnvConfig({ dev })

    // TODO: should conf be normalized to prevent missing
    // values from causing issues as this can be user provided
    this.nextConfig = conf as NextConfigComplete
    this.hostname = hostname
    this.port = port
    this.distDir =
      process.env.NEXT_RUNTIME === 'edge'
        ? this.nextConfig.distDir
        : require('path').join(this.dir, this.nextConfig.distDir)
    this.publicDir = this.getPublicDir()
    this.hasStaticDir = !minimalMode && this.getHasStaticDir()

    // Only serverRuntimeConfig needs the default
    // publicRuntimeConfig gets it's default in client/index.js
    const {
      serverRuntimeConfig = {},
      publicRuntimeConfig,
      assetPrefix,
      generateEtags,
    } = this.nextConfig

    this.buildId = this.getBuildId()
    this.minimalMode = minimalMode || !!process.env.NEXT_PRIVATE_MINIMAL_MODE

    const serverComponents = this.nextConfig.experimental.serverComponents
    this.serverComponentManifest = serverComponents
      ? this.getServerComponentManifest()
      : undefined
    this.serverCSSManifest = serverComponents
      ? this.getServerCSSManifest()
      : undefined

    this.renderOpts = {
      poweredByHeader: this.nextConfig.poweredByHeader,
      canonicalBase: this.nextConfig.amp.canonicalBase || '',
      buildId: this.buildId,
      generateEtags,
      previewProps: this.getPreviewProps(),
      customServer: customServer === true ? true : undefined,
      ampOptimizerConfig: this.nextConfig.experimental.amp?.optimizer,
      basePath: this.nextConfig.basePath,
      images: this.nextConfig.images,
      optimizeFonts: !!this.nextConfig.optimizeFonts && !dev,
      fontManifest:
        this.nextConfig.optimizeFonts && !dev
          ? this.getFontManifest()
          : undefined,
      optimizeCss: this.nextConfig.experimental.optimizeCss,
      nextScriptWorkers: this.nextConfig.experimental.nextScriptWorkers,
      disableOptimizedLoading: this.nextConfig.experimental.runtime
        ? true
        : this.nextConfig.experimental.disableOptimizedLoading,
      domainLocales: this.nextConfig.i18n?.domains,
      distDir: this.distDir,
      runtime: this.nextConfig.experimental.runtime,
      serverComponents,
      crossOrigin: this.nextConfig.crossOrigin
        ? this.nextConfig.crossOrigin
        : undefined,
      largePageDataBytes: this.nextConfig.experimental.largePageDataBytes,
    }

    // Only the `publicRuntimeConfig` key is exposed to the client side
    // It'll be rendered as part of __NEXT_DATA__ on the client side
    if (Object.keys(publicRuntimeConfig).length > 0) {
      this.renderOpts.runtimeConfig = publicRuntimeConfig
    }

    // Initialize next/config with the environment configuration
    envConfig.setConfig({
      serverRuntimeConfig,
      publicRuntimeConfig,
    })

    this.pagesManifest = this.getPagesManifest()
    this.appPathsManifest = this.getAppPathsManifest()

    this.customRoutes = this.getCustomRoutes()
    this.router = new Router(this.generateRoutes())
    this.setAssetPrefix(assetPrefix)

    this.responseCache = this.getResponseCache({ dev })
  }

  public logError(err: Error): void {
    if (this.quiet) return
    console.error(err)
  }

  private async handleRequest(
    req: BaseNextRequest,
    res: BaseNextResponse,
    parsedUrl?: NextUrlWithParsedQuery
  ): Promise<void> {
    try {
      const urlParts = (req.url || '').split('?')
      const urlNoQuery = urlParts[0]

      // this normalizes repeated slashes in the path e.g. hello//world ->
      // hello/world or backslashes to forward slashes, this does not
      // handle trailing slash as that is handled the same as a next.config.js
      // redirect
      if (urlNoQuery?.match(/(\\|\/\/)/)) {
        const cleanUrl = normalizeRepeatedSlashes(req.url!)
        res.redirect(cleanUrl, 308).body(cleanUrl).send()
        return
      }

      setLazyProp({ req: req as any }, 'cookies', getCookieParser(req.headers))

      // Parse url if parsedUrl not provided
      if (!parsedUrl || typeof parsedUrl !== 'object') {
        parsedUrl = parseUrl(req.url!, true)
      }

      // Parse the querystring ourselves if the user doesn't handle querystring parsing
      if (typeof parsedUrl.query === 'string') {
        parsedUrl.query = parseQs(parsedUrl.query)
      }

      this.attachRequestMeta(req, parsedUrl)

      const domainLocale = detectDomainLocale(
        this.nextConfig.i18n?.domains,
        getHostname(parsedUrl, req.headers)
      )

      const defaultLocale =
        domainLocale?.defaultLocale || this.nextConfig.i18n?.defaultLocale

      const url = parseUrlUtil(req.url.replace(/^\/+/, '/'))
      const pathnameInfo = getNextPathnameInfo(url.pathname, {
        nextConfig: this.nextConfig,
      })

      url.pathname = pathnameInfo.pathname

      if (pathnameInfo.basePath) {
        req.url = removePathPrefix(req.url!, this.nextConfig.basePath)
        addRequestMeta(req, '_nextHadBasePath', true)
      }

      if (
        this.minimalMode &&
        typeof req.headers['x-matched-path'] === 'string'
      ) {
        try {
          // x-matched-path is the source of truth, it tells what page
          // should be rendered because we don't process rewrites in minimalMode
          let matchedPath = new URL(
            req.headers['x-matched-path'],
            'http://localhost'
          ).pathname

          let urlPathname = new URL(req.url, 'http://localhost').pathname

          // For ISR  the URL is normalized to the prerenderPath so if
          // it's a data request the URL path will be the data URL,
          // basePath is already stripped by this point
          if (urlPathname.startsWith(`/_next/data/`)) {
            parsedUrl.query.__nextDataReq = '1'
          }
          const normalizedUrlPath = this.stripNextDataPath(urlPathname)
          matchedPath = this.stripNextDataPath(matchedPath, false)

          if (this.nextConfig.i18n) {
            const localeResult = normalizeLocalePath(
              matchedPath,
              this.nextConfig.i18n.locales
            )
            matchedPath = localeResult.pathname

            if (localeResult.detectedLocale) {
              parsedUrl.query.__nextLocale = localeResult.detectedLocale
            }
          }
          matchedPath = denormalizePagePath(matchedPath)
          let srcPathname = matchedPath

          if (
            !isDynamicRoute(srcPathname) &&
            !(await this.hasPage(removeTrailingSlash(srcPathname)))
          ) {
            for (const dynamicRoute of this.dynamicRoutes || []) {
              if (dynamicRoute.match(srcPathname)) {
                srcPathname = dynamicRoute.page
                break
              }
            }
          }

          const pageIsDynamic = isDynamicRoute(srcPathname)
          const utils = getUtils({
            pageIsDynamic,
            page: srcPathname,
            i18n: this.nextConfig.i18n,
            basePath: this.nextConfig.basePath,
            rewrites: this.customRoutes.rewrites,
          })
          // ensure parsedUrl.pathname includes URL before processing
          // rewrites or they won't match correctly
          if (defaultLocale && !pathnameInfo.locale) {
            parsedUrl.pathname = `/${defaultLocale}${parsedUrl.pathname}`
          }
          const pathnameBeforeRewrite = parsedUrl.pathname
          const rewriteParams = utils.handleRewrites(req, parsedUrl)
          const rewriteParamKeys = Object.keys(rewriteParams)
          const didRewrite = pathnameBeforeRewrite !== parsedUrl.pathname

          if (didRewrite) {
            addRequestMeta(req, '_nextRewroteUrl', parsedUrl.pathname!)
            addRequestMeta(req, '_nextDidRewrite', true)
          }

          // interpolate dynamic params and normalize URL if needed
          if (pageIsDynamic) {
            let params: ParsedUrlQuery | false = {}

            let paramsResult = utils.normalizeDynamicRouteParams(
              parsedUrl.query
            )

            // for prerendered ISR paths we attempt parsing the route
            // params from the URL directly as route-matches may not
            // contain the correct values due to the filesystem path
            // matching before the dynamic route has been matched
            if (
              !paramsResult.hasValidParams &&
              pageIsDynamic &&
              !isDynamicRoute(normalizedUrlPath)
            ) {
              let matcherParams = utils.dynamicRouteMatcher?.(normalizedUrlPath)

              if (matcherParams) {
                utils.normalizeDynamicRouteParams(matcherParams)
                Object.assign(paramsResult.params, matcherParams)
                paramsResult.hasValidParams = true
              }
            }

            if (paramsResult.hasValidParams) {
              params = paramsResult.params
            }

            if (
              req.headers['x-now-route-matches'] &&
              isDynamicRoute(matchedPath) &&
              !paramsResult.hasValidParams
            ) {
              const opts: Record<string, string> = {}
              const routeParams = utils.getParamsFromRouteMatches(
                req,
                opts,
                parsedUrl.query.__nextLocale || ''
              )

              if (opts.locale) {
                parsedUrl.query.__nextLocale = opts.locale
              }
              paramsResult = utils.normalizeDynamicRouteParams(
                routeParams,
                true
              )

              if (paramsResult.hasValidParams) {
                params = paramsResult.params
              }
            }

            // handle the actual dynamic route name being requested
            if (
              pageIsDynamic &&
              utils.defaultRouteMatches &&
              normalizedUrlPath === srcPathname &&
              !paramsResult.hasValidParams &&
              !utils.normalizeDynamicRouteParams({ ...params }, true)
                .hasValidParams
            ) {
              params = utils.defaultRouteMatches
            }

            if (params) {
              matchedPath = utils.interpolateDynamicPath(srcPathname, params)
              req.url = utils.interpolateDynamicPath(req.url!, params)
            }
            Object.assign(parsedUrl.query, params)
          }

          if (pageIsDynamic || didRewrite) {
            utils.normalizeVercelUrl(req, true, [
              ...rewriteParamKeys,
              ...Object.keys(utils.defaultRouteRegex?.groups || {}),
            ])
          }
          parsedUrl.pathname = `${this.nextConfig.basePath || ''}${
            matchedPath === '/' && this.nextConfig.basePath ? '' : matchedPath
          }`
          url.pathname = parsedUrl.pathname
        } catch (err) {
          if (err instanceof DecodeError || err instanceof NormalizeError) {
            res.statusCode = 400
            return this.renderError(null, req, res, '/_error', {})
          }
          throw err
        }
      }

      addRequestMeta(req, '__nextHadTrailingSlash', pathnameInfo.trailingSlash)
      addRequestMeta(req, '__nextIsLocaleDomain', Boolean(domainLocale))
      parsedUrl.query.__nextDefaultLocale = defaultLocale

      if (pathnameInfo.locale) {
        req.url = formatUrl(url)
        addRequestMeta(req, '__nextStrippedLocale', true)
      }

      if (!this.minimalMode || !parsedUrl.query.__nextLocale) {
        if (pathnameInfo.locale || defaultLocale) {
          parsedUrl.query.__nextLocale = pathnameInfo.locale || defaultLocale
        }
      }

      if (!this.minimalMode && defaultLocale) {
        const redirect = getLocaleRedirect({
          defaultLocale,
          domainLocale,
          headers: req.headers,
          nextConfig: this.nextConfig,
          pathLocale: pathnameInfo.locale,
          urlParsed: {
            ...url,
            pathname: pathnameInfo.locale
              ? `/${pathnameInfo.locale}${url.pathname}`
              : url.pathname,
          },
        })

        if (redirect) {
          return res
            .redirect(redirect, TEMPORARY_REDIRECT_STATUS)
            .body(redirect)
            .send()
        }
      }

      res.statusCode = 200
      return await this.run(req, res, parsedUrl)
    } catch (err: any) {
      if (
        (err && typeof err === 'object' && err.code === 'ERR_INVALID_URL') ||
        err instanceof DecodeError ||
        err instanceof NormalizeError
      ) {
        res.statusCode = 400
        return this.renderError(null, req, res, '/_error', {})
      }

      if (this.minimalMode || this.renderOpts.dev) {
        throw err
      }
      this.logError(getProperError(err))
      res.statusCode = 500
      res.body('Internal Server Error').send()
    }
  }

  public getRequestHandler(): BaseRequestHandler {
    return this.handleRequest.bind(this)
  }

  protected async handleUpgrade(
    _req: BaseNextRequest,
    _socket: any,
    _head?: any
  ): Promise<void> {}

  public setAssetPrefix(prefix?: string): void {
    this.renderOpts.assetPrefix = prefix ? prefix.replace(/\/$/, '') : ''
  }

  // Backwards compatibility
  public async prepare(): Promise<void> {}

  // Backwards compatibility
  protected async close(): Promise<void> {}

  protected getPreviewProps(): __ApiPreviewProps {
    return this.getPrerenderManifest().preview
  }

  protected async _beforeCatchAllRender(
    _req: BaseNextRequest,
    _res: BaseNextResponse,
    _params: Params,
    _parsedUrl: UrlWithParsedQuery
  ): Promise<boolean> {
    return false
  }

  protected getDynamicRoutes(): Array<RoutingItem> {
    const addedPages = new Set<string>()

    return getSortedRoutes(
      [
        ...Object.keys(this.appPathRoutes || {}),
        ...Object.keys(this.pagesManifest!),
      ].map(
        (page) =>
          normalizeLocalePath(page, this.nextConfig.i18n?.locales).pathname
      )
    )
      .map((page) => {
        if (addedPages.has(page) || !isDynamicRoute(page)) return null
        addedPages.add(page)
        return {
          page,
          match: getRouteMatcher(getRouteRegex(page)),
        }
      })
      .filter((item): item is RoutingItem => Boolean(item))
  }

  protected getAppPathRoutes(): Record<string, string[]> {
    const appPathRoutes: Record<string, string[]> = {}

    Object.keys(this.appPathsManifest || {}).forEach((entry) => {
      const normalizedPath = normalizeAppPath(entry) || '/'
      if (!appPathRoutes[normalizedPath]) {
        appPathRoutes[normalizedPath] = []
      }
      appPathRoutes[normalizedPath].push(entry)
    })
    return appPathRoutes
  }

  protected async run(
    req: BaseNextRequest,
    res: BaseNextResponse,
    parsedUrl: UrlWithParsedQuery
  ): Promise<void> {
    this.handleCompression(req, res)

    try {
      const matched = await this.router.execute(req, res, parsedUrl)
      if (matched) {
        return
      }
    } catch (err) {
      if (err instanceof DecodeError || err instanceof NormalizeError) {
        res.statusCode = 400
        return this.renderError(null, req, res, '/_error', {})
      }
      throw err
    }

    await this.render404(req, res, parsedUrl)
  }

  private async pipe(
    fn: (ctx: RequestContext) => Promise<ResponsePayload | null>,
    partialContext: {
      req: BaseNextRequest
      res: BaseNextResponse
      pathname: string
      query: NextParsedUrlQuery
    }
  ): Promise<void> {
    const isBotRequest = isBot(partialContext.req.headers['user-agent'] || '')
    const ctx = {
      ...partialContext,
      renderOpts: {
        ...this.renderOpts,
        supportsDynamicHTML: !isBotRequest,
      },
    } as const
    const payload = await fn(ctx)
    if (payload === null) {
      return
    }
    const { req, res } = ctx
    const { body, type, revalidateOptions } = payload
    if (!res.sent) {
      const { generateEtags, poweredByHeader, dev } = this.renderOpts
      if (dev) {
        // In dev, we should not cache pages for any reason.
        res.setHeader('Cache-Control', 'no-store, must-revalidate')
      }
      return this.sendRenderResult(req, res, {
        result: body,
        type,
        generateEtags,
        poweredByHeader,
        options: revalidateOptions,
      })
    }
  }

  private async getStaticHTML(
    fn: (ctx: RequestContext) => Promise<ResponsePayload | null>,
    partialContext: {
      req: BaseNextRequest
      res: BaseNextResponse
      pathname: string
      query: ParsedUrlQuery
    }
  ): Promise<string | null> {
    const payload = await fn({
      ...partialContext,
      renderOpts: {
        ...this.renderOpts,
        supportsDynamicHTML: false,
      },
    })
    if (payload === null) {
      return null
    }
    return payload.body.toUnchunkedString()
  }

  public async render(
    req: BaseNextRequest,
    res: BaseNextResponse,
    pathname: string,
    query: NextParsedUrlQuery = {},
    parsedUrl?: NextUrlWithParsedQuery,
    internalRender = false
  ): Promise<void> {
    if (!pathname.startsWith('/')) {
      console.warn(
        `Cannot render page with path "${pathname}", did you mean "/${pathname}"?. See more info here: https://nextjs.org/docs/messages/render-no-starting-slash`
      )
    }

    if (
      this.renderOpts.customServer &&
      pathname === '/index' &&
      !(await this.hasPage('/index'))
    ) {
      // maintain backwards compatibility for custom server
      // (see custom-server integration tests)
      pathname = '/'
    }

    // we allow custom servers to call render for all URLs
    // so check if we need to serve a static _next file or not.
    // we don't modify the URL for _next/data request but still
    // call render so we special case this to prevent an infinite loop
    if (
      !internalRender &&
      !this.minimalMode &&
      !query.__nextDataReq &&
      (req.url?.match(/^\/_next\//) ||
        (this.hasStaticDir && req.url!.match(/^\/static\//)))
    ) {
      return this.handleRequest(req, res, parsedUrl)
    }

    // Custom server users can run `app.render()` which needs compression.
    if (this.renderOpts.customServer) {
      this.handleCompression(req, res)
    }

    if (isBlockedPage(pathname)) {
      return this.render404(req, res, parsedUrl)
    }

    return this.pipe((ctx) => this.renderToResponse(ctx), {
      req,
      res,
      pathname,
      query,
    })
  }

  protected async getStaticPaths(pathname: string): Promise<{
    staticPaths: string[] | undefined
    fallbackMode: 'static' | 'blocking' | false
  }> {
    // `staticPaths` is intentionally set to `undefined` as it should've
    // been caught when checking disk data.
    const staticPaths = undefined

    // Read whether or not fallback should exist from the manifest.
    const fallbackField =
      this.getPrerenderManifest().dynamicRoutes[pathname].fallback

    return {
      staticPaths,
      fallbackMode:
        typeof fallbackField === 'string'
          ? 'static'
          : fallbackField === null
          ? 'blocking'
          : false,
    }
  }

  private async renderToResponseWithComponents(
    { req, res, pathname, renderOpts: opts }: RequestContext,
    { components, query }: FindComponentsResult
  ): Promise<ResponsePayload | null> {
    const is404Page = pathname === '/404'
    const is500Page = pathname === '/500'

    const isLikeServerless =
      typeof components.ComponentMod === 'object' &&
      typeof (components.ComponentMod as any).renderReqToHTML === 'function'
    const hasServerProps = !!components.getServerSideProps
    const hasStaticPaths = !!components.getStaticPaths
    const hasGetInitialProps = !!components.Component?.getInitialProps
    const isServerComponent = !!components.ComponentMod?.__next_rsc__
    const isSSG =
      !!components.getStaticProps ||
      // For static server component pages, we currently always consider them
      // as SSG since we also need to handle the next data (flight JSON).
      (isServerComponent &&
        !hasServerProps &&
        !hasGetInitialProps &&
        process.env.NEXT_RUNTIME !== 'edge')

    // Toggle whether or not this is a Data request
    const isDataReq =
      !!(query.__nextDataReq || req.headers['x-nextjs-data']) &&
      (isSSG || hasServerProps || isServerComponent)

    delete query.__nextDataReq

    // normalize req.url for SSG paths as it is not exposed
    // to getStaticProps and the asPath should not expose /_next/data
    if (
      isSSG &&
      this.minimalMode &&
      req.headers['x-matched-path'] &&
      req.url.startsWith('/_next/data')
    ) {
      req.url = this.stripNextDataPath(req.url)
    }

    if (
      !isServerComponent &&
      !!req.headers['x-nextjs-data'] &&
      (!res.statusCode || res.statusCode === 200)
    ) {
      res.setHeader(
        'x-nextjs-matched-path',
        `${query.__nextLocale ? `/${query.__nextLocale}` : ''}${pathname}`
      )
    }

    // Don't delete query.__flight__ yet, it still needs to be used in renderToHTML later
    const isFlightRequest = Boolean(
      this.serverComponentManifest && query.__flight__
    )

    // we need to ensure the status code if /404 is visited directly
    if (is404Page && !isDataReq && !isFlightRequest) {
      res.statusCode = 404
    }

    // ensure correct status is set when visiting a status page
    // directly e.g. /500
    if (STATIC_STATUS_PAGES.includes(pathname)) {
      res.statusCode = parseInt(pathname.slice(1), 10)
    }

    // static pages can only respond to GET/HEAD
    // requests so ensure we respond with 405 for
    // invalid requests
    if (
      !is404Page &&
      !is500Page &&
      pathname !== '/_error' &&
      req.method !== 'HEAD' &&
      req.method !== 'GET' &&
      (typeof components.Component === 'string' || isSSG)
    ) {
      res.statusCode = 405
      res.setHeader('Allow', ['GET', 'HEAD'])
      await this.renderError(null, req, res, pathname)
      return null
    }

    // handle static page
    if (typeof components.Component === 'string') {
      return {
        type: 'html',
        // TODO: Static pages should be serialized as RenderResult
        body: RenderResult.fromStatic(components.Component),
      }
    }

    if (!query.amp) {
      delete query.amp
    }

    if (opts.supportsDynamicHTML === true) {
      const isBotRequest = isBot(req.headers['user-agent'] || '')
      const isSupportedDocument =
        typeof components.Document?.getInitialProps !== 'function' ||
        // When concurrent features is enabled, the built-in `Document`
        // component also supports dynamic HTML.
        (!!process.env.__NEXT_REACT_ROOT &&
          NEXT_BUILTIN_DOCUMENT in components.Document)

      // Disable dynamic HTML in cases that we know it won't be generated,
      // so that we can continue generating a cache key when possible.
      opts.supportsDynamicHTML =
        !isSSG &&
        !isLikeServerless &&
        !isBotRequest &&
        !query.amp &&
        isSupportedDocument
    }

    const defaultLocale = isSSG
      ? this.nextConfig.i18n?.defaultLocale
      : query.__nextDefaultLocale

    const locale = query.__nextLocale
    const locales = this.nextConfig.i18n?.locales

    let previewData: PreviewData
    let isPreviewMode = false

    if (hasServerProps || isSSG) {
      // For the edge runtime, we don't support preview mode in SSG.
      if (process.env.NEXT_RUNTIME !== 'edge') {
        const { tryGetPreviewData } =
          require('./api-utils/node') as typeof import('./api-utils/node')
        previewData = tryGetPreviewData(req, res, this.renderOpts.previewProps)
        isPreviewMode = previewData !== false
      }
    }

    let isManualRevalidate = false
    let revalidateOnlyGenerated = false

    if (isSSG) {
      ;({ isManualRevalidate, revalidateOnlyGenerated } =
        checkIsManualRevalidate(req, this.renderOpts.previewProps))
    }

    // Compute the iSSG cache key. We use the rewroteUrl since
    // pages with fallback: false are allowed to be rewritten to
    // and we need to look up the path by the rewritten path
    let urlPathname = parseUrl(req.url || '').pathname || '/'

    let resolvedUrlPathname =
      getRequestMeta(req, '_nextRewroteUrl') || urlPathname

    if (isSSG && this.minimalMode && req.headers['x-matched-path']) {
      // the url value is already correct when the matched-path header is set
      resolvedUrlPathname = urlPathname
    }

    urlPathname = removeTrailingSlash(urlPathname)
    resolvedUrlPathname = normalizeLocalePath(
      removeTrailingSlash(resolvedUrlPathname),
      this.nextConfig.i18n?.locales
    ).pathname

    const handleRedirect = (pageData: any) => {
      const redirect = {
        destination: pageData.pageProps.__N_REDIRECT,
        statusCode: pageData.pageProps.__N_REDIRECT_STATUS,
        basePath: pageData.pageProps.__N_REDIRECT_BASE_PATH,
      }
      const statusCode = getRedirectStatus(redirect)
      const { basePath } = this.nextConfig

      if (
        basePath &&
        redirect.basePath !== false &&
        redirect.destination.startsWith('/')
      ) {
        redirect.destination = `${basePath}${redirect.destination}`
      }

      if (redirect.destination.startsWith('/')) {
        redirect.destination = normalizeRepeatedSlashes(redirect.destination)
      }

      res
        .redirect(redirect.destination, statusCode)
        .body(redirect.destination)
        .send()
    }

    // remove /_next/data prefix from urlPathname so it matches
    // for direct page visit and /_next/data visit
    if (isDataReq) {
      resolvedUrlPathname = this.stripNextDataPath(resolvedUrlPathname)
      urlPathname = this.stripNextDataPath(urlPathname)
    }

    let ssgCacheKey =
      isPreviewMode || !isSSG || opts.supportsDynamicHTML || isFlightRequest
        ? null // Preview mode, manual revalidate, flight request can bypass the cache
        : `${locale ? `/${locale}` : ''}${
            (pathname === '/' || resolvedUrlPathname === '/') && locale
              ? ''
              : resolvedUrlPathname
          }${query.amp ? '.amp' : ''}`

    if ((is404Page || is500Page) && isSSG) {
      ssgCacheKey = `${locale ? `/${locale}` : ''}${pathname}${
        query.amp ? '.amp' : ''
      }`
    }

    if (ssgCacheKey) {
      // we only encode path delimiters for path segments from
      // getStaticPaths so we need to attempt decoding the URL
      // to match against and only escape the path delimiters
      // this allows non-ascii values to be handled e.g. Japanese characters

      // TODO: investigate adding this handling for non-SSG pages so
      // non-ascii names work there also
      ssgCacheKey = ssgCacheKey
        .split('/')
        .map((seg) => {
          try {
            seg = escapePathDelimiters(decodeURIComponent(seg), true)
          } catch (_) {
            // An improperly encoded URL was provided
            throw new DecodeError('failed to decode param')
          }
          return seg
        })
        .join('/')

      // ensure /index and / is normalized to one key
      ssgCacheKey =
        ssgCacheKey === '/index' && pathname === '/' ? '/' : ssgCacheKey
    }

    const doRender: () => Promise<ResponseCacheEntry | null> = async () => {
      let pageData: any
      let body: RenderResult | null
      let sprRevalidate: number | false
      let isNotFound: boolean | undefined
      let isRedirect: boolean | undefined

      // handle serverless
      if (isLikeServerless) {
        const renderResult = await (
          components.ComponentMod as any
        ).renderReqToHTML(req, res, 'passthrough', {
          locale,
          locales,
          defaultLocale,
          optimizeCss: this.renderOpts.optimizeCss,
          nextScriptWorkers: this.renderOpts.nextScriptWorkers,
          distDir: this.distDir,
          fontManifest: this.renderOpts.fontManifest,
          domainLocales: this.renderOpts.domainLocales,
        })

        body = renderResult.html
        pageData = renderResult.renderOpts.pageData
        sprRevalidate = renderResult.renderOpts.revalidate
        isNotFound = renderResult.renderOpts.isNotFound
        isRedirect = renderResult.renderOpts.isRedirect
      } else {
        const origQuery = parseUrl(req.url || '', true).query

        // clear any dynamic route params so they aren't in
        // the resolvedUrl
        if (opts.params) {
          Object.keys(opts.params).forEach((key) => {
            delete origQuery[key]
          })
        }
        const hadTrailingSlash =
          urlPathname !== '/' && this.nextConfig.trailingSlash

        const resolvedUrl = formatUrl({
          pathname: `${resolvedUrlPathname}${hadTrailingSlash ? '/' : ''}`,
          // make sure to only add query values from original URL
          query: origQuery,
        })

        const renderOpts: RenderOpts = {
          ...components,
          ...opts,
          isDataReq,
          resolvedUrl,
          locale,
          locales,
          defaultLocale,
          // For getServerSideProps and getInitialProps we need to ensure we use the original URL
          // and not the resolved URL to prevent a hydration mismatch on
          // asPath
          resolvedAsPath:
            hasServerProps || hasGetInitialProps
              ? formatUrl({
                  // we use the original URL pathname less the _next/data prefix if
                  // present
                  pathname: `${urlPathname}${hadTrailingSlash ? '/' : ''}`,
                  query: origQuery,
                })
              : resolvedUrl,
        }

        const renderResult = await this.renderHTML(
          req,
          res,
          pathname,
          query,
          renderOpts
        )

        body = renderResult
        // TODO: change this to a different passing mechanism
        pageData = (renderOpts as any).pageData
        sprRevalidate = (renderOpts as any).revalidate
        isNotFound = (renderOpts as any).isNotFound
        isRedirect = (renderOpts as any).isRedirect
      }

      let value: ResponseCacheValue | null
      if (isNotFound) {
        value = null
      } else if (isRedirect) {
        value = { kind: 'REDIRECT', props: pageData }
      } else {
        if (!body) {
          return null
        }
        value = { kind: 'PAGE', html: body, pageData }
      }
      return { revalidate: sprRevalidate, value }
    }

    const cacheEntry = await this.responseCache.get(
      ssgCacheKey,
      async (hasResolved, hadCache) => {
        const isProduction = !this.renderOpts.dev
        const isDynamicPathname = isDynamicRoute(pathname)
        const didRespond = hasResolved || res.sent

        let { staticPaths, fallbackMode } = hasStaticPaths
          ? await this.getStaticPaths(pathname)
          : { staticPaths: undefined, fallbackMode: false }

        if (
          fallbackMode === 'static' &&
          isBot(req.headers['user-agent'] || '')
        ) {
          fallbackMode = 'blocking'
        }

        // skip manual revalidate if cache is not present and
        // revalidate-if-generated is set
        if (
          isManualRevalidate &&
          revalidateOnlyGenerated &&
          !hadCache &&
          !this.minimalMode
        ) {
          await this.render404(req, res)
          return null
        }

        // only allow manual revalidate for fallback: true/blocking
        // or for prerendered fallback: false paths
        if (isManualRevalidate && (fallbackMode !== false || hadCache)) {
          fallbackMode = 'blocking'
        }

        // When we did not respond from cache, we need to choose to block on
        // rendering or return a skeleton.
        //
        // * Data requests always block.
        //
        // * Blocking mode fallback always blocks.
        //
        // * Preview mode toggles all pages to be resolved in a blocking manner.
        //
        // * Non-dynamic pages should block (though this is an impossible
        //   case in production).
        //
        // * Dynamic pages should return their skeleton if not defined in
        //   getStaticPaths, then finish the data request on the client-side.
        //
        if (
          this.minimalMode !== true &&
          fallbackMode !== 'blocking' &&
          ssgCacheKey &&
          !didRespond &&
          !isPreviewMode &&
          isDynamicPathname &&
          // Development should trigger fallback when the path is not in
          // `getStaticPaths`
          (isProduction ||
            !staticPaths ||
            !staticPaths.includes(
              // we use ssgCacheKey here as it is normalized to match the
              // encoding from getStaticPaths along with including the locale
              query.amp ? ssgCacheKey.replace(/\.amp$/, '') : ssgCacheKey
            ))
        ) {
          if (
            // In development, fall through to render to handle missing
            // getStaticPaths.
            (isProduction || staticPaths) &&
            // When fallback isn't present, abort this render so we 404
            fallbackMode !== 'static'
          ) {
            throw new NoFallbackError()
          }

          if (!isDataReq) {
            // Production already emitted the fallback as static HTML.
            if (isProduction) {
              const html = await this.getFallback(
                locale ? `/${locale}${pathname}` : pathname
              )
              return {
                value: {
                  kind: 'PAGE',
                  html: RenderResult.fromStatic(html),
                  pageData: {},
                },
              }
            }
            // We need to generate the fallback on-demand for development.
            else {
              query.__nextFallback = 'true'
              if (isLikeServerless) {
                prepareServerlessUrl(req, query)
              }
              const result = await doRender()
              if (!result) {
                return null
              }
              // Prevent caching this result
              delete result.revalidate
              return result
            }
          }
        }

        const result = await doRender()
        if (!result) {
          return null
        }
        return {
          ...result,
          revalidate:
            result.revalidate !== undefined
              ? result.revalidate
              : /* default to minimum revalidate (this should be an invariant) */ 1,
        }
      },
      {
        isManualRevalidate,
        isPrefetch: req.headers.purpose === 'prefetch',
      }
    )

    if (!cacheEntry) {
      if (ssgCacheKey && !(isManualRevalidate && revalidateOnlyGenerated)) {
        // A cache entry might not be generated if a response is written
        // in `getInitialProps` or `getServerSideProps`, but those shouldn't
        // have a cache key. If we do have a cache key but we don't end up
        // with a cache entry, then either Next.js or the application has a
        // bug that needs fixing.
        throw new Error('invariant: cache entry required but not generated')
      }
      return null
    }

    if (isSSG && !this.minimalMode) {
      // set x-nextjs-cache header to match the header
      // we set for the image-optimizer
      res.setHeader(
        'x-nextjs-cache',
        isManualRevalidate
          ? 'REVALIDATED'
          : cacheEntry.isMiss
          ? 'MISS'
          : cacheEntry.isStale
          ? 'STALE'
          : 'HIT'
      )
    }

    const { revalidate, value: cachedData } = cacheEntry
    const revalidateOptions: any =
      typeof revalidate !== 'undefined' &&
      (!this.renderOpts.dev || (hasServerProps && !isDataReq))
        ? {
            // When the page is 404 cache-control should not be added unless
            // we are rendering the 404 page for notFound: true which should
            // cache according to revalidate correctly
            private: isPreviewMode || (is404Page && cachedData),
            stateful: !isSSG,
            revalidate,
          }
        : undefined

    if (!cachedData) {
      if (revalidateOptions) {
        setRevalidateHeaders(res, revalidateOptions)
      }
      if (isDataReq) {
        res.statusCode = 404
        res.body('{"notFound":true}').send()
        return null
      } else {
        if (this.renderOpts.dev) {
          query.__nextNotFoundSrcPage = pathname
        }
        await this.render404(
          req,
          res,
          {
            pathname,
            query,
          } as UrlWithParsedQuery,
          false
        )
        return null
      }
    } else if (cachedData.kind === 'REDIRECT') {
      if (revalidateOptions) {
        setRevalidateHeaders(res, revalidateOptions)
      }
      if (isDataReq) {
        return {
          type: 'json',
          body: RenderResult.fromStatic(
            // @TODO: Handle flight data.
            JSON.stringify(cachedData.props)
          ),
          revalidateOptions,
        }
      } else {
        await handleRedirect(cachedData.props)
        return null
      }
    } else if (cachedData.kind === 'IMAGE') {
      throw new Error('invariant SSG should not return an image cache value')
    } else {
      return {
        type: isDataReq ? 'json' : 'html',
        body: isDataReq
          ? RenderResult.fromStatic(JSON.stringify(cachedData.pageData))
          : cachedData.html,
        revalidateOptions,
      }
    }
  }

  private stripNextDataPath(path: string, stripLocale = true) {
    if (path.includes(this.buildId)) {
      const splitPath = path.substring(
        path.indexOf(this.buildId) + this.buildId.length
      )

      path = denormalizePagePath(splitPath.replace(/\.json$/, ''))
    }

    if (this.nextConfig.i18n && stripLocale) {
      const { locales } = this.nextConfig.i18n
      return normalizeLocalePath(path, locales).pathname
    }
    return path
  }

  // map the route to the actual bundle name
  protected getOriginalAppPaths(route: string) {
    if (this.nextConfig.experimental.appDir) {
      const originalAppPath = this.appPathRoutes?.[route]

      if (!originalAppPath) {
        return null
      }

      return originalAppPath
    }
    return null
  }

  protected async renderPageComponent(
    ctx: RequestContext,
    bubbleNoFallback: boolean
  ) {
    const { query, pathname } = ctx
<<<<<<< HEAD
    const appPaths = this.getOriginalAppPaths(pathname)

    let page = pathname
    if (Array.isArray(appPaths)) {
      // When it's an array, we need to pass all parallel routes to the loader.
      page = appPaths[0]
=======

    let page = pathname
    const appPath = this.getOriginalAppPath(pathname)
    if (typeof appPath === 'string') {
      page = appPath
>>>>>>> 591321e8
    }

    const result = await this.findPageComponents({
      pathname: page,
      query,
<<<<<<< HEAD
      params: ctx.renderOpts.params,
      isAppDir: Array.isArray(appPaths),
      appPaths,
    })
=======
      ctx.renderOpts.params || {},
      typeof appPath === 'string'
    )
>>>>>>> 591321e8
    if (result) {
      try {
        return await this.renderToResponseWithComponents(ctx, result)
      } catch (err) {
        const isNoFallbackError = err instanceof NoFallbackError

        if (!isNoFallbackError || (isNoFallbackError && bubbleNoFallback)) {
          throw err
        }
      }
    }
    return false
  }

  private async renderToResponse(
    ctx: RequestContext
  ): Promise<ResponsePayload | null> {
    const { res, query, pathname } = ctx
    let page = pathname
    const bubbleNoFallback = !!query._nextBubbleNoFallback
    delete query._nextBubbleNoFallback

    try {
      // Ensure a request to the URL /accounts/[id] will be treated as a dynamic
      // route correctly and not loaded immediately without parsing params.
      if (!isDynamicRoute(page)) {
        const result = await this.renderPageComponent(ctx, bubbleNoFallback)
        if (result !== false) return result
      }

      if (this.dynamicRoutes) {
        for (const dynamicRoute of this.dynamicRoutes) {
          const params = dynamicRoute.match(pathname)
          if (!params) {
            continue
          }
          page = dynamicRoute.page
          const result = await this.renderPageComponent(
            {
              ...ctx,
              pathname: page,
              renderOpts: {
                ...ctx.renderOpts,
                params,
              },
            },
            bubbleNoFallback
          )
          if (result !== false) return result
        }
      }

      // currently edge functions aren't receiving the x-matched-path
      // header so we need to fallback to matching the current page
      // when we weren't able to match via dynamic route to handle
      // the rewrite case
      // @ts-expect-error extended in child class web-server
      if (this.serverOptions.webServerConfig) {
        // @ts-expect-error extended in child class web-server
        ctx.pathname = this.serverOptions.webServerConfig.page
        const result = await this.renderPageComponent(ctx, bubbleNoFallback)
        if (result !== false) return result
      }
    } catch (error) {
      const err = getProperError(error)

      if (error instanceof MissingStaticPage) {
        console.error(
          'Invariant: failed to load static page',
          JSON.stringify(
            {
              page,
              url: ctx.req.url,
              matchedPath: ctx.req.headers['x-matched-path'],
              initUrl: getRequestMeta(ctx.req, '__NEXT_INIT_URL'),
              didRewrite: getRequestMeta(ctx.req, '_nextDidRewrite'),
              rewroteUrl: getRequestMeta(ctx.req, '_nextRewroteUrl'),
            },
            null,
            2
          )
        )
        throw err
      }

      if (err instanceof NoFallbackError && bubbleNoFallback) {
        throw err
      }
      if (err instanceof DecodeError || err instanceof NormalizeError) {
        res.statusCode = 400
        return await this.renderErrorToResponse(ctx, err)
      }

      res.statusCode = 500

      // if pages/500 is present we still need to trigger
      // /_error `getInitialProps` to allow reporting error
      if (await this.hasPage('/500')) {
        ctx.query.__nextCustomErrorRender = '1'
        await this.renderErrorToResponse(ctx, err)
        delete ctx.query.__nextCustomErrorRender
      }

      const isWrappedError = err instanceof WrappedBuildError

      if (!isWrappedError) {
        if (
          (this.minimalMode && process.env.NEXT_RUNTIME !== 'edge') ||
          this.renderOpts.dev
        ) {
          if (isError(err)) err.page = page
          throw err
        }
        this.logError(getProperError(err))
      }
      const response = await this.renderErrorToResponse(
        ctx,
        isWrappedError ? (err as WrappedBuildError).innerError : err
      )
      return response
    }

    if (
      this.router.catchAllMiddleware[0] &&
      !!ctx.req.headers['x-nextjs-data'] &&
      (!res.statusCode || res.statusCode === 200 || res.statusCode === 404)
    ) {
      res.setHeader(
        'x-nextjs-matched-path',
        `${query.__nextLocale ? `/${query.__nextLocale}` : ''}${pathname}`
      )
      res.statusCode = 200
      res.setHeader('content-type', 'application/json')
      res.body('{}')
      res.send()
      return null
    }

    res.statusCode = 404
    return this.renderErrorToResponse(ctx, null)
  }

  public async renderToHTML(
    req: BaseNextRequest,
    res: BaseNextResponse,
    pathname: string,
    query: ParsedUrlQuery = {}
  ): Promise<string | null> {
    return this.getStaticHTML((ctx) => this.renderToResponse(ctx), {
      req,
      res,
      pathname,
      query,
    })
  }

  public async renderError(
    err: Error | null,
    req: BaseNextRequest,
    res: BaseNextResponse,
    pathname: string,
    query: NextParsedUrlQuery = {},
    setHeaders = true
  ): Promise<void> {
    if (setHeaders) {
      res.setHeader(
        'Cache-Control',
        'no-cache, no-store, max-age=0, must-revalidate'
      )
    }

    return this.pipe(
      async (ctx) => {
        const response = await this.renderErrorToResponse(ctx, err)
        if (this.minimalMode && res.statusCode === 500) {
          throw err
        }
        return response
      },
      { req, res, pathname, query }
    )
  }

  private customErrorNo404Warn = execOnce(() => {
    Log.warn(
      `You have added a custom /_error page without a custom /404 page. This prevents the 404 page from being auto statically optimized.\nSee here for info: https://nextjs.org/docs/messages/custom-error-no-custom-404`
    )
  })

  private async renderErrorToResponse(
    ctx: RequestContext,
    err: Error | null
  ): Promise<ResponsePayload | null> {
    const { res, query } = ctx
    try {
      let result: null | FindComponentsResult = null

      const is404 = res.statusCode === 404
      let using404Page = false

      // use static 404 page if available and is 404 response
      if (is404 && (await this.hasPage('/404'))) {
<<<<<<< HEAD
        result = await this.findPageComponents({ pathname: '/404', query })
=======
        result = await this.findPageComponents('/404', query, {}, false)
>>>>>>> 591321e8
        using404Page = result !== null
      }
      let statusPage = `/${res.statusCode}`

      if (
        !ctx.query.__nextCustomErrorRender &&
        !result &&
        STATIC_STATUS_PAGES.includes(statusPage)
      ) {
        // skip ensuring /500 in dev mode as it isn't used and the
        // dev overlay is used instead
        if (statusPage !== '/500' || !this.renderOpts.dev) {
<<<<<<< HEAD
          result = await this.findPageComponents({
            pathname: statusPage,
            query,
          })
=======
          result = await this.findPageComponents(statusPage, query, {}, false)
>>>>>>> 591321e8
        }
      }

      if (!result) {
<<<<<<< HEAD
        result = await this.findPageComponents({ pathname: '/_error', query })
=======
        result = await this.findPageComponents('/_error', query, {}, false)
>>>>>>> 591321e8
        statusPage = '/_error'
      }

      if (
        process.env.NODE_ENV !== 'production' &&
        !using404Page &&
        (await this.hasPage('/_error')) &&
        !(await this.hasPage('/404'))
      ) {
        this.customErrorNo404Warn()
      }

      try {
        return await this.renderToResponseWithComponents(
          {
            ...ctx,
            pathname: statusPage,
            renderOpts: {
              ...ctx.renderOpts,
              err,
            },
          },
          result!
        )
      } catch (maybeFallbackError) {
        if (maybeFallbackError instanceof NoFallbackError) {
          throw new Error('invariant: failed to render error page')
        }
        throw maybeFallbackError
      }
    } catch (error) {
      const renderToHtmlError = getProperError(error)
      const isWrappedError = renderToHtmlError instanceof WrappedBuildError
      if (!isWrappedError) {
        this.logError(renderToHtmlError)
      }
      res.statusCode = 500
      const fallbackComponents = await this.getFallbackErrorComponents()

      if (fallbackComponents) {
        return this.renderToResponseWithComponents(
          {
            ...ctx,
            pathname: '/_error',
            renderOpts: {
              ...ctx.renderOpts,
              // We render `renderToHtmlError` here because `err` is
              // already captured in the stacktrace.
              err: isWrappedError
                ? renderToHtmlError.innerError
                : renderToHtmlError,
            },
          },
          {
            query,
            components: fallbackComponents,
          }
        )
      }
      return {
        type: 'html',
        body: RenderResult.fromStatic('Internal Server Error'),
      }
    }
  }

  public async renderErrorToHTML(
    err: Error | null,
    req: BaseNextRequest,
    res: BaseNextResponse,
    pathname: string,
    query: ParsedUrlQuery = {}
  ): Promise<string | null> {
    return this.getStaticHTML((ctx) => this.renderErrorToResponse(ctx, err), {
      req,
      res,
      pathname,
      query,
    })
  }

  protected async getFallbackErrorComponents(): Promise<LoadComponentsReturnType | null> {
    // The development server will provide an implementation for this
    return null
  }

  public async render404(
    req: BaseNextRequest,
    res: BaseNextResponse,
    parsedUrl?: NextUrlWithParsedQuery,
    setHeaders = true
  ): Promise<void> {
    const { pathname, query }: NextUrlWithParsedQuery = parsedUrl
      ? parsedUrl
      : parseUrl(req.url!, true)

    if (this.nextConfig.i18n) {
      query.__nextLocale =
        query.__nextLocale || this.nextConfig.i18n.defaultLocale
      query.__nextDefaultLocale =
        query.__nextDefaultLocale || this.nextConfig.i18n.defaultLocale
    }

    res.statusCode = 404
    return this.renderError(null, req, res, pathname!, query, setHeaders)
  }
}<|MERGE_RESOLUTION|>--- conflicted
+++ resolved
@@ -239,22 +239,13 @@
   protected abstract getBuildId(): string
 
   protected abstract getFilesystemPaths(): Set<string>
-<<<<<<< HEAD
   protected abstract findPageComponents(params: {
     pathname: string
-    query?: NextParsedUrlQuery
-    params?: Params
-    isAppDir?: boolean
+    query: NextParsedUrlQuery
+    params: Params
+    isAppPath: boolean
     appPaths?: string[] | null
   }): Promise<FindComponentsResult | null>
-=======
-  protected abstract findPageComponents(
-    pathname: string,
-    query: NextParsedUrlQuery,
-    params: Params,
-    isAppPath: boolean
-  ): Promise<FindComponentsResult | null>
->>>>>>> 591321e8
   protected abstract getFontManifest(): FontManifest | undefined
   protected abstract getPrerenderManifest(): PrerenderManifest
   protected abstract getServerComponentManifest(): any
@@ -1536,35 +1527,23 @@
     bubbleNoFallback: boolean
   ) {
     const { query, pathname } = ctx
-<<<<<<< HEAD
+
     const appPaths = this.getOriginalAppPaths(pathname)
 
     let page = pathname
     if (Array.isArray(appPaths)) {
       // When it's an array, we need to pass all parallel routes to the loader.
       page = appPaths[0]
-=======
-
-    let page = pathname
-    const appPath = this.getOriginalAppPath(pathname)
-    if (typeof appPath === 'string') {
-      page = appPath
->>>>>>> 591321e8
     }
 
     const result = await this.findPageComponents({
       pathname: page,
       query,
-<<<<<<< HEAD
-      params: ctx.renderOpts.params,
-      isAppDir: Array.isArray(appPaths),
+      params: ctx.renderOpts.params || {},
+      isAppPath: Array.isArray(appPaths),
       appPaths,
     })
-=======
-      ctx.renderOpts.params || {},
-      typeof appPath === 'string'
-    )
->>>>>>> 591321e8
+
     if (result) {
       try {
         return await this.renderToResponseWithComponents(ctx, result)
@@ -1767,11 +1746,12 @@
 
       // use static 404 page if available and is 404 response
       if (is404 && (await this.hasPage('/404'))) {
-<<<<<<< HEAD
-        result = await this.findPageComponents({ pathname: '/404', query })
-=======
-        result = await this.findPageComponents('/404', query, {}, false)
->>>>>>> 591321e8
+        result = await this.findPageComponents({
+          pathname: '/404',
+          query,
+          params: {},
+          isAppPath: false,
+        })
         using404Page = result !== null
       }
       let statusPage = `/${res.statusCode}`
@@ -1784,23 +1764,22 @@
         // skip ensuring /500 in dev mode as it isn't used and the
         // dev overlay is used instead
         if (statusPage !== '/500' || !this.renderOpts.dev) {
-<<<<<<< HEAD
           result = await this.findPageComponents({
             pathname: statusPage,
             query,
+            params: {},
+            isAppPath: false,
           })
-=======
-          result = await this.findPageComponents(statusPage, query, {}, false)
->>>>>>> 591321e8
         }
       }
 
       if (!result) {
-<<<<<<< HEAD
-        result = await this.findPageComponents({ pathname: '/_error', query })
-=======
-        result = await this.findPageComponents('/_error', query, {}, false)
->>>>>>> 591321e8
+        result = await this.findPageComponents({
+          pathname: '/_error',
+          query,
+          params: {},
+          isAppPath: false,
+        })
         statusPage = '/_error'
       }
 
