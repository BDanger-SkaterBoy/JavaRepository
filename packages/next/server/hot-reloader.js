--- conflicted
+++ resolved
@@ -177,25 +177,6 @@
   async start () {
     await this.clean()
 
-<<<<<<< HEAD
-    this.wsPort = await new Promise((resolve, reject) => {
-      const { websocketPort } = this.config.onDemandEntries
-      // create on-demand-entries WebSocket
-      this.wss = new WebSocket.Server({ port: websocketPort }, function (err) {
-        if (err) {
-          return reject(err)
-        }
-
-        const { port } = this.address()
-        if (!port) {
-          return reject(new Error('No websocket port could be detected'))
-        }
-        resolve(port)
-      })
-    })
-
-=======
->>>>>>> bf69357f
     const configs = await this.getWebpackConfig()
 
     const multiCompiler = webpack(configs)
