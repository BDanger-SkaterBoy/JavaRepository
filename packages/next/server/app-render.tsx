--- conflicted
+++ resolved
@@ -17,12 +17,7 @@
   continueFromInitialStream,
 } from './node-web-streams-helper'
 import { ESCAPE_REGEX, htmlEscapeJsonString } from './htmlescape'
-<<<<<<< HEAD
-import { shouldUseReactRoot, stripInternalQueries } from './utils'
-=======
 import { shouldUseReactRoot } from './utils'
-import { NextApiRequestCookies } from './api-utils'
->>>>>>> 33a6dca7
 import { matchSegment } from '../client/components/match-segments'
 import {
   FlightCSSManifest,
