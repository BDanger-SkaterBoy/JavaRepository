import type { IncomingHttpHeaders, IncomingMessage, ServerResponse } from 'http'
import type { LoadComponentsReturnType } from './load-components'
import type { ServerRuntime } from '../types'
import type { FontLoaderManifest } from '../build/webpack/plugins/font-loader-manifest-plugin'

// Import builtin react directly to avoid require cache conflicts
import React, { use } from 'next/dist/compiled/react'
import { NotFound as DefaultNotFound } from '../client/components/error'

// this needs to be required lazily so that `next-server` can set
// the env before we require
import ReactDOMServer from 'next/dist/compiled/react-dom/server.browser'
import { ParsedUrlQuery } from 'querystring'
import { NextParsedUrlQuery } from './request-meta'
import RenderResult from './render-result'
import {
  readableStreamTee,
  encodeText,
  decodeText,
  renderToInitialStream,
  createBufferedTransformStream,
  continueFromInitialStream,
  streamToString,
} from './node-web-streams-helper'
import { ESCAPE_REGEX, htmlEscapeJsonString } from './htmlescape'
import { matchSegment } from '../client/components/match-segments'
import {
  FlightCSSManifest,
  FlightManifest,
} from '../build/webpack/plugins/flight-manifest-plugin'
import { ServerInsertedHTMLContext } from '../shared/lib/server-inserted-html'
import { stripInternalQueries } from './internal-utils'
import type { ComponentsType } from '../build/webpack/loaders/next-app-loader'
import { REDIRECT_ERROR_CODE } from '../client/components/redirect'
import { RequestCookies } from './web/spec-extension/cookies'
import { DYNAMIC_ERROR_CODE } from '../client/components/hooks-server-context'
import { NOT_FOUND_ERROR_CODE } from '../client/components/not-found'
<<<<<<< HEAD
import { BAILOUT_TO_CLIENT_RENDERING_ERROR_CODE } from '../client/components/bailout-to-client-rendering'
=======
import { NEXT_DYNAMIC_NO_SSR_CODE } from '../shared/lib/no-ssr-error'
>>>>>>> 98cb2547
import { HeadManagerContext } from '../shared/lib/head-manager-context'
import { Writable } from 'stream'
import stringHash from 'next/dist/compiled/string-hash'
import {
  NEXT_ROUTER_PREFETCH,
  NEXT_ROUTER_STATE_TREE,
  RSC,
  FLIGHT_PARAMETERS,
} from '../client/components/app-router-headers'
import type { StaticGenerationStore } from '../client/components/static-generation-async-storage'

const isEdgeRuntime = process.env.NEXT_RUNTIME === 'edge'

function preloadComponent(Component: any, props: any) {
  const prev = console.error
  // Hide invalid hook call warning when calling component
  console.error = (msg) => {
    if (msg.startsWith('Invalid hook call..')) {
      // ignore
    } else {
      // @ts-expect-error argument is defined
      prev.apply(console, arguments)
    }
  }
  try {
    let result = Component(props)
    if (result && typeof result.then === 'function') {
      // Catch promise rejections to prevent unhandledRejection errors
      result.then(
        () => {},
        () => {}
      )
    }
    return function () {
      // We know what this component will render already.
      return result
    }
  } catch (x) {
    // something suspended or errored, try again later
  } finally {
    console.error = prev
  }
  return Component
}

const CACHE_ONE_YEAR = 31536000
const INTERNAL_HEADERS_INSTANCE = Symbol('internal for headers readonly')

function readonlyHeadersError() {
  return new Error('ReadonlyHeaders cannot be modified')
}
export class ReadonlyHeaders {
  [INTERNAL_HEADERS_INSTANCE]: Headers

  entries: Headers['entries']
  forEach: Headers['forEach']
  get: Headers['get']
  has: Headers['has']
  keys: Headers['keys']
  values: Headers['values']

  constructor(headers: IncomingHttpHeaders) {
    // Since `new Headers` uses `this.append()` to fill the headers object ReadonlyHeaders can't extend from Headers directly as it would throw.
    const headersInstance = new Headers(headers as any)
    this[INTERNAL_HEADERS_INSTANCE] = headersInstance

    this.entries = headersInstance.entries.bind(headersInstance)
    this.forEach = headersInstance.forEach.bind(headersInstance)
    this.get = headersInstance.get.bind(headersInstance)
    this.has = headersInstance.has.bind(headersInstance)
    this.keys = headersInstance.keys.bind(headersInstance)
    this.values = headersInstance.values.bind(headersInstance)
  }
  [Symbol.iterator]() {
    return this[INTERNAL_HEADERS_INSTANCE][Symbol.iterator]()
  }

  append() {
    throw readonlyHeadersError()
  }
  delete() {
    throw readonlyHeadersError()
  }
  set() {
    throw readonlyHeadersError()
  }
}

const INTERNAL_COOKIES_INSTANCE = Symbol('internal for cookies readonly')
class ReadonlyRequestCookiesError extends Error {
  message =
    'ReadonlyRequestCookies cannot be modified. Read more: https://nextjs.org/api-reference/cookies'
}

export class ReadonlyRequestCookies {
  [INTERNAL_COOKIES_INSTANCE]: RequestCookies

  get: RequestCookies['get']
  getAll: RequestCookies['getAll']
  has: RequestCookies['has']

  constructor(request: {
    headers: {
      get(key: 'cookie'): string | null | undefined
    }
  }) {
    // Since `new Headers` uses `this.append()` to fill the headers object ReadonlyHeaders can't extend from Headers directly as it would throw.
    // Request overridden to not have to provide a fully request object.
    const cookiesInstance = new RequestCookies(request.headers as Headers)
    this[INTERNAL_COOKIES_INSTANCE] = cookiesInstance

    this.get = cookiesInstance.get.bind(cookiesInstance)
    this.getAll = cookiesInstance.getAll.bind(cookiesInstance)
    this.has = cookiesInstance.has.bind(cookiesInstance)
  }

  [Symbol.iterator]() {
    return (this[INTERNAL_COOKIES_INSTANCE] as any)[Symbol.iterator]()
  }

  clear() {
    throw new ReadonlyRequestCookiesError()
  }
  delete() {
    throw new ReadonlyRequestCookiesError()
  }
  set() {
    throw new ReadonlyRequestCookiesError()
  }
}

export type RenderOptsPartial = {
  err?: Error | null
  dev?: boolean
  serverComponentManifest?: FlightManifest
  serverCSSManifest?: FlightCSSManifest
  supportsDynamicHTML?: boolean
  runtime?: ServerRuntime
  serverComponents?: boolean
  assetPrefix?: string
  fontLoaderManifest?: FontLoaderManifest
  isBot?: boolean
  incrementalCache?: import('./lib/incremental-cache').IncrementalCache
  isRevalidate?: boolean
}

export type RenderOpts = LoadComponentsReturnType & RenderOptsPartial

/**
 * Flight Response is always set to application/octet-stream to ensure it does not get interpreted as HTML.
 */
class FlightRenderResult extends RenderResult {
  constructor(response: string | ReadableStream<Uint8Array>) {
    super(response, { contentType: 'application/octet-stream' })
  }
}

/**
 * Interop between "export default" and "module.exports".
 */
function interopDefault(mod: any) {
  return mod.default || mod
}

// tolerate dynamic server errors during prerendering so console
// isn't spammed with unactionable errors
/**
 * Create error handler for renderers.
 */
function createErrorHandler(
  /**
   * Used for debugging
   */
  _source: string,
  capturedErrors: Error[],
  allCapturedErrors?: Error[]
) {
  return (err: any): string => {
    if (allCapturedErrors) allCapturedErrors.push(err)

    if (
<<<<<<< HEAD
      err.digest === DYNAMIC_ERROR_CODE ||
      err.digest === NOT_FOUND_ERROR_CODE ||
      err.digest?.startsWith(REDIRECT_ERROR_CODE) ||
      err.digest === BAILOUT_TO_CLIENT_RENDERING_ERROR_CODE
=======
      err &&
      (err.digest === DYNAMIC_ERROR_CODE ||
        err.digest === NOT_FOUND_ERROR_CODE ||
        err.digest === NEXT_DYNAMIC_NO_SSR_CODE ||
        err.digest?.startsWith(REDIRECT_ERROR_CODE))
>>>>>>> 98cb2547
    ) {
      return err.digest
    }

    // Used for debugging error source
    // console.error(_source, err)
    console.error(err)
    capturedErrors.push(err)
    // TODO-APP: look at using webcrypto instead. Requires a promise to be awaited.
    return stringHash(err.message + err.stack + (err.digest || '')).toString()
  }
}

let isFetchPatched = false

// we patch fetch to collect cache information used for
// determining if a page is static or not
function patchFetch(ComponentMod: any) {
  if (isFetchPatched) return
  isFetchPatched = true

  const { DynamicServerError } =
    ComponentMod.serverHooks as typeof import('../client/components/hooks-server-context')

  const staticGenerationAsyncStorage = ComponentMod.staticGenerationAsyncStorage

  const originFetch = globalThis.fetch
  globalThis.fetch = async (input, init) => {
    const staticGenerationStore =
      ('getStore' in staticGenerationAsyncStorage
        ? staticGenerationAsyncStorage.getStore()
        : staticGenerationAsyncStorage) || {}

    const {
      isStaticGeneration,
      fetchRevalidate,
      pathname,
      incrementalCache,
      isRevalidate,
    } = (staticGenerationStore || {}) as StaticGenerationStore

    let revalidate: number | undefined | boolean

    if (typeof init?.next?.revalidate === 'number') {
      revalidate = init.next.revalidate
    }
    if (init?.next?.revalidate === false) {
      revalidate = CACHE_ONE_YEAR
    }

    if (
      !staticGenerationStore.fetchRevalidate ||
      (typeof revalidate === 'number' &&
        revalidate < staticGenerationStore.fetchRevalidate)
    ) {
      staticGenerationStore.fetchRevalidate = revalidate
    }

    let cacheKey: string | undefined

    const doOriginalFetch = async () => {
      return originFetch(input, init).then(async (res) => {
        if (
          incrementalCache &&
          cacheKey &&
          typeof revalidate === 'number' &&
          revalidate > 0
        ) {
          const clonedRes = res.clone()

          let base64Body = ''

          if (process.env.NEXT_RUNTIME === 'edge') {
            let string = ''
            new Uint8Array(await clonedRes.arrayBuffer()).forEach((byte) => {
              string += String.fromCharCode(byte)
            })
            base64Body = btoa(string)
          } else {
            base64Body = Buffer.from(await clonedRes.arrayBuffer()).toString(
              'base64'
            )
          }

          await incrementalCache.set(
            cacheKey,
            {
              kind: 'FETCH',
              isStale: false,
              age: 0,
              data: {
                headers: Object.fromEntries(clonedRes.headers.entries()),
                body: base64Body,
              },
              revalidate,
            },
            revalidate,
            true
          )
        }
        return res
      })
    }

    if (incrementalCache && typeof revalidate === 'number' && revalidate > 0) {
      cacheKey = await incrementalCache?.fetchCacheKey(input.toString(), init)
      const entry = await incrementalCache.get(cacheKey, true)

      if (entry?.value && entry.value.kind === 'FETCH') {
        // when stale and is revalidating we wait for fresh data
        // so the revalidated entry has the updated data
        if (!isRevalidate || !entry.isStale) {
          if (entry.isStale) {
            if (!staticGenerationStore.pendingRevalidates) {
              staticGenerationStore.pendingRevalidates = []
            }
            staticGenerationStore.pendingRevalidates.push(
              doOriginalFetch().catch(console.error)
            )
          }

          const resData = entry.value.data
          let decodedBody = ''

          // TODO: handle non-text response bodies
          if (process.env.NEXT_RUNTIME === 'edge') {
            decodedBody = atob(resData.body)
          } else {
            decodedBody = Buffer.from(resData.body, 'base64').toString()
          }

          return new Response(decodedBody, {
            headers: resData.headers,
            status: resData.status,
          })
        }
      }
    }

    if (staticGenerationStore && isStaticGeneration) {
      if (init && typeof init === 'object') {
        const cache = init.cache
        // Delete `cache` property as Cloudflare Workers will throw an error
        if (isEdgeRuntime) {
          delete init.cache
        }
        if (cache === 'no-store') {
          staticGenerationStore.fetchRevalidate = 0
          // TODO: ensure this error isn't logged to the user
          // seems it's slipping through currently
          throw new DynamicServerError(
            `no-store fetch ${input}${pathname ? ` ${pathname}` : ''}`
          )
        }

        const hasNextConfig = 'next' in init
        const next = init.next || {}
        if (
          typeof next.revalidate === 'number' &&
          (typeof fetchRevalidate === 'undefined' ||
            next.revalidate < fetchRevalidate)
        ) {
          const forceDynamic = staticGenerationStore.forceDynamic

          if (!forceDynamic || next.revalidate !== 0) {
            staticGenerationStore.fetchRevalidate = next.revalidate
          }

          if (!forceDynamic && next.revalidate === 0) {
            throw new DynamicServerError(
              `revalidate: ${next.revalidate} fetch ${input}${
                pathname ? ` ${pathname}` : ''
              }`
            )
          }
        }
        if (hasNextConfig) delete init.next
      }
    }
    return doOriginalFetch()
  }
}

interface FlightResponseRef {
  current: Promise<JSX.Element> | null
}

/**
 * Render Flight stream.
 * This is only used for renderToHTML, the Flight response does not need additional wrappers.
 */
function useFlightResponse(
  writable: WritableStream<Uint8Array>,
  req: ReadableStream<Uint8Array>,
  serverComponentManifest: any,
  rscChunks: Uint8Array[],
  flightResponseRef: FlightResponseRef,
  nonce?: string
): Promise<JSX.Element> {
  if (flightResponseRef.current !== null) {
    return flightResponseRef.current
  }
  const {
    createFromReadableStream,
  } = require('next/dist/compiled/react-server-dom-webpack/client')

  const [renderStream, forwardStream] = readableStreamTee(req)
  const res = createFromReadableStream(renderStream, {
    moduleMap: isEdgeRuntime
      ? serverComponentManifest.__edge_ssr_module_mapping__
      : serverComponentManifest.__ssr_module_mapping__,
  })
  flightResponseRef.current = res

  let bootstrapped = false
  // We only attach CSS chunks to the inlined data.
  const forwardReader = forwardStream.getReader()
  const writer = writable.getWriter()
  const startScriptTag = nonce
    ? `<script nonce=${JSON.stringify(nonce)}>`
    : '<script>'

  function read() {
    forwardReader.read().then(({ done, value }) => {
      if (value) {
        rscChunks.push(value)
      }

      if (!bootstrapped) {
        bootstrapped = true
        writer.write(
          encodeText(
            `${startScriptTag}(self.__next_f=self.__next_f||[]).push(${htmlEscapeJsonString(
              JSON.stringify([0])
            )})</script>`
          )
        )
      }
      if (done) {
        flightResponseRef.current = null
        writer.close()
      } else {
        const responsePartial = decodeText(value)
        const scripts = `${startScriptTag}self.__next_f.push(${htmlEscapeJsonString(
          JSON.stringify([1, responsePartial])
        )})</script>`

        writer.write(encodeText(scripts))
        read()
      }
    })
  }
  read()

  return res
}

/**
 * Create a component that renders the Flight stream.
 * This is only used for renderToHTML, the Flight response does not need additional wrappers.
 */
function createServerComponentRenderer(
  ComponentToRender: any,
  ComponentMod: {
    renderToReadableStream: any
    __next_app_webpack_require__?: any
  },
  {
    transformStream,
    serverComponentManifest,
    serverContexts,
    rscChunks,
  }: {
    transformStream: TransformStream<Uint8Array, Uint8Array>
    serverComponentManifest: NonNullable<RenderOpts['serverComponentManifest']>
    serverContexts: Array<
      [ServerContextName: string, JSONValue: Object | number | string]
    >
    rscChunks: Uint8Array[]
  },
  serverComponentsErrorHandler: ReturnType<typeof createErrorHandler>,
  nonce?: string
): () => JSX.Element {
  // We need to expose the `__webpack_require__` API globally for
  // react-server-dom-webpack. This is a hack until we find a better way.
  if (ComponentMod.__next_app_webpack_require__) {
    // @ts-ignore
    globalThis.__next_require__ = ComponentMod.__next_app_webpack_require__

    // @ts-ignore
    globalThis.__next_chunk_load__ = () => Promise.resolve()
  }

  let RSCStream: ReadableStream<Uint8Array>
  const createRSCStream = () => {
    if (!RSCStream) {
      RSCStream = ComponentMod.renderToReadableStream(
        <ComponentToRender />,
        serverComponentManifest,
        {
          context: serverContexts,
          onError: serverComponentsErrorHandler,
        }
      )
    }
    return RSCStream
  }

  const flightResponseRef: FlightResponseRef = { current: null }

  const writable = transformStream.writable
  return function ServerComponentWrapper(): JSX.Element {
    const reqStream = createRSCStream()
    const response = useFlightResponse(
      writable,
      reqStream,
      serverComponentManifest,
      rscChunks,
      flightResponseRef,
      nonce
    )
    return use(response)
  }
}

type DynamicParamTypes = 'catchall' | 'optional-catchall' | 'dynamic'
// c = catchall
// oc = optional catchall
// d = dynamic
export type DynamicParamTypesShort = 'c' | 'oc' | 'd'

/**
 * Shorten the dynamic param in order to make it smaller when transmitted to the browser.
 */
function getShortDynamicParamType(
  type: DynamicParamTypes
): DynamicParamTypesShort {
  switch (type) {
    case 'catchall':
      return 'c'
    case 'optional-catchall':
      return 'oc'
    case 'dynamic':
      return 'd'
    default:
      throw new Error('Unknown dynamic param type')
  }
}

/**
 * Segment in the router state.
 */
export type Segment =
  | string
  | [param: string, value: string, type: DynamicParamTypesShort]

/**
 * LoaderTree is generated in next-app-loader.
 */
type LoaderTree = [
  segment: string,
  parallelRoutes: { [parallelRouterKey: string]: LoaderTree },
  components: ComponentsType
]

/**
 * Router state
 */
export type FlightRouterState = [
  segment: Segment,
  parallelRoutes: { [parallelRouterKey: string]: FlightRouterState },
  url?: string,
  refresh?: 'refetch',
  isRootLayout?: boolean
]

/**
 * Individual Flight response path
 */
export type FlightSegmentPath =
  // Uses `any` as repeating pattern can't be typed.
  | any[]
  // Looks somewhat like this
  | [
      segment: Segment,
      parallelRouterKey: string,
      segment: Segment,
      parallelRouterKey: string,
      segment: Segment,
      parallelRouterKey: string
    ]

export type FlightDataPath =
  // Uses `any` as repeating pattern can't be typed.
  | any[]
  // Looks somewhat like this
  | [
      // Holds full path to the segment.
      ...FlightSegmentPath[],
      /* segment of the rendered slice: */ Segment,
      /* treePatch */ FlightRouterState,
      /* subTreeData: */ React.ReactNode | null, // Can be null during prefetch if there's no loading component
      /* head */ React.ReactNode | null
    ]

/**
 * The Flight response data
 */
export type FlightData = Array<FlightDataPath> | string

/**
 * Property holding the current subTreeData.
 */
export type ChildProp = {
  /**
   * Null indicates that the tree is partial
   */
  current: React.ReactNode | null
  segment: Segment
}

/**
 * Parse dynamic route segment to type of parameter
 */
function getSegmentParam(segment: string): {
  param: string
  type: DynamicParamTypes
} | null {
  if (segment.startsWith('[[...') && segment.endsWith(']]')) {
    return {
      type: 'optional-catchall',
      param: segment.slice(5, -2),
    }
  }

  if (segment.startsWith('[...') && segment.endsWith(']')) {
    return {
      type: 'catchall',
      param: segment.slice(4, -1),
    }
  }

  if (segment.startsWith('[') && segment.endsWith(']')) {
    return {
      type: 'dynamic',
      param: segment.slice(1, -1),
    }
  }

  return null
}

/**
 * Get inline <link> tags based on server CSS manifest. Only used when rendering to HTML.
 */
function getCssInlinedLinkTags(
  serverComponentManifest: FlightManifest,
  serverCSSManifest: FlightCSSManifest,
  filePath: string,
  serverCSSForEntries: string[]
): string[] {
  const layoutOrPageCss =
    serverCSSManifest[filePath] ||
    serverComponentManifest.__client_css_manifest__?.[filePath]

  if (!layoutOrPageCss) {
    return []
  }

  const chunks = new Set<string>()

  for (const css of layoutOrPageCss) {
    // We only include the CSS if it's a global CSS, or it is used by this
    // entrypoint.
    if (serverCSSForEntries.includes(css) || !/\.module\.css/.test(css)) {
      const mod = serverComponentManifest[css]
      if (mod) {
        for (const chunk of mod.default.chunks) {
          chunks.add(chunk)
        }
      }
    }
  }

  return [...chunks]
}

function getServerCSSForEntries(
  serverCSSManifest: FlightCSSManifest,
  entries: string[]
) {
  const css = []
  for (const entry of entries) {
    const entryName = entry.replace(/\.[^.]+$/, '')
    if (
      serverCSSManifest.__entry_css__ &&
      serverCSSManifest.__entry_css__[entryName]
    ) {
      css.push(...serverCSSManifest.__entry_css__[entryName])
    }
  }
  return css
}

/**
 * Get inline <link rel="preload" as="font"> tags based on server CSS manifest and font loader manifest. Only used when rendering to HTML.
 */
function getPreloadedFontFilesInlineLinkTags(
  serverComponentManifest: FlightManifest,
  serverCSSManifest: FlightCSSManifest,
  fontLoaderManifest: FontLoaderManifest | undefined,
  serverCSSForEntries: string[],
  filePath?: string
): string[] {
  if (!fontLoaderManifest || !filePath) {
    return []
  }
  const layoutOrPageCss =
    serverCSSManifest[filePath] ||
    serverComponentManifest.__client_css_manifest__?.[filePath]

  if (!layoutOrPageCss) {
    return []
  }

  const fontFiles = new Set<string>()

  for (const css of layoutOrPageCss) {
    // We only include the CSS if it is used by this entrypoint.
    if (serverCSSForEntries.includes(css)) {
      const preloadedFontFiles = fontLoaderManifest.app[css]
      if (preloadedFontFiles) {
        for (const fontFile of preloadedFontFiles) {
          fontFiles.add(fontFile)
        }
      }
    }
  }

  return [...fontFiles]
}

function getScriptNonceFromHeader(cspHeaderValue: string): string | undefined {
  const directives = cspHeaderValue
    // Directives are split by ';'.
    .split(';')
    .map((directive) => directive.trim())

  // First try to find the directive for the 'script-src', otherwise try to
  // fallback to the 'default-src'.
  const directive =
    directives.find((dir) => dir.startsWith('script-src')) ||
    directives.find((dir) => dir.startsWith('default-src'))

  // If no directive could be found, then we're done.
  if (!directive) {
    return
  }

  // Extract the nonce from the directive
  const nonce = directive
    .split(' ')
    // Remove the 'strict-src'/'default-src' string, this can't be the nonce.
    .slice(1)
    .map((source) => source.trim())
    // Find the first source with the 'nonce-' prefix.
    .find(
      (source) =>
        source.startsWith("'nonce-") &&
        source.length > 8 &&
        source.endsWith("'")
    )
    // Grab the nonce by trimming the 'nonce-' prefix.
    ?.slice(7, -1)

  // If we could't find the nonce, then we're done.
  if (!nonce) {
    return
  }

  // Don't accept the nonce value if it contains HTML escape characters.
  // Technically, the spec requires a base64'd value, but this is just an
  // extra layer.
  if (ESCAPE_REGEX.test(nonce)) {
    throw new Error(
      'Nonce value from Content-Security-Policy contained HTML escape characters.\nLearn more: https://nextjs.org/docs/messages/nonce-contained-invalid-characters'
    )
  }

  return nonce
}

function headersWithoutFlight(headers: IncomingHttpHeaders) {
  const newHeaders = { ...headers }
  for (const param of FLIGHT_PARAMETERS) {
    delete newHeaders[param.toString().toLowerCase()]
  }
  return newHeaders
}

async function renderToString(element: React.ReactElement) {
  const renderStream = await ReactDOMServer.renderToReadableStream(element)
  await renderStream.allReady
  return streamToString(renderStream)
}

export async function renderToHTMLOrFlight(
  req: IncomingMessage,
  res: ServerResponse,
  pathname: string,
  query: NextParsedUrlQuery,
  renderOpts: RenderOpts
): Promise<RenderResult | null> {
  /**
   * Rules of Static & Dynamic HTML:
   *
   *    1.) We must generate static HTML unless the caller explicitly opts
   *        in to dynamic HTML support.
   *
   *    2.) If dynamic HTML support is requested, we must honor that request
   *        or throw an error. It is the sole responsibility of the caller to
   *        ensure they aren't e.g. requesting dynamic HTML for an AMP page.
   *
   * These rules help ensure that other existing features like request caching,
   * coalescing, and ISR continue working as intended.
   */
  const isStaticGeneration =
    renderOpts.supportsDynamicHTML !== true && !renderOpts.isBot
  const isFlight = req.headers[RSC.toLowerCase()] !== undefined

  const capturedErrors: Error[] = []
  const allCapturedErrors: Error[] = []

  const serverComponentsErrorHandler = createErrorHandler(
    'serverComponentsRenderer',
    capturedErrors
  )
  const flightDataRendererErrorHandler = createErrorHandler(
    'flightDataRenderer',
    capturedErrors
  )
  const htmlRendererErrorHandler = createErrorHandler(
    'htmlRenderer',
    capturedErrors,
    allCapturedErrors
  )

  const {
    buildManifest,
    subresourceIntegrityManifest,
    serverComponentManifest,
    serverCSSManifest = {},
    ComponentMod,
    dev,
    fontLoaderManifest,
    supportsDynamicHTML,
  } = renderOpts

  patchFetch(ComponentMod)
  const generateStaticHTML = supportsDynamicHTML !== true

  const staticGenerationAsyncStorage = ComponentMod.staticGenerationAsyncStorage
  const requestAsyncStorage = ComponentMod.requestAsyncStorage

  if (
    staticGenerationAsyncStorage &&
    !('getStore' in staticGenerationAsyncStorage) &&
    staticGenerationAsyncStorage.inUse
  ) {
    throw new Error(
      `Invariant: A separate worker must be used for each render when AsyncLocalStorage is not available`
    )
  }

  // we wrap the render in an AsyncLocalStorage context
  const wrappedRender = async () => {
    const staticGenerationStore: StaticGenerationStore =
      'getStore' in staticGenerationAsyncStorage
        ? staticGenerationAsyncStorage.getStore()
        : staticGenerationAsyncStorage

    // don't modify original query object
    query = Object.assign({}, query)

    const isPrefetch =
      req.headers[NEXT_ROUTER_PREFETCH.toLowerCase()] !== undefined

    // TODO-APP: verify the tree is valid
    // TODO-APP: verify query param is single value (not an array)
    // TODO-APP: verify tree can't grow out of control
    /**
     * Router state provided from the client-side router. Used to handle rendering from the common layout down.
     */
    let providedFlightRouterState: FlightRouterState = isFlight
      ? req.headers[NEXT_ROUTER_STATE_TREE.toLowerCase()]
        ? JSON.parse(
            req.headers[NEXT_ROUTER_STATE_TREE.toLowerCase()] as string
          )
        : undefined
      : undefined

    /**
     * The tree created in next-app-loader that holds component segments and modules
     */
    const loaderTree: LoaderTree = ComponentMod.tree

    stripInternalQueries(query)

    const LayoutRouter =
      ComponentMod.LayoutRouter as typeof import('../client/components/layout-router').default
    const RenderFromTemplateContext =
      ComponentMod.RenderFromTemplateContext as typeof import('../client/components/render-from-template-context').default

    /**
     * Server Context is specifically only available in Server Components.
     * It has to hold values that can't change while rendering from the common layout down.
     * An example of this would be that `headers` are available but `searchParams` are not because that'd mean we have to render from the root layout down on all requests.
     */

    const serverContexts: Array<[string, any]> = [
      ['WORKAROUND', null], // TODO-APP: First value has a bug currently where the value is not set on the second request: https://github.com/facebook/react/issues/24849
    ]

    type CreateSegmentPath = (child: FlightSegmentPath) => FlightSegmentPath

    /**
     * Dynamic parameters. E.g. when you visit `/dashboard/vercel` which is rendered by `/dashboard/[slug]` the value will be {"slug": "vercel"}.
     */
    const pathParams = (renderOpts as any).params as ParsedUrlQuery

    /**
     * Parse the dynamic segment and return the associated value.
     */
    const getDynamicParamFromSegment = (
      // [slug] / [[slug]] / [...slug]
      segment: string
    ): {
      param: string
      value: string | string[] | null
      treeSegment: Segment
      type: DynamicParamTypesShort
    } | null => {
      const segmentParam = getSegmentParam(segment)
      if (!segmentParam) {
        return null
      }

      const key = segmentParam.param
      let value = pathParams[key]

      if (Array.isArray(value)) {
        value = value.map((i) => encodeURIComponent(i))
      } else if (typeof value === 'string') {
        value = encodeURIComponent(value)
      }

      if (!value) {
        // Handle case where optional catchall does not have a value, e.g. `/dashboard/[...slug]` when requesting `/dashboard`
        if (segmentParam.type === 'optional-catchall') {
          const type = getShortDynamicParamType(segmentParam.type)
          return {
            param: key,
            value: null,
            type: type,
            // This value always has to be a string.
            treeSegment: [key, '', type],
          }
        }
        return null
      }

      const type = getShortDynamicParamType(segmentParam.type)

      return {
        param: key,
        // The value that is passed to user code.
        value: value,
        // The value that is rendered in the router tree.
        treeSegment: [
          key,
          Array.isArray(value) ? value.join('/') : value,
          type,
        ],
        type: type,
      }
    }

    async function resolveHead(
      [segment, parallelRoutes, { head }]: LoaderTree,
      parentParams: { [key: string]: any }
    ): Promise<React.ReactNode> {
      // Handle dynamic segment params.
      const segmentParam = getDynamicParamFromSegment(segment)
      /**
       * Create object holding the parent params and current params
       */
      const currentParams =
        // Handle null case where dynamic param is optional
        segmentParam && segmentParam.value !== null
          ? {
              ...parentParams,
              [segmentParam.param]: segmentParam.value,
            }
          : // Pass through parent params to children
            parentParams
      for (const key in parallelRoutes) {
        const childTree = parallelRoutes[key]
        const returnedHead = await resolveHead(childTree, currentParams)
        if (returnedHead) {
          return returnedHead
        }
      }

      if (head) {
        const Head = await interopDefault(await head[0]())
        return <Head params={currentParams} />
      }

      return null
    }

    const createFlightRouterStateFromLoaderTree = (
      [segment, parallelRoutes, { layout }]: LoaderTree,
      rootLayoutIncluded = false
    ): FlightRouterState => {
      const dynamicParam = getDynamicParamFromSegment(segment)

      const segmentTree: FlightRouterState = [
        dynamicParam ? dynamicParam.treeSegment : segment,
        {},
      ]

      if (!rootLayoutIncluded && typeof layout !== 'undefined') {
        rootLayoutIncluded = true
        segmentTree[4] = true
      }

      segmentTree[1] = Object.keys(parallelRoutes).reduce(
        (existingValue, currentValue) => {
          existingValue[currentValue] = createFlightRouterStateFromLoaderTree(
            parallelRoutes[currentValue],
            rootLayoutIncluded
          )
          return existingValue
        },
        {} as FlightRouterState[1]
      )

      return segmentTree
    }

    let defaultRevalidate: false | undefined | number = false

    // Collect all server CSS imports used by this specific entry (or entries, for parallel routes).
    // Not that we can't rely on the CSS manifest because it tracks CSS imports per module,
    // which can be used by multiple entries and cannot be tree-shaked in the module graph.
    // More info: https://github.com/vercel/next.js/issues/41018
    const serverCSSForEntries = getServerCSSForEntries(
      serverCSSManifest!,
      ComponentMod.pages
    )

    const assetPrefix = renderOpts.assetPrefix || ''

    const createComponentAndStyles = async ({
      filePath,
      getComponent,
      shouldPreload,
    }: {
      filePath: string
      getComponent: () => any
      shouldPreload?: boolean
    }): Promise<any> => {
      const cssHrefs = getCssInlinedLinkTags(
        serverComponentManifest,
        serverCSSManifest,
        filePath,
        serverCSSForEntries
      )

      const styles = cssHrefs
        ? cssHrefs.map((href, index) => (
            <link
              rel="stylesheet"
              // In dev, Safari will wrongly cache the resource if you preload it:
              // - https://github.com/vercel/next.js/issues/5860
              // - https://bugs.webkit.org/show_bug.cgi?id=187726
              // We used to add a `?ts=` query for resources in `pages` to bypass it,
              // but in this case it is fine as we don't need to preload the styles.
              href={`${assetPrefix}/_next/${href}`}
              // @ts-ignore
              precedence={shouldPreload ? 'high' : undefined}
              key={index}
            />
          ))
        : null
      const Comp = await interopDefault(await getComponent())

      return [Comp, styles]
    }

    /**
     * Use the provided loader tree to create the React Component tree.
     */
    const createComponentTree = async ({
      createSegmentPath,
      loaderTree: [
        segment,
        parallelRoutes,
        { layout, template, error, loading, page, 'not-found': notFound },
      ],
      parentParams,
      firstItem,
      rootLayoutIncluded,
    }: {
      createSegmentPath: CreateSegmentPath
      loaderTree: LoaderTree
      parentParams: { [key: string]: any }
      rootLayoutIncluded?: boolean
      firstItem?: boolean
    }): Promise<{ Component: React.ComponentType }> => {
      const layoutOrPagePath = layout?.[1] || page?.[1]
      const stylesheets: string[] = layoutOrPagePath
        ? getCssInlinedLinkTags(
            serverComponentManifest,
            serverCSSManifest!,
            layoutOrPagePath,
            serverCSSForEntries
          )
        : []

      const preloadedFontFiles = layoutOrPagePath
        ? getPreloadedFontFilesInlineLinkTags(
            serverComponentManifest,
            serverCSSManifest!,
            fontLoaderManifest,
            serverCSSForEntries,
            layoutOrPagePath
          )
        : []

      const [Template, templateStyles] = template
        ? await createComponentAndStyles({
            filePath: template[1],
            getComponent: template[0],
            shouldPreload: true,
          })
        : [React.Fragment]

      const [ErrorComponent, errorStyles] = error
        ? await createComponentAndStyles({
            filePath: error[1],
            getComponent: error[0],
          })
        : []

      const [Loading, loadingStyles] = loading
        ? await createComponentAndStyles({
            filePath: loading[1],
            getComponent: loading[0],
          })
        : []

      const isLayout = typeof layout !== 'undefined'
      const isPage = typeof page !== 'undefined'
      const layoutOrPageMod = isLayout
        ? await layout[0]()
        : isPage
        ? await page[0]()
        : undefined

      /**
       * Checks if the current segment is a root layout.
       */
      const rootLayoutAtThisLevel = isLayout && !rootLayoutIncluded
      /**
       * Checks if the current segment or any level above it has a root layout.
       */
      const rootLayoutIncludedAtThisLevelOrAbove =
        rootLayoutIncluded || rootLayoutAtThisLevel

      const [NotFound, notFoundStyles] = notFound
        ? await createComponentAndStyles({
            filePath: notFound[1],
            getComponent: notFound[0],
          })
        : rootLayoutAtThisLevel
        ? [DefaultNotFound]
        : []

      if (typeof layoutOrPageMod?.dynamic === 'string') {
        // the nested most config wins so we only force-static
        // if it's configured above any parent that configured
        // otherwise
        if (layoutOrPageMod.dynamic === 'force-static') {
          staticGenerationStore.forceStatic = true
        } else if (layoutOrPageMod.dynamic !== 'error') {
          staticGenerationStore.forceStatic = false
        }
      }

      if (typeof layoutOrPageMod?.revalidate === 'number') {
        defaultRevalidate = layoutOrPageMod.revalidate

        if (isStaticGeneration && defaultRevalidate === 0) {
          const { DynamicServerError } =
            ComponentMod.serverHooks as typeof import('../client/components/hooks-server-context')

          throw new DynamicServerError(`revalidate: 0 configured ${segment}`)
        }
      }

      /**
       * The React Component to render.
       */
      let Component = layoutOrPageMod
        ? interopDefault(layoutOrPageMod)
        : undefined

      if (dev) {
        const { isValidElementType } = require('next/dist/compiled/react-is')
        if (
          (isPage || typeof Component !== 'undefined') &&
          !isValidElementType(Component)
        ) {
          throw new Error(
            `The default export is not a React Component in page: "${pathname}"`
          )
        }

        if (
          typeof ErrorComponent !== 'undefined' &&
          !isValidElementType(ErrorComponent)
        ) {
          throw new Error(
            `The default export of error is not a React Component in page: ${segment}`
          )
        }

        if (typeof Loading !== 'undefined' && !isValidElementType(Loading)) {
          throw new Error(
            `The default export of loading is not a React Component in ${segment}`
          )
        }

        if (typeof NotFound !== 'undefined' && !isValidElementType(NotFound)) {
          throw new Error(
            `The default export of notFound is not a React Component in ${segment}`
          )
        }
      }

      // Handle dynamic segment params.
      const segmentParam = getDynamicParamFromSegment(segment)
      /**
       * Create object holding the parent params and current params
       */
      const currentParams =
        // Handle null case where dynamic param is optional
        segmentParam && segmentParam.value !== null
          ? {
              ...parentParams,
              [segmentParam.param]: segmentParam.value,
            }
          : // Pass through parent params to children
            parentParams
      // Resolve the segment param
      const actualSegment = segmentParam ? segmentParam.treeSegment : segment

      // This happens outside of rendering in order to eagerly kick off data fetching for layouts / the page further down
      const parallelRouteMap = await Promise.all(
        Object.keys(parallelRoutes).map(
          async (parallelRouteKey): Promise<[string, React.ReactNode]> => {
            const currentSegmentPath: FlightSegmentPath = firstItem
              ? [parallelRouteKey]
              : [actualSegment, parallelRouteKey]

            const childSegment = parallelRoutes[parallelRouteKey][0]
            const childSegmentParam = getDynamicParamFromSegment(childSegment)

            if (isPrefetch && Loading) {
              const childProp: ChildProp = {
                // Null indicates the tree is not fully rendered
                current: null,
                segment: childSegmentParam
                  ? childSegmentParam.treeSegment
                  : childSegment,
              }

              // This is turned back into an object below.
              return [
                parallelRouteKey,
                <LayoutRouter
                  parallelRouterKey={parallelRouteKey}
                  segmentPath={createSegmentPath(currentSegmentPath)}
                  loading={Loading ? <Loading /> : undefined}
                  loadingStyles={loadingStyles}
                  hasLoading={Boolean(Loading)}
                  error={ErrorComponent}
                  errorStyles={errorStyles}
                  template={
                    <Template>
                      <RenderFromTemplateContext />
                    </Template>
                  }
                  templateStyles={templateStyles}
                  notFound={NotFound ? <NotFound /> : undefined}
                  notFoundStyles={notFoundStyles}
                  childProp={childProp}
                  rootLayoutIncluded={rootLayoutIncludedAtThisLevelOrAbove}
                />,
              ]
            }

            // Create the child component
            const { Component: ChildComponent } = await createComponentTree({
              createSegmentPath: (child) => {
                return createSegmentPath([...currentSegmentPath, ...child])
              },
              loaderTree: parallelRoutes[parallelRouteKey],
              parentParams: currentParams,
              rootLayoutIncluded: rootLayoutIncludedAtThisLevelOrAbove,
            })

            const childProp: ChildProp = {
              current: <ChildComponent />,
              segment: childSegmentParam
                ? childSegmentParam.treeSegment
                : childSegment,
            }

            const segmentPath = createSegmentPath(currentSegmentPath)

            // This is turned back into an object below.
            return [
              parallelRouteKey,
              <LayoutRouter
                parallelRouterKey={parallelRouteKey}
                segmentPath={segmentPath}
                error={ErrorComponent}
                errorStyles={errorStyles}
                loading={Loading ? <Loading /> : undefined}
                loadingStyles={loadingStyles}
                // TODO-APP: Add test for loading returning `undefined`. This currently can't be tested as the `webdriver()` tab will wait for the full page to load before returning.
                hasLoading={Boolean(Loading)}
                template={
                  <Template>
                    <RenderFromTemplateContext />
                  </Template>
                }
                templateStyles={templateStyles}
                notFound={NotFound ? <NotFound /> : undefined}
                notFoundStyles={notFoundStyles}
                childProp={childProp}
                rootLayoutIncluded={rootLayoutIncludedAtThisLevelOrAbove}
              />,
            ]
          }
        )
      )

      // Convert the parallel route map into an object after all promises have been resolved.
      const parallelRouteComponents = parallelRouteMap.reduce(
        (list, [parallelRouteKey, Comp]) => {
          list[parallelRouteKey] = Comp
          return list
        },
        {} as { [key: string]: React.ReactNode }
      )

      // When the segment does not have a layout or page we still have to add the layout router to ensure the path holds the loading component
      if (!Component) {
        return {
          Component: () => <>{parallelRouteComponents.children}</>,
        }
      }

      const props = {
        ...parallelRouteComponents,
        // TODO-APP: params and query have to be blocked parallel route names. Might have to add a reserved name list.
        // Params are always the current params that apply to the layout
        // If you have a `/dashboard/[team]/layout.js` it will provide `team` as a param but not anything further down.
        params: currentParams,
        // Query is only provided to page
        ...(isPage ? { searchParams: query } : {}),
      }

      // Eagerly execute layout/page component to trigger fetches early.
      Component = await Promise.resolve().then(() => {
        return preloadComponent(Component, props)
      })

      return {
        Component: () => {
          return (
            <>
              {preloadedFontFiles.map((fontFile) => {
                const ext = /\.(woff|woff2|eot|ttf|otf)$/.exec(fontFile)![1]
                return (
                  <link
                    key={fontFile}
                    rel="preload"
                    href={`${assetPrefix}/_next/${fontFile}`}
                    as="font"
                    type={`font/${ext}`}
                    crossOrigin="anonymous"
                  />
                )
              })}
              {stylesheets
                ? stylesheets.map((href, index) => (
                    <link
                      rel="stylesheet"
                      // In dev, Safari will wrongly cache the resource if you preload it:
                      // - https://github.com/vercel/next.js/issues/5860
                      // - https://bugs.webkit.org/show_bug.cgi?id=187726
                      // We used to add a `?ts=` query for resources in `pages` to bypass it,
                      // but in this case it is fine as we don't need to preload the styles.
                      href={`${assetPrefix}/_next/${href}`}
                      // `Precedence` is an opt-in signal for React to handle
                      // resource loading and deduplication, etc:
                      // https://github.com/facebook/react/pull/25060
                      // @ts-ignore
                      precedence="high"
                      key={index}
                    />
                  ))
                : null}
              <Component {...props} />
              {/* {HeadTags ? <HeadTags /> : null} */}
            </>
          )
        },
      }
    }

    const streamToBufferedResult = async (
      renderResult: RenderResult
    ): Promise<string> => {
      const renderChunks: Buffer[] = []
      const writable = new Writable({
        write(chunk, _encoding, callback) {
          renderChunks.push(chunk)
          callback()
        },
      })
      await renderResult.pipe(writable)
      return Buffer.concat(renderChunks).toString()
    }

    // Handle Flight render request. This is only used when client-side navigating. E.g. when you `router.push('/dashboard')` or `router.reload()`.
    const generateFlight = async (): Promise<RenderResult> => {
      // TODO-APP: throw on invalid flightRouterState
      /**
       * Use router state to decide at what common layout to render the page.
       * This can either be the common layout between two pages or a specific place to start rendering from using the "refetch" marker in the tree.
       */
      const walkTreeWithFlightRouterState = async ({
        createSegmentPath,
        loaderTreeToFilter,
        parentParams,
        isFirst,
        flightRouterState,
        parentRendered,
        rscPayloadHead,
      }: {
        createSegmentPath: CreateSegmentPath
        loaderTreeToFilter: LoaderTree
        parentParams: { [key: string]: string | string[] }
        isFirst: boolean
        flightRouterState?: FlightRouterState
        parentRendered?: boolean
        rscPayloadHead: React.ReactNode
      }): Promise<FlightDataPath> => {
        const [segment, parallelRoutes] = loaderTreeToFilter
        const parallelRoutesKeys = Object.keys(parallelRoutes)

        // Because this function walks to a deeper point in the tree to start rendering we have to track the dynamic parameters up to the point where rendering starts
        const segmentParam = getDynamicParamFromSegment(segment)
        const currentParams =
          // Handle null case where dynamic param is optional
          segmentParam && segmentParam.value !== null
            ? {
                ...parentParams,
                [segmentParam.param]: segmentParam.value,
              }
            : parentParams
        const actualSegment: Segment = segmentParam
          ? segmentParam.treeSegment
          : segment

        /**
         * Decide if the current segment is where rendering has to start.
         */
        const renderComponentsOnThisLevel =
          // No further router state available
          !flightRouterState ||
          // Segment in router state does not match current segment
          !matchSegment(actualSegment, flightRouterState[0]) ||
          // Last item in the tree
          parallelRoutesKeys.length === 0 ||
          // Explicit refresh
          flightRouterState[3] === 'refetch'

        if (!parentRendered && renderComponentsOnThisLevel) {
          return [
            actualSegment,
            // Create router state using the slice of the loaderTree
            createFlightRouterStateFromLoaderTree(loaderTreeToFilter),
            // Check if one level down from the common layout has a loading component. If it doesn't only provide the router state as part of the Flight data.
            isPrefetch && !Boolean(loaderTreeToFilter[2].loading)
              ? null
              : // Create component tree using the slice of the loaderTree
                // @ts-expect-error TODO-APP: fix async component type
                React.createElement(async () => {
                  const { Component } = await createComponentTree(
                    // This ensures flightRouterPath is valid and filters down the tree
                    {
                      createSegmentPath: (child) => {
                        return createSegmentPath(child)
                      },
                      loaderTree: loaderTreeToFilter,
                      parentParams: currentParams,
                      firstItem: isFirst,
                    }
                  )
                  return <Component />
                }),
            isPrefetch && !Boolean(loaderTreeToFilter[2].loading) ? null : (
              <>{rscPayloadHead}</>
            ),
          ]
        }

        // Walk through all parallel routes.
        for (const parallelRouteKey of parallelRoutesKeys) {
          const parallelRoute = parallelRoutes[parallelRouteKey]

          const currentSegmentPath: FlightSegmentPath = isFirst
            ? [parallelRouteKey]
            : [actualSegment, parallelRouteKey]

          const path = await walkTreeWithFlightRouterState({
            createSegmentPath: (child) => {
              return createSegmentPath([...currentSegmentPath, ...child])
            },
            loaderTreeToFilter: parallelRoute,
            parentParams: currentParams,
            flightRouterState:
              flightRouterState && flightRouterState[1][parallelRouteKey],
            parentRendered: parentRendered || renderComponentsOnThisLevel,
            isFirst: false,
            rscPayloadHead,
          })

          if (typeof path[path.length - 1] !== 'string') {
            return [actualSegment, parallelRouteKey, ...path]
          }
        }

        return [actualSegment]
      }

      const rscPayloadHead = await resolveHead(loaderTree, {})
      // Flight data that is going to be passed to the browser.
      // Currently a single item array but in the future multiple patches might be combined in a single request.
      const flightData: FlightData = [
        (
          await walkTreeWithFlightRouterState({
            createSegmentPath: (child) => child,
            loaderTreeToFilter: loaderTree,
            parentParams: {},
            flightRouterState: providedFlightRouterState,
            isFirst: true,
            rscPayloadHead,
          })
        ).slice(1),
      ]

      const serverComponentManifestWithHMR = dev
        ? new Proxy(serverComponentManifest, {
            get: (target, prop) => {
              if (
                typeof prop === 'string' &&
                !prop.startsWith('_') &&
                target[prop]
              ) {
                // Attach TS (timestamp) query param to IDs to get rid of flight client's module cache on HMR.
                const namedExports: any = {}
                const ts = Date.now()
                for (let key in target[prop]) {
                  namedExports[key] = {
                    ...target[prop][key],
                    id: `${target[prop][key].id}?ts=${ts}`,
                  }
                }
                return namedExports
              }
              return target[prop]
            },
          })
        : serverComponentManifest

      // For app dir, use the bundled version of Fizz renderer (renderToReadableStream)
      // which contains the subset React.
      const readable = ComponentMod.renderToReadableStream(
        flightData,
        serverComponentManifestWithHMR,
        {
          context: serverContexts,
          onError: flightDataRendererErrorHandler,
        }
      ).pipeThrough(createBufferedTransformStream())

      return new FlightRenderResult(readable)
    }

    if (isFlight && !isStaticGeneration) {
      return generateFlight()
    }

    // Below this line is handling for rendering to HTML.

    // AppRouter is provided by next-app-loader
    const AppRouter =
      ComponentMod.AppRouter as typeof import('../client/components/app-router').default

    let serverComponentsInlinedTransformStream: TransformStream<
      Uint8Array,
      Uint8Array
    > = new TransformStream()

    // TODO-APP: validate req.url as it gets passed to render.
    const initialCanonicalUrl = req.url!

    // Get the nonce from the incomming request if it has one.
    const csp = req.headers['content-security-policy']
    let nonce: string | undefined
    if (csp && typeof csp === 'string') {
      nonce = getScriptNonceFromHeader(csp)
    }

    const serverComponentsRenderOpts = {
      transformStream: serverComponentsInlinedTransformStream,
      serverComponentManifest,
      serverContexts,
      rscChunks: [],
    }

    const validateRootLayout = dev
      ? {
          validateRootLayout: {
            assetPrefix: renderOpts.assetPrefix,
            getTree: () => createFlightRouterStateFromLoaderTree(loaderTree),
          },
        }
      : {}

    const initialHead = await resolveHead(loaderTree, {})

    /**
     * A new React Component that renders the provided React Component
     * using Flight which can then be rendered to HTML.
     */
    const ServerComponentsRenderer = createServerComponentRenderer(
      async () => {
        // Create full component tree from root to leaf.
        const { Component: ComponentTree } = await createComponentTree({
          createSegmentPath: (child) => child,
          loaderTree: loaderTree,
          parentParams: {},
          firstItem: true,
        })
        const initialTree = createFlightRouterStateFromLoaderTree(loaderTree)

        return (
          <AppRouter
            assetPrefix={assetPrefix}
            initialCanonicalUrl={initialCanonicalUrl}
            initialTree={initialTree}
            initialHead={initialHead}
            forceStatic={staticGenerationStore.forceStatic}
          >
            <ComponentTree />
          </AppRouter>
        )
      },
      ComponentMod,
      serverComponentsRenderOpts,
      serverComponentsErrorHandler,
      nonce
    )

    const serverInsertedHTMLCallbacks: Set<() => React.ReactNode> = new Set()
    function InsertedHTML({ children }: { children: JSX.Element }) {
      // Reset addInsertedHtmlCallback on each render
      serverInsertedHTMLCallbacks.clear()
      const addInsertedHtml = React.useCallback(
        (handler: () => React.ReactNode) => {
          serverInsertedHTMLCallbacks.add(handler)
        },
        []
      )

      return (
        <HeadManagerContext.Provider
          value={{
            appDir: true,
            nonce,
          }}
        >
          <ServerInsertedHTMLContext.Provider value={addInsertedHtml}>
            {children}
          </ServerInsertedHTMLContext.Provider>
        </HeadManagerContext.Provider>
      )
    }

    const bodyResult = async () => {
      const polyfills = buildManifest.polyfillFiles
        .filter(
          (polyfill) =>
            polyfill.endsWith('.js') && !polyfill.endsWith('.module.js')
        )
        .map((polyfill) => ({
          src: `${assetPrefix}/_next/${polyfill}`,
          integrity: subresourceIntegrityManifest?.[polyfill],
        }))

      const content = (
        <InsertedHTML>
          <ServerComponentsRenderer />
        </InsertedHTML>
      )

      let polyfillsFlushed = false
      const getServerInsertedHTML = (): Promise<string> => {
        const flushed = renderToString(
          <>
            {Array.from(serverInsertedHTMLCallbacks).map((callback) =>
              callback()
            )}
            {polyfillsFlushed
              ? null
              : polyfills?.map((polyfill) => {
                  return (
                    <script
                      key={polyfill.src}
                      src={polyfill.src}
                      integrity={polyfill.integrity}
                      noModule={true}
                      nonce={nonce}
                    />
                  )
                })}
          </>
        )
        polyfillsFlushed = true
        return flushed
      }

      try {
        const renderStream = await renderToInitialStream({
          ReactDOMServer,
          element: content,
          streamOptions: {
            onError: htmlRendererErrorHandler,
            nonce,
            // Include hydration scripts in the HTML
            bootstrapScripts: [
              ...(subresourceIntegrityManifest
                ? buildManifest.rootMainFiles.map((src) => ({
                    src: `${assetPrefix}/_next/` + src,
                    integrity: subresourceIntegrityManifest[src],
                  }))
                : buildManifest.rootMainFiles.map(
                    (src) => `${assetPrefix}/_next/` + src
                  )),
            ],
          },
        })

        const result = await continueFromInitialStream(renderStream, {
          dataStream: serverComponentsInlinedTransformStream?.readable,
          generateStaticHTML: isStaticGeneration || generateStaticHTML,
          getServerInsertedHTML,
          serverInsertedHTMLToHead: true,
          ...validateRootLayout,
        })

        return result
      } catch (err: any) {
        const shouldNotIndex = err.digest === NOT_FOUND_ERROR_CODE
        if (err.digest === NOT_FOUND_ERROR_CODE) {
          res.statusCode = 404
        }

        const renderStream = await renderToInitialStream({
          ReactDOMServer,
          element: (
            <html id="__next_error__">
              <head>
                {shouldNotIndex ? (
                  <meta name="robots" content="noindex" />
                ) : null}
              </head>
              <body></body>
            </html>
          ),
          streamOptions: {
            nonce,
            // Include hydration scripts in the HTML
            bootstrapScripts: subresourceIntegrityManifest
              ? buildManifest.rootMainFiles.map((src) => ({
                  src: `${assetPrefix}/_next/` + src,
                  integrity: subresourceIntegrityManifest[src],
                }))
              : buildManifest.rootMainFiles.map(
                  (src) => `${assetPrefix}/_next/` + src
                ),
          },
        })

        return await continueFromInitialStream(renderStream, {
          dataStream: serverComponentsInlinedTransformStream?.readable,
          generateStaticHTML: isStaticGeneration,
          getServerInsertedHTML,
          serverInsertedHTMLToHead: true,
          ...validateRootLayout,
        })
      }
    }
    const renderResult = new RenderResult(await bodyResult())

    if (staticGenerationStore.pendingRevalidates) {
      await Promise.all(staticGenerationStore.pendingRevalidates)
    }

    if (isStaticGeneration) {
      const htmlResult = await streamToBufferedResult(renderResult)

      // if we encountered any unexpected errors during build
      // we fail the prerendering phase and the build
      if (capturedErrors.length > 0) {
        throw capturedErrors[0]
      }
      // const before = Buffer.concat(
      //   serverComponentsRenderOpts.rscChunks
      // ).toString()

      // TODO-APP: derive this from same pass to prevent additional
      // render during static generation
      const filteredFlightData = await streamToBufferedResult(
        await generateFlight()
      )

      if (staticGenerationStore?.forceStatic === false) {
        staticGenerationStore.fetchRevalidate = 0
      }
      ;(renderOpts as any).pageData = filteredFlightData
      ;(renderOpts as any).revalidate =
        typeof staticGenerationStore?.fetchRevalidate === 'undefined'
          ? defaultRevalidate
          : staticGenerationStore?.fetchRevalidate

      return new RenderResult(htmlResult)
    }

    return renderResult
  }

  const initialStaticGenerationStore = {
    isStaticGeneration,
    inUse: true,
    pathname,
    incrementalCache: renderOpts.incrementalCache,
    isRevalidate: renderOpts.isRevalidate,
  }

  const tryGetPreviewData =
    process.env.NEXT_RUNTIME === 'edge'
      ? () => false
      : require('./api-utils/node').tryGetPreviewData

  // Reads of this are cached on the `req` object, so this should resolve
  // instantly. There's no need to pass this data down from a previous
  // invoke, where we'd have to consider server & serverless.
  const previewData = tryGetPreviewData(
    req,
    res,
    (renderOpts as any).previewProps
  )

  let cachedHeadersInstance: ReadonlyHeaders | undefined
  let cachedCookiesInstance: ReadonlyRequestCookies | undefined

  const requestStore = {
    get headers() {
      if (!cachedHeadersInstance) {
        cachedHeadersInstance = new ReadonlyHeaders(
          headersWithoutFlight(req.headers)
        )
      }
      return cachedHeadersInstance
    },
    get cookies() {
      if (!cachedCookiesInstance) {
        cachedCookiesInstance = new ReadonlyRequestCookies({
          headers: {
            get: (key) => {
              if (key !== 'cookie') {
                throw new Error('Only cookie header is supported')
              }
              return req.headers.cookie
            },
          },
        })
      }
      return cachedCookiesInstance
    },
    previewData,
  }

  function handleRequestStoreRun<T>(fn: () => T): Promise<T> {
    if ('getStore' in requestAsyncStorage) {
      return new Promise((resolve, reject) => {
        requestAsyncStorage.run(requestStore, () => {
          return Promise.resolve(fn()).then(resolve).catch(reject)
        })
      })
    } else {
      Object.assign(requestAsyncStorage, requestStore)
      return Promise.resolve(fn())
    }
  }

  function handleStaticGenerationStoreRun<T>(fn: () => T): Promise<T> {
    if ('getStore' in staticGenerationAsyncStorage) {
      return new Promise((resolve, reject) => {
        staticGenerationAsyncStorage.run(initialStaticGenerationStore, () => {
          return Promise.resolve(fn()).then(resolve).catch(reject)
        })
      })
    } else {
      Object.assign(staticGenerationAsyncStorage, initialStaticGenerationStore)
      return Promise.resolve(fn()).finally(() => {
        staticGenerationAsyncStorage.inUse = false
      })
    }
  }

  return handleRequestStoreRun(() =>
    handleStaticGenerationStoreRun(() => wrappedRender())
  )
}<|MERGE_RESOLUTION|>--- conflicted
+++ resolved
@@ -35,11 +35,8 @@
 import { RequestCookies } from './web/spec-extension/cookies'
 import { DYNAMIC_ERROR_CODE } from '../client/components/hooks-server-context'
 import { NOT_FOUND_ERROR_CODE } from '../client/components/not-found'
-<<<<<<< HEAD
+import { NEXT_DYNAMIC_NO_SSR_CODE } from '../shared/lib/no-ssr-error'
 import { BAILOUT_TO_CLIENT_RENDERING_ERROR_CODE } from '../client/components/bailout-to-client-rendering'
-=======
-import { NEXT_DYNAMIC_NO_SSR_CODE } from '../shared/lib/no-ssr-error'
->>>>>>> 98cb2547
 import { HeadManagerContext } from '../shared/lib/head-manager-context'
 import { Writable } from 'stream'
 import stringHash from 'next/dist/compiled/string-hash'
@@ -221,18 +218,12 @@
     if (allCapturedErrors) allCapturedErrors.push(err)
 
     if (
-<<<<<<< HEAD
-      err.digest === DYNAMIC_ERROR_CODE ||
-      err.digest === NOT_FOUND_ERROR_CODE ||
-      err.digest?.startsWith(REDIRECT_ERROR_CODE) ||
-      err.digest === BAILOUT_TO_CLIENT_RENDERING_ERROR_CODE
-=======
       err &&
       (err.digest === DYNAMIC_ERROR_CODE ||
         err.digest === NOT_FOUND_ERROR_CODE ||
         err.digest === NEXT_DYNAMIC_NO_SSR_CODE ||
+        err.digest === BAILOUT_TO_CLIENT_RENDERING_ERROR_CODE ||
         err.digest?.startsWith(REDIRECT_ERROR_CODE))
->>>>>>> 98cb2547
     ) {
       return err.digest
     }
