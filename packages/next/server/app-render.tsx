import type { IncomingHttpHeaders, IncomingMessage, ServerResponse } from 'http'
import type { LoadComponentsReturnType } from './load-components'
import type { ServerRuntime } from '../types'
import type { FontLoaderManifest } from '../build/webpack/plugins/font-loader-manifest-plugin'

// Import builtin react directly to avoid require cache conflicts
import React, { use } from 'next/dist/compiled/react'
import { NotFound as DefaultNotFound } from '../client/components/error'

// this needs to be required lazily so that `next-server` can set
// the env before we require
import ReactDOMServer from 'next/dist/compiled/react-dom/server.browser'
import { ParsedUrlQuery } from 'querystring'
import { NextParsedUrlQuery } from './request-meta'
import RenderResult from './render-result'
import {
  readableStreamTee,
  encodeText,
  decodeText,
  renderToInitialStream,
  createBufferedTransformStream,
  continueFromInitialStream,
  streamToString,
} from './node-web-streams-helper'
import { ESCAPE_REGEX, htmlEscapeJsonString } from './htmlescape'
import { matchSegment } from '../client/components/match-segments'
import {
  FlightCSSManifest,
  FlightManifest,
} from '../build/webpack/plugins/flight-manifest-plugin'
import { ServerInsertedHTMLContext } from '../shared/lib/server-inserted-html'
import { stripInternalQueries } from './internal-utils'
import type { ComponentsType } from '../build/webpack/loaders/next-app-loader'
import { REDIRECT_ERROR_CODE } from '../client/components/redirect'
import { RequestCookies } from './web/spec-extension/cookies'
import { DYNAMIC_ERROR_CODE } from '../client/components/hooks-server-context'
import { NOT_FOUND_ERROR_CODE } from '../client/components/not-found'
import { HeadManagerContext } from '../shared/lib/head-manager-context'
import { Writable } from 'stream'
import stringHash from 'next/dist/compiled/string-hash'

function preloadComponent(Layout: any, props: any) {
  const prev = console.error
  console.error = (msg) => {
    if (msg.startsWith('Invalid hook call..')) {
      // ignore
    } else {
      // @ts-expect-error argument is defined
      prev.apply(console, arguments)
    }
  }
  try {
    let result = Layout(props)
    return function () {
      // We know what this component will render already.
      return result
    }
  } catch (x) {
    // something suspended or errored, try again later
  } finally {
    console.error = prev
  }
  return Layout
}

const INTERNAL_HEADERS_INSTANCE = Symbol('internal for headers readonly')

function readonlyHeadersError() {
  return new Error('ReadonlyHeaders cannot be modified')
}
export class ReadonlyHeaders {
  [INTERNAL_HEADERS_INSTANCE]: Headers

  entries: Headers['entries']
  forEach: Headers['forEach']
  get: Headers['get']
  has: Headers['has']
  keys: Headers['keys']
  values: Headers['values']

  constructor(headers: IncomingHttpHeaders) {
    // Since `new Headers` uses `this.append()` to fill the headers object ReadonlyHeaders can't extend from Headers directly as it would throw.
    const headersInstance = new Headers(headers as any)
    this[INTERNAL_HEADERS_INSTANCE] = headersInstance

    this.entries = headersInstance.entries.bind(headersInstance)
    this.forEach = headersInstance.forEach.bind(headersInstance)
    this.get = headersInstance.get.bind(headersInstance)
    this.has = headersInstance.has.bind(headersInstance)
    this.keys = headersInstance.keys.bind(headersInstance)
    this.values = headersInstance.values.bind(headersInstance)
  }
  [Symbol.iterator]() {
    return this[INTERNAL_HEADERS_INSTANCE][Symbol.iterator]()
  }

  append() {
    throw readonlyHeadersError()
  }
  delete() {
    throw readonlyHeadersError()
  }
  set() {
    throw readonlyHeadersError()
  }
}

const INTERNAL_COOKIES_INSTANCE = Symbol('internal for cookies readonly')
class ReadonlyRequestCookiesError extends Error {
  message =
    'ReadonlyRequestCookies cannot be modified. Read more: https://nextjs.org/api-reference/cookies'
}

export class ReadonlyRequestCookies {
  [INTERNAL_COOKIES_INSTANCE]: RequestCookies

  get: RequestCookies['get']
  getAll: RequestCookies['getAll']
  has: RequestCookies['has']

  constructor(request: {
    headers: {
      get(key: 'cookie'): string | null | undefined
    }
  }) {
    // Since `new Headers` uses `this.append()` to fill the headers object ReadonlyHeaders can't extend from Headers directly as it would throw.
    // Request overridden to not have to provide a fully request object.
    const cookiesInstance = new RequestCookies(request.headers as Headers)
    this[INTERNAL_COOKIES_INSTANCE] = cookiesInstance

    this.get = cookiesInstance.get.bind(cookiesInstance)
    this.getAll = cookiesInstance.getAll.bind(cookiesInstance)
    this.has = cookiesInstance.has.bind(cookiesInstance)
  }

  [Symbol.iterator]() {
    return (this[INTERNAL_COOKIES_INSTANCE] as any)[Symbol.iterator]()
  }

  clear() {
    throw new ReadonlyRequestCookiesError()
  }
  delete() {
    throw new ReadonlyRequestCookiesError()
  }
  set() {
    throw new ReadonlyRequestCookiesError()
  }
}

export type RenderOptsPartial = {
  err?: Error | null
  dev?: boolean
  serverComponentManifest?: FlightManifest
  serverCSSManifest?: FlightCSSManifest
  supportsDynamicHTML?: boolean
  runtime?: ServerRuntime
  serverComponents?: boolean
  assetPrefix?: string
  fontLoaderManifest?: FontLoaderManifest
  isBot?: boolean
}

export type RenderOpts = LoadComponentsReturnType & RenderOptsPartial

/**
 * Flight Response is always set to application/octet-stream to ensure it does not get interpreted as HTML.
 */
class FlightRenderResult extends RenderResult {
  constructor(response: string | ReadableStream<Uint8Array>) {
    super(response, { contentType: 'application/octet-stream' })
  }
}

/**
 * Interop between "export default" and "module.exports".
 */
function interopDefault(mod: any) {
  return mod.default || mod
}

// tolerate dynamic server errors during prerendering so console
// isn't spammed with unactionable errors
/**
 * Create error handler for renderers.
 */
function createErrorHandler(
  /**
   * Used for debugging
   */
  _source: string,
  capturedErrors: Error[],
  allCapturedErrors?: Error[]
) {
  return (err: any): string => {
    if (allCapturedErrors) allCapturedErrors.push(err)

    if (
      err.digest === DYNAMIC_ERROR_CODE ||
      err.digest === NOT_FOUND_ERROR_CODE ||
      err.digest?.startsWith(REDIRECT_ERROR_CODE)
    ) {
      return err.digest
    }

    // Used for debugging error source
    // console.error(_source, err)
    console.error(err)
    capturedErrors.push(err)
    // TODO-APP: look at using webcrypto instead. Requires a promise to be awaited.
    return stringHash(err.message + err.stack + (err.digest || '')).toString()
  }
}

let isFetchPatched = false

// we patch fetch to collect cache information used for
// determining if a page is static or not
function patchFetch(ComponentMod: any) {
  if (isFetchPatched) return
  isFetchPatched = true

  const { DynamicServerError } =
    ComponentMod.serverHooks as typeof import('../client/components/hooks-server-context')

  const staticGenerationAsyncStorage = ComponentMod.staticGenerationAsyncStorage

  const originFetch = globalThis.fetch
  globalThis.fetch = async (input, init) => {
    const staticGenerationStore =
      'getStore' in staticGenerationAsyncStorage
        ? staticGenerationAsyncStorage.getStore()
        : staticGenerationAsyncStorage

    const { isStaticGeneration, fetchRevalidate, pathname } =
      staticGenerationStore || {}

    if (staticGenerationStore && isStaticGeneration) {
      if (init && typeof init === 'object') {
        if (init.cache === 'no-store') {
          staticGenerationStore.fetchRevalidate = 0
          // TODO: ensure this error isn't logged to the user
          // seems it's slipping through currently
          throw new DynamicServerError(
            `no-store fetch ${input}${pathname ? ` ${pathname}` : ''}`
          )
        }

        const hasNextConfig = 'next' in init
        const next = init.next || {}
        if (
          typeof next.revalidate === 'number' &&
          (typeof fetchRevalidate === 'undefined' ||
            next.revalidate < fetchRevalidate)
        ) {
          staticGenerationStore.fetchRevalidate = next.revalidate

          if (next.revalidate === 0) {
            throw new DynamicServerError(
              `revalidate: ${next.revalidate} fetch ${input}${
                pathname ? ` ${pathname}` : ''
              }`
            )
          }
        }
        if (hasNextConfig) delete init.next
      }
    }
    return originFetch(input, init)
  }
}

interface FlightResponseRef {
  current: Promise<JSX.Element> | null
}

/**
 * Render Flight stream.
 * This is only used for renderToHTML, the Flight response does not need additional wrappers.
 */
function useFlightResponse(
  writable: WritableStream<Uint8Array>,
  req: ReadableStream<Uint8Array>,
  serverComponentManifest: any,
  rscChunks: Uint8Array[],
  flightResponseRef: FlightResponseRef,
  nonce?: string
): Promise<JSX.Element> {
  if (flightResponseRef.current !== null) {
    return flightResponseRef.current
  }
  const {
    createFromReadableStream,
  } = require('next/dist/compiled/react-server-dom-webpack/client')

  const [renderStream, forwardStream] = readableStreamTee(req)
  const res = createFromReadableStream(renderStream, {
    moduleMap:
      process.env.NEXT_RUNTIME === 'edge'
        ? serverComponentManifest.__edge_ssr_module_mapping__
        : serverComponentManifest.__ssr_module_mapping__,
  })
  flightResponseRef.current = res

  let bootstrapped = false
  // We only attach CSS chunks to the inlined data.
  const forwardReader = forwardStream.getReader()
  const writer = writable.getWriter()
  const startScriptTag = nonce
    ? `<script nonce=${JSON.stringify(nonce)}>`
    : '<script>'

  function read() {
    forwardReader.read().then(({ done, value }) => {
      if (value) {
        rscChunks.push(value)
      }

      if (!bootstrapped) {
        bootstrapped = true
        writer.write(
          encodeText(
            `${startScriptTag}(self.__next_f=self.__next_f||[]).push(${htmlEscapeJsonString(
              JSON.stringify([0])
            )})</script>`
          )
        )
      }
      if (done) {
        flightResponseRef.current = null
        writer.close()
      } else {
        const responsePartial = decodeText(value)
        const scripts = `${startScriptTag}self.__next_f.push(${htmlEscapeJsonString(
          JSON.stringify([1, responsePartial])
        )})</script>`

        writer.write(encodeText(scripts))
        read()
      }
    })
  }
  read()

  return res
}

/**
 * Create a component that renders the Flight stream.
 * This is only used for renderToHTML, the Flight response does not need additional wrappers.
 */
function createServerComponentRenderer(
  ComponentToRender: React.ComponentType,
  ComponentMod: {
    renderToReadableStream: any
    __next_app_webpack_require__?: any
  },
  {
    transformStream,
    serverComponentManifest,
    serverContexts,
    rscChunks,
  }: {
    transformStream: TransformStream<Uint8Array, Uint8Array>
    serverComponentManifest: NonNullable<RenderOpts['serverComponentManifest']>
    serverContexts: Array<
      [ServerContextName: string, JSONValue: Object | number | string]
    >
    rscChunks: Uint8Array[]
  },
  serverComponentsErrorHandler: ReturnType<typeof createErrorHandler>,
  nonce?: string
): () => JSX.Element {
  // We need to expose the `__webpack_require__` API globally for
  // react-server-dom-webpack. This is a hack until we find a better way.
  if (ComponentMod.__next_app_webpack_require__) {
    // @ts-ignore
    globalThis.__next_require__ = ComponentMod.__next_app_webpack_require__

    // @ts-ignore
    globalThis.__next_chunk_load__ = () => Promise.resolve()
  }

  let RSCStream: ReadableStream<Uint8Array>
  const createRSCStream = () => {
    if (!RSCStream) {
      RSCStream = ComponentMod.renderToReadableStream(
        <ComponentToRender />,
        serverComponentManifest,
        {
          context: serverContexts,
          onError: serverComponentsErrorHandler,
        }
      )
    }
    return RSCStream
  }

  const flightResponseRef: FlightResponseRef = { current: null }

  const writable = transformStream.writable
  return function ServerComponentWrapper(): JSX.Element {
    const reqStream = createRSCStream()
    const response = useFlightResponse(
      writable,
      reqStream,
      serverComponentManifest,
      rscChunks,
      flightResponseRef,
      nonce
    )
    return use(response)
  }
}

type DynamicParamTypes = 'catchall' | 'optional-catchall' | 'dynamic'
// c = catchall
// oc = optional catchall
// d = dynamic
export type DynamicParamTypesShort = 'c' | 'oc' | 'd'

/**
 * Shorten the dynamic param in order to make it smaller when transmitted to the browser.
 */
function getShortDynamicParamType(
  type: DynamicParamTypes
): DynamicParamTypesShort {
  switch (type) {
    case 'catchall':
      return 'c'
    case 'optional-catchall':
      return 'oc'
    case 'dynamic':
      return 'd'
    default:
      throw new Error('Unknown dynamic param type')
  }
}

/**
 * Segment in the router state.
 */
export type Segment =
  | string
  | [param: string, value: string, type: DynamicParamTypesShort]

/**
 * LoaderTree is generated in next-app-loader.
 */
type LoaderTree = [
  segment: string,
  parallelRoutes: { [parallelRouterKey: string]: LoaderTree },
  components: ComponentsType
]

/**
 * Router state
 */
export type FlightRouterState = [
  segment: Segment,
  parallelRoutes: { [parallelRouterKey: string]: FlightRouterState },
  url?: string,
  refresh?: 'refetch',
  isRootLayout?: boolean
]

/**
 * Individual Flight response path
 */
export type FlightSegmentPath =
  // Uses `any` as repeating pattern can't be typed.
  | any[]
  // Looks somewhat like this
  | [
      segment: Segment,
      parallelRouterKey: string,
      segment: Segment,
      parallelRouterKey: string,
      segment: Segment,
      parallelRouterKey: string
    ]

export type FlightDataPath =
  // Uses `any` as repeating pattern can't be typed.
  | any[]
  // Looks somewhat like this
  | [
      // Holds full path to the segment.
      ...FlightSegmentPath,
      /* segment of the rendered slice: */ Segment,
      /* treePatch */ FlightRouterState,
      /* subTreeData: */ React.ReactNode | null // Can be null during prefetch if there's no loading component
    ]

/**
 * The Flight response data
 */
export type FlightData = Array<FlightDataPath> | string

/**
 * Property holding the current subTreeData.
 */
export type ChildProp = {
  /**
   * Null indicates that the tree is partial
   */
  current: React.ReactNode | null
  segment: Segment
}

/**
 * Parse dynamic route segment to type of parameter
 */
function getSegmentParam(segment: string): {
  param: string
  type: DynamicParamTypes
} | null {
  if (segment.startsWith('[[...') && segment.endsWith(']]')) {
    return {
      type: 'optional-catchall',
      param: segment.slice(5, -2),
    }
  }

  if (segment.startsWith('[...') && segment.endsWith(']')) {
    return {
      type: 'catchall',
      param: segment.slice(4, -1),
    }
  }

  if (segment.startsWith('[') && segment.endsWith(']')) {
    return {
      type: 'dynamic',
      param: segment.slice(1, -1),
    }
  }

  return null
}

/**
 * Get inline <link> tags based on server CSS manifest. Only used when rendering to HTML.
 */
function getCssInlinedLinkTags(
  serverComponentManifest: FlightManifest,
  serverCSSManifest: FlightCSSManifest,
  filePath: string,
  serverCSSForEntries: string[]
): string[] {
  const layoutOrPageCss =
    serverCSSManifest[filePath] ||
    serverComponentManifest.__client_css_manifest__?.[filePath]

  if (!layoutOrPageCss) {
    return []
  }

  const chunks = new Set<string>()

  for (const css of layoutOrPageCss) {
    // We only include the CSS if it's a global CSS, or it is used by this
    // entrypoint.
    if (serverCSSForEntries.includes(css) || !/\.module\.css/.test(css)) {
      const mod = serverComponentManifest[css]
      if (mod) {
        for (const chunk of mod.default.chunks) {
          chunks.add(chunk)
        }
      }
    }
  }

  return [...chunks]
}

function getServerCSSForEntries(
  serverCSSManifest: FlightCSSManifest,
  entries: string[]
) {
  const css = []
  for (const entry of entries) {
    const entryName = entry.replace(/\.[^.]+$/, '')
    if (
      serverCSSManifest.__entry_css__ &&
      serverCSSManifest.__entry_css__[entryName]
    ) {
      css.push(...serverCSSManifest.__entry_css__[entryName])
    }
  }
  return css
}

/**
 * Get inline <link rel="preload" as="font"> tags based on server CSS manifest and font loader manifest. Only used when rendering to HTML.
 */
function getPreloadedFontFilesInlineLinkTags(
  serverComponentManifest: FlightManifest,
  serverCSSManifest: FlightCSSManifest,
  fontLoaderManifest: FontLoaderManifest | undefined,
  serverCSSForEntries: string[],
  filePath?: string
): string[] {
  if (!fontLoaderManifest || !filePath) {
    return []
  }
  const layoutOrPageCss =
    serverCSSManifest[filePath] ||
    serverComponentManifest.__client_css_manifest__?.[filePath]

  if (!layoutOrPageCss) {
    return []
  }

  const fontFiles = new Set<string>()

  for (const css of layoutOrPageCss) {
    // We only include the CSS if it is used by this entrypoint.
    if (serverCSSForEntries.includes(css)) {
      const preloadedFontFiles = fontLoaderManifest.app[css]
      if (preloadedFontFiles) {
        for (const fontFile of preloadedFontFiles) {
          fontFiles.add(fontFile)
        }
      }
    }
  }

  return [...fontFiles]
}

function getScriptNonceFromHeader(cspHeaderValue: string): string | undefined {
  const directives = cspHeaderValue
    // Directives are split by ';'.
    .split(';')
    .map((directive) => directive.trim())

  // First try to find the directive for the 'script-src', otherwise try to
  // fallback to the 'default-src'.
  const directive =
    directives.find((dir) => dir.startsWith('script-src')) ||
    directives.find((dir) => dir.startsWith('default-src'))

  // If no directive could be found, then we're done.
  if (!directive) {
    return
  }

  // Extract the nonce from the directive
  const nonce = directive
    .split(' ')
    // Remove the 'strict-src'/'default-src' string, this can't be the nonce.
    .slice(1)
    .map((source) => source.trim())
    // Find the first source with the 'nonce-' prefix.
    .find(
      (source) =>
        source.startsWith("'nonce-") &&
        source.length > 8 &&
        source.endsWith("'")
    )
    // Grab the nonce by trimming the 'nonce-' prefix.
    ?.slice(7, -1)

  // If we could't find the nonce, then we're done.
  if (!nonce) {
    return
  }

  // Don't accept the nonce value if it contains HTML escape characters.
  // Technically, the spec requires a base64'd value, but this is just an
  // extra layer.
  if (ESCAPE_REGEX.test(nonce)) {
    throw new Error(
      'Nonce value from Content-Security-Policy contained HTML escape characters.\nLearn more: https://nextjs.org/docs/messages/nonce-contained-invalid-characters'
    )
  }

  return nonce
}

const FLIGHT_PARAMETERS = [
  '__rsc__',
  '__next_router_state_tree__',
  '__next_router_prefetch__',
] as const

function headersWithoutFlight(headers: IncomingHttpHeaders) {
  const newHeaders = { ...headers }
  for (const param of FLIGHT_PARAMETERS) {
    delete newHeaders[param]
  }
  return newHeaders
}

async function renderToString(element: React.ReactElement) {
  const renderStream = await ReactDOMServer.renderToReadableStream(element)
  await renderStream.allReady
  return streamToString(renderStream)
}

export async function renderToHTMLOrFlight(
  req: IncomingMessage,
  res: ServerResponse,
  pathname: string,
  query: NextParsedUrlQuery,
  renderOpts: RenderOpts
): Promise<RenderResult | null> {
  /**
   * Rules of Static & Dynamic HTML:
   *
   *    1.) We must generate static HTML unless the caller explicitly opts
   *        in to dynamic HTML support.
   *
   *    2.) If dynamic HTML support is requested, we must honor that request
   *        or throw an error. It is the sole responsibility of the caller to
   *        ensure they aren't e.g. requesting dynamic HTML for an AMP page.
   *
   * These rules help ensure that other existing features like request caching,
   * coalescing, and ISR continue working as intended.
   */
  const isStaticGeneration =
    renderOpts.supportsDynamicHTML !== true && !renderOpts.isBot
  const isFlight = req.headers.__rsc__ !== undefined

  const capturedErrors: Error[] = []
  const allCapturedErrors: Error[] = []

  const serverComponentsErrorHandler = createErrorHandler(
    'serverComponentsRenderer',
    capturedErrors
  )
  const flightDataRendererErrorHandler = createErrorHandler(
    'flightDataRenderer',
    capturedErrors
  )
  const htmlRendererErrorHandler = createErrorHandler(
    'htmlRenderer',
    capturedErrors,
    allCapturedErrors
  )

  const {
    buildManifest,
    subresourceIntegrityManifest,
    serverComponentManifest,
    serverCSSManifest = {},
    ComponentMod,
    dev,
    fontLoaderManifest,
    supportsDynamicHTML,
  } = renderOpts

  if (process.env.NODE_ENV === 'production') {
    patchFetch(ComponentMod)
  }
  const generateStaticHTML = supportsDynamicHTML !== true

  const staticGenerationAsyncStorage = ComponentMod.staticGenerationAsyncStorage
  const requestAsyncStorage = ComponentMod.requestAsyncStorage

  if (
    staticGenerationAsyncStorage &&
    !('getStore' in staticGenerationAsyncStorage) &&
    staticGenerationAsyncStorage.inUse
  ) {
    throw new Error(
      `Invariant: A separate worker must be used for each render when AsyncLocalStorage is not available`
    )
  }

  // we wrap the render in an AsyncLocalStorage context
  const wrappedRender = async () => {
    const staticGenerationStore =
      'getStore' in staticGenerationAsyncStorage
        ? staticGenerationAsyncStorage.getStore()
        : staticGenerationAsyncStorage

    // don't modify original query object
    query = Object.assign({}, query)

    const isPrefetch = req.headers.__next_router_prefetch__ !== undefined

    // TODO-APP: verify the tree is valid
    // TODO-APP: verify query param is single value (not an array)
    // TODO-APP: verify tree can't grow out of control
    /**
     * Router state provided from the client-side router. Used to handle rendering from the common layout down.
     */
    let providedFlightRouterState: FlightRouterState = isFlight
      ? req.headers.__next_router_state_tree__
        ? JSON.parse(req.headers.__next_router_state_tree__ as string)
        : undefined
      : undefined

    /**
     * The tree created in next-app-loader that holds component segments and modules
     */
    const loaderTree: LoaderTree = ComponentMod.tree

    stripInternalQueries(query)

    const LayoutRouter =
      ComponentMod.LayoutRouter as typeof import('../client/components/layout-router').default
    const RenderFromTemplateContext =
      ComponentMod.RenderFromTemplateContext as typeof import('../client/components/render-from-template-context').default

    /**
     * Server Context is specifically only available in Server Components.
     * It has to hold values that can't change while rendering from the common layout down.
     * An example of this would be that `headers` are available but `searchParams` are not because that'd mean we have to render from the root layout down on all requests.
     */

    const serverContexts: Array<[string, any]> = [
      ['WORKAROUND', null], // TODO-APP: First value has a bug currently where the value is not set on the second request: https://github.com/facebook/react/issues/24849
    ]

    type CreateSegmentPath = (child: FlightSegmentPath) => FlightSegmentPath

    /**
     * Dynamic parameters. E.g. when you visit `/dashboard/vercel` which is rendered by `/dashboard/[slug]` the value will be {"slug": "vercel"}.
     */
    const pathParams = (renderOpts as any).params as ParsedUrlQuery

    /**
     * Parse the dynamic segment and return the associated value.
     */
    const getDynamicParamFromSegment = (
      // [slug] / [[slug]] / [...slug]
      segment: string
    ): {
      param: string
      value: string | string[] | null
      treeSegment: Segment
      type: DynamicParamTypesShort
    } | null => {
      const segmentParam = getSegmentParam(segment)
      if (!segmentParam) {
        return null
      }

      const key = segmentParam.param
      const value = pathParams[key]

      if (!value) {
        // Handle case where optional catchall does not have a value, e.g. `/dashboard/[...slug]` when requesting `/dashboard`
        if (segmentParam.type === 'optional-catchall') {
          const type = getShortDynamicParamType(segmentParam.type)
          return {
            param: key,
            value: null,
            type: type,
            // This value always has to be a string.
            treeSegment: [key, '', type],
          }
        }
        return null
      }

      const type = getShortDynamicParamType(segmentParam.type)

      return {
        param: key,
        // The value that is passed to user code.
        value: value,
        // The value that is rendered in the router tree.
        treeSegment: [
          key,
          Array.isArray(value) ? value.join('/') : value,
          type,
        ],
        type: type,
      }
    }

    async function resolveHead(
      [segment, parallelRoutes, { head }]: LoaderTree,
      parentParams: { [key: string]: any }
    ): Promise<React.ReactNode> {
      // Handle dynamic segment params.
      const segmentParam = getDynamicParamFromSegment(segment)
      /**
       * Create object holding the parent params and current params
       */
      const currentParams =
        // Handle null case where dynamic param is optional
        segmentParam && segmentParam.value !== null
          ? {
              ...parentParams,
              [segmentParam.param]: segmentParam.value,
            }
          : // Pass through parent params to children
            parentParams
      for (const key in parallelRoutes) {
        const childTree = parallelRoutes[key]
        const returnedHead = await resolveHead(childTree, currentParams)
        if (returnedHead) {
          return returnedHead
        }
      }

      if (head) {
        const Head = await interopDefault(head())
        return <Head params={currentParams} />
      }

      return null
    }

    const createFlightRouterStateFromLoaderTree = (
      [segment, parallelRoutes, { layout }]: LoaderTree,
      rootLayoutIncluded = false
    ): FlightRouterState => {
      const dynamicParam = getDynamicParamFromSegment(segment)

      const segmentTree: FlightRouterState = [
        dynamicParam ? dynamicParam.treeSegment : segment,
        {},
      ]

      if (!rootLayoutIncluded && typeof layout !== 'undefined') {
        rootLayoutIncluded = true
        segmentTree[4] = true
      }

      segmentTree[1] = Object.keys(parallelRoutes).reduce(
        (existingValue, currentValue) => {
          existingValue[currentValue] = createFlightRouterStateFromLoaderTree(
            parallelRoutes[currentValue],
            rootLayoutIncluded
          )
          return existingValue
        },
        {} as FlightRouterState[1]
      )

      return segmentTree
    }

    let defaultRevalidate: false | undefined | number = false

    // Collect all server CSS imports used by this specific entry (or entries, for parallel routes).
    // Not that we can't rely on the CSS manifest because it tracks CSS imports per module,
    // which can be used by multiple entries and cannot be tree-shaked in the module graph.
    // More info: https://github.com/vercel/next.js/issues/41018
    const serverCSSForEntries = getServerCSSForEntries(
      serverCSSManifest!,
      ComponentMod.pages
    )

    const assetPrefix = renderOpts.assetPrefix || ''

    /**
     * Use the provided loader tree to create the React Component tree.
     */
    const createComponentTree = async ({
      createSegmentPath,
      loaderTree: [
        segment,
        parallelRoutes,
        {
          layoutOrPagePath,
          layout,
          template,
          error,
          loading,
          page,
          'not-found': notFound,
        },
      ],
      parentParams,
      firstItem,
      rootLayoutIncluded,
    }: {
      createSegmentPath: CreateSegmentPath
      loaderTree: LoaderTree
      parentParams: { [key: string]: any }
      rootLayoutIncluded?: boolean
      firstItem?: boolean
    }): Promise<{ Component: React.ComponentType }> => {
      // TODO-APP: enable stylesheet per layout/page
      const stylesheets: string[] = layoutOrPagePath
        ? getCssInlinedLinkTags(
            serverComponentManifest,
            serverCSSManifest!,
            layoutOrPagePath,
            serverCSSForEntries
          )
        : []

      const preloadedFontFiles = getPreloadedFontFilesInlineLinkTags(
        serverComponentManifest,
        serverCSSManifest!,
        fontLoaderManifest,
        serverCSSForEntries,
        layoutOrPagePath
      )
      const Template = template
        ? await interopDefault(template())
        : React.Fragment
      const ErrorComponent = error ? await interopDefault(error()) : undefined
      const Loading = loading ? await interopDefault(loading()) : undefined
      const isLayout = typeof layout !== 'undefined'
      const isPage = typeof page !== 'undefined'
      const layoutOrPageMod = isLayout
        ? await layout()
        : isPage
        ? await page()
        : undefined
      /**
       * Checks if the current segment is a root layout.
       */
      const rootLayoutAtThisLevel = isLayout && !rootLayoutIncluded
      /**
       * Checks if the current segment or any level above it has a root layout.
       */
      const rootLayoutIncludedAtThisLevelOrAbove =
        rootLayoutIncluded || rootLayoutAtThisLevel

      const NotFound = notFound
        ? await interopDefault(notFound())
        : rootLayoutAtThisLevel
        ? DefaultNotFound
        : undefined

      if (typeof layoutOrPageMod?.revalidate === 'number') {
        defaultRevalidate = layoutOrPageMod.revalidate

        if (isStaticGeneration && defaultRevalidate === 0) {
          const { DynamicServerError } =
            ComponentMod.serverHooks as typeof import('../client/components/hooks-server-context')

          throw new DynamicServerError(`revalidate: 0 configured ${segment}`)
        }
      }

      // TODO-APP: move these errors to the loader instead?
      // we will also need a migration doc here to link to
      if (typeof layoutOrPageMod?.getServerSideProps === 'function') {
        throw new Error(
          `getServerSideProps is not supported in app/, detected in ${segment}`
        )
      }

      if (typeof layoutOrPageMod?.getStaticProps === 'function') {
        throw new Error(
          `getStaticProps is not supported in app/, detected in ${segment}`
        )
      }

      /**
       * The React Component to render.
       */
      let Component = layoutOrPageMod
        ? interopDefault(layoutOrPageMod)
        : undefined

      if (dev) {
        const { isValidElementType } = require('next/dist/compiled/react-is')
        if (
          (isPage || typeof Component !== 'undefined') &&
          !isValidElementType(Component)
        ) {
          throw new Error(
            `The default export is not a React Component in page: "${pathname}"`
          )
        }

        if (
          typeof ErrorComponent !== 'undefined' &&
          !isValidElementType(ErrorComponent)
        ) {
          throw new Error(
            `The default export of error is not a React Component in page: ${segment}`
          )
        }

        if (typeof Loading !== 'undefined' && !isValidElementType(Loading)) {
          throw new Error(
            `The default export of loading is not a React Component in ${segment}`
          )
        }

        if (typeof NotFound !== 'undefined' && !isValidElementType(NotFound)) {
          throw new Error(
            `The default export of notFound is not a React Component in ${segment}`
          )
        }
      }

      // Handle dynamic segment params.
      const segmentParam = getDynamicParamFromSegment(segment)
      /**
       * Create object holding the parent params and current params
       */
      const currentParams =
        // Handle null case where dynamic param is optional
        segmentParam && segmentParam.value !== null
          ? {
              ...parentParams,
              [segmentParam.param]: segmentParam.value,
            }
          : // Pass through parent params to children
            parentParams
      // Resolve the segment param
      const actualSegment = segmentParam ? segmentParam.treeSegment : segment

      // This happens outside of rendering in order to eagerly kick off data fetching for layouts / the page further down
      const parallelRouteMap = await Promise.all(
        Object.keys(parallelRoutes).map(
          async (parallelRouteKey): Promise<[string, React.ReactNode]> => {
            const currentSegmentPath: FlightSegmentPath = firstItem
              ? [parallelRouteKey]
              : [actualSegment, parallelRouteKey]

            const childSegment = parallelRoutes[parallelRouteKey][0]
            const childSegmentParam = getDynamicParamFromSegment(childSegment)

            if (isPrefetch && Loading) {
              const childProp: ChildProp = {
                // Null indicates the tree is not fully rendered
                current: null,
                segment: childSegmentParam
                  ? childSegmentParam.treeSegment
                  : childSegment,
              }

              // This is turned back into an object below.
              return [
                parallelRouteKey,
                <LayoutRouter
                  parallelRouterKey={parallelRouteKey}
                  segmentPath={createSegmentPath(currentSegmentPath)}
                  loading={Loading ? <Loading /> : undefined}
                  hasLoading={Boolean(Loading)}
                  error={ErrorComponent}
                  template={
                    <Template>
                      <RenderFromTemplateContext />
                    </Template>
                  }
                  notFound={NotFound ? <NotFound /> : undefined}
                  childProp={childProp}
                  rootLayoutIncluded={rootLayoutIncludedAtThisLevelOrAbove}
                />,
              ]
            }

            // Create the child component
            const { Component: ChildComponent } = await createComponentTree({
              createSegmentPath: (child) => {
                return createSegmentPath([...currentSegmentPath, ...child])
              },
              loaderTree: parallelRoutes[parallelRouteKey],
              parentParams: currentParams,
              rootLayoutIncluded: rootLayoutIncludedAtThisLevelOrAbove,
            })

            const childProp: ChildProp = {
              current: <ChildComponent />,
              segment: childSegmentParam
                ? childSegmentParam.treeSegment
                : childSegment,
            }

            const segmentPath = createSegmentPath(currentSegmentPath)

            // This is turned back into an object below.
            return [
              parallelRouteKey,
              <LayoutRouter
                parallelRouterKey={parallelRouteKey}
                segmentPath={segmentPath}
                error={ErrorComponent}
                loading={Loading ? <Loading /> : undefined}
                // TODO-APP: Add test for loading returning `undefined`. This currently can't be tested as the `webdriver()` tab will wait for the full page to load before returning.
                hasLoading={Boolean(Loading)}
                template={
                  <Template>
                    <RenderFromTemplateContext />
                  </Template>
                }
                notFound={NotFound ? <NotFound /> : undefined}
                childProp={childProp}
                rootLayoutIncluded={rootLayoutIncludedAtThisLevelOrAbove}
              />,
            ]
          }
        )
      )

      // Convert the parallel route map into an object after all promises have been resolved.
      const parallelRouteComponents = parallelRouteMap.reduce(
        (list, [parallelRouteKey, Comp]) => {
          list[parallelRouteKey] = Comp
          return list
        },
        {} as { [key: string]: React.ReactNode }
      )

      // When the segment does not have a layout or page we still have to add the layout router to ensure the path holds the loading component
      if (!Component) {
        return {
          Component: () => <>{parallelRouteComponents.children}</>,
        }
      }

      const props = {
        ...parallelRouteComponents,
        // TODO-APP: params and query have to be blocked parallel route names. Might have to add a reserved name list.
        // Params are always the current params that apply to the layout
        // If you have a `/dashboard/[team]/layout.js` it will provide `team` as a param but not anything further down.
        params: currentParams,
        // Query is only provided to page
        ...(isPage ? { searchParams: query } : {}),
      }

      // Eagerly execute layout/page component to trigger fetches early.
      Component = await Promise.resolve().then(() => {
        return preloadComponent(Component, props)
      })

      return {
        Component: () => {
          // Add extra cache busting (DEV only) for https://github.com/vercel/next.js/issues/5860
          // See also https://bugs.webkit.org/show_bug.cgi?id=187726
          const cacheBustingUrlSuffix = dev ? `?ts=${Date.now()}` : ''

          return (
            <>
              {preloadedFontFiles.map((fontFile) => {
                const ext = /\.(woff|woff2|eot|ttf|otf)$/.exec(fontFile)![1]
                return (
                  <link
                    key={fontFile}
                    rel="preload"
                    href={`${assetPrefix}/_next/${fontFile}`}
                    as="font"
                    type={`font/${ext}`}
                    crossOrigin="anonymous"
                  />
                )
              })}
              {stylesheets
                ? stylesheets.map((href, index) => (
                    <link
                      rel="stylesheet"
                      href={`${assetPrefix}/_next/${href}${cacheBustingUrlSuffix}`}
                      // `Precedence` is an opt-in signal for React to handle
                      // resource loading and deduplication, etc:
                      // https://github.com/facebook/react/pull/25060
                      // @ts-ignore
                      precedence="high"
                      key={index}
                    />
                  ))
                : null}
<<<<<<< HEAD
              <Component {...props} />
=======
              <Component
                {...props}
                {...parallelRouteComponents}
                // TODO-APP: params and query have to be blocked parallel route names. Might have to add a reserved name list.
                // Params are always the current params that apply to the layout
                // If you have a `/dashboard/[team]/layout.js` it will provide `team` as a param but not anything further down.
                params={currentParams}
                // Query is only provided to page
                {...(isPage ? { searchParams: query } : {})}
              />
              {/* {HeadTags ? <HeadTags /> : null} */}
>>>>>>> 6c7e76b5
            </>
          )
        },
      }
    }

    const streamToBufferedResult = async (
      renderResult: RenderResult
    ): Promise<string> => {
      const renderChunks: Buffer[] = []
      const writable = new Writable({
        write(chunk, _encoding, callback) {
          renderChunks.push(chunk)
          callback()
        },
      })
      await renderResult.pipe(writable)
      return Buffer.concat(renderChunks).toString()
    }

    // Handle Flight render request. This is only used when client-side navigating. E.g. when you `router.push('/dashboard')` or `router.reload()`.
    const generateFlight = async (): Promise<RenderResult> => {
      // TODO-APP: throw on invalid flightRouterState
      /**
       * Use router state to decide at what common layout to render the page.
       * This can either be the common layout between two pages or a specific place to start rendering from using the "refetch" marker in the tree.
       */
      const walkTreeWithFlightRouterState = async ({
        createSegmentPath,
        loaderTreeToFilter,
        parentParams,
        isFirst,
        flightRouterState,
        parentRendered,
      }: {
        createSegmentPath: CreateSegmentPath
        loaderTreeToFilter: LoaderTree
        parentParams: { [key: string]: string | string[] }
        isFirst: boolean
        flightRouterState?: FlightRouterState
        parentRendered?: boolean
      }): Promise<FlightDataPath> => {
        const [segment, parallelRoutes] = loaderTreeToFilter
        const parallelRoutesKeys = Object.keys(parallelRoutes)

        // Because this function walks to a deeper point in the tree to start rendering we have to track the dynamic parameters up to the point where rendering starts
        const segmentParam = getDynamicParamFromSegment(segment)
        const currentParams =
          // Handle null case where dynamic param is optional
          segmentParam && segmentParam.value !== null
            ? {
                ...parentParams,
                [segmentParam.param]: segmentParam.value,
              }
            : parentParams
        const actualSegment: Segment = segmentParam
          ? segmentParam.treeSegment
          : segment

        /**
         * Decide if the current segment is where rendering has to start.
         */
        const renderComponentsOnThisLevel =
          // No further router state available
          !flightRouterState ||
          // Segment in router state does not match current segment
          !matchSegment(actualSegment, flightRouterState[0]) ||
          // Last item in the tree
          parallelRoutesKeys.length === 0 ||
          // Explicit refresh
          flightRouterState[3] === 'refetch'

        if (!parentRendered && renderComponentsOnThisLevel) {
          return [
            actualSegment,
            // Create router state using the slice of the loaderTree
            createFlightRouterStateFromLoaderTree(loaderTreeToFilter),
            // Check if one level down from the common layout has a loading component. If it doesn't only provide the router state as part of the Flight data.
            isPrefetch && !Boolean(loaderTreeToFilter[2].loading)
              ? null
              : // Create component tree using the slice of the loaderTree
                React.createElement(
                  (
                    await createComponentTree(
                      // This ensures flightRouterPath is valid and filters down the tree
                      {
                        createSegmentPath: (child) => {
                          return createSegmentPath(child)
                        },
                        loaderTree: loaderTreeToFilter,
                        parentParams: currentParams,
                        firstItem: isFirst,
                      }
                    )
                  ).Component
                ),
          ]
        }

        // Walk through all parallel routes.
        for (const parallelRouteKey of parallelRoutesKeys) {
          const parallelRoute = parallelRoutes[parallelRouteKey]

          const currentSegmentPath: FlightSegmentPath = isFirst
            ? [parallelRouteKey]
            : [actualSegment, parallelRouteKey]

          const path = await walkTreeWithFlightRouterState({
            createSegmentPath: (child) => {
              return createSegmentPath([...currentSegmentPath, ...child])
            },
            loaderTreeToFilter: parallelRoute,
            parentParams: currentParams,
            flightRouterState:
              flightRouterState && flightRouterState[1][parallelRouteKey],
            parentRendered: parentRendered || renderComponentsOnThisLevel,
            isFirst: false,
          })

          if (typeof path[path.length - 1] !== 'string') {
            return [actualSegment, parallelRouteKey, ...path]
          }
        }

        return [actualSegment]
      }

      // Flight data that is going to be passed to the browser.
      // Currently a single item array but in the future multiple patches might be combined in a single request.
      const flightData: FlightData = [
        // TODO-APP: change walk to output without ''
        (
          await walkTreeWithFlightRouterState({
            createSegmentPath: (child) => child,
            loaderTreeToFilter: loaderTree,
            parentParams: {},
            flightRouterState: providedFlightRouterState,
            isFirst: true,
          })
        ).slice(1),
      ]

      // For app dir, use the bundled version of Fizz renderer (renderToReadableStream)
      // which contains the subset React.
      const readable = ComponentMod.renderToReadableStream(
        flightData,
        serverComponentManifest,
        {
          context: serverContexts,
          onError: flightDataRendererErrorHandler,
        }
      ).pipeThrough(createBufferedTransformStream())

      return new FlightRenderResult(readable)
    }

    if (isFlight && !isStaticGeneration) {
      return generateFlight()
    }

    // Below this line is handling for rendering to HTML.

    // Create full component tree from root to leaf.
    const { Component: ComponentTree } = await createComponentTree({
      createSegmentPath: (child) => child,
      loaderTree: loaderTree,
      parentParams: {},
      firstItem: true,
    })

    // AppRouter is provided by next-app-loader
    const AppRouter =
      ComponentMod.AppRouter as typeof import('../client/components/app-router').default

    let serverComponentsInlinedTransformStream: TransformStream<
      Uint8Array,
      Uint8Array
    > = new TransformStream()

    // TODO-APP: validate req.url as it gets passed to render.
    const initialCanonicalUrl = req.url!

    // Get the nonce from the incomming request if it has one.
    const csp = req.headers['content-security-policy']
    let nonce: string | undefined
    if (csp && typeof csp === 'string') {
      nonce = getScriptNonceFromHeader(csp)
    }

    const serverComponentsRenderOpts = {
      transformStream: serverComponentsInlinedTransformStream,
      serverComponentManifest,
      serverContexts,
      rscChunks: [],
    }

    const validateRootLayout = dev
      ? {
          validateRootLayout: {
            assetPrefix: renderOpts.assetPrefix,
            getTree: () => createFlightRouterStateFromLoaderTree(loaderTree),
          },
        }
      : {}

    const initialHead = await resolveHead(loaderTree, {})

    /**
     * A new React Component that renders the provided React Component
     * using Flight which can then be rendered to HTML.
     */
    const ServerComponentsRenderer = createServerComponentRenderer(
      () => {
        const initialTree = createFlightRouterStateFromLoaderTree(loaderTree)

        return (
          <AppRouter
            assetPrefix={assetPrefix}
            initialCanonicalUrl={initialCanonicalUrl}
            initialTree={initialTree}
            initialHead={initialHead}
          >
            <ComponentTree />
          </AppRouter>
        )
      },
      ComponentMod,
      serverComponentsRenderOpts,
      serverComponentsErrorHandler,
      nonce
    )

    const serverInsertedHTMLCallbacks: Set<() => React.ReactNode> = new Set()
    function InsertedHTML({ children }: { children: JSX.Element }) {
      // Reset addInsertedHtmlCallback on each render
      serverInsertedHTMLCallbacks.clear()
      const addInsertedHtml = React.useCallback(
        (handler: () => React.ReactNode) => {
          serverInsertedHTMLCallbacks.add(handler)
        },
        []
      )

      return (
        <HeadManagerContext.Provider
          value={{
            appDir: true,
            nonce,
          }}
        >
          <ServerInsertedHTMLContext.Provider value={addInsertedHtml}>
            {children}
          </ServerInsertedHTMLContext.Provider>
        </HeadManagerContext.Provider>
      )
    }

    const bodyResult = async () => {
      const polyfills = buildManifest.polyfillFiles
        .filter(
          (polyfill) =>
            polyfill.endsWith('.js') && !polyfill.endsWith('.module.js')
        )
        .map((polyfill) => ({
          src: `${assetPrefix}/_next/${polyfill}`,
          integrity: subresourceIntegrityManifest?.[polyfill],
        }))

      const content = (
        <InsertedHTML>
          <ServerComponentsRenderer />
        </InsertedHTML>
      )

      let polyfillsFlushed = false
      const getServerInsertedHTML = (): Promise<string> => {
        const flushed = renderToString(
          <>
            {Array.from(serverInsertedHTMLCallbacks).map((callback) =>
              callback()
            )}
            {polyfillsFlushed
              ? null
              : polyfills?.map((polyfill) => {
                  return (
                    <script
                      key={polyfill.src}
                      src={polyfill.src}
                      integrity={polyfill.integrity}
                      noModule={true}
                      nonce={nonce}
                    />
                  )
                })}
          </>
        )
        polyfillsFlushed = true
        return flushed
      }

      try {
        const renderStream = await renderToInitialStream({
          ReactDOMServer,
          element: content,
          streamOptions: {
            onError: htmlRendererErrorHandler,
            nonce,
            // Include hydration scripts in the HTML
            bootstrapScripts: [
              ...(subresourceIntegrityManifest
                ? buildManifest.rootMainFiles.map((src) => ({
                    src: `${assetPrefix}/_next/` + src,
                    integrity: subresourceIntegrityManifest[src],
                  }))
                : buildManifest.rootMainFiles.map(
                    (src) => `${assetPrefix}/_next/` + src
                  )),
            ],
          },
        })

        const result = await continueFromInitialStream(renderStream, {
          dataStream: serverComponentsInlinedTransformStream?.readable,
          generateStaticHTML: isStaticGeneration || generateStaticHTML,
          getServerInsertedHTML,
          serverInsertedHTMLToHead: true,
          ...validateRootLayout,
        })

        return result
      } catch (err: any) {
        const shouldNotIndex = err.digest === NOT_FOUND_ERROR_CODE
        if (err.digest === NOT_FOUND_ERROR_CODE) {
          res.statusCode = 404
        }

        // TODO-APP: show error overlay in development. `element` should probably be wrapped in AppRouter for this case.
        const renderStream = await renderToInitialStream({
          ReactDOMServer,
          element: (
            <html id="__next_error__">
              <head>
                {shouldNotIndex ? (
                  <meta name="robots" content="noindex" />
                ) : null}
              </head>
              <body></body>
            </html>
          ),
          streamOptions: {
            nonce,
            // Include hydration scripts in the HTML
            bootstrapScripts: subresourceIntegrityManifest
              ? buildManifest.rootMainFiles.map((src) => ({
                  src: `${assetPrefix}/_next/` + src,
                  integrity: subresourceIntegrityManifest[src],
                }))
              : buildManifest.rootMainFiles.map(
                  (src) => `${assetPrefix}/_next/` + src
                ),
          },
        })

        return await continueFromInitialStream(renderStream, {
          dataStream: serverComponentsInlinedTransformStream?.readable,
          generateStaticHTML: isStaticGeneration,
          getServerInsertedHTML,
          serverInsertedHTMLToHead: true,
          ...validateRootLayout,
        })
      }
    }
    const renderResult = new RenderResult(await bodyResult())

    if (isStaticGeneration) {
      const htmlResult = await streamToBufferedResult(renderResult)

      // if we encountered any unexpected errors during build
      // we fail the prerendering phase and the build
      if (capturedErrors.length > 0) {
        throw capturedErrors[0]
      }
      // const before = Buffer.concat(
      //   serverComponentsRenderOpts.rscChunks
      // ).toString()

      // TODO-APP: derive this from same pass to prevent additional
      // render during static generation
      const filteredFlightData = await streamToBufferedResult(
        await generateFlight()
      )

      ;(renderOpts as any).pageData = filteredFlightData
      ;(renderOpts as any).revalidate =
        typeof staticGenerationStore?.fetchRevalidate === 'undefined'
          ? defaultRevalidate
          : staticGenerationStore?.fetchRevalidate

      return new RenderResult(htmlResult)
    }

    return renderResult
  }

  const initialStaticGenerationStore = {
    isStaticGeneration,
    inUse: true,
    pathname,
  }

  const tryGetPreviewData =
    process.env.NEXT_RUNTIME === 'edge'
      ? () => false
      : require('./api-utils/node').tryGetPreviewData

  // Reads of this are cached on the `req` object, so this should resolve
  // instantly. There's no need to pass this data down from a previous
  // invoke, where we'd have to consider server & serverless.
  const previewData = tryGetPreviewData(
    req,
    res,
    (renderOpts as any).previewProps
  )

  let cachedHeadersInstance: ReadonlyHeaders | undefined
  let cachedCookiesInstance: ReadonlyRequestCookies | undefined

  const requestStore = {
    get headers() {
      if (!cachedHeadersInstance) {
        cachedHeadersInstance = new ReadonlyHeaders(
          headersWithoutFlight(req.headers)
        )
      }
      return cachedHeadersInstance
    },
    get cookies() {
      if (!cachedCookiesInstance) {
        cachedCookiesInstance = new ReadonlyRequestCookies({
          headers: {
            get: (key) => {
              if (key !== 'cookie') {
                throw new Error('Only cookie header is supported')
              }
              return req.headers.cookie
            },
          },
        })
      }
      return cachedCookiesInstance
    },
    previewData,
  }

  function handleRequestStoreRun<T>(fn: () => T): Promise<T> {
    if ('getStore' in requestAsyncStorage) {
      return new Promise((resolve, reject) => {
        requestAsyncStorage.run(requestStore, () => {
          return Promise.resolve(fn()).then(resolve).catch(reject)
        })
      })
    } else {
      Object.assign(requestAsyncStorage, requestStore)
      return Promise.resolve(fn())
    }
  }

  function handleStaticGenerationStoreRun<T>(fn: () => T): Promise<T> {
    if ('getStore' in staticGenerationAsyncStorage) {
      return new Promise((resolve, reject) => {
        staticGenerationAsyncStorage.run(initialStaticGenerationStore, () => {
          return Promise.resolve(fn()).then(resolve).catch(reject)
        })
      })
    } else {
      Object.assign(staticGenerationAsyncStorage, initialStaticGenerationStore)
      return Promise.resolve(fn()).finally(() => {
        staticGenerationAsyncStorage.inUse = false
      })
    }
  }

  return handleRequestStoreRun(() =>
    handleStaticGenerationStoreRun(() => wrappedRender())
  )
}<|MERGE_RESOLUTION|>--- conflicted
+++ resolved
@@ -38,30 +38,6 @@
 import { HeadManagerContext } from '../shared/lib/head-manager-context'
 import { Writable } from 'stream'
 import stringHash from 'next/dist/compiled/string-hash'
-
-function preloadComponent(Layout: any, props: any) {
-  const prev = console.error
-  console.error = (msg) => {
-    if (msg.startsWith('Invalid hook call..')) {
-      // ignore
-    } else {
-      // @ts-expect-error argument is defined
-      prev.apply(console, arguments)
-    }
-  }
-  try {
-    let result = Layout(props)
-    return function () {
-      // We know what this component will render already.
-      return result
-    }
-  } catch (x) {
-    // something suspended or errored, try again later
-  } finally {
-    console.error = prev
-  }
-  return Layout
-}
 
 const INTERNAL_HEADERS_INSTANCE = Symbol('internal for headers readonly')
 
@@ -1051,7 +1027,7 @@
       /**
        * The React Component to render.
        */
-      let Component = layoutOrPageMod
+      const Component = layoutOrPageMod
         ? interopDefault(layoutOrPageMod)
         : undefined
 
@@ -1205,23 +1181,10 @@
         }
       }
 
-      const props = {
-        ...parallelRouteComponents,
-        // TODO-APP: params and query have to be blocked parallel route names. Might have to add a reserved name list.
-        // Params are always the current params that apply to the layout
-        // If you have a `/dashboard/[team]/layout.js` it will provide `team` as a param but not anything further down.
-        params: currentParams,
-        // Query is only provided to page
-        ...(isPage ? { searchParams: query } : {}),
-      }
-
-      // Eagerly execute layout/page component to trigger fetches early.
-      Component = await Promise.resolve().then(() => {
-        return preloadComponent(Component, props)
-      })
-
       return {
         Component: () => {
+          let props = {}
+
           // Add extra cache busting (DEV only) for https://github.com/vercel/next.js/issues/5860
           // See also https://bugs.webkit.org/show_bug.cgi?id=187726
           const cacheBustingUrlSuffix = dev ? `?ts=${Date.now()}` : ''
@@ -1255,9 +1218,6 @@
                     />
                   ))
                 : null}
-<<<<<<< HEAD
-              <Component {...props} />
-=======
               <Component
                 {...props}
                 {...parallelRouteComponents}
@@ -1269,7 +1229,6 @@
                 {...(isPage ? { searchParams: query } : {})}
               />
               {/* {HeadTags ? <HeadTags /> : null} */}
->>>>>>> 6c7e76b5
             </>
           )
         },
