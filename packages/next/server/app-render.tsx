--- conflicted
+++ resolved
@@ -493,7 +493,20 @@
   return nonce
 }
 
-<<<<<<< HEAD
+const FLIGHT_PARAMETERS = [
+  '__flight__',
+  '__flight_router_state_tree__',
+  '__flight_prefetch__',
+] as const
+
+function headersWithoutFlight(headers: IncomingHttpHeaders) {
+  const newHeaders = { ...headers }
+  for (const param of FLIGHT_PARAMETERS) {
+    delete newHeaders[param]
+  }
+  return newHeaders
+}
+
 function isNavigatingToNewRootLayout(
   loaderTree: LoaderTree,
   flightRouterState: FlightRouterState
@@ -543,20 +556,6 @@
   }
 
   return false
-=======
-const FLIGHT_PARAMETERS = [
-  '__flight__',
-  '__flight_router_state_tree__',
-  '__flight_prefetch__',
-] as const
-
-function headersWithoutFlight(headers: IncomingHttpHeaders) {
-  const newHeaders = { ...headers }
-  for (const param of FLIGHT_PARAMETERS) {
-    delete newHeaders[param]
-  }
-  return newHeaders
->>>>>>> 2b9afcfe
 }
 
 export async function renderToHTMLOrFlight(
