import type { IncomingHttpHeaders, IncomingMessage, ServerResponse } from 'http'
import type { LoadComponentsReturnType } from './load-components'
import type { ServerRuntime } from '../types'

// TODO-APP: change to React.use once it becomes stable
// @ts-ignore
import React, { experimental_use as use } from 'react'

import { ParsedUrlQuery, stringify as stringifyQuery } from 'querystring'
import { createFromReadableStream } from 'next/dist/compiled/react-server-dom-webpack'
import { NextParsedUrlQuery } from './request-meta'
import RenderResult from './render-result'
import {
  readableStreamTee,
  encodeText,
  decodeText,
  renderToInitialStream,
  createBufferedTransformStream,
  continueFromInitialStream,
} from './node-web-streams-helper'
import { ESCAPE_REGEX, htmlEscapeJsonString } from './htmlescape'
import { shouldUseReactRoot } from './utils'
import { matchSegment } from '../client/components/match-segments'
import {
  FlightCSSManifest,
  FlightManifest,
} from '../build/webpack/plugins/flight-manifest-plugin'
import { FlushEffectsContext } from '../shared/lib/flush-effects'
import { stripInternalQueries } from './internal-utils'
import type { ComponentsType } from '../build/webpack/loaders/next-app-loader'
import { REDIRECT_ERROR_CODE } from '../client/components/redirect'
import { NextCookies } from './web/spec-extension/cookies'
import { DYNAMIC_ERROR_CODE } from '../client/components/hooks-server-context'
import { NOT_FOUND_ERROR_CODE } from '../client/components/not-found'

const INTERNAL_HEADERS_INSTANCE = Symbol('internal for headers readonly')

function readonlyHeadersError() {
  return new Error('ReadonlyHeaders cannot be modified')
}
class ReadonlyHeaders {
  [INTERNAL_HEADERS_INSTANCE]: Headers

  entries: Headers['entries']
  forEach: Headers['forEach']
  get: Headers['get']
  has: Headers['has']
  keys: Headers['keys']
  values: Headers['values']

  constructor(headers: IncomingHttpHeaders) {
    // Since `new Headers` uses `this.append()` to fill the headers object ReadonlyHeaders can't extend from Headers directly as it would throw.
    const headersInstance = new Headers(headers as any)
    this[INTERNAL_HEADERS_INSTANCE] = headersInstance

    this.entries = headersInstance.entries.bind(headersInstance)
    this.forEach = headersInstance.forEach.bind(headersInstance)
    this.get = headersInstance.get.bind(headersInstance)
    this.has = headersInstance.has.bind(headersInstance)
    this.keys = headersInstance.keys.bind(headersInstance)
    this.values = headersInstance.values.bind(headersInstance)
  }
  [Symbol.iterator]() {
    return this[INTERNAL_HEADERS_INSTANCE][Symbol.iterator]()
  }

  append() {
    throw readonlyHeadersError()
  }
  delete() {
    throw readonlyHeadersError()
  }
  set() {
    throw readonlyHeadersError()
  }
}

const INTERNAL_COOKIES_INSTANCE = Symbol('internal for cookies readonly')
function readonlyCookiesError() {
  return new Error('ReadonlyCookies cannot be modified')
}
class ReadonlyNextCookies {
  [INTERNAL_COOKIES_INSTANCE]: NextCookies

  entries: NextCookies['entries']
  forEach: NextCookies['forEach']
  get: NextCookies['get']
  getWithOptions: NextCookies['getWithOptions']
  has: NextCookies['has']
  keys: NextCookies['keys']
  values: NextCookies['values']

  constructor(request: {
    headers: {
      get(key: 'cookie'): string | null | undefined
    }
  }) {
    // Since `new Headers` uses `this.append()` to fill the headers object ReadonlyHeaders can't extend from Headers directly as it would throw.
    // Request overridden to not have to provide a fully request object.
    const cookiesInstance = new NextCookies(request as Request)
    this[INTERNAL_COOKIES_INSTANCE] = cookiesInstance

    this.entries = cookiesInstance.entries.bind(cookiesInstance)
    this.forEach = cookiesInstance.forEach.bind(cookiesInstance)
    this.get = cookiesInstance.get.bind(cookiesInstance)
    this.getWithOptions = cookiesInstance.getWithOptions.bind(cookiesInstance)
    this.has = cookiesInstance.has.bind(cookiesInstance)
    this.keys = cookiesInstance.keys.bind(cookiesInstance)
    this.values = cookiesInstance.values.bind(cookiesInstance)
  }
  [Symbol.iterator]() {
    return this[INTERNAL_COOKIES_INSTANCE][Symbol.iterator]()
  }

  clear() {
    throw readonlyCookiesError()
  }
  delete() {
    throw readonlyCookiesError()
  }
  set() {
    throw readonlyCookiesError()
  }
}

// this needs to be required lazily so that `next-server` can set
// the env before we require
const ReactDOMServer = shouldUseReactRoot
  ? require('react-dom/server.browser')
  : require('react-dom/server')

export type RenderOptsPartial = {
  err?: Error | null
  dev?: boolean
  serverComponentManifest?: FlightManifest
  serverCSSManifest?: FlightCSSManifest
  supportsDynamicHTML?: boolean
  runtime?: ServerRuntime
  serverComponents?: boolean
  assetPrefix?: string
}

export type RenderOpts = LoadComponentsReturnType & RenderOptsPartial

/**
 * Flight Response is always set to application/octet-stream to ensure it does not get interpreted as HTML.
 */
class FlightRenderResult extends RenderResult {
  constructor(response: string | ReadableStream<Uint8Array>) {
    super(response, { contentType: 'application/octet-stream' })
  }
}

/**
 * Interop between "export default" and "module.exports".
 */
function interopDefault(mod: any) {
  return mod.default || mod
}

// tolerate dynamic server errors during prerendering so console
// isn't spammed with unactionable errors
/**
 * Create error handler for renderers.
 */
function createErrorHandler(
  /**
   * Used for debugging
   */
  _source: string,
  capturedErrors: Error[]
) {
  return (err: any) => {
    if (
      // TODO-APP: Handle redirect throw
      err.digest !== DYNAMIC_ERROR_CODE &&
      err.digest !== NOT_FOUND_ERROR_CODE &&
      !err.digest?.startsWith(REDIRECT_ERROR_CODE)
    ) {
      // Used for debugging error source
      // console.error(_source, err)
      console.error(err)
      capturedErrors.push(err)
      return err.digest || err.message
    }

    return err.digest
  }
}

let isFetchPatched = false

// we patch fetch to collect cache information used for
// determining if a page is static or not
function patchFetch(ComponentMod: any) {
  if (isFetchPatched) return
  isFetchPatched = true

  const { DynamicServerError } =
    ComponentMod.serverHooks as typeof import('../client/components/hooks-server-context')

  const staticGenerationAsyncStorage = ComponentMod.staticGenerationAsyncStorage

  const origFetch = (global as any).fetch

  ;(global as any).fetch = async (init: any, opts: any) => {
    const staticGenerationStore =
      'getStore' in staticGenerationAsyncStorage
        ? staticGenerationAsyncStorage.getStore()
        : staticGenerationAsyncStorage

    const { isStaticGeneration, fetchRevalidate, pathname } =
      staticGenerationStore || {}

    if (staticGenerationStore && isStaticGeneration) {
      if (opts && typeof opts === 'object') {
        if (opts.cache === 'no-store') {
          staticGenerationStore.revalidate = 0
          // TODO: ensure this error isn't logged to the user
          // seems it's slipping through currently
          throw new DynamicServerError(
            `no-store fetch ${init}${pathname ? ` ${pathname}` : ''}`
          )
        }

        if (
          typeof opts.revalidate === 'number' &&
          (typeof fetchRevalidate === 'undefined' ||
            opts.revalidate < fetchRevalidate)
        ) {
          staticGenerationStore.fetchRevalidate = opts.revalidate
        }
      }
    }
    return origFetch(init, opts)
  }
}

interface FlightResponseRef {
  current: Promise<JSX.Element> | null
}

/**
 * Render Flight stream.
 * This is only used for renderToHTML, the Flight response does not need additional wrappers.
 */
function useFlightResponse(
  writable: WritableStream<Uint8Array>,
  req: ReadableStream<Uint8Array>,
  serverComponentManifest: any,
  rscChunks: Uint8Array[],
  flightResponseRef: FlightResponseRef,
  nonce?: string
): Promise<JSX.Element> {
  if (flightResponseRef.current !== null) {
    return flightResponseRef.current
  }

  const [renderStream, forwardStream] = readableStreamTee(req)
  const res = createFromReadableStream(renderStream, {
    moduleMap:
      process.env.NEXT_RUNTIME === 'edge'
        ? serverComponentManifest.__edge_ssr_module_mapping__
        : serverComponentManifest.__ssr_module_mapping__,
  })
  flightResponseRef.current = res

  let bootstrapped = false
  // We only attach CSS chunks to the inlined data.
  const forwardReader = forwardStream.getReader()
  const writer = writable.getWriter()
  const startScriptTag = nonce
    ? `<script nonce=${JSON.stringify(nonce)}>`
    : '<script>'

  function read() {
    forwardReader.read().then(({ done, value }) => {
      if (value) {
        rscChunks.push(value)
      }

      if (!bootstrapped) {
        bootstrapped = true
        writer.write(
          encodeText(
            `${startScriptTag}(self.__next_s=self.__next_s||[]).push(${htmlEscapeJsonString(
              JSON.stringify([0])
            )})</script>`
          )
        )
      }
      if (done) {
        flightResponseRef.current = null
        writer.close()
      } else {
        const responsePartial = decodeText(value)
        const scripts = `${startScriptTag}(self.__next_s=self.__next_s||[]).push(${htmlEscapeJsonString(
          JSON.stringify([1, responsePartial])
        )})</script>`

        writer.write(encodeText(scripts))
        read()
      }
    })
  }
  read()

  return res
}

/**
 * Create a component that renders the Flight stream.
 * This is only used for renderToHTML, the Flight response does not need additional wrappers.
 */
function createServerComponentRenderer(
  ComponentToRender: React.ComponentType,
  ComponentMod: {
    renderToReadableStream: any
    __next_app_webpack_require__?: any
  },
  {
    transformStream,
    serverComponentManifest,
    serverContexts,
    rscChunks,
  }: {
    transformStream: TransformStream<Uint8Array, Uint8Array>
    serverComponentManifest: NonNullable<RenderOpts['serverComponentManifest']>
    serverContexts: Array<
      [ServerContextName: string, JSONValue: Object | number | string]
    >
    rscChunks: Uint8Array[]
  },
  serverComponentsErrorHandler: ReturnType<typeof createErrorHandler>,
  nonce?: string
): () => JSX.Element {
  // We need to expose the `__webpack_require__` API globally for
  // react-server-dom-webpack. This is a hack until we find a better way.
  if (ComponentMod.__next_app_webpack_require__) {
    // @ts-ignore
    globalThis.__next_require__ = ComponentMod.__next_app_webpack_require__

    // @ts-ignore
    globalThis.__next_chunk_load__ = () => Promise.resolve()
  }

  let RSCStream: ReadableStream<Uint8Array>
  const createRSCStream = () => {
    if (!RSCStream) {
      RSCStream = ComponentMod.renderToReadableStream(
        <ComponentToRender />,
        serverComponentManifest,
        {
          context: serverContexts,
          onError: serverComponentsErrorHandler,
        }
      )
    }
    return RSCStream
  }

  const flightResponseRef: FlightResponseRef = { current: null }

  const writable = transformStream.writable
  return function ServerComponentWrapper(): JSX.Element {
    const reqStream = createRSCStream()
    const response = useFlightResponse(
      writable,
      reqStream,
      serverComponentManifest,
      rscChunks,
      flightResponseRef,
      nonce
    )
    return use(response)
  }
}

type DynamicParamTypes = 'catchall' | 'optional-catchall' | 'dynamic'
// c = catchall
// oc = optional catchall
// d = dynamic
export type DynamicParamTypesShort = 'c' | 'oc' | 'd'

/**
 * Shorten the dynamic param in order to make it smaller when transmitted to the browser.
 */
function getShortDynamicParamType(
  type: DynamicParamTypes
): DynamicParamTypesShort {
  switch (type) {
    case 'catchall':
      return 'c'
    case 'optional-catchall':
      return 'oc'
    case 'dynamic':
      return 'd'
    default:
      throw new Error('Unknown dynamic param type')
  }
}

/**
 * Segment in the router state.
 */
export type Segment =
  | string
  | [param: string, value: string, type: DynamicParamTypesShort]

/**
 * LoaderTree is generated in next-app-loader.
 */
type LoaderTree = [
  segment: string,
  parallelRoutes: { [parallelRouterKey: string]: LoaderTree },
  components: ComponentsType
]

/**
 * Router state
 */
export type FlightRouterState = [
  segment: Segment,
  parallelRoutes: { [parallelRouterKey: string]: FlightRouterState },
  url?: string,
  refresh?: 'refetch'
]

/**
 * Individual Flight response path
 */
export type FlightSegmentPath =
  // Uses `any` as repeating pattern can't be typed.
  | any[]
  // Looks somewhat like this
  | [
      segment: Segment,
      parallelRouterKey: string,
      segment: Segment,
      parallelRouterKey: string,
      segment: Segment,
      parallelRouterKey: string
    ]

export type FlightDataPath =
  // Uses `any` as repeating pattern can't be typed.
  | any[]
  // Looks somewhat like this
  | [
      // Holds full path to the segment.
      ...FlightSegmentPath,
      /* segment of the rendered slice: */ Segment,
      /* treePatch */ FlightRouterState,
      /* subTreeData: */ React.ReactNode | null // Can be null during prefetch if there's no loading component
    ]

/**
 * The Flight response data
 */
export type FlightData = Array<FlightDataPath> | string

/**
 * Property holding the current subTreeData.
 */
export type ChildProp = {
  /**
   * Null indicates that the tree is partial
   */
  current: React.ReactNode | null
  segment: Segment
}

/**
 * Parse dynamic route segment to type of parameter
 */
function getSegmentParam(segment: string): {
  param: string
  type: DynamicParamTypes
} | null {
  if (segment.startsWith('[[...') && segment.endsWith(']]')) {
    return {
      type: 'optional-catchall',
      param: segment.slice(5, -2),
    }
  }

  if (segment.startsWith('[...') && segment.endsWith(']')) {
    return {
      type: 'catchall',
      param: segment.slice(4, -1),
    }
  }

  if (segment.startsWith('[') && segment.endsWith(']')) {
    return {
      type: 'dynamic',
      param: segment.slice(1, -1),
    }
  }

  return null
}

/**
 * Get inline <link> tags based on server CSS manifest. Only used when rendering to HTML.
 */
function getCssInlinedLinkTags(
  serverComponentManifest: FlightManifest,
  serverCSSManifest: FlightCSSManifest,
  filePath: string
): string[] {
  const layoutOrPageCss =
    serverCSSManifest[filePath] ||
    serverComponentManifest.__client_css_manifest__?.[filePath]

  if (!layoutOrPageCss) {
    return []
  }

  const chunks = new Set<string>()

  for (const css of layoutOrPageCss) {
    const mod = serverComponentManifest[css]
    if (mod) {
      for (const chunk of mod.default.chunks) {
        chunks.add(chunk)
      }
    }
  }

  return [...chunks]
}

function getScriptNonceFromHeader(cspHeaderValue: string): string | undefined {
  const directives = cspHeaderValue
    // Directives are split by ';'.
    .split(';')
    .map((directive) => directive.trim())

  // First try to find the directive for the 'script-src', otherwise try to
  // fallback to the 'default-src'.
  const directive =
    directives.find((dir) => dir.startsWith('script-src')) ||
    directives.find((dir) => dir.startsWith('default-src'))

  // If no directive could be found, then we're done.
  if (!directive) {
    return
  }

  // Extract the nonce from the directive
  const nonce = directive
    .split(' ')
    // Remove the 'strict-src'/'default-src' string, this can't be the nonce.
    .slice(1)
    .map((source) => source.trim())
    // Find the first source with the 'nonce-' prefix.
    .find(
      (source) =>
        source.startsWith("'nonce-") &&
        source.length > 8 &&
        source.endsWith("'")
    )
    // Grab the nonce by trimming the 'nonce-' prefix.
    ?.slice(7, -1)

  // If we could't find the nonce, then we're done.
  if (!nonce) {
    return
  }

  // Don't accept the nonce value if it contains HTML escape characters.
  // Technically, the spec requires a base64'd value, but this is just an
  // extra layer.
  if (ESCAPE_REGEX.test(nonce)) {
    throw new Error(
      'Nonce value from Content-Security-Policy contained HTML escape characters.\nLearn more: https://nextjs.org/docs/messages/nonce-contained-invalid-characters'
    )
  }

  return nonce
}

const FLIGHT_PARAMETERS = [
  '__rsc__',
  '__next_router_state_tree__',
  '__next_router_prefetch__',
] as const

function headersWithoutFlight(headers: IncomingHttpHeaders) {
  const newHeaders = { ...headers }
  for (const param of FLIGHT_PARAMETERS) {
    delete newHeaders[param]
  }
  return newHeaders
}

function isNavigatingToNewRootLayout(
  loaderTree: LoaderTree,
  flightRouterState: FlightRouterState
): boolean {
  const getRootLayoutPath = (
    [segment, parallelRoutes, { layout }]: LoaderTree,
    rootLayoutPath = ''
  ): string | undefined => {
    rootLayoutPath += `${segment}/`
    const isLayout = typeof layout !== 'undefined'
    if (isLayout) return rootLayoutPath
    // Will never be anything else than `children`, parallel routes layout will have already been found
    const child = parallelRoutes.children
    if (!child) return
    return getRootLayoutPath(child, rootLayoutPath)
  }

  const findRootLayoutInFlightRouterState = (
    [segment, parallelRoutes]: FlightRouterState,
    rootLayoutSegments: string,
    segments = ''
  ): boolean => {
    segments += `${segment}/`
    if (segments === rootLayoutSegments) {
      return true
    } else if (segments.length > rootLayoutSegments.length) {
      return false
    }
    const child = parallelRoutes.children
    if (!child) return false
    return findRootLayoutInFlightRouterState(
      child,
      rootLayoutSegments,
      segments
    )
  }

  const newRootLayout = getRootLayoutPath(loaderTree)
  // should always be a root layout
  if (newRootLayout) {
    const hasSameRootLayout = findRootLayoutInFlightRouterState(
      flightRouterState,
      newRootLayout
    )

    return !hasSameRootLayout
  }

  return false
}

export async function renderToHTMLOrFlight(
  req: IncomingMessage,
  res: ServerResponse,
  pathname: string,
  query: NextParsedUrlQuery,
  renderOpts: RenderOpts,
  isPagesDir: boolean,
  isStaticGeneration: boolean = false
): Promise<RenderResult | null> {
  const capturedErrors: Error[] = []

  const serverComponentsErrorHandler = createErrorHandler(
    'serverComponentsRenderer',
    capturedErrors
  )
  const flightDataRendererErrorHandler = createErrorHandler(
    'flightDataRenderer',
    capturedErrors
  )
  const htmlRendererErrorHandler = createErrorHandler(
    'htmlRenderer',
    capturedErrors
  )

  const {
    buildManifest,
    subresourceIntegrityManifest,
    serverComponentManifest,
    serverCSSManifest = {},
    supportsDynamicHTML,
    ComponentMod,
  } = renderOpts

  patchFetch(ComponentMod)

  const staticGenerationAsyncStorage = ComponentMod.staticGenerationAsyncStorage
  const requestAsyncStorage = ComponentMod.requestAsyncStorage

  if (
    staticGenerationAsyncStorage &&
    !('getStore' in staticGenerationAsyncStorage) &&
    staticGenerationAsyncStorage.inUse
  ) {
    throw new Error(
      `Invariant: A separate worker must be used for each render when AsyncLocalStorage is not available`
    )
  }

  // we wrap the render in an AsyncLocalStorage context
  const wrappedRender = async () => {
    const staticGenerationStore =
      'getStore' in staticGenerationAsyncStorage
        ? staticGenerationAsyncStorage.getStore()
        : staticGenerationAsyncStorage

    // don't modify original query object
    query = Object.assign({}, query)

    const isFlight = req.headers.__rsc__ !== undefined
    const isPrefetch = req.headers.__next_router_prefetch__ !== undefined

    const doFullPageNavigation = () => {
      stripInternalQueries(query)
      const search = stringifyQuery(query)

      // For pages dir, there is only the SSR pass and we don't have the bundled
      // React subset. Here we directly import the flight renderer with the
      // unbundled React.
      // TODO-APP: Is it possible to hard code the flight response here instead of
      // rendering it?
      const ReactServerDOMWebpack = require('next/dist/compiled/react-server-dom-webpack/writer.browser.server')

      // Empty so that the client-side router will do a full page navigation.
      const flightData: FlightData = pathname + (search ? `?${search}` : '')
      return new FlightRenderResult(
        ReactServerDOMWebpack.renderToReadableStream(
          flightData,
          serverComponentManifest,
          {
            onError: flightDataRendererErrorHandler,
          }
        ).pipeThrough(createBufferedTransformStream())
      )
    }

    // Handle client-side navigation to pages directory
    if (isFlight && isPagesDir) {
      return doFullPageNavigation()
    }

    // TODO-APP: verify the tree is valid
    // TODO-APP: verify query param is single value (not an array)
    // TODO-APP: verify tree can't grow out of control
    /**
     * Router state provided from the client-side router. Used to handle rendering from the common layout down.
     */
    const providedFlightRouterState: FlightRouterState = isFlight
      ? req.headers.__next_router_state_tree__
        ? JSON.parse(req.headers.__next_router_state_tree__ as string)
        : {}
      : undefined

    /**
     * The tree created in next-app-loader that holds component segments and modules
     */
    const loaderTree: LoaderTree = ComponentMod.tree

    // If navigating to a new root layout we need to do a full page navigation.
    if (
      isFlight &&
      Array.isArray(providedFlightRouterState) &&
      isNavigatingToNewRootLayout(loaderTree, providedFlightRouterState)
    ) {
      return doFullPageNavigation()
    }

    stripInternalQueries(query)

    const LayoutRouter =
      ComponentMod.LayoutRouter as typeof import('../client/components/layout-router.client').default
    const RenderFromTemplateContext =
      ComponentMod.RenderFromTemplateContext as typeof import('../client/components/render-from-template-context.client').default
    const HotReloader = ComponentMod.HotReloader as
      | typeof import('../client/components/hot-reloader.client').default
      | null

<<<<<<< HEAD
    const headers = headersWithoutFlight(req.headers)
    // TODO-APP: fix type of req
    // @ts-expect-error
    const cookies = req.cookies

    const tryGetPreviewData =
      process.env.NEXT_RUNTIME === 'edge'
        ? () => false
        : require('./api-utils/node').tryGetPreviewData

    // Reads of this are cached on the `req` object, so this should resolve
    // instantly. There's no need to pass this data down from a previous
    // invoke, where we'd have to consider server & serverless.
    const previewData = tryGetPreviewData(
      req,
      res,
      (renderOpts as any).previewProps
    )
=======
    /**
     * The tree created in next-app-loader that holds component segments and modules
     */
    const loaderTree: LoaderTree = ComponentMod.tree
>>>>>>> 43dfc501
    /**
     * Server Context is specifically only available in Server Components.
     * It has to hold values that can't change while rendering from the common layout down.
     * An example of this would be that `headers` are available but `searchParams` are not because that'd mean we have to render from the root layout down on all requests.
     */

    const serverContexts: Array<[string, any]> = [
      ['WORKAROUND', null], // TODO-APP: First value has a bug currently where the value is not set on the second request: https://github.com/facebook/react/issues/24849
    ]

    type CreateSegmentPath = (child: FlightSegmentPath) => FlightSegmentPath

    /**
     * Dynamic parameters. E.g. when you visit `/dashboard/vercel` which is rendered by `/dashboard/[slug]` the value will be {"slug": "vercel"}.
     */
    const pathParams = (renderOpts as any).params as ParsedUrlQuery

    /**
     * Parse the dynamic segment and return the associated value.
     */
    const getDynamicParamFromSegment = (
      // [slug] / [[slug]] / [...slug]
      segment: string
    ): {
      param: string
      value: string | string[] | null
      treeSegment: Segment
      type: DynamicParamTypesShort
    } | null => {
      const segmentParam = getSegmentParam(segment)
      if (!segmentParam) {
        return null
      }

      const key = segmentParam.param
      const value = pathParams[key]

      if (!value) {
        // Handle case where optional catchall does not have a value, e.g. `/dashboard/[...slug]` when requesting `/dashboard`
        if (segmentParam.type === 'optional-catchall') {
          const type = getShortDynamicParamType(segmentParam.type)
          return {
            param: key,
            value: null,
            type: type,
            // This value always has to be a string.
            treeSegment: [key, '', type],
          }
        }
        return null
      }

      const type = getShortDynamicParamType(segmentParam.type)

      return {
        param: key,
        // The value that is passed to user code.
        value: value,
        // The value that is rendered in the router tree.
        treeSegment: [
          key,
          Array.isArray(value) ? value.join('/') : value,
          type,
        ],
        type: type,
      }
    }

    const createFlightRouterStateFromLoaderTree = ([
      segment,
      parallelRoutes,
    ]: LoaderTree): FlightRouterState => {
      const dynamicParam = getDynamicParamFromSegment(segment)

      const segmentTree: FlightRouterState = [
        dynamicParam ? dynamicParam.treeSegment : segment,
        {},
      ]

      if (parallelRoutes) {
        segmentTree[1] = Object.keys(parallelRoutes).reduce(
          (existingValue, currentValue) => {
            existingValue[currentValue] = createFlightRouterStateFromLoaderTree(
              parallelRoutes[currentValue]
            )
            return existingValue
          },
          {} as FlightRouterState[1]
        )
      }

      return segmentTree
    }

    let defaultRevalidate: false | undefined | number = false

    /**
     * Use the provided loader tree to create the React Component tree.
     */
    const createComponentTree = async ({
      createSegmentPath,
      loaderTree: [
        segment,
        parallelRoutes,
        {
          layoutOrPagePath,
          layout,
          template,
          error,
          loading,
          page,
          'not-found': notFound,
        },
      ],
      parentParams,
      firstItem,
      rootLayoutIncluded,
    }: {
      createSegmentPath: CreateSegmentPath
      loaderTree: LoaderTree
      parentParams: { [key: string]: any }
      rootLayoutIncluded?: boolean
      firstItem?: boolean
    }): Promise<{ Component: React.ComponentType }> => {
      // TODO-APP: enable stylesheet per layout/page
      const stylesheets: string[] = layoutOrPagePath
        ? getCssInlinedLinkTags(
            serverComponentManifest,
            serverCSSManifest!,
            layoutOrPagePath
          )
        : []
      const Template = template
        ? await interopDefault(template())
        : React.Fragment
      const NotFound = notFound ? await interopDefault(notFound()) : undefined
      const ErrorComponent = error ? await interopDefault(error()) : undefined
      const Loading = loading ? await interopDefault(loading()) : undefined
      const isLayout = typeof layout !== 'undefined'
      const isPage = typeof page !== 'undefined'
      const layoutOrPageMod = isLayout
        ? await layout()
        : isPage
        ? await page()
        : undefined

      if (layoutOrPageMod?.config) {
        defaultRevalidate = layoutOrPageMod.config.revalidate

        if (isStaticGeneration && defaultRevalidate === 0) {
          const { DynamicServerError } =
            ComponentMod.serverHooks as typeof import('../client/components/hooks-server-context')

          throw new DynamicServerError(`revalidate: 0 configured ${segment}`)
        }
      }
      /**
       * Checks if the current segment is a root layout.
       */
      const rootLayoutAtThisLevel = isLayout && !rootLayoutIncluded
      /**
       * Checks if the current segment or any level above it has a root layout.
       */
      const rootLayoutIncludedAtThisLevelOrAbove =
        rootLayoutIncluded || rootLayoutAtThisLevel

      // TODO-APP: move these errors to the loader instead?
      // we will also need a migration doc here to link to
      if (typeof layoutOrPageMod?.getServerSideProps === 'function') {
        throw new Error(
          `getServerSideProps is not supported in app/, detected in ${segment}`
        )
      }

      if (typeof layoutOrPageMod?.getStaticProps === 'function') {
        throw new Error(
          `getStaticProps is not supported in app/, detected in ${segment}`
        )
      }

      /**
       * The React Component to render.
       */
      const Component = layoutOrPageMod
        ? interopDefault(layoutOrPageMod)
        : undefined

      // Handle dynamic segment params.
      const segmentParam = getDynamicParamFromSegment(segment)
      /**
       * Create object holding the parent params and current params
       */
      const currentParams =
        // Handle null case where dynamic param is optional
        segmentParam && segmentParam.value !== null
          ? {
              ...parentParams,
              [segmentParam.param]: segmentParam.value,
            }
          : // Pass through parent params to children
            parentParams
      // Resolve the segment param
      const actualSegment = segmentParam ? segmentParam.treeSegment : segment

      // This happens outside of rendering in order to eagerly kick off data fetching for layouts / the page further down
      const parallelRouteMap = await Promise.all(
        Object.keys(parallelRoutes).map(
          async (parallelRouteKey): Promise<[string, React.ReactNode]> => {
            const currentSegmentPath: FlightSegmentPath = firstItem
              ? [parallelRouteKey]
              : [actualSegment, parallelRouteKey]

            const childSegment = parallelRoutes[parallelRouteKey][0]
            const childSegmentParam = getDynamicParamFromSegment(childSegment)

            if (isPrefetch && Loading) {
              const childProp: ChildProp = {
                // Null indicates the tree is not fully rendered
                current: null,
                segment: childSegmentParam
                  ? childSegmentParam.treeSegment
                  : childSegment,
              }

              // This is turned back into an object below.
              return [
                parallelRouteKey,
                <LayoutRouter
                  parallelRouterKey={parallelRouteKey}
                  segmentPath={createSegmentPath(currentSegmentPath)}
                  loading={Loading ? <Loading /> : undefined}
                  hasLoading={Boolean(Loading)}
                  error={ErrorComponent}
                  template={
                    <Template>
                      <RenderFromTemplateContext />
                    </Template>
                  }
                  notFound={NotFound ? <NotFound /> : undefined}
                  childProp={childProp}
                  rootLayoutIncluded={rootLayoutIncludedAtThisLevelOrAbove}
                />,
              ]
            }

            // Create the child component
            const { Component: ChildComponent } = await createComponentTree({
              createSegmentPath: (child) => {
                return createSegmentPath([...currentSegmentPath, ...child])
              },
              loaderTree: parallelRoutes[parallelRouteKey],
              parentParams: currentParams,
              rootLayoutIncluded: rootLayoutIncludedAtThisLevelOrAbove,
            })

            const childProp: ChildProp = {
              current: <ChildComponent />,
              segment: childSegmentParam
                ? childSegmentParam.treeSegment
                : childSegment,
            }

            const segmentPath = createSegmentPath(currentSegmentPath)

            // This is turned back into an object below.
            return [
              parallelRouteKey,
              <LayoutRouter
                parallelRouterKey={parallelRouteKey}
                segmentPath={segmentPath}
                error={ErrorComponent}
                loading={Loading ? <Loading /> : undefined}
                // TODO-APP: Add test for loading returning `undefined`. This currently can't be tested as the `webdriver()` tab will wait for the full page to load before returning.
                hasLoading={Boolean(Loading)}
                template={
                  <Template>
                    <RenderFromTemplateContext />
                  </Template>
                }
                notFound={NotFound ? <NotFound /> : undefined}
                childProp={childProp}
                rootLayoutIncluded={rootLayoutIncludedAtThisLevelOrAbove}
              />,
            ]
          }
        )
      )

      // Convert the parallel route map into an object after all promises have been resolved.
      const parallelRouteComponents = parallelRouteMap.reduce(
        (list, [parallelRouteKey, Comp]) => {
          list[parallelRouteKey] = Comp
          return list
        },
        {} as { [key: string]: React.ReactNode }
      )

      // When the segment does not have a layout or page we still have to add the layout router to ensure the path holds the loading component
      if (!Component) {
        return {
          Component: () => <>{parallelRouteComponents.children}</>,
        }
      }

      return {
        Component: () => {
          let props = {}

          return (
            <>
              {stylesheets
                ? stylesheets.map((href) => (
                    <link
                      rel="stylesheet"
                      href={`/_next/${href}?ts=${Date.now()}`}
                      // `Precedence` is an opt-in signal for React to handle
                      // resource loading and deduplication, etc:
                      // https://github.com/facebook/react/pull/25060
                      // @ts-ignore
                      precedence="high"
                      key={href}
                    />
                  ))
                : null}
              <Component
                {...props}
                {...parallelRouteComponents}
                // TODO-APP: params and query have to be blocked parallel route names. Might have to add a reserved name list.
                // Params are always the current params that apply to the layout
                // If you have a `/dashboard/[team]/layout.js` it will provide `team` as a param but not anything further down.
                params={currentParams}
                // Query is only provided to page
                {...(isPage ? { searchParams: query } : {})}
              />
            </>
          )
        },
      }
    }

    /**
     * Rules of Static & Dynamic HTML:
     *
     *    1.) We must generate static HTML unless the caller explicitly opts
     *        in to dynamic HTML support.
     *
     *    2.) If dynamic HTML support is requested, we must honor that request
     *        or throw an error. It is the sole responsibility of the caller to
     *        ensure they aren't e.g. requesting dynamic HTML for an AMP page.
     *
     * These rules help ensure that other existing features like request caching,
     * coalescing, and ISR continue working as intended.
     */
    const generateStaticHTML = supportsDynamicHTML !== true

    // Handle Flight render request. This is only used when client-side navigating. E.g. when you `router.push('/dashboard')` or `router.reload()`.
    if (isFlight) {
      // TODO-APP: throw on invalid flightRouterState
      /**
       * Use router state to decide at what common layout to render the page.
       * This can either be the common layout between two pages or a specific place to start rendering from using the "refetch" marker in the tree.
       */
      const walkTreeWithFlightRouterState = async (
        loaderTreeToFilter: LoaderTree,
        parentParams: { [key: string]: string | string[] },
        flightRouterState?: FlightRouterState,
        parentRendered?: boolean
      ): Promise<FlightDataPath> => {
        const [segment, parallelRoutes] = loaderTreeToFilter
        const parallelRoutesKeys = Object.keys(parallelRoutes)

        // Because this function walks to a deeper point in the tree to start rendering we have to track the dynamic parameters up to the point where rendering starts
        const segmentParam = getDynamicParamFromSegment(segment)
        const currentParams =
          // Handle null case where dynamic param is optional
          segmentParam && segmentParam.value !== null
            ? {
                ...parentParams,
                [segmentParam.param]: segmentParam.value,
              }
            : parentParams
        const actualSegment: Segment = segmentParam
          ? segmentParam.treeSegment
          : segment

        /**
         * Decide if the current segment is where rendering has to start.
         */
        const renderComponentsOnThisLevel =
          // No further router state available
          !flightRouterState ||
          // Segment in router state does not match current segment
          !matchSegment(actualSegment, flightRouterState[0]) ||
          // Last item in the tree
          parallelRoutesKeys.length === 0 ||
          // Explicit refresh
          flightRouterState[3] === 'refetch'

        if (!parentRendered && renderComponentsOnThisLevel) {
          return [
            actualSegment,
            // Create router state using the slice of the loaderTree
            createFlightRouterStateFromLoaderTree(loaderTreeToFilter),
            // Check if one level down from the common layout has a loading component. If it doesn't only provide the router state as part of the Flight data.
            isPrefetch && !Boolean(loaderTreeToFilter[2].loading)
              ? null
              : // Create component tree using the slice of the loaderTree
                React.createElement(
                  (
                    await createComponentTree(
                      // This ensures flightRouterPath is valid and filters down the tree
                      {
                        createSegmentPath: (child) => child,
                        loaderTree: loaderTreeToFilter,
                        parentParams: currentParams,
                        firstItem: true,
                      }
                    )
                  ).Component
                ),
          ]
        }

        // Walk through all parallel routes.
        for (const parallelRouteKey of parallelRoutesKeys) {
          const parallelRoute = parallelRoutes[parallelRouteKey]
          const path = await walkTreeWithFlightRouterState(
            parallelRoute,
            currentParams,
            flightRouterState && flightRouterState[1][parallelRouteKey],
            parentRendered || renderComponentsOnThisLevel
          )

          if (typeof path[path.length - 1] !== 'string') {
            return [actualSegment, parallelRouteKey, ...path]
          }
        }

        return [actualSegment]
      }

      // Flight data that is going to be passed to the browser.
      // Currently a single item array but in the future multiple patches might be combined in a single request.
      const flightData: FlightData = [
        // TODO-APP: change walk to output without ''
        (
          await walkTreeWithFlightRouterState(
            loaderTree,
            {},
            providedFlightRouterState
          )
        ).slice(1),
      ]

      // For app dir, use the bundled version of Fizz renderer (renderToReadableStream)
      // which contains the subset React.
      const readable = ComponentMod.renderToReadableStream(
        flightData,
        serverComponentManifest,
        {
          context: serverContexts,
          onError: flightDataRendererErrorHandler,
        }
      ).pipeThrough(createBufferedTransformStream())

      if (generateStaticHTML) {
        let staticHtml = Buffer.from(
          (await readable.getReader().read()).value || ''
        ).toString()
        return new FlightRenderResult(staticHtml)
      }
      return new FlightRenderResult(readable)
    }

    // Below this line is handling for rendering to HTML.

    // Create full component tree from root to leaf.
    const { Component: ComponentTree } = await createComponentTree({
      createSegmentPath: (child) => child,
      loaderTree: loaderTree,
      parentParams: {},
      firstItem: true,
    })

    // AppRouter is provided by next-app-loader
    const AppRouter =
      ComponentMod.AppRouter as typeof import('../client/components/app-router.client').default

    let serverComponentsInlinedTransformStream: TransformStream<
      Uint8Array,
      Uint8Array
    > = new TransformStream()

    // TODO-APP: validate req.url as it gets passed to render.
    const initialCanonicalUrl = req.url!

    // Get the nonce from the incomming request if it has one.
    const csp = req.headers['content-security-policy']
    let nonce: string | undefined
    if (csp && typeof csp === 'string') {
      nonce = getScriptNonceFromHeader(csp)
    }

    const serverComponentsRenderOpts = {
      transformStream: serverComponentsInlinedTransformStream,
      serverComponentManifest,
      serverContexts,
      rscChunks: [],
    }

    /**
     * A new React Component that renders the provided React Component
     * using Flight which can then be rendered to HTML.
     */
    const ServerComponentsRenderer = createServerComponentRenderer(
      () => {
        const initialTree = createFlightRouterStateFromLoaderTree(loaderTree)

        return (
          <AppRouter
            hotReloader={
              HotReloader && (
                <HotReloader assetPrefix={renderOpts.assetPrefix || ''} />
              )
            }
            initialCanonicalUrl={initialCanonicalUrl}
            initialTree={initialTree}
          >
            <ComponentTree />
          </AppRouter>
        )
      },
      ComponentMod,
      serverComponentsRenderOpts,
      serverComponentsErrorHandler,
      nonce
    )

    const flushEffectsCallbacks: Set<() => React.ReactNode> = new Set()
    function FlushEffects({ children }: { children: JSX.Element }) {
      // Reset flushEffectsHandler on each render
      flushEffectsCallbacks.clear()
      const addFlushEffects = React.useCallback(
        (handler: () => React.ReactNode) => {
          flushEffectsCallbacks.add(handler)
        },
        []
      )

      return (
        <FlushEffectsContext.Provider value={addFlushEffects}>
          {children}
        </FlushEffectsContext.Provider>
      )
    }

    const bodyResult = async () => {
      const content = (
        <FlushEffects>
          <ServerComponentsRenderer />
        </FlushEffects>
      )

      const flushEffectHandler = (): string => {
        const flushed = ReactDOMServer.renderToString(
          <>{Array.from(flushEffectsCallbacks).map((callback) => callback())}</>
        )
        return flushed
      }

      try {
        const renderStream = await renderToInitialStream({
          ReactDOMServer,
          element: content,
          streamOptions: {
            onError: htmlRendererErrorHandler,
            nonce,
            // Include hydration scripts in the HTML
            bootstrapScripts: subresourceIntegrityManifest
              ? buildManifest.rootMainFiles.map((src) => ({
                  src: `${renderOpts.assetPrefix || ''}/_next/` + src,
                  integrity: subresourceIntegrityManifest[src],
                }))
              : buildManifest.rootMainFiles.map(
                  (src) => `${renderOpts.assetPrefix || ''}/_next/` + src
                ),
          },
        })

        return await continueFromInitialStream(renderStream, {
          dataStream: serverComponentsInlinedTransformStream?.readable,
          generateStaticHTML: generateStaticHTML,
          flushEffectHandler,
          flushEffectsToHead: true,
        })
      } catch (err: any) {
        // TODO-APP: show error overlay in development. `element` should probably be wrapped in AppRouter for this case.
        const renderStream = await renderToInitialStream({
          ReactDOMServer,
          element: (
            <html id="__next_error__">
              <head></head>
              <body></body>
            </html>
          ),
          streamOptions: {
            nonce,
            // Include hydration scripts in the HTML
            bootstrapScripts: subresourceIntegrityManifest
              ? buildManifest.rootMainFiles.map((src) => ({
                  src: `${renderOpts.assetPrefix || ''}/_next/` + src,
                  integrity: subresourceIntegrityManifest[src],
                }))
              : buildManifest.rootMainFiles.map(
                  (src) => `${renderOpts.assetPrefix || ''}/_next/` + src
                ),
          },
        })

        return await continueFromInitialStream(renderStream, {
          dataStream: serverComponentsInlinedTransformStream?.readable,
          generateStaticHTML: generateStaticHTML,
          flushEffectHandler,
          flushEffectsToHead: true,
        })
      }
    }

    if (generateStaticHTML) {
      const readable = await bodyResult()
      let staticHtml = Buffer.from(
        (await readable.getReader().read()).value || ''
      ).toString()

      // if we encountered any unexpected errors during build
      // we fail the prerendering phase and the build
      if (capturedErrors.length > 0) {
        throw capturedErrors[0]
      }

      ;(renderOpts as any).pageData = Buffer.concat(
        serverComponentsRenderOpts.rscChunks
      ).toString()
      ;(renderOpts as any).revalidate =
        typeof staticGenerationStore?.revalidate === 'undefined'
          ? defaultRevalidate
          : staticGenerationStore?.revalidate

      return new RenderResult(staticHtml)
    }

    return new RenderResult(await bodyResult())
  }

  const initialStaticGenerationStore = {
    isStaticGeneration,
    inUse: true,
    pathname,
  }

  const tryGetPreviewData =
    process.env.NEXT_RUNTIME === 'edge'
      ? () => false
      : require('./api-utils/node').tryGetPreviewData

  // Reads of this are cached on the `req` object, so this should resolve
  // instantly. There's no need to pass this data down from a previous
  // invoke, where we'd have to consider server & serverless.
  const previewData = tryGetPreviewData(
    req,
    res,
    (renderOpts as any).previewProps
  )

  const requestStore = {
    headers: new ReadonlyHeaders(headersWithoutFlight(req.headers)),
    cookies: new ReadonlyNextCookies({
      headers: {
        get: (key) => {
          if (key !== 'cookie') {
            throw new Error('Only cookie header is supported')
          }
          return req.headers.cookie
        },
      },
    }),
    previewData,
  }

  function handleRequestStoreRun<T>(fn: () => T): Promise<T> {
    if ('getStore' in requestAsyncStorage) {
      return new Promise((resolve, reject) => {
        requestAsyncStorage.run(requestStore, () => {
          return Promise.resolve(fn()).then(resolve).catch(reject)
        })
      })
    } else {
      Object.assign(requestAsyncStorage, requestStore)
      return Promise.resolve(fn())
    }
  }

  function handleStaticGenerationStoreRun<T>(fn: () => T): Promise<T> {
    if ('getStore' in staticGenerationAsyncStorage) {
      return new Promise((resolve, reject) => {
        staticGenerationAsyncStorage.run(initialStaticGenerationStore, () => {
          return Promise.resolve(fn()).then(resolve).catch(reject)
        })
      })
    } else {
      Object.assign(staticGenerationAsyncStorage, initialStaticGenerationStore)
      return Promise.resolve(fn()).finally(() => {
        staticGenerationAsyncStorage.inUse = false
      })
    }
  }

  return handleRequestStoreRun(() =>
    handleStaticGenerationStoreRun(() => wrappedRender())
  )
}<|MERGE_RESOLUTION|>--- conflicted
+++ resolved
@@ -772,31 +772,6 @@
       | typeof import('../client/components/hot-reloader.client').default
       | null
 
-<<<<<<< HEAD
-    const headers = headersWithoutFlight(req.headers)
-    // TODO-APP: fix type of req
-    // @ts-expect-error
-    const cookies = req.cookies
-
-    const tryGetPreviewData =
-      process.env.NEXT_RUNTIME === 'edge'
-        ? () => false
-        : require('./api-utils/node').tryGetPreviewData
-
-    // Reads of this are cached on the `req` object, so this should resolve
-    // instantly. There's no need to pass this data down from a previous
-    // invoke, where we'd have to consider server & serverless.
-    const previewData = tryGetPreviewData(
-      req,
-      res,
-      (renderOpts as any).previewProps
-    )
-=======
-    /**
-     * The tree created in next-app-loader that holds component segments and modules
-     */
-    const loaderTree: LoaderTree = ComponentMod.tree
->>>>>>> 43dfc501
     /**
      * Server Context is specifically only available in Server Components.
      * It has to hold values that can't change while rendering from the common layout down.
