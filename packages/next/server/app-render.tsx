--- conflicted
+++ resolved
@@ -644,27 +644,10 @@
     const isClientComponentModule =
       layoutOrPageMod && !layoutOrPageMod.hasOwnProperty('__next_rsc__')
 
-<<<<<<< HEAD
     if (isStaticGeneration && layoutOrPageMod?.getServerSideProps) {
       throw new DynamicServerError(`getServerSideProps ${segment || 'root'}`)
     }
 
-    // Only server components can have getServerSideProps / getStaticProps
-    // TODO-APP: friendly error with correct stacktrace. Potentially this can be part of the compiler instead.
-    if (isClientComponentModule) {
-      if (layoutOrPageMod.ssr) {
-        throw new Error(
-          'getServerSideProps is not supported on Client Components'
-        )
-      }
-
-      if (layoutOrPageMod.ssg) {
-        throw new Error('getStaticProps is not supported on Client Components')
-      }
-    }
-
-=======
->>>>>>> 008da124
     /**
      * The React Component to render.
      */
