{
  "name": "next",
  "version": "8.1.1-canary.38",
  "description": "The React Framework",
  "main": "./dist/server/next.js",
  "license": "MIT",
  "repository": "zeit/next.js",
  "bugs": "https://github.com/zeit/next.js/issues",
  "homepage": "https://nextjs.org",
  "types": "types/index.d.ts",
  "files": [
    "dist",
    "app.js",
    "app.d.ts",
    "babel.js",
    "babel.d.ts",
    "client.js",
    "client.d.ts",
    "config.js",
    "config.d.ts",
    "constants.js",
    "constants.d.ts",
    "data.js",
    "data.d.ts",
    "document.js",
    "document.d.ts",
    "dynamic.js",
    "dynamic.d.ts",
    "error.js",
    "error.d.ts",
    "head.js",
    "head.d.ts",
    "link.js",
    "link.d.ts",
    "router.js",
    "router.d.ts",
    "amp.js",
    "amp.d.ts",
    "types/index.d.ts"
  ],
  "bin": {
    "next": "./dist/bin/next"
  },
  "scripts": {
    "build": "taskr",
    "release": "taskr release",
    "prepublish": "npm run release && yarn types",
    "typescript": "tsc --noEmit --declaration",
    "types": "tsc --declaration --emitDeclarationOnly --declarationDir dist"
  },
  "taskr": {
    "requires": [
      "./taskfile-ncc.js",
      "./taskfile-babel.js"
    ]
  },
  "dependencies": {
    "@babel/core": "7.4.5",
    "@babel/plugin-proposal-class-properties": "7.4.4",
    "@babel/plugin-proposal-object-rest-spread": "7.4.4",
    "@babel/plugin-syntax-dynamic-import": "7.2.0",
    "@babel/plugin-transform-modules-commonjs": "7.4.4",
    "@babel/plugin-transform-runtime": "7.4.4",
    "@babel/preset-env": "7.4.5",
    "@babel/preset-react": "7.0.0",
    "@babel/preset-typescript": "7.3.3",
    "@babel/runtime": "7.4.5",
    "@babel/runtime-corejs2": "7.4.5",
    "amphtml-validator": "1.0.23",
    "async-sema": "3.0.0",
    "autodll-webpack-plugin": "0.4.2",
    "babel-core": "7.0.0-bridge.0",
    "babel-loader": "8.0.6",
    "babel-plugin-react-require": "3.0.0",
    "babel-plugin-transform-async-to-promises": "0.8.10",
    "babel-plugin-transform-react-remove-prop-types": "0.4.24",
    "chalk": "2.4.2",
    "find-up": "4.0.0",
    "fork-ts-checker-webpack-plugin": "1.3.4",
    "fresh": "0.5.2",
    "launch-editor": "2.2.1",
    "loader-utils": "1.2.3",
    "mkdirp": "0.5.1",
    "next-server": "8.1.1-canary.38",
    "prop-types": "15.7.2",
    "prop-types-exact": "1.2.0",
    "react-error-overlay": "5.1.6",
    "react-is": "16.8.6",
<<<<<<< HEAD
    "serialize-javascript": "1.6.1",
=======
    "recursive-copy": "2.0.10",
    "serialize-javascript": "1.7.0",
>>>>>>> b5a93c9a
    "source-map": "0.6.1",
    "string-hash": "1.1.3",
    "strip-ansi": "5.2.0",
    "styled-jsx": "3.2.1",
    "terser": "4.0.0",
    "tty-aware-progress": "1.0.4",
    "unfetch": "4.1.0",
    "url": "0.11.0",
    "watchpack": "2.0.0-beta.4",
    "webpack": "4.32.2",
    "webpack-dev-middleware": "3.7.0",
    "webpack-hot-middleware": "2.25.0",
    "webpack-sources": "1.3.0",
    "worker-farm": "1.7.0"
  },
  "peerDependencies": {
    "react": "^16.6.0",
    "react-dom": "^16.6.0"
  },
  "devDependencies": {
    "@babel/parser": "7.4.5",
    "@taskr/clear": "1.1.0",
    "@taskr/esnext": "1.1.0",
    "@taskr/watch": "1.1.0",
    "@types/amphtml-validator": "1.0.0",
    "@types/babel-types": "7.0.7",
    "@types/babel__core": "7.1.2",
    "@types/babel__generator": "7.0.2",
    "@types/babel__template": "7.0.2",
    "@types/babel__traverse": "7.0.6",
    "@types/cross-spawn": "6.0.0",
    "@types/etag": "1.8.0",
    "@types/find-up": "2.1.1",
    "@types/fresh": "0.5.0",
    "@types/loader-utils": "1.1.3",
    "@types/mkdirp": "0.5.2",
    "@types/nanoid": "2.0.0",
    "@types/node-fetch": "2.3.4",
    "@types/resolve": "0.0.8",
    "@types/styled-jsx": "2.2.8",
    "@types/text-table": "0.2.1",
    "@types/webpack-sources": "0.1.5",
    "@zeit/ncc": "0.18.5",
    "arg": "4.1.0",
    "babel-plugin-dynamic-import-node": "2.2.0",
    "nanoid": "2.0.3",
    "resolve": "1.11.0",
    "taskr": "1.1.0",
    "text-table": "0.2.0",
    "typescript": "3.4.5",
    "unistore": "3.4.1"
  },
  "engines": {
    "node": ">= 8.0.0"
  }
}<|MERGE_RESOLUTION|>--- conflicted
+++ resolved
@@ -86,12 +86,7 @@
     "prop-types-exact": "1.2.0",
     "react-error-overlay": "5.1.6",
     "react-is": "16.8.6",
-<<<<<<< HEAD
-    "serialize-javascript": "1.6.1",
-=======
-    "recursive-copy": "2.0.10",
     "serialize-javascript": "1.7.0",
->>>>>>> b5a93c9a
     "source-map": "0.6.1",
     "string-hash": "1.1.3",
     "strip-ansi": "5.2.0",
