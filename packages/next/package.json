{
  "name": "next",
  "version": "10.0.2-canary.9",
  "description": "The React Framework",
  "main": "./dist/server/next.js",
  "license": "MIT",
  "repository": "vercel/next.js",
  "bugs": "https://github.com/vercel/next.js/issues",
  "homepage": "https://nextjs.org",
  "types": "types/index.d.ts",
  "files": [
    "dist",
    "app.js",
    "app.d.ts",
    "babel.js",
    "babel.d.ts",
    "client.js",
    "client.d.ts",
    "config.js",
    "config.d.ts",
    "constants.js",
    "constants.d.ts",
    "data.js",
    "data.d.ts",
    "document.js",
    "document.d.ts",
    "dynamic.js",
    "dynamic.d.ts",
    "error.js",
    "error.d.ts",
    "head.js",
    "head.d.ts",
    "image.js",
    "image.d.ts",
    "link.js",
    "link.d.ts",
    "router.js",
    "router.d.ts",
    "amp.js",
    "amp.d.ts",
    "types/index.d.ts",
    "types/global.d.ts"
  ],
  "bin": {
    "next": "./dist/bin/next"
  },
  "scripts": {
    "build": "taskr",
    "release": "taskr release",
    "prepublish": "npm run release && yarn types",
    "types": "tsc --declaration --emitDeclarationOnly --declarationDir dist",
    "typescript": "tsc --noEmit --declaration",
    "ncc-compiled": "ncc cache clean && taskr ncc"
  },
  "taskr": {
    "requires": [
      "./taskfile-ncc.js",
      "./taskfile-babel.js",
      "./taskfile-typescript.js"
    ]
  },
  "dependencies": {
    "@ampproject/toolbox-optimizer": "2.7.0-alpha.1",
    "@babel/core": "7.12.3",
    "@babel/runtime": "7.12.5",
    "@hapi/accept": "5.0.1",
<<<<<<< HEAD
    "@next/env": "10.0.2-canary.8",
    "@next/eslint-plugin-next": "10.0.2-canary.2",
    "@next/polyfill-module": "10.0.2-canary.8",
    "@next/react-dev-overlay": "10.0.2-canary.8",
    "@next/react-refresh-utils": "10.0.2-canary.8",
=======
    "@next/env": "10.0.2-canary.9",
    "@next/polyfill-module": "10.0.2-canary.9",
    "@next/react-dev-overlay": "10.0.2-canary.9",
    "@next/react-refresh-utils": "10.0.2-canary.9",
>>>>>>> 9cda047f
    "ast-types": "0.13.2",
    "babel-plugin-transform-define": "2.0.0",
    "babel-plugin-transform-react-remove-prop-types": "0.4.24",
    "browserslist": "4.14.6",
    "buffer": "5.6.0",
    "caniuse-lite": "^1.0.30001113",
    "chalk": "2.4.2",
    "chokidar": "3.4.3",
    "crypto-browserify": "3.12.0",
    "css-loader": "4.3.0",
    "cssnano-simple": "1.2.1",
    "eslint": "7.9.0",
    "eslint-plugin-react-hooks": "4.1.2",
    "etag": "1.8.1",
    "find-cache-dir": "3.3.1",
    "jest-worker": "24.9.0",
    "loader-utils": "2.0.0",
    "native-url": "0.3.4",
    "node-fetch": "2.6.1",
    "node-html-parser": "^1.2.19",
    "path-browserify": "1.0.1",
    "pnp-webpack-plugin": "1.6.4",
    "postcss": "8.1.1",
    "process": "0.11.10",
    "prop-types": "15.7.2",
    "raw-body": "2.4.1",
    "react-is": "16.13.1",
    "react-refresh": "0.8.3",
    "resolve-url-loader": "3.1.2",
    "sass-loader": "10.0.5",
    "schema-utils": "2.7.1",
    "stream-browserify": "3.0.0",
    "style-loader": "1.2.1",
    "styled-jsx": "3.3.1",
    "use-subscription": "1.5.0",
    "vm-browserify": "1.1.2",
    "watchpack": "2.0.0-beta.13",
    "webpack": "4.44.1",
    "webpack-sources": "1.4.3"
  },
  "peerDependencies": {
    "react": "^16.6.0 || ^17",
    "react-dom": "^16.6.0 || ^17"
  },
  "optionalDependencies": {
    "sharp": "0.26.2"
  },
  "devDependencies": {
    "@babel/code-frame": "7.10.4",
    "@babel/plugin-proposal-class-properties": "7.12.1",
    "@babel/plugin-proposal-export-namespace-from": "7.12.1",
    "@babel/plugin-proposal-numeric-separator": "7.12.5",
    "@babel/plugin-proposal-object-rest-spread": "7.12.1",
    "@babel/plugin-syntax-bigint": "7.8.3",
    "@babel/plugin-syntax-dynamic-import": "7.8.3",
    "@babel/plugin-syntax-jsx": "7.12.1",
    "@babel/plugin-transform-modules-commonjs": "7.12.1",
    "@babel/plugin-transform-runtime": "7.12.1",
    "@babel/preset-env": "7.12.1",
    "@babel/preset-react": "7.12.5",
    "@babel/preset-typescript": "7.12.1",
    "@babel/types": "7.12.6",
    "@next/polyfill-nomodule": "10.0.2-canary.9",
    "@taskr/clear": "1.1.0",
    "@taskr/esnext": "1.1.0",
    "@taskr/watch": "1.1.0",
    "@types/amphtml-validator": "1.0.0",
    "@types/babel__code-frame": "7.0.1",
    "@types/babel__core": "7.1.7",
    "@types/babel__generator": "7.6.1",
    "@types/babel__template": "7.0.2",
    "@types/babel__traverse": "7.0.10",
    "@types/ci-info": "2.0.0",
    "@types/comment-json": "1.1.1",
    "@types/compression": "0.0.36",
    "@types/content-type": "1.1.3",
    "@types/cookie": "0.3.3",
    "@types/cross-spawn": "6.0.0",
    "@types/debug": "4.1.5",
    "@types/eslint": "7.2.2",
    "@types/etag": "1.8.0",
    "@types/fresh": "0.5.0",
    "@types/json5": "0.0.30",
    "@types/jsonwebtoken": "8.3.7",
    "@types/lodash.curry": "4.1.6",
    "@types/lru-cache": "5.1.0",
    "@types/nanoid": "2.0.0",
    "@types/node-fetch": "2.3.4",
    "@types/path-to-regexp": "1.7.0",
    "@types/react": "16.9.17",
    "@types/react-dom": "16.9.4",
    "@types/react-is": "16.7.1",
    "@types/resolve": "0.0.8",
    "@types/semver": "7.3.1",
    "@types/send": "0.14.4",
    "@types/sharp": "0.26.0",
    "@types/styled-jsx": "2.2.8",
    "@types/text-table": "0.2.1",
    "@types/webpack-sources": "0.1.5",
    "@vercel/ncc": "0.25.1",
    "amphtml-validator": "1.0.33",
    "arg": "4.1.0",
    "ast-types": "0.13.2",
    "async-retry": "1.2.3",
    "async-sema": "3.0.0",
    "babel-loader": "8.1.0",
    "babel-plugin-dynamic-import-node": "2.3.3",
    "cacache": "15.0.5",
    "cache-loader": "4.1.0",
    "ci-info": "watson/ci-info#f43f6a1cefff47fb361c88cf4b943fdbcaafe540",
    "comment-json": "3.0.3",
    "compression": "1.7.4",
    "conf": "5.0.0",
    "content-type": "1.0.4",
    "cookie": "0.4.1",
    "debug": "4.1.1",
    "devalue": "2.0.1",
    "escape-string-regexp": "2.0.0",
    "file-loader": "6.0.0",
    "find-cache-dir": "3.3.1",
    "find-up": "4.1.0",
    "fresh": "0.5.2",
    "gzip-size": "5.1.1",
    "http-proxy": "1.18.0",
    "ignore-loader": "0.1.2",
    "is-docker": "2.0.0",
    "is-wsl": "2.2.0",
    "json5": "2.1.3",
    "jsonwebtoken": "8.5.1",
    "lodash.curry": "4.1.1",
    "lru-cache": "5.1.1",
    "mkdirp": "0.5.3",
    "nanoid": "2.0.3",
    "neo-async": "2.6.1",
    "ora": "4.0.4",
    "path-to-regexp": "6.1.0",
    "postcss-flexbugs-fixes": "4.2.1",
    "postcss-loader": "4.0.3",
    "postcss-preset-env": "6.7.0",
    "recast": "0.18.5",
    "resolve": "1.11.0",
    "semver": "7.3.2",
    "send": "0.17.1",
    "source-map": "0.6.1",
    "string-hash": "1.1.3",
    "strip-ansi": "6.0.0",
    "taskr": "1.1.0",
    "terser": "5.1.0",
    "terser-webpack-plugin": "4.1.0",
    "text-table": "0.2.0",
    "thread-loader": "2.1.3",
    "typescript": "3.8.3",
    "unfetch": "4.1.0",
    "unistore": "3.4.1",
    "web-vitals": "0.2.4"
  },
  "engines": {
    "node": ">=10.13.0"
  }
}<|MERGE_RESOLUTION|>--- conflicted
+++ resolved
@@ -64,18 +64,11 @@
     "@babel/core": "7.12.3",
     "@babel/runtime": "7.12.5",
     "@hapi/accept": "5.0.1",
-<<<<<<< HEAD
-    "@next/env": "10.0.2-canary.8",
-    "@next/eslint-plugin-next": "10.0.2-canary.2",
-    "@next/polyfill-module": "10.0.2-canary.8",
-    "@next/react-dev-overlay": "10.0.2-canary.8",
-    "@next/react-refresh-utils": "10.0.2-canary.8",
-=======
     "@next/env": "10.0.2-canary.9",
+    "@next/eslint-plugin-next": "10.0.2-canary.9",
     "@next/polyfill-module": "10.0.2-canary.9",
     "@next/react-dev-overlay": "10.0.2-canary.9",
     "@next/react-refresh-utils": "10.0.2-canary.9",
->>>>>>> 9cda047f
     "ast-types": "0.13.2",
     "babel-plugin-transform-define": "2.0.0",
     "babel-plugin-transform-react-remove-prop-types": "0.4.24",
