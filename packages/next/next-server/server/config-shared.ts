--- conflicted
+++ resolved
@@ -60,11 +60,8 @@
       skipValidation?: boolean
     }
     turboMode: boolean
-<<<<<<< HEAD
     eslint?: boolean
-=======
     reactRoot: boolean
->>>>>>> cac9ccf9
   }
 }
 
@@ -119,11 +116,8 @@
     externalDir: false,
     serialWebpackBuild: false,
     turboMode: false,
-<<<<<<< HEAD
     eslint: false,
-=======
     reactRoot: Number(process.env.NEXT_PRIVATE_REACT_ROOT) > 0,
->>>>>>> cac9ccf9
   },
   future: {
     strictPostcssConfiguration: false,
