import os from 'os'
import { Header, Redirect, Rewrite } from '../../lib/load-custom-routes'
import { imageConfigDefault } from './image-config'

export type DomainLocales = Array<{
  http?: true
  domain: string
  locales?: string[]
  defaultLocale: string
}>

export type NextConfig = { [key: string]: any } & {
  i18n?: {
    locales: string[]
    defaultLocale: string
    domains?: DomainLocales
    localeDetection?: false
  } | null

  headers?: () => Promise<Header[]>
  rewrites?: () => Promise<
    | Rewrite[]
    | {
        beforeFiles: Rewrite[]
        afterFiles: Rewrite[]
        fallback: Rewrite[]
      }
  >
  redirects?: () => Promise<Redirect[]>

  trailingSlash?: boolean

  future: {
    strictPostcssConfiguration?: boolean
    excludeDefaultMomentLocales?: boolean
    webpack5?: boolean
  }
  experimental: {
    cpus?: number
    plugins?: boolean
    profiling?: boolean
    sprFlushToDisk?: boolean
    reactMode?: 'legacy' | 'concurrent' | 'blocking'
    workerThreads?: boolean
    pageEnv?: boolean
    optimizeImages?: boolean
    optimizeCss?: boolean
    scrollRestoration?: boolean
    scriptLoader?: boolean
    stats?: boolean
    externalDir?: boolean
    conformance?: boolean
    amp?: {
      optimizer?: any
      validator?: string
      skipValidation?: boolean
    }
<<<<<<< HEAD
    turboMode?: boolean
=======
    eslint?: boolean
>>>>>>> 7456fcf3
    reactRoot?: boolean
    enableBlurryPlaceholder?: boolean
    disableOptimizedLoading?: boolean
    gzipSize?: boolean
  }
}

export const defaultConfig: NextConfig = {
  env: [],
  webpack: null,
  webpackDevMiddleware: null,
  distDir: '.next',
  assetPrefix: '',
  configOrigin: 'default',
  useFileSystemPublicRoutes: true,
  generateBuildId: () => null,
  generateEtags: true,
  pageExtensions: ['tsx', 'ts', 'jsx', 'js'],
  target: 'server',
  poweredByHeader: true,
  compress: true,
  analyticsId: process.env.VERCEL_ANALYTICS_ID || '',
  images: imageConfigDefault,
  devIndicators: {
    buildActivity: true,
  },
  onDemandEntries: {
    maxInactiveAge: 60 * 1000,
    pagesBufferLength: 2,
  },
  amp: {
    canonicalBase: '',
  },
  basePath: '',
  sassOptions: {},
  trailingSlash: false,
  i18n: null,
  productionBrowserSourceMaps: false,
  optimizeFonts: true,
  experimental: {
    cpus: Math.max(
      1,
      (Number(process.env.CIRCLE_NODE_TOTAL) ||
        (os.cpus() || { length: 1 }).length) - 1
    ),
    plugins: false,
    profiling: false,
    sprFlushToDisk: true,
    workerThreads: false,
    pageEnv: false,
    optimizeImages: false,
    optimizeCss: false,
    scrollRestoration: false,
    scriptLoader: false,
    stats: false,
    externalDir: false,
<<<<<<< HEAD
    serialWebpackBuild: false,
    turboMode: false,
=======
    eslint: false,
>>>>>>> 7456fcf3
    reactRoot: Number(process.env.NEXT_PRIVATE_REACT_ROOT) > 0,
    enableBlurryPlaceholder: false,
    disableOptimizedLoading: true,
    gzipSize: true,
  },
  future: {
    strictPostcssConfiguration: false,
    excludeDefaultMomentLocales: false,
    webpack5: Number(process.env.NEXT_PRIVATE_TEST_WEBPACK5_MODE) > 0,
  },
  serverRuntimeConfig: {},
  publicRuntimeConfig: {},
  reactStrictMode: false,
}

export function normalizeConfig(phase: string, config: any) {
  if (typeof config === 'function') {
    config = config(phase, { defaultConfig })

    if (typeof config.then === 'function') {
      throw new Error(
        '> Promise returned in next config. https://nextjs.org/docs/messages/promise-in-next-config'
      )
    }
  }
  return config
}<|MERGE_RESOLUTION|>--- conflicted
+++ resolved
@@ -55,11 +55,6 @@
       validator?: string
       skipValidation?: boolean
     }
-<<<<<<< HEAD
-    turboMode?: boolean
-=======
-    eslint?: boolean
->>>>>>> 7456fcf3
     reactRoot?: boolean
     enableBlurryPlaceholder?: boolean
     disableOptimizedLoading?: boolean
@@ -116,12 +111,6 @@
     scriptLoader: false,
     stats: false,
     externalDir: false,
-<<<<<<< HEAD
-    serialWebpackBuild: false,
-    turboMode: false,
-=======
-    eslint: false,
->>>>>>> 7456fcf3
     reactRoot: Number(process.env.NEXT_PRIVATE_REACT_ROOT) > 0,
     enableBlurryPlaceholder: false,
     disableOptimizedLoading: true,
