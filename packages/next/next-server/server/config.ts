import chalk from 'chalk'
import findUp from 'next/dist/compiled/find-up'
import os from 'os'
import { basename, extname } from 'path'
import * as Log from '../../build/output/log'
import { CONFIG_FILE } from '../lib/constants'
import { execOnce } from '../lib/utils'
import { ImageConfig, imageConfigDefault, VALID_LOADERS } from './image-config'

const targets = ['server', 'serverless', 'experimental-serverless-trace']
const reactModes = ['legacy', 'blocking', 'concurrent']

const defaultConfig: { [key: string]: any } = {
  env: [],
  webpack: null,
  webpackDevMiddleware: null,
  distDir: '.next',
  assetPrefix: '',
  configOrigin: 'default',
  useFileSystemPublicRoutes: true,
  generateBuildId: () => null,
  generateEtags: true,
  pageExtensions: ['tsx', 'ts', 'jsx', 'js'],
  target: 'server',
  poweredByHeader: true,
  compress: true,
  analyticsId: process.env.VERCEL_ANALYTICS_ID || '',
  images: imageConfigDefault,
  devIndicators: {
    buildActivity: true,
  },
  onDemandEntries: {
    maxInactiveAge: 60 * 1000,
    pagesBufferLength: 2,
  },
  amp: {
    canonicalBase: '',
  },
  basePath: '',
  sassOptions: {},
  trailingSlash: false,
  i18n: false,
  experimental: {
    cpus: Math.max(
      1,
      (Number(process.env.CIRCLE_NODE_TOTAL) ||
        (os.cpus() || { length: 1 }).length) - 1
    ),
<<<<<<< HEAD
    modern: false,
=======
    plugins: false,
>>>>>>> 3b68bc3b
    profiling: false,
    sprFlushToDisk: true,
    reactMode: 'legacy',
    workerThreads: false,
    pageEnv: false,
    productionBrowserSourceMaps: false,
    optimizeFonts: false,
    optimizeImages: false,
    scrollRestoration: false,
  },
  future: {
    excludeDefaultMomentLocales: false,
  },
  serverRuntimeConfig: {},
  publicRuntimeConfig: {},
  reactStrictMode: false,
}

const experimentalWarning = execOnce(() => {
  Log.warn(chalk.bold('You have enabled experimental feature(s).'))
  Log.warn(
    `Experimental features are not covered by semver, and may cause unexpected or broken application behavior. ` +
      `Use them at your own risk.`
  )
  console.warn()
})

function assignDefaults(userConfig: { [key: string]: any }) {
  if (typeof userConfig.exportTrailingSlash !== 'undefined') {
    console.warn(
      chalk.yellow.bold('Warning: ') +
        'The "exportTrailingSlash" option has been renamed to "trailingSlash". Please update your next.config.js.'
    )
    if (typeof userConfig.trailingSlash === 'undefined') {
      userConfig.trailingSlash = userConfig.exportTrailingSlash
    }
    delete userConfig.exportTrailingSlash
  }

  const config = Object.keys(userConfig).reduce<{ [key: string]: any }>(
    (currentConfig, key) => {
      const value = userConfig[key]

      if (value === undefined || value === null) {
        return currentConfig
      }

      if (key === 'experimental' && value && value !== defaultConfig[key]) {
        experimentalWarning()
      }

      if (key === 'distDir') {
        if (typeof value !== 'string') {
          throw new Error(
            `Specified distDir is not a string, found type "${typeof value}"`
          )
        }
        const userDistDir = value.trim()

        // don't allow public as the distDir as this is a reserved folder for
        // public files
        if (userDistDir === 'public') {
          throw new Error(
            `The 'public' directory is reserved in Next.js and can not be set as the 'distDir'. https://err.sh/vercel/next.js/can-not-output-to-public`
          )
        }
        // make sure distDir isn't an empty string as it can result in the provided
        // directory being deleted in development mode
        if (userDistDir.length === 0) {
          throw new Error(
            `Invalid distDir provided, distDir can not be an empty string. Please remove this config or set it to undefined`
          )
        }
      }

      if (key === 'pageExtensions') {
        if (!Array.isArray(value)) {
          throw new Error(
            `Specified pageExtensions is not an array of strings, found "${value}". Please update this config or remove it.`
          )
        }

        if (!value.length) {
          throw new Error(
            `Specified pageExtensions is an empty array. Please update it with the relevant extensions or remove it.`
          )
        }

        value.forEach((ext) => {
          if (typeof ext !== 'string') {
            throw new Error(
              `Specified pageExtensions is not an array of strings, found "${ext}" of type "${typeof ext}". Please update this config or remove it.`
            )
          }
        })
      }

      if (!!value && value.constructor === Object) {
        currentConfig[key] = {
          ...defaultConfig[key],
          ...Object.keys(value).reduce<any>((c, k) => {
            const v = value[k]
            if (v !== undefined && v !== null) {
              c[k] = v
            }
            return c
          }, {}),
        }
      } else {
        currentConfig[key] = value
      }

      return currentConfig
    },
    {}
  )

  const result = { ...defaultConfig, ...config }

  if (typeof result.assetPrefix !== 'string') {
    throw new Error(
      `Specified assetPrefix is not a string, found type "${typeof result.assetPrefix}" https://err.sh/vercel/next.js/invalid-assetprefix`
    )
  }

  if (typeof result.basePath !== 'string') {
    throw new Error(
      `Specified basePath is not a string, found type "${typeof result.basePath}"`
    )
  }

  if (result.basePath !== '') {
    if (result.basePath === '/') {
      throw new Error(
        `Specified basePath /. basePath has to be either an empty string or a path prefix"`
      )
    }

    if (!result.basePath.startsWith('/')) {
      throw new Error(
        `Specified basePath has to start with a /, found "${result.basePath}"`
      )
    }

    if (result.basePath !== '/') {
      if (result.basePath.endsWith('/')) {
        throw new Error(
          `Specified basePath should not end with /, found "${result.basePath}"`
        )
      }

      if (result.assetPrefix === '') {
        result.assetPrefix = result.basePath
      }

      if (result.amp.canonicalBase === '') {
        result.amp.canonicalBase = result.basePath
      }
    }
  }

  if (result?.images) {
    const images: Partial<ImageConfig> = result.images

    if (typeof images !== 'object') {
      throw new Error(
        `Specified images should be an object received ${typeof images}.\nSee more info here: https://err.sh/next.js/invalid-images-config`
      )
    }

    if (images.domains) {
      if (!Array.isArray(images.domains)) {
        throw new Error(
          `Specified images.domains should be an Array received ${typeof images.domains}.\nSee more info here: https://err.sh/next.js/invalid-images-config`
        )
      }

      if (images.domains.length > 50) {
        throw new Error(
          `Specified images.domains exceeds length of 50, received length (${images.domains.length}), please reduce the length of the array to continue.\nSee more info here: https://err.sh/next.js/invalid-images-config`
        )
      }

      const invalid = images.domains.filter(
        (d: unknown) => typeof d !== 'string'
      )
      if (invalid.length > 0) {
        throw new Error(
          `Specified images.domains should be an Array of strings received invalid values (${invalid.join(
            ', '
          )}).\nSee more info here: https://err.sh/next.js/invalid-images-config`
        )
      }
    }
    if (images.deviceSizes) {
      const { deviceSizes } = images
      if (!Array.isArray(deviceSizes)) {
        throw new Error(
          `Specified images.deviceSizes should be an Array received ${typeof deviceSizes}.\nSee more info here: https://err.sh/next.js/invalid-images-config`
        )
      }

      if (deviceSizes.length > 25) {
        throw new Error(
          `Specified images.deviceSizes exceeds length of 25, received length (${deviceSizes.length}), please reduce the length of the array to continue.\nSee more info here: https://err.sh/next.js/invalid-images-config`
        )
      }

      const invalid = deviceSizes.filter((d: unknown) => {
        return typeof d !== 'number' || d < 1 || d > 10000
      })

      if (invalid.length > 0) {
        throw new Error(
          `Specified images.deviceSizes should be an Array of numbers that are between 1 and 10000, received invalid values (${invalid.join(
            ', '
          )}).\nSee more info here: https://err.sh/next.js/invalid-images-config`
        )
      }
    }
    if (images.imageSizes) {
      const { imageSizes } = images
      if (!Array.isArray(imageSizes)) {
        throw new Error(
          `Specified images.imageSizes should be an Array received ${typeof imageSizes}.\nSee more info here: https://err.sh/next.js/invalid-images-config`
        )
      }

      if (imageSizes.length > 25) {
        throw new Error(
          `Specified images.imageSizes exceeds length of 25, received length (${imageSizes.length}), please reduce the length of the array to continue.\nSee more info here: https://err.sh/next.js/invalid-images-config`
        )
      }

      const invalid = imageSizes.filter((d: unknown) => {
        return typeof d !== 'number' || d < 1 || d > 10000
      })

      if (invalid.length > 0) {
        throw new Error(
          `Specified images.imageSizes should be an Array of numbers that are between 1 and 10000, received invalid values (${invalid.join(
            ', '
          )}).\nSee more info here: https://err.sh/next.js/invalid-images-config`
        )
      }
    }

    if (!images.loader) {
      images.loader = 'default'
    }

    if (!VALID_LOADERS.includes(images.loader)) {
      throw new Error(
        `Specified images.loader should be one of (${VALID_LOADERS.join(
          ', '
        )}), received invalid value (${
          images.loader
        }).\nSee more info here: https://err.sh/next.js/invalid-images-config`
      )
    }

    // Append trailing slash for non-default loaders
    if (images.path) {
      if (
        images.loader !== 'default' &&
        images.path[images.path.length - 1] !== '/'
      ) {
        images.path += '/'
      }
    }
  }

  if (result.i18n) {
    const { i18n } = result
    const i18nType = typeof i18n

    if (i18nType !== 'object') {
      throw new Error(
        `Specified i18n should be an object received ${i18nType}.\nSee more info here: https://err.sh/next.js/invalid-i18n-config`
      )
    }

    if (!Array.isArray(i18n.locales)) {
      throw new Error(
        `Specified i18n.locales should be an Array received ${typeof i18n.locales}.\nSee more info here: https://err.sh/next.js/invalid-i18n-config`
      )
    }

    const defaultLocaleType = typeof i18n.defaultLocale

    if (!i18n.defaultLocale || defaultLocaleType !== 'string') {
      throw new Error(
        `Specified i18n.defaultLocale should be a string.\nSee more info here: https://err.sh/next.js/invalid-i18n-config`
      )
    }

    if (typeof i18n.domains !== 'undefined' && !Array.isArray(i18n.domains)) {
      throw new Error(
        `Specified i18n.domains must be an array of domain objects e.g. [ { domain: 'example.fr', defaultLocale: 'fr', locales: ['fr'] } ] received ${typeof i18n.domains}.\nSee more info here: https://err.sh/next.js/invalid-i18n-config`
      )
    }

    if (i18n.domains) {
      const invalidDomainItems = i18n.domains.filter((item: any) => {
        if (!item || typeof item !== 'object') return true
        if (!item.defaultLocale) return true
        if (!item.domain || typeof item.domain !== 'string') return true

        let hasInvalidLocale = false

        if (Array.isArray(item.locales)) {
          for (const locale of item.locales) {
            if (typeof locale !== 'string') hasInvalidLocale = true

            for (const domainItem of i18n.domains) {
              if (domainItem === item) continue
              if (domainItem.locales && domainItem.locales.includes(locale)) {
                console.warn(
                  `Both ${item.domain} and ${domainItem.domain} configured the locale (${locale}) but only one can. Remove it from one i18n.domains config to continue`
                )
                hasInvalidLocale = true
                break
              }
            }
          }
        }

        return hasInvalidLocale
      })

      if (invalidDomainItems.length > 0) {
        throw new Error(
          `Invalid i18n.domains values:\n${invalidDomainItems
            .map((item: any) => JSON.stringify(item))
            .join(
              '\n'
            )}\n\ndomains value must follow format { domain: 'example.fr', defaultLocale: 'fr', locales: ['fr'] }.\nSee more info here: https://err.sh/next.js/invalid-i18n-config`
        )
      }
    }

    if (!Array.isArray(i18n.locales)) {
      throw new Error(
        `Specified i18n.locales must be an array of locale strings e.g. ["en-US", "nl-NL"] received ${typeof i18n.locales}.\nSee more info here: https://err.sh/next.js/invalid-i18n-config`
      )
    }

    const invalidLocales = i18n.locales.filter(
      (locale: any) => typeof locale !== 'string'
    )

    if (invalidLocales.length > 0) {
      throw new Error(
        `Specified i18n.locales contains invalid values (${invalidLocales
          .map(String)
          .join(
            ', '
          )}), locales must be valid locale tags provided as strings e.g. "en-US".\n` +
          `See here for list of valid language sub-tags: http://www.iana.org/assignments/language-subtag-registry/language-subtag-registry`
      )
    }

    if (!i18n.locales.includes(i18n.defaultLocale)) {
      throw new Error(
        `Specified i18n.defaultLocale should be included in i18n.locales.\nSee more info here: https://err.sh/next.js/invalid-i18n-config`
      )
    }

    // make sure default Locale is at the front
    i18n.locales = [
      i18n.defaultLocale,
      ...i18n.locales.filter((locale: string) => locale !== i18n.defaultLocale),
    ]

    const localeDetectionType = typeof i18n.localeDetection

    if (
      localeDetectionType !== 'boolean' &&
      localeDetectionType !== 'undefined'
    ) {
      throw new Error(
        `Specified i18n.localeDetection should be undefined or a boolean received ${localeDetectionType}.\nSee more info here: https://err.sh/next.js/invalid-i18n-config`
      )
    }
  }

  return result
}

export function normalizeConfig(phase: string, config: any) {
  if (typeof config === 'function') {
    config = config(phase, { defaultConfig })

    if (typeof config.then === 'function') {
      throw new Error(
        '> Promise returned in next config. https://err.sh/vercel/next.js/promise-in-next-config'
      )
    }
  }
  return config
}

export default function loadConfig(
  phase: string,
  dir: string,
  customConfig?: object | null
) {
  if (customConfig) {
    return assignDefaults({ configOrigin: 'server', ...customConfig })
  }
  const path = findUp.sync(CONFIG_FILE, {
    cwd: dir,
  })

  // If config file was found
  if (path?.length) {
    const userConfigModule = require(path)
    const userConfig = normalizeConfig(
      phase,
      userConfigModule.default || userConfigModule
    )

    if (Object.keys(userConfig).length === 0) {
      Log.warn(
        'Detected next.config.js, no exported configuration found. https://err.sh/vercel/next.js/empty-configuration'
      )
    }

    if (userConfig.target && !targets.includes(userConfig.target)) {
      throw new Error(
        `Specified target is invalid. Provided: "${
          userConfig.target
        }" should be one of ${targets.join(', ')}`
      )
    }

    if (userConfig.amp?.canonicalBase) {
      const { canonicalBase } = userConfig.amp || ({} as any)
      userConfig.amp = userConfig.amp || {}
      userConfig.amp.canonicalBase =
        (canonicalBase.endsWith('/')
          ? canonicalBase.slice(0, -1)
          : canonicalBase) || ''
    }

    if (
      userConfig.experimental?.reactMode &&
      !reactModes.includes(userConfig.experimental.reactMode)
    ) {
      throw new Error(
        `Specified React Mode is invalid. Provided: ${
          userConfig.experimental.reactMode
        } should be one of ${reactModes.join(', ')}`
      )
    }

    return assignDefaults({
      configOrigin: CONFIG_FILE,
      configFile: path,
      ...userConfig,
    })
  } else {
    const configBaseName = basename(CONFIG_FILE, extname(CONFIG_FILE))
    const nonJsPath = findUp.sync(
      [
        `${configBaseName}.jsx`,
        `${configBaseName}.ts`,
        `${configBaseName}.tsx`,
        `${configBaseName}.json`,
      ],
      { cwd: dir }
    )
    if (nonJsPath?.length) {
      throw new Error(
        `Configuring Next.js via '${basename(
          nonJsPath
        )}' is not supported. Please replace the file with 'next.config.js'.`
      )
    }
  }

  return defaultConfig
}

export function isTargetLikeServerless(target: string) {
  const isServerless = target === 'serverless'
  const isServerlessTrace = target === 'experimental-serverless-trace'
  return isServerless || isServerlessTrace
}<|MERGE_RESOLUTION|>--- conflicted
+++ resolved
@@ -46,11 +46,6 @@
       (Number(process.env.CIRCLE_NODE_TOTAL) ||
         (os.cpus() || { length: 1 }).length) - 1
     ),
-<<<<<<< HEAD
-    modern: false,
-=======
-    plugins: false,
->>>>>>> 3b68bc3b
     profiling: false,
     sprFlushToDisk: true,
     reactMode: 'legacy',
