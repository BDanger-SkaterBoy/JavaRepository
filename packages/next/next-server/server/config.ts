--- conflicted
+++ resolved
@@ -88,21 +88,12 @@
       if (key === 'experimental' && value && value !== defaultConfig[key]) {
         experimentalWarning()
       }
-<<<<<<< HEAD
-=======
-      // make sure distDir isn't an empty string as it can result in the provided
-      // directory being deleted in development mode
-      if (userDistDir.length === 0) {
-        throw new Error(
-          `Invalid distDir provided, distDir can not be an empty string. Please remove this config or set it to undefined`
-        )
-      }
-    }
->>>>>>> cdc7f019
 
       if (key === 'distDir') {
         if (typeof value !== 'string') {
-          return config
+          throw new Error(
+            `Specified distDir is not a string, found type "${typeof value}"`
+          )
         }
         const userDistDir = value.trim()
 
@@ -113,7 +104,7 @@
             `The 'public' directory is reserved in Next.js and can not be set as the 'distDir'. https://err.sh/zeit/next.js/can-not-output-to-public`
           )
         }
-        // make sure distDir isn't an empty string which can result the provided
+        // make sure distDir isn't an empty string as it can result in the provided
         // directory being deleted in development mode
         if (userDistDir.length === 0) {
           throw new Error(
