--- conflicted
+++ resolved
@@ -173,12 +173,8 @@
       previewProps: this.getPreviewProps(),
       customServer: customServer === true ? true : undefined,
       ampOptimizerConfig: this.nextConfig.experimental.amp?.optimizer,
-<<<<<<< HEAD
-      basePath: this.nextConfig.experimental.basePath,
+      basePath: this.nextConfig.basePath,
       postProcess: this.nextConfig.experimental.postProcessOptimization,
-=======
-      basePath: this.nextConfig.basePath,
->>>>>>> fdcc24be
     }
 
     // Only the `publicRuntimeConfig` key is exposed to the client side
