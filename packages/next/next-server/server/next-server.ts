import compression from 'compression'
import fs from 'fs'
import { IncomingMessage, ServerResponse } from 'http'
import Proxy from 'http-proxy'
import nanoid from 'next/dist/compiled/nanoid/index.js'
import { join, resolve, sep } from 'path'
import { parse as parseQs, ParsedUrlQuery } from 'querystring'
import { format as formatUrl, parse as parseUrl, UrlWithParsedQuery } from 'url'
import {
  getRedirectStatus,
  Header,
  Redirect,
  Rewrite,
  RouteType,
} from '../../lib/check-custom-routes'
import { withCoalescedInvoke } from '../../lib/coalesced-function'
import {
  BUILD_ID_FILE,
  CLIENT_PUBLIC_FILES_PATH,
  CLIENT_STATIC_FILES_PATH,
  CLIENT_STATIC_FILES_RUNTIME,
  PAGES_MANIFEST,
  PHASE_PRODUCTION_SERVER,
  PRERENDER_MANIFEST,
  ROUTES_MANIFEST,
  SERVERLESS_DIRECTORY,
  SERVER_DIRECTORY,
} from '../lib/constants'
import {
  getRouteMatcher,
  getRouteRegex,
  getSortedRoutes,
  isDynamicRoute,
} from '../lib/router/utils'
import * as envConfig from '../lib/runtime-config'
import { isResSent, NextApiRequest, NextApiResponse } from '../lib/utils'
import { apiResolver, tryGetPreviewData, __ApiPreviewProps } from './api-utils'
import loadConfig, { isTargetLikeServerless } from './config'
import pathMatch from './lib/path-match'
import { recursiveReadDirSync } from './lib/recursive-readdir-sync'
import { loadComponents, LoadComponentsReturnType } from './load-components'
import { normalizePagePath } from './normalize-page-path'
import { renderToHTML } from './render'
import { getPagePath } from './require'
import Router, {
  DynamicRoutes,
  PageChecker,
  Params,
  prepareDestination,
  route,
  Route,
} from './router'
import { sendHTML } from './send-html'
import { serveStatic } from './serve-static'
import {
  getFallback,
  getSprCache,
  initializeSprCache,
  setSprCache,
} from './spr-cache'
import { isBlockedPage } from './utils'

const getCustomRouteMatcher = pathMatch(true)

type NextConfig = any

type Middleware = (
  req: IncomingMessage,
  res: ServerResponse,
  next: (err?: Error) => void
) => void

type FindComponentsResult = {
  components: LoadComponentsReturnType
  query: ParsedUrlQuery
}

export type ServerConstructor = {
  /**
   * Where the Next project is located - @default '.'
   */
  dir?: string
  staticMarkup?: boolean
  /**
   * Hide error messages containing server information - @default false
   */
  quiet?: boolean
  /**
   * Object what you would use in next.config.js - @default {}
   */
  conf?: NextConfig
  dev?: boolean
}

export default class Server {
  dir: string
  quiet: boolean
  nextConfig: NextConfig
  distDir: string
  pagesDir?: string
  publicDir: string
  hasStaticDir: boolean
  serverBuildDir: string
  pagesManifest?: { [name: string]: string }
  buildId: string
  renderOpts: {
    poweredByHeader: boolean
    staticMarkup: boolean
    buildId: string
    generateEtags: boolean
    runtimeConfig?: { [key: string]: any }
    assetPrefix?: string
    canonicalBase: string
    documentMiddlewareEnabled: boolean
    hasCssMode: boolean
    dev?: boolean
    pages404?: boolean
  }
  private compression?: Middleware
  private onErrorMiddleware?: ({ err }: { err: Error }) => Promise<void>
  router: Router
  protected dynamicRoutes?: DynamicRoutes
  protected customRoutes?: {
    rewrites: Rewrite[]
    redirects: Redirect[]
    headers: Header[]
  }

  public constructor({
    dir = '.',
    staticMarkup = false,
    quiet = false,
    conf = null,
    dev = false,
  }: ServerConstructor = {}) {
    this.dir = resolve(dir)
    this.quiet = quiet
    const phase = this.currentPhase()
    this.nextConfig = loadConfig(phase, this.dir, conf)
    this.distDir = join(this.dir, this.nextConfig.distDir)
    this.publicDir = join(this.dir, CLIENT_PUBLIC_FILES_PATH)
    this.hasStaticDir = fs.existsSync(join(this.dir, 'static'))

    // Only serverRuntimeConfig needs the default
    // publicRuntimeConfig gets it's default in client/index.js
    const {
      serverRuntimeConfig = {},
      publicRuntimeConfig,
      assetPrefix,
      generateEtags,
      compress,
    } = this.nextConfig

    this.buildId = this.readBuildId()

    this.renderOpts = {
      poweredByHeader: this.nextConfig.poweredByHeader,
      canonicalBase: this.nextConfig.amp.canonicalBase,
      documentMiddlewareEnabled: this.nextConfig.experimental
        .documentMiddleware,
      hasCssMode: this.nextConfig.experimental.css,
      staticMarkup,
      buildId: this.buildId,
      generateEtags,
      pages404: this.nextConfig.experimental.pages404,
    }

    // Only the `publicRuntimeConfig` key is exposed to the client side
    // It'll be rendered as part of __NEXT_DATA__ on the client side
    if (Object.keys(publicRuntimeConfig).length > 0) {
      this.renderOpts.runtimeConfig = publicRuntimeConfig
    }

    if (compress && this.nextConfig.target === 'server') {
      this.compression = compression() as Middleware
    }

    // Initialize next/config with the environment configuration
    envConfig.setConfig({
      serverRuntimeConfig,
      publicRuntimeConfig,
    })

    this.serverBuildDir = join(
      this.distDir,
      this._isLikeServerless ? SERVERLESS_DIRECTORY : SERVER_DIRECTORY
    )
    const pagesManifestPath = join(this.serverBuildDir, PAGES_MANIFEST)

    if (!dev) {
      this.pagesManifest = require(pagesManifestPath)
    }

    this.router = new Router(this.generateRoutes())
    this.setAssetPrefix(assetPrefix)

    // call init-server middleware, this is also handled
    // individually in serverless bundles when deployed
    if (!dev && this.nextConfig.experimental.plugins) {
      const initServer = require(join(this.serverBuildDir, 'init-server.js'))
        .default
      this.onErrorMiddleware = require(join(
        this.serverBuildDir,
        'on-error-server.js'
      )).default
      initServer()
    }

    initializeSprCache({
      dev,
      distDir: this.distDir,
      pagesDir: join(
        this.distDir,
        this._isLikeServerless
          ? SERVERLESS_DIRECTORY
          : `${SERVER_DIRECTORY}/static/${this.buildId}`,
        'pages'
      ),
      flushToDisk: this.nextConfig.experimental.sprFlushToDisk,
    })
  }

  protected currentPhase(): string {
    return PHASE_PRODUCTION_SERVER
  }

  private logError(err: Error): void {
    if (this.onErrorMiddleware) {
      this.onErrorMiddleware({ err })
    }
    if (this.quiet) return
    // tslint:disable-next-line
    console.error(err)
  }

  private async handleRequest(
    req: IncomingMessage,
    res: ServerResponse,
    parsedUrl?: UrlWithParsedQuery
  ): Promise<void> {
    // Parse url if parsedUrl not provided
    if (!parsedUrl || typeof parsedUrl !== 'object') {
      const url: any = req.url
      parsedUrl = parseUrl(url, true)
    }

    // Parse the querystring ourselves if the user doesn't handle querystring parsing
    if (typeof parsedUrl.query === 'string') {
      parsedUrl.query = parseQs(parsedUrl.query)
    }

    if (parsedUrl.pathname!.startsWith(this.nextConfig.experimental.basePath)) {
      // If replace ends up replacing the full url it'll be `undefined`, meaning we have to default it to `/`
      parsedUrl.pathname =
        parsedUrl.pathname!.replace(
          this.nextConfig.experimental.basePath,
          ''
        ) || '/'
      req.url = req.url!.replace(this.nextConfig.experimental.basePath, '')
    }

    res.statusCode = 200
    try {
      return await this.run(req, res, parsedUrl)
    } catch (err) {
      this.logError(err)
      res.statusCode = 500
      res.end('Internal Server Error')
    }
  }

  public getRequestHandler() {
    return this.handleRequest.bind(this)
  }

  public setAssetPrefix(prefix?: string) {
    this.renderOpts.assetPrefix = prefix ? prefix.replace(/\/$/, '') : ''
  }

  // Backwards compatibility
  public async prepare(): Promise<void> {}

  // Backwards compatibility
  protected async close(): Promise<void> {}

  protected setImmutableAssetCacheControl(res: ServerResponse) {
    res.setHeader('Cache-Control', 'public, max-age=31536000, immutable')
  }

  protected getCustomRoutes() {
    return require(join(this.distDir, ROUTES_MANIFEST))
  }

  private _cachedPreviewProps: __ApiPreviewProps | undefined
  protected getPreviewProps(): __ApiPreviewProps {
    if (this._cachedPreviewProps) {
      return this._cachedPreviewProps
    }
    return (this._cachedPreviewProps = require(join(
      this.distDir,
      PRERENDER_MANIFEST
    )).preview)
  }

  protected generateRoutes(): {
    headers: Route[]
    rewrites: Route[]
    fsRoutes: Route[]
    redirects: Route[]
    catchAllRoute: Route
    pageChecker: PageChecker
    useFileSystemPublicRoutes: boolean
    dynamicRoutes: DynamicRoutes | undefined
  } {
    this.customRoutes = this.getCustomRoutes()

    const publicRoutes = fs.existsSync(this.publicDir)
      ? this.generatePublicRoutes()
      : []

    const staticFilesRoute = this.hasStaticDir
      ? [
          {
            // It's very important to keep this route's param optional.
            // (but it should support as many params as needed, separated by '/')
            // Otherwise this will lead to a pretty simple DOS attack.
            // See more: https://github.com/zeit/next.js/issues/2617
            match: route('/static/:path*'),
            name: 'static catchall',
            fn: async (req, res, params, parsedUrl) => {
              const p = join(this.dir, 'static', ...(params.path || []))
              await this.serveStatic(req, res, p, parsedUrl)
              return {
                finished: true,
              }
            },
          } as Route,
        ]
      : []

    let headers: Route[] = []
    let rewrites: Route[] = []
    let redirects: Route[] = []

    const fsRoutes: Route[] = [
      {
        match: route('/_next/static/:path*'),
        type: 'route',
        name: '_next/static catchall',
        fn: async (req, res, params, parsedUrl) => {
          // The commons folder holds commonschunk files
          // The chunks folder holds dynamic entries
          // The buildId folder holds pages and potentially other assets. As buildId changes per build it can be long-term cached.

          // make sure to 404 for /_next/static itself
          if (!params.path) {
            await this.render404(req, res, parsedUrl)
            return {
              finished: true,
            }
          }

          if (
            params.path[0] === CLIENT_STATIC_FILES_RUNTIME ||
            params.path[0] === 'chunks' ||
            params.path[0] === 'css' ||
            params.path[0] === 'media' ||
            params.path[0] === this.buildId
          ) {
            this.setImmutableAssetCacheControl(res)
          }
          const p = join(
            this.distDir,
            CLIENT_STATIC_FILES_PATH,
            ...(params.path || [])
          )
          await this.serveStatic(req, res, p, parsedUrl)
          return {
            finished: true,
          }
        },
      },
      {
        match: route('/_next/data/:path*'),
        type: 'route',
        name: '_next/data catchall',
        fn: async (req, res, params, _parsedUrl) => {
          // Make sure to 404 for /_next/data/ itself and
          // we also want to 404 if the buildId isn't correct
          if (!params.path || params.path[0] !== this.buildId) {
            await this.render404(req, res, _parsedUrl)
            return {
              finished: true,
            }
          }
          // remove buildId from URL
          params.path.shift()

          // show 404 if it doesn't end with .json
          if (!params.path[params.path.length - 1].endsWith('.json')) {
            await this.render404(req, res, _parsedUrl)
            return {
              finished: true,
            }
          }

          // re-create page's pathname
          const pathname = `/${params.path.join('/')}`
            .replace(/\.json$/, '')
            .replace(/\/index$/, '/')

          req.url = pathname
          const parsedUrl = parseUrl(pathname, true)
          await this.render(
            req,
            res,
            pathname,
            { ..._parsedUrl.query, _nextDataReq: '1' },
            parsedUrl
          )
          return {
            finished: true,
          }
        },
      },
      {
        match: route('/_next/:path*'),
        type: 'route',
        name: '_next catchall',
        // This path is needed because `render()` does a check for `/_next` and the calls the routing again
        fn: async (req, res, _params, parsedUrl) => {
          await this.render404(req, res, parsedUrl)
          return {
            finished: true,
          }
        },
      },
      ...publicRoutes,
      ...staticFilesRoute,
    ]

    if (this.customRoutes) {
      const getCustomRoute = (
        r: Rewrite | Redirect | Header,
        type: RouteType
      ) =>
        ({
          ...r,
          type,
          match: getCustomRouteMatcher(r.source),
          name: type,
          fn: async (req, res, params, parsedUrl) => ({ finished: false }),
        } as Route & Rewrite & Header)

      // Headers come very first
      headers = this.customRoutes.headers.map(r => {
        const route = getCustomRoute(r, 'header')
        return {
          match: route.match,
          type: route.type,
          name: `${route.type} ${route.source} header route`,
          fn: async (_req, res, _params, _parsedUrl) => {
            for (const header of (route as Header).headers) {
              res.setHeader(header.key, header.value)
            }
            return { finished: false }
          },
        } as Route
      })

      redirects = this.customRoutes.redirects.map(redirect => {
        const route = getCustomRoute(redirect, 'redirect')
        return {
          type: route.type,
          match: route.match,
          statusCode: route.statusCode,
          name: `Redirect route`,
          fn: async (_req, res, params, _parsedUrl) => {
            const { parsedDestination } = prepareDestination(
              route.destination,
              params
            )
            const updatedDestination = formatUrl(parsedDestination)

            res.setHeader('Location', updatedDestination)
            res.statusCode = getRedirectStatus(route as Redirect)

            // Since IE11 doesn't support the 308 header add backwards
            // compatibility using refresh header
            if (res.statusCode === 308) {
              res.setHeader('Refresh', `0;url=${updatedDestination}`)
            }

            res.end()
            return {
              finished: true,
            }
          },
        } as Route
      })

      rewrites = this.customRoutes.rewrites.map(rewrite => {
        const route = getCustomRoute(rewrite, 'rewrite')
        return {
          check: true,
          type: route.type,
          name: `Rewrite route`,
          match: route.match,
          fn: async (req, res, params, _parsedUrl) => {
            const { newUrl, parsedDestination } = prepareDestination(
              route.destination,
              params
            )

            // external rewrite, proxy it
            if (parsedDestination.protocol) {
              const target = formatUrl(parsedDestination)
              const proxy = new Proxy({
                target,
                changeOrigin: true,
                ignorePath: true,
              })
              proxy.web(req, res)

              proxy.on('error', (err: Error) => {
                console.error(`Error occurred proxying ${target}`, err)
              })
              return {
                finished: true,
              }
            }
            ;(req as any)._nextDidRewrite = true

            return {
              finished: false,
              pathname: newUrl,
              query: parsedDestination.query,
            }
          },
        } as Route
      })
    }

    const catchAllRoute: Route = {
      match: route('/:path*'),
      type: 'route',
      name: 'Catchall render',
      fn: async (req, res, params, parsedUrl) => {
        const { pathname, query } = parsedUrl
        if (!pathname) {
          throw new Error('pathname is undefined')
        }

        if (params?.path?.[0] === 'api') {
          const handled = await this.handleApiRequest(
            req as NextApiRequest,
            res as NextApiResponse,
            pathname!,
            query
          )
          if (handled) {
            return { finished: true }
          }
        }

        await this.render(req, res, pathname, query, parsedUrl)
        return {
          finished: true,
        }
      },
    }

    const { useFileSystemPublicRoutes } = this.nextConfig

    if (useFileSystemPublicRoutes) {
      this.dynamicRoutes = this.getDynamicRoutes()
    }

    return {
      headers,
      fsRoutes,
      rewrites,
      redirects,
      catchAllRoute,
      useFileSystemPublicRoutes,
      dynamicRoutes: this.dynamicRoutes,
      pageChecker: this.hasPage.bind(this),
    }
  }

  private async getPagePath(pathname: string) {
    return getPagePath(
      pathname,
      this.distDir,
      this._isLikeServerless,
      this.renderOpts.dev
    )
  }

  protected async hasPage(pathname: string): Promise<boolean> {
    let found = false
    try {
      found = !!(await this.getPagePath(pathname))
    } catch (_) {}

    return found
  }

  protected async _beforeCatchAllRender(
    _req: IncomingMessage,
    _res: ServerResponse,
    _params: Params,
    _parsedUrl: UrlWithParsedQuery
  ) {
    return false
  }

  // Used to build API page in development
  protected async ensureApiPage(pathname: string) {}

  /**
   * Resolves `API` request, in development builds on demand
   * @param req http request
   * @param res http response
   * @param pathname path of request
   */
  private async handleApiRequest(
    req: IncomingMessage,
    res: ServerResponse,
    pathname: string,
    query: ParsedUrlQuery
  ) {
    let page = pathname
    let params: Params | boolean = false
    let pageFound = await this.hasPage(page)

    if (!pageFound && this.dynamicRoutes) {
      for (const dynamicRoute of this.dynamicRoutes) {
        params = dynamicRoute.match(pathname)
        if (dynamicRoute.page.startsWith('/api') && params) {
          page = dynamicRoute.page
          pageFound = true
          break
        }
      }
    }

    if (!pageFound) {
      return false
    }
    // Make sure the page is built before getting the path
    // or else it won't be in the manifest yet
    await this.ensureApiPage(page)

    const builtPagePath = await this.getPagePath(page)
    const pageModule = require(builtPagePath)
    query = { ...query, ...params }

    if (!this.renderOpts.dev && this._isLikeServerless) {
      if (typeof pageModule.default === 'function') {
        this.prepareServerlessUrl(req, query)
        await pageModule.default(req, res)
        return true
      }
    }

    const previewProps = this.getPreviewProps()
    await apiResolver(
      req,
      res,
      query,
      pageModule,
      { ...previewProps },
      this.onErrorMiddleware
    )
    return true
  }

  protected generatePublicRoutes(): Route[] {
    const publicFiles = new Set(
      recursiveReadDirSync(this.publicDir).map(p => p.replace(/\\/g, '/'))
    )

    return [
      {
        match: route('/:path*'),
        name: 'public folder catchall',
        fn: async (req, res, params, parsedUrl) => {
          const path = `/${(params.path || []).join('/')}`

          if (publicFiles.has(path)) {
            await this.serveStatic(
              req,
              res,
              // we need to re-encode it since send decodes it
              join(this.dir, 'public', encodeURIComponent(path)),
              parsedUrl
            )
            return {
              finished: true,
            }
          }
          return {
            finished: false,
          }
        },
      } as Route,
    ]
  }

  protected getDynamicRoutes() {
    const dynamicRoutedPages = Object.keys(this.pagesManifest!).filter(
      isDynamicRoute
    )
    return getSortedRoutes(dynamicRoutedPages).map(page => ({
      page,
      match: getRouteMatcher(getRouteRegex(page)),
    }))
  }

  private handleCompression(req: IncomingMessage, res: ServerResponse) {
    if (this.compression) {
      this.compression(req, res, () => {})
    }
  }

  protected async run(
    req: IncomingMessage,
    res: ServerResponse,
    parsedUrl: UrlWithParsedQuery
  ) {
    this.handleCompression(req, res)

    try {
      const matched = await this.router.execute(req, res, parsedUrl)
      if (matched) {
        return
      }
    } catch (err) {
      if (err.code === 'DECODE_FAILED') {
        res.statusCode = 400
        return this.renderError(null, req, res, '/_error', {})
      }
      throw err
    }

    await this.render404(req, res, parsedUrl)
  }

  protected async sendHTML(
    req: IncomingMessage,
    res: ServerResponse,
    html: string
  ) {
    const { generateEtags, poweredByHeader } = this.renderOpts
    return sendHTML(req, res, html, { generateEtags, poweredByHeader })
  }

  public async render(
    req: IncomingMessage,
    res: ServerResponse,
    pathname: string,
    query: ParsedUrlQuery = {},
    parsedUrl?: UrlWithParsedQuery
  ): Promise<void> {
    const url: any = req.url

    if (
      url.match(/^\/_next\//) ||
      (this.hasStaticDir && url.match(/^\/static\//))
    ) {
      return this.handleRequest(req, res, parsedUrl)
    }

    if (isBlockedPage(pathname)) {
      return this.render404(req, res, parsedUrl)
    }

    const html = await this.renderToHTML(req, res, pathname, query, {})
    // Request was ended by the user
    if (html === null) {
      return
    }

    return this.sendHTML(req, res, html)
  }

  private async findPageComponents(
    pathname: string,
    query: ParsedUrlQuery = {},
    params: Params | null = null
  ): Promise<FindComponentsResult | null> {
    const paths = [
      // try serving a static AMP version first
      query.amp ? normalizePagePath(pathname) + '.amp' : null,
      pathname,
    ].filter(Boolean)
    for (const pagePath of paths) {
      try {
        const components = await loadComponents(
          this.distDir,
          this.buildId,
          pagePath!,
          !this.renderOpts.dev && this._isLikeServerless
        )
        return {
          components,
          query: {
            ...(components.unstable_getStaticProps
              ? { _nextDataReq: query._nextDataReq }
              : query),
            ...(params || {}),
          },
        }
      } catch (err) {
        if (err.code !== 'ENOENT') throw err
      }
    }
    return null
  }

  private __sendPayload(
    res: ServerResponse,
    payload: any,
    type: string,
    revalidate?: number | false
  ) {
    // TODO: ETag? Cache-Control headers? Next-specific headers?
    res.setHeader('Content-Type', type)
    res.setHeader('Content-Length', Buffer.byteLength(payload))
    if (!this.renderOpts.dev) {
      if (revalidate) {
        res.setHeader(
          'Cache-Control',
          revalidate < 0
            ? `no-cache, no-store, must-revalidate`
            : `s-maxage=${revalidate}, stale-while-revalidate`
        )
      } else if (revalidate === false) {
        res.setHeader(
          'Cache-Control',
          `s-maxage=31536000, stale-while-revalidate`
        )
      }
    }
    res.end(payload)
  }

  private prepareServerlessUrl(req: IncomingMessage, query: ParsedUrlQuery) {
    const curUrl = parseUrl(req.url!, true)
    req.url = formatUrl({
      ...curUrl,
      search: undefined,
      query: {
        ...curUrl.query,
        ...query,
      },
    })
  }

  private async renderToHTMLWithComponents(
    req: IncomingMessage,
    res: ServerResponse,
    pathname: string,
    { components, query }: FindComponentsResult,
    opts: any
  ): Promise<string | null> {
    // we need to ensure the status code if /404 is visited directly
    if (this.nextConfig.experimental.pages404 && pathname === '/404') {
      res.statusCode = 404
    }

    // handle static page
    if (typeof components.Component === 'string') {
      return components.Component
    }

    // check request state
    const isLikeServerless =
      typeof components.Component === 'object' &&
      typeof (components.Component as any).renderReqToHTML === 'function'
    const isSSG = !!components.unstable_getStaticProps
    const isServerProps = !!components.unstable_getServerProps

    // Toggle whether or not this is a Data request
    const isDataReq = query._nextDataReq
    delete query._nextDataReq

    // Serverless requests need its URL transformed back into the original
    // request path (to emulate lambda behavior in production)
    if (isLikeServerless && isDataReq) {
      let { pathname } = parseUrl(req.url || '', true)
      pathname = !pathname || pathname === '/' ? '/index' : pathname
      req.url = formatUrl({
        pathname: `/_next/data/${this.buildId}${pathname}.json`,
        query,
      })
    }

    // non-spr requests should render like normal
    if (!isSSG) {
      // handle serverless
      if (isLikeServerless) {
        if (isDataReq) {
          const renderResult = await (components.Component as any).renderReqToHTML(
            req,
            res,
            true
          )

          this.__sendPayload(
            res,
            JSON.stringify(renderResult?.renderOpts?.pageData),
            'application/json',
            -1
          )
          return null
        }
        this.prepareServerlessUrl(req, query)
        return (components.Component as any).renderReqToHTML(req, res)
      }

      if (isDataReq && isServerProps) {
        const props = await renderToHTML(req, res, pathname, query, {
          ...components,
          ...opts,
          isDataReq,
        })
        this.__sendPayload(res, JSON.stringify(props), 'application/json', -1)
        return null
      }

      return renderToHTML(req, res, pathname, query, {
        ...components,
        ...opts,
      })
    }

    const previewProps = this.getPreviewProps()
    const previewData = tryGetPreviewData(req, res, { ...previewProps })
    const isPreviewMode = previewData !== false

    // Compute the SPR cache key
    const ssgCacheKey = isPreviewMode
      ? `__` + nanoid() // Preview mode uses a throw away key to not coalesce preview invokes
      : parseUrl(req.url || '').pathname!

    // Complete the response with cached data if its present
    const cachedData = isPreviewMode
      ? // Preview data bypasses the cache
        undefined
      : await getSprCache(ssgCacheKey)
    if (cachedData) {
      const data = isDataReq
        ? JSON.stringify(cachedData.pageData)
        : cachedData.html

      this.__sendPayload(
        res,
        data,
        isDataReq ? 'application/json' : 'text/html; charset=utf-8',
        cachedData.curRevalidate
      )

      // Stop the request chain here if the data we sent was up-to-date
      if (!cachedData.isStale) {
        return null
      }
    }

    // If we're here, that means data is missing or it's stale.

    const doRender = withCoalescedInvoke(async function(): Promise<{
      html: string | null
      pageData: any
      sprRevalidate: number | false
    }> {
      let pageData: any
      let html: string | null
      let sprRevalidate: number | false

      let renderResult
      // handle serverless
      if (isLikeServerless) {
        renderResult = await (components.Component as any).renderReqToHTML(
          req,
          res,
          true
        )

        html = renderResult.html
        pageData = renderResult.renderOpts.pageData
        sprRevalidate = renderResult.renderOpts.revalidate
      } else {
        const renderOpts = {
          ...components,
          ...opts,
        }
        renderResult = await renderToHTML(req, res, pathname, query, renderOpts)

        html = renderResult
        pageData = renderOpts.pageData
        sprRevalidate = renderOpts.revalidate
      }

      return { html, pageData, sprRevalidate }
    })

    // render fallback if for a preview path or a non-seeded dynamic path
    const isDynamicPathname = isDynamicRoute(pathname)
    if (
      !isResSent(res) &&
      !isDataReq &&
      ((isPreviewMode &&
        // A header can opt into the blocking behavior.
        req.headers['X-Prerender-Bypass-Mode'] !== 'Blocking') ||
        isDynamicPathname)
    ) {
      let html = ''

      const isProduction = !this.renderOpts.dev
      if (isProduction && (isDynamicPathname || !isPreviewMode)) {
        html = await getFallback(pathname)
      } else {
        query.__nextFallback = 'true'
        if (isLikeServerless) {
          this.prepareServerlessUrl(req, query)
          html = await (components.Component as any).renderReqToHTML(req, res)
        } else {
          html = (await renderToHTML(req, res, pathname, query, {
            ...components,
            ...opts,
          })) as string
        }
      }

      this.__sendPayload(res, html, 'text/html; charset=utf-8')
    }

    const {
      isOrigin,
      value: { html, pageData, sprRevalidate },
    } = await doRender(ssgCacheKey, [])
    if (!isResSent(res)) {
      this.__sendPayload(
        res,
        isDataReq ? JSON.stringify(pageData) : html,
        isDataReq ? 'application/json' : 'text/html; charset=utf-8',
        sprRevalidate
      )
    }

<<<<<<< HEAD
    // Update the SPR cache if the head request
    if (isOrigin) {
      await setSprCache(ssgCacheKey, { html: html!, pageData }, sprRevalidate)
    }
=======
        // Update the SPR cache if the head request
        if (isOrigin) {
          // Preview mode should not be stored in cache
          if (!isPreviewMode) {
            await setSprCache(
              ssgCacheKey,
              { html: html!, pageData },
              sprRevalidate
            )
          }
        }
>>>>>>> 04d5bbcc

    return null
  }

  public async renderToHTML(
    req: IncomingMessage,
    res: ServerResponse,
    pathname: string,
    query: ParsedUrlQuery = {},
    {
      amphtml,
      hasAmp,
    }: {
      amphtml?: boolean
      hasAmp?: boolean
    } = {}
  ): Promise<string | null> {
    try {
      const result = await this.findPageComponents(pathname, query)
      if (result) {
        return await this.renderToHTMLWithComponents(
          req,
          res,
          pathname,
          result,
          { ...this.renderOpts, amphtml, hasAmp }
        )
      }

      if (this.dynamicRoutes) {
        for (const dynamicRoute of this.dynamicRoutes) {
          const params = dynamicRoute.match(pathname)
          if (!params) {
            continue
          }

          const result = await this.findPageComponents(
            dynamicRoute.page,
            query,
            params
          )
          if (result) {
            return await this.renderToHTMLWithComponents(
              req,
              res,
              dynamicRoute.page,
              result,
              {
                ...this.renderOpts,
                params,
                amphtml,
                hasAmp,
              }
            )
          }
        }
      }
    } catch (err) {
      this.logError(err)
      res.statusCode = 500
      return await this.renderErrorToHTML(err, req, res, pathname, query)
    }

    res.statusCode = 404
    return await this.renderErrorToHTML(null, req, res, pathname, query)
  }

  public async renderError(
    err: Error | null,
    req: IncomingMessage,
    res: ServerResponse,
    pathname: string,
    query: ParsedUrlQuery = {}
  ): Promise<void> {
    res.setHeader(
      'Cache-Control',
      'no-cache, no-store, max-age=0, must-revalidate'
    )
    const html = await this.renderErrorToHTML(err, req, res, pathname, query)
    if (html === null) {
      return
    }
    return this.sendHTML(req, res, html)
  }

  public async renderErrorToHTML(
    err: Error | null,
    req: IncomingMessage,
    res: ServerResponse,
    _pathname: string,
    query: ParsedUrlQuery = {}
  ) {
    let result: null | FindComponentsResult = null

    const { static404, pages404 } = this.nextConfig.experimental
    const is404 = res.statusCode === 404
    let using404Page = false

    // use static 404 page if available and is 404 response
    if (is404) {
      if (static404) {
        result = await this.findPageComponents('/_errors/404')
      }

      // use 404 if /_errors/404 isn't available which occurs
      // during development and when _app has getInitialProps
      if (!result && pages404) {
        result = await this.findPageComponents('/404')
        using404Page = result !== null
      }
    }

    if (!result) {
      result = await this.findPageComponents('/_error', query)
    }

    let html
    try {
      html = await this.renderToHTMLWithComponents(
        req,
        res,
        using404Page ? '/404' : '/_error',
        result!,
        {
          ...this.renderOpts,
          err,
        }
      )
    } catch (err) {
      console.error(err)
      res.statusCode = 500
      html = 'Internal Server Error'
    }
    return html
  }

  public async render404(
    req: IncomingMessage,
    res: ServerResponse,
    parsedUrl?: UrlWithParsedQuery
  ): Promise<void> {
    const url: any = req.url
    const { pathname, query } = parsedUrl ? parsedUrl : parseUrl(url, true)
    if (!pathname) {
      throw new Error('pathname is undefined')
    }
    res.statusCode = 404
    return this.renderError(null, req, res, pathname, query)
  }

  public async serveStatic(
    req: IncomingMessage,
    res: ServerResponse,
    path: string,
    parsedUrl?: UrlWithParsedQuery
  ): Promise<void> {
    if (!this.isServeableUrl(path)) {
      return this.render404(req, res, parsedUrl)
    }

    if (!(req.method === 'GET' || req.method === 'HEAD')) {
      res.statusCode = 405
      res.setHeader('Allow', ['GET', 'HEAD'])
      return this.renderError(null, req, res, path)
    }

    try {
      await serveStatic(req, res, path)
    } catch (err) {
      if (err.code === 'ENOENT' || err.statusCode === 404) {
        this.render404(req, res, parsedUrl)
      } else if (err.statusCode === 412) {
        res.statusCode = 412
        return this.renderError(err, req, res, path)
      } else {
        throw err
      }
    }
  }

  private isServeableUrl(path: string): boolean {
    const resolved = resolve(path)
    if (
      resolved.indexOf(join(this.distDir) + sep) !== 0 &&
      resolved.indexOf(join(this.dir, 'static') + sep) !== 0 &&
      resolved.indexOf(join(this.dir, 'public') + sep) !== 0
    ) {
      // Seems like the user is trying to traverse the filesystem.
      return false
    }

    return true
  }

  protected readBuildId(): string {
    const buildIdFile = join(this.distDir, BUILD_ID_FILE)
    try {
      return fs.readFileSync(buildIdFile, 'utf8').trim()
    } catch (err) {
      if (!fs.existsSync(buildIdFile)) {
        throw new Error(
          `Could not find a valid build in the '${this.distDir}' directory! Try building your app with 'next build' before starting the server.`
        )
      }

      throw err
    }
  }

  private get _isLikeServerless(): boolean {
    return isTargetLikeServerless(this.nextConfig.target)
  }
}<|MERGE_RESOLUTION|>--- conflicted
+++ resolved
@@ -1050,24 +1050,13 @@
       )
     }
 
-<<<<<<< HEAD
     // Update the SPR cache if the head request
     if (isOrigin) {
-      await setSprCache(ssgCacheKey, { html: html!, pageData }, sprRevalidate)
-    }
-=======
-        // Update the SPR cache if the head request
-        if (isOrigin) {
-          // Preview mode should not be stored in cache
-          if (!isPreviewMode) {
-            await setSprCache(
-              ssgCacheKey,
-              { html: html!, pageData },
-              sprRevalidate
-            )
-          }
-        }
->>>>>>> 04d5bbcc
+      // Preview mode should not be stored in cache
+      if (!isPreviewMode) {
+        await setSprCache(ssgCacheKey, { html: html!, pageData }, sprRevalidate)
+      }
+    }
 
     return null
   }
