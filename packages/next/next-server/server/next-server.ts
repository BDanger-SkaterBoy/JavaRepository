--- conflicted
+++ resolved
@@ -117,11 +117,8 @@
     hasCssMode: boolean
     dev?: boolean
     previewProps: __ApiPreviewProps
-<<<<<<< HEAD
+    customServer?: boolean
     ampOptimizerConfig?: { [key: string]: any }
-=======
-    customServer?: boolean
->>>>>>> 2abbb7ab
   }
   private compression?: Middleware
   private onErrorMiddleware?: ({ err }: { err: Error }) => Promise<void>
@@ -174,11 +171,8 @@
       buildId: this.buildId,
       generateEtags,
       previewProps: this.getPreviewProps(),
-<<<<<<< HEAD
+      customServer: customServer === true ? true : undefined,
       ampOptimizerConfig: this.nextConfig.experimental.amp?.optimizer,
-=======
-      customServer: customServer === true ? true : undefined,
->>>>>>> 2abbb7ab
     }
 
     // Only the `publicRuntimeConfig` key is exposed to the client side
