import compression from 'next/dist/compiled/compression'
import fs from 'fs'
import chalk from 'next/dist/compiled/chalk'
import { IncomingMessage, ServerResponse } from 'http'
import Proxy from 'next/dist/compiled/http-proxy'
import { join, relative, resolve, sep } from 'path'
import {
  parse as parseQs,
  stringify as stringifyQs,
  ParsedUrlQuery,
} from 'querystring'
import { format as formatUrl, parse as parseUrl, UrlWithParsedQuery } from 'url'
import { PrerenderManifest } from '../../build'
import {
  getRedirectStatus,
  Header,
  Redirect,
  Rewrite,
  RouteType,
  CustomRoutes,
} from '../../lib/load-custom-routes'
import { withCoalescedInvoke } from '../../lib/coalesced-function'
import {
  BUILD_ID_FILE,
  CLIENT_PUBLIC_FILES_PATH,
  CLIENT_STATIC_FILES_PATH,
  CLIENT_STATIC_FILES_RUNTIME,
  PAGES_MANIFEST,
  PHASE_PRODUCTION_SERVER,
  PRERENDER_MANIFEST,
  ROUTES_MANIFEST,
  SERVERLESS_DIRECTORY,
  SERVER_DIRECTORY,
} from '../lib/constants'
import {
  getRouteMatcher,
  getRouteRegex,
  getSortedRoutes,
  isDynamicRoute,
} from '../lib/router/utils'
import * as envConfig from '../lib/runtime-config'
import { isResSent, NextApiRequest, NextApiResponse } from '../lib/utils'
import {
  apiResolver,
  setLazyProp,
  getCookieParser,
  tryGetPreviewData,
  __ApiPreviewProps,
} from './api-utils'
import loadConfig, { isTargetLikeServerless } from './config'
import pathMatch from '../lib/router/utils/path-match'
import { recursiveReadDirSync } from './lib/recursive-readdir-sync'
import { loadComponents, LoadComponentsReturnType } from './load-components'
import { normalizePagePath } from './normalize-page-path'
import { RenderOpts, RenderOptsPartial, renderToHTML } from './render'
import { getPagePath, requireFontManifest } from './require'
import Router, {
  DynamicRoutes,
  PageChecker,
  Params,
  route,
  Route,
} from './router'
import prepareDestination from '../lib/router/utils/prepare-destination'
import { sendPayload } from './send-payload'
import { serveStatic } from './serve-static'
import { IncrementalCache } from './incremental-cache'
import { execOnce } from '../lib/utils'
import { isBlockedPage } from './utils'
import { compile as compilePathToRegex } from 'next/dist/compiled/path-to-regexp'
import { loadEnvConfig } from '@next/env'
import './node-polyfill-fetch'
import { PagesManifest } from '../../build/webpack/plugins/pages-manifest-plugin'
import { removePathTrailingSlash } from '../../client/normalize-trailing-slash'
import getRouteFromAssetPath from '../lib/router/utils/get-route-from-asset-path'
import { FontManifest } from './font-utils'
import { denormalizePagePath } from './denormalize-page-path'
import accept from '@hapi/accept'
import { normalizeLocalePath } from '../lib/i18n/normalize-locale-path'
import { detectLocaleCookie } from '../lib/i18n/detect-locale-cookie'
import * as Log from '../../build/output/log'
<<<<<<< HEAD
import { imageOptimizer } from './image-optimizer'
=======
import { detectDomainLocales } from '../lib/i18n/detect-domain-locales'
>>>>>>> 5cab03fe

const getCustomRouteMatcher = pathMatch(true)

type NextConfig = any

type Middleware = (
  req: IncomingMessage,
  res: ServerResponse,
  next: (err?: Error) => void
) => void

type FindComponentsResult = {
  components: LoadComponentsReturnType
  query: ParsedUrlQuery
}

export type ServerConstructor = {
  /**
   * Where the Next project is located - @default '.'
   */
  dir?: string
  /**
   * Hide error messages containing server information - @default false
   */
  quiet?: boolean
  /**
   * Object what you would use in next.config.js - @default {}
   */
  conf?: NextConfig
  dev?: boolean
  customServer?: boolean
}

export default class Server {
  dir: string
  quiet: boolean
  nextConfig: NextConfig
  distDir: string
  pagesDir?: string
  publicDir: string
  hasStaticDir: boolean
  serverBuildDir: string
  pagesManifest?: PagesManifest
  buildId: string
  renderOpts: {
    poweredByHeader: boolean
    buildId: string
    generateEtags: boolean
    runtimeConfig?: { [key: string]: any }
    assetPrefix?: string
    canonicalBase: string
    dev?: boolean
    previewProps: __ApiPreviewProps
    customServer?: boolean
    ampOptimizerConfig?: { [key: string]: any }
    basePath: string
    optimizeFonts: boolean
    fontManifest: FontManifest
    optimizeImages: boolean
    locale?: string
    locales?: string[]
    defaultLocale?: string
  }
  private compression?: Middleware
  private onErrorMiddleware?: ({ err }: { err: Error }) => Promise<void>
  private incrementalCache: IncrementalCache
  router: Router
  protected dynamicRoutes?: DynamicRoutes
  protected customRoutes: CustomRoutes

  public constructor({
    dir = '.',
    quiet = false,
    conf = null,
    dev = false,
    customServer = true,
  }: ServerConstructor = {}) {
    this.dir = resolve(dir)
    this.quiet = quiet
    const phase = this.currentPhase()
    loadEnvConfig(this.dir, dev, Log)

    this.nextConfig = loadConfig(phase, this.dir, conf)
    this.distDir = join(this.dir, this.nextConfig.distDir)
    this.publicDir = join(this.dir, CLIENT_PUBLIC_FILES_PATH)
    this.hasStaticDir = fs.existsSync(join(this.dir, 'static'))

    // Only serverRuntimeConfig needs the default
    // publicRuntimeConfig gets it's default in client/index.js
    const {
      serverRuntimeConfig = {},
      publicRuntimeConfig,
      assetPrefix,
      generateEtags,
      compress,
    } = this.nextConfig

    this.buildId = this.readBuildId()

    this.renderOpts = {
      poweredByHeader: this.nextConfig.poweredByHeader,
      canonicalBase: this.nextConfig.amp.canonicalBase,
      buildId: this.buildId,
      generateEtags,
      previewProps: this.getPreviewProps(),
      customServer: customServer === true ? true : undefined,
      ampOptimizerConfig: this.nextConfig.experimental.amp?.optimizer,
      basePath: this.nextConfig.basePath,
      optimizeFonts: this.nextConfig.experimental.optimizeFonts && !dev,
      fontManifest:
        this.nextConfig.experimental.optimizeFonts && !dev
          ? requireFontManifest(this.distDir, this._isLikeServerless)
          : null,
      optimizeImages: this.nextConfig.experimental.optimizeImages,
    }

    // Only the `publicRuntimeConfig` key is exposed to the client side
    // It'll be rendered as part of __NEXT_DATA__ on the client side
    if (Object.keys(publicRuntimeConfig).length > 0) {
      this.renderOpts.runtimeConfig = publicRuntimeConfig
    }

    if (compress && this.nextConfig.target === 'server') {
      this.compression = compression() as Middleware
    }

    // Initialize next/config with the environment configuration
    envConfig.setConfig({
      serverRuntimeConfig,
      publicRuntimeConfig,
    })

    this.serverBuildDir = join(
      this.distDir,
      this._isLikeServerless ? SERVERLESS_DIRECTORY : SERVER_DIRECTORY
    )
    const pagesManifestPath = join(this.serverBuildDir, PAGES_MANIFEST)

    if (!dev) {
      this.pagesManifest = require(pagesManifestPath)
    }

    this.customRoutes = this.getCustomRoutes()
    this.router = new Router(this.generateRoutes())
    this.setAssetPrefix(assetPrefix)

    // call init-server middleware, this is also handled
    // individually in serverless bundles when deployed
    if (!dev && this.nextConfig.experimental.plugins) {
      const initServer = require(join(this.serverBuildDir, 'init-server.js'))
        .default
      this.onErrorMiddleware = require(join(
        this.serverBuildDir,
        'on-error-server.js'
      )).default
      initServer()
    }

    this.incrementalCache = new IncrementalCache({
      dev,
      distDir: this.distDir,
      pagesDir: join(
        this.distDir,
        this._isLikeServerless ? SERVERLESS_DIRECTORY : SERVER_DIRECTORY,
        'pages'
      ),
      flushToDisk: this.nextConfig.experimental.sprFlushToDisk,
    })

    /**
     * This sets environment variable to be used at the time of SSR by head.tsx.
     * Using this from process.env allows targetting both serverless and SSR by calling
     * `process.env.__NEXT_OPTIMIZE_FONTS`.
     * TODO(prateekbh@): Remove this when experimental.optimizeFonts are being clened up.
     */
    if (this.renderOpts.optimizeFonts) {
      process.env.__NEXT_OPTIMIZE_FONTS = JSON.stringify(true)
    }
    if (this.renderOpts.optimizeImages) {
      process.env.__NEXT_OPTIMIZE_IMAGES = JSON.stringify(true)
    }
  }

  protected currentPhase(): string {
    return PHASE_PRODUCTION_SERVER
  }

  private logError(err: Error): void {
    if (this.onErrorMiddleware) {
      this.onErrorMiddleware({ err })
    }
    if (this.quiet) return
    console.error(err)
  }

  private async handleRequest(
    req: IncomingMessage,
    res: ServerResponse,
    parsedUrl?: UrlWithParsedQuery
  ): Promise<void> {
    setLazyProp({ req: req as any }, 'cookies', getCookieParser(req))

    // Parse url if parsedUrl not provided
    if (!parsedUrl || typeof parsedUrl !== 'object') {
      const url: any = req.url
      parsedUrl = parseUrl(url, true)
    }

    // Parse the querystring ourselves if the user doesn't handle querystring parsing
    if (typeof parsedUrl.query === 'string') {
      parsedUrl.query = parseQs(parsedUrl.query)
    }

    const { basePath } = this.nextConfig
    const { i18n } = this.nextConfig.experimental

    if (basePath && req.url?.startsWith(basePath)) {
      // store original URL to allow checking if basePath was
      // provided or not
      ;(req as any)._nextHadBasePath = true
      req.url = req.url!.replace(basePath, '') || '/'
    }

    if (i18n && !parsedUrl.pathname?.startsWith('/_next')) {
      // get pathname from URL with basePath stripped for locale detection
      const { pathname, ...parsed } = parseUrl(req.url || '/')
      let detectedLocale = detectLocaleCookie(req, i18n.locales)

      const { defaultLocale, locales } = detectDomainLocales(
        req,
        i18n.domains,
        i18n.locales,
        i18n.defaultLocale
      )

      if (!detectedLocale) {
        detectedLocale = accept.language(
          req.headers['accept-language'],
          locales
        )
      }

      const denormalizedPagePath = denormalizePagePath(pathname || '/')
      const detectedDefaultLocale =
        !detectedLocale || detectedLocale === defaultLocale
      const shouldStripDefaultLocale =
        detectedDefaultLocale && denormalizedPagePath === `/${defaultLocale}`
      const shouldAddLocalePrefix =
        !detectedDefaultLocale && denormalizedPagePath === '/'

      detectedLocale = detectedLocale || defaultLocale

      if (
        i18n.localeDetection !== false &&
        (shouldAddLocalePrefix || shouldStripDefaultLocale)
      ) {
        res.setHeader(
          'Location',
          formatUrl({
            // make sure to include any query values when redirecting
            ...parsed,
            pathname: shouldStripDefaultLocale ? '/' : `/${detectedLocale}`,
          })
        )
        res.statusCode = 307
        res.end()
        return
      }

      const localePathResult = normalizeLocalePath(pathname!, locales)

      if (localePathResult.detectedLocale) {
        detectedLocale = localePathResult.detectedLocale
        req.url = formatUrl({
          ...parsed,
          pathname: localePathResult.pathname,
        })
        parsedUrl.pathname = localePathResult.pathname
      }

      // TODO: render with domain specific locales and defaultLocale also?
      // Currently locale specific domains will have all locales populated
      // under router.locales instead of only the domain specific ones
      parsedUrl.query.__nextLocales = i18n.locales
      // parsedUrl.query.__nextDefaultLocale = defaultLocale
      parsedUrl.query.__nextLocale = detectedLocale || defaultLocale
    }

    res.statusCode = 200
    try {
      return await this.run(req, res, parsedUrl)
    } catch (err) {
      this.logError(err)
      res.statusCode = 500
      res.end('Internal Server Error')
    }
  }

  public getRequestHandler() {
    return this.handleRequest.bind(this)
  }

  public setAssetPrefix(prefix?: string): void {
    this.renderOpts.assetPrefix = prefix ? prefix.replace(/\/$/, '') : ''
  }

  // Backwards compatibility
  public async prepare(): Promise<void> {}

  // Backwards compatibility
  protected async close(): Promise<void> {}

  protected setImmutableAssetCacheControl(res: ServerResponse): void {
    res.setHeader('Cache-Control', 'public, max-age=31536000, immutable')
  }

  protected getCustomRoutes(): CustomRoutes {
    return require(join(this.distDir, ROUTES_MANIFEST))
  }

  private _cachedPreviewManifest: PrerenderManifest | undefined
  protected getPrerenderManifest(): PrerenderManifest {
    if (this._cachedPreviewManifest) {
      return this._cachedPreviewManifest
    }
    const manifest = require(join(this.distDir, PRERENDER_MANIFEST))
    return (this._cachedPreviewManifest = manifest)
  }

  protected getPreviewProps(): __ApiPreviewProps {
    return this.getPrerenderManifest().preview
  }

  protected generateRoutes(): {
    basePath: string
    headers: Route[]
    rewrites: Route[]
    fsRoutes: Route[]
    redirects: Route[]
    catchAllRoute: Route
    pageChecker: PageChecker
    useFileSystemPublicRoutes: boolean
    dynamicRoutes: DynamicRoutes | undefined
  } {
    const server: Server = this
    const publicRoutes = fs.existsSync(this.publicDir)
      ? this.generatePublicRoutes()
      : []

    const staticFilesRoute = this.hasStaticDir
      ? [
          {
            // It's very important to keep this route's param optional.
            // (but it should support as many params as needed, separated by '/')
            // Otherwise this will lead to a pretty simple DOS attack.
            // See more: https://github.com/vercel/next.js/issues/2617
            match: route('/static/:path*'),
            name: 'static catchall',
            fn: async (req, res, params, parsedUrl) => {
              const p = join(this.dir, 'static', ...params.path)
              await this.serveStatic(req, res, p, parsedUrl)
              return {
                finished: true,
              }
            },
          } as Route,
        ]
      : []

    const fsRoutes: Route[] = [
      {
        match: route('/_next/static/:path*'),
        type: 'route',
        name: '_next/static catchall',
        fn: async (req, res, params, parsedUrl) => {
          // make sure to 404 for /_next/static itself
          if (!params.path) {
            await this.render404(req, res, parsedUrl)
            return {
              finished: true,
            }
          }

          if (
            params.path[0] === CLIENT_STATIC_FILES_RUNTIME ||
            params.path[0] === 'chunks' ||
            params.path[0] === 'css' ||
            params.path[0] === 'media' ||
            params.path[0] === this.buildId ||
            params.path[0] === 'pages' ||
            params.path[1] === 'pages'
          ) {
            this.setImmutableAssetCacheControl(res)
          }
          const p = join(
            this.distDir,
            CLIENT_STATIC_FILES_PATH,
            ...(params.path || [])
          )
          await this.serveStatic(req, res, p, parsedUrl)
          return {
            finished: true,
          }
        },
      },
      {
        match: route('/_next/data/:path*'),
        type: 'route',
        name: '_next/data catchall',
        fn: async (req, res, params, _parsedUrl) => {
          // Make sure to 404 for /_next/data/ itself and
          // we also want to 404 if the buildId isn't correct
          if (!params.path || params.path[0] !== this.buildId) {
            await this.render404(req, res, _parsedUrl)
            return {
              finished: true,
            }
          }
          // remove buildId from URL
          params.path.shift()

          // show 404 if it doesn't end with .json
          if (!params.path[params.path.length - 1].endsWith('.json')) {
            await this.render404(req, res, _parsedUrl)
            return {
              finished: true,
            }
          }

          // re-create page's pathname
          let pathname = `/${params.path.join('/')}`

          const { i18n } = this.nextConfig.experimental

          if (i18n) {
            const localePathResult = normalizeLocalePath(pathname, i18n.locales)
            const { defaultLocale } = detectDomainLocales(
              req,
              i18n.domains,
              i18n.locales,
              i18n.defaultLocale
            )
            let detectedLocale = defaultLocale

            if (localePathResult.detectedLocale) {
              pathname = localePathResult.pathname
              detectedLocale = localePathResult.detectedLocale
            }
            _parsedUrl.query.__nextLocales = i18n.locales
            _parsedUrl.query.__nextLocale = detectedLocale
            // _parsedUrl.query.__nextDefaultLocale = defaultLocale
          }
          pathname = getRouteFromAssetPath(pathname, '.json')

          const parsedUrl = parseUrl(pathname, true)

          await this.render(
            req,
            res,
            pathname,
            { ..._parsedUrl.query, _nextDataReq: '1' },
            parsedUrl
          )
          return {
            finished: true,
          }
        },
      },
      {
        match: route('/_next/image'),
        type: 'route',
        name: '_next/image catchall',
        fn: (req, res) => imageOptimizer(server, req, res),
      },
      {
        match: route('/_next/:path*'),
        type: 'route',
        name: '_next catchall',
        // This path is needed because `render()` does a check for `/_next` and the calls the routing again
        fn: async (req, res, _params, parsedUrl) => {
          await this.render404(req, res, parsedUrl)
          return {
            finished: true,
          }
        },
      },
      ...publicRoutes,
      ...staticFilesRoute,
    ]

    const getCustomRouteBasePath = (r: { basePath?: false }) => {
      return r.basePath !== false && this.renderOpts.dev
        ? this.nextConfig.basePath
        : ''
    }

    const getCustomRoute = (r: Rewrite | Redirect | Header, type: RouteType) =>
      ({
        ...r,
        type,
        match: getCustomRouteMatcher(`${getCustomRouteBasePath(r)}${r.source}`),
        name: type,
        fn: async (_req, _res, _params, _parsedUrl) => ({ finished: false }),
      } as Route & Rewrite & Header)

    const updateHeaderValue = (value: string, params: Params): string => {
      if (!value.includes(':')) {
        return value
      }

      for (const key of Object.keys(params)) {
        if (value.includes(`:${key}`)) {
          value = value
            .replace(
              new RegExp(`:${key}\\*`, 'g'),
              `:${key}--ESCAPED_PARAM_ASTERISKS`
            )
            .replace(
              new RegExp(`:${key}\\?`, 'g'),
              `:${key}--ESCAPED_PARAM_QUESTION`
            )
            .replace(
              new RegExp(`:${key}\\+`, 'g'),
              `:${key}--ESCAPED_PARAM_PLUS`
            )
            .replace(
              new RegExp(`:${key}(?!\\w)`, 'g'),
              `--ESCAPED_PARAM_COLON${key}`
            )
        }
      }
      value = value
        .replace(/(:|\*|\?|\+|\(|\)|\{|\})/g, '\\$1')
        .replace(/--ESCAPED_PARAM_PLUS/g, '+')
        .replace(/--ESCAPED_PARAM_COLON/g, ':')
        .replace(/--ESCAPED_PARAM_QUESTION/g, '?')
        .replace(/--ESCAPED_PARAM_ASTERISKS/g, '*')

      // the value needs to start with a forward-slash to be compiled
      // correctly
      return compilePathToRegex(`/${value}`, { validate: false })(
        params
      ).substr(1)
    }

    // Headers come very first
    const headers = this.customRoutes.headers.map((r) => {
      const headerRoute = getCustomRoute(r, 'header')
      return {
        match: headerRoute.match,
        type: headerRoute.type,
        name: `${headerRoute.type} ${headerRoute.source} header route`,
        fn: async (_req, res, params, _parsedUrl) => {
          const hasParams = Object.keys(params).length > 0

          for (const header of (headerRoute as Header).headers) {
            let { key, value } = header
            if (hasParams) {
              key = updateHeaderValue(key, params)
              value = updateHeaderValue(value, params)
            }
            res.setHeader(key, value)
          }
          return { finished: false }
        },
      } as Route
    })

    const redirects = this.customRoutes.redirects.map((redirect) => {
      const redirectRoute = getCustomRoute(redirect, 'redirect')
      return {
        type: redirectRoute.type,
        match: redirectRoute.match,
        statusCode: redirectRoute.statusCode,
        name: `Redirect route`,
        fn: async (_req, res, params, parsedUrl) => {
          const { parsedDestination } = prepareDestination(
            redirectRoute.destination,
            params,
            parsedUrl.query,
            false,
            getCustomRouteBasePath(redirectRoute)
          )

          const { query } = parsedDestination
          delete parsedDestination.query

          parsedDestination.search = stringifyQs(query, undefined, undefined, {
            encodeURIComponent: (str: string) => str,
          } as any)

          const updatedDestination = formatUrl(parsedDestination)

          res.setHeader('Location', updatedDestination)
          res.statusCode = getRedirectStatus(redirectRoute as Redirect)

          // Since IE11 doesn't support the 308 header add backwards
          // compatibility using refresh header
          if (res.statusCode === 308) {
            res.setHeader('Refresh', `0;url=${updatedDestination}`)
          }

          res.end()
          return {
            finished: true,
          }
        },
      } as Route
    })

    const rewrites = this.customRoutes.rewrites.map((rewrite) => {
      const rewriteRoute = getCustomRoute(rewrite, 'rewrite')
      return {
        ...rewriteRoute,
        check: true,
        type: rewriteRoute.type,
        name: `Rewrite route`,
        match: rewriteRoute.match,
        fn: async (req, res, params, parsedUrl) => {
          const { newUrl, parsedDestination } = prepareDestination(
            rewriteRoute.destination,
            params,
            parsedUrl.query,
            true,
            getCustomRouteBasePath(rewriteRoute)
          )

          // external rewrite, proxy it
          if (parsedDestination.protocol) {
            const { query } = parsedDestination
            delete parsedDestination.query
            parsedDestination.search = stringifyQs(
              query,
              undefined,
              undefined,
              { encodeURIComponent: (str) => str }
            )

            const target = formatUrl(parsedDestination)
            const proxy = new Proxy({
              target,
              changeOrigin: true,
              ignorePath: true,
            })
            proxy.web(req, res)

            proxy.on('error', (err: Error) => {
              console.error(`Error occurred proxying ${target}`, err)
            })
            return {
              finished: true,
            }
          }
          ;(req as any)._nextRewroteUrl = newUrl
          ;(req as any)._nextDidRewrite =
            (req as any)._nextRewroteUrl !== req.url

          return {
            finished: false,
            pathname: newUrl,
            query: parsedDestination.query,
          }
        },
      } as Route
    })

    const catchAllRoute: Route = {
      match: route('/:path*'),
      type: 'route',
      name: 'Catchall render',
      fn: async (req, res, params, parsedUrl) => {
        let { pathname, query } = parsedUrl
        if (!pathname) {
          throw new Error('pathname is undefined')
        }

        // next.js core assumes page path without trailing slash
        pathname = removePathTrailingSlash(pathname)

        if (params?.path?.[0] === 'api') {
          const handled = await this.handleApiRequest(
            req as NextApiRequest,
            res as NextApiResponse,
            pathname,
            query
          )
          if (handled) {
            return { finished: true }
          }
        }

        await this.render(req, res, pathname, query, parsedUrl)
        return {
          finished: true,
        }
      },
    }

    const { useFileSystemPublicRoutes } = this.nextConfig

    if (useFileSystemPublicRoutes) {
      this.dynamicRoutes = this.getDynamicRoutes()
    }

    return {
      headers,
      fsRoutes,
      rewrites,
      redirects,
      catchAllRoute,
      useFileSystemPublicRoutes,
      dynamicRoutes: this.dynamicRoutes,
      basePath: this.nextConfig.basePath,
      pageChecker: this.hasPage.bind(this),
    }
  }

  private async getPagePath(pathname: string): Promise<string> {
    return getPagePath(
      pathname,
      this.distDir,
      this._isLikeServerless,
      this.renderOpts.dev
    )
  }

  protected async hasPage(pathname: string): Promise<boolean> {
    let found = false
    try {
      found = !!(await this.getPagePath(pathname))
    } catch (_) {}

    return found
  }

  protected async _beforeCatchAllRender(
    _req: IncomingMessage,
    _res: ServerResponse,
    _params: Params,
    _parsedUrl: UrlWithParsedQuery
  ): Promise<boolean> {
    return false
  }

  // Used to build API page in development
  protected async ensureApiPage(_pathname: string): Promise<void> {}

  /**
   * Resolves `API` request, in development builds on demand
   * @param req http request
   * @param res http response
   * @param pathname path of request
   */
  private async handleApiRequest(
    req: IncomingMessage,
    res: ServerResponse,
    pathname: string,
    query: ParsedUrlQuery
  ): Promise<boolean> {
    let page = pathname
    let params: Params | boolean = false
    let pageFound = await this.hasPage(page)

    if (!pageFound && this.dynamicRoutes) {
      for (const dynamicRoute of this.dynamicRoutes) {
        params = dynamicRoute.match(pathname)
        if (dynamicRoute.page.startsWith('/api') && params) {
          page = dynamicRoute.page
          pageFound = true
          break
        }
      }
    }

    if (!pageFound) {
      return false
    }
    // Make sure the page is built before getting the path
    // or else it won't be in the manifest yet
    await this.ensureApiPage(page)

    let builtPagePath
    try {
      builtPagePath = await this.getPagePath(page)
    } catch (err) {
      if (err.code === 'ENOENT') {
        return false
      }
      throw err
    }

    const pageModule = require(builtPagePath)
    query = { ...query, ...params }

    if (!this.renderOpts.dev && this._isLikeServerless) {
      if (typeof pageModule.default === 'function') {
        prepareServerlessUrl(req, query)
        await pageModule.default(req, res)
        return true
      }
    }

    await apiResolver(
      req,
      res,
      query,
      pageModule,
      this.renderOpts.previewProps,
      false,
      this.onErrorMiddleware
    )
    return true
  }

  protected generatePublicRoutes(): Route[] {
    const publicFiles = new Set(
      recursiveReadDirSync(this.publicDir).map((p) =>
        encodeURI(p.replace(/\\/g, '/'))
      )
    )

    return [
      {
        match: route('/:path*'),
        name: 'public folder catchall',
        fn: async (req, res, params, parsedUrl) => {
          const pathParts: string[] = params.path || []
          const { basePath } = this.nextConfig

          // if basePath is defined require it be present
          if (basePath) {
            if (pathParts[0] !== basePath.substr(1)) return { finished: false }
            pathParts.shift()
          }

          const path = `/${pathParts.join('/')}`

          if (publicFiles.has(path)) {
            await this.serveStatic(
              req,
              res,
              join(this.publicDir, ...pathParts),
              parsedUrl
            )
            return {
              finished: true,
            }
          }
          return {
            finished: false,
          }
        },
      } as Route,
    ]
  }

  protected getDynamicRoutes() {
    return getSortedRoutes(Object.keys(this.pagesManifest!))
      .filter(isDynamicRoute)
      .map((page) => ({
        page,
        match: getRouteMatcher(getRouteRegex(page)),
      }))
  }

  private handleCompression(req: IncomingMessage, res: ServerResponse): void {
    if (this.compression) {
      this.compression(req, res, () => {})
    }
  }

  protected async run(
    req: IncomingMessage,
    res: ServerResponse,
    parsedUrl: UrlWithParsedQuery
  ): Promise<void> {
    this.handleCompression(req, res)

    try {
      const matched = await this.router.execute(req, res, parsedUrl)
      if (matched) {
        return
      }
    } catch (err) {
      if (err.code === 'DECODE_FAILED') {
        res.statusCode = 400
        return this.renderError(null, req, res, '/_error', {})
      }
      throw err
    }

    await this.render404(req, res, parsedUrl)
  }

  protected async sendHTML(
    req: IncomingMessage,
    res: ServerResponse,
    html: string
  ): Promise<void> {
    const { generateEtags, poweredByHeader } = this.renderOpts
    return sendPayload(req, res, html, 'html', {
      generateEtags,
      poweredByHeader,
    })
  }

  public async render(
    req: IncomingMessage,
    res: ServerResponse,
    pathname: string,
    query: ParsedUrlQuery = {},
    parsedUrl?: UrlWithParsedQuery
  ): Promise<void> {
    if (!pathname.startsWith('/')) {
      console.warn(
        `Cannot render page with path "${pathname}", did you mean "/${pathname}"?. See more info here: https://err.sh/next.js/render-no-starting-slash`
      )
    }

    if (
      this.renderOpts.customServer &&
      pathname === '/index' &&
      !(await this.hasPage('/index'))
    ) {
      // maintain backwards compatibility for custom server
      // (see custom-server integration tests)
      pathname = '/'
    }

    const url: any = req.url

    // we allow custom servers to call render for all URLs
    // so check if we need to serve a static _next file or not.
    // we don't modify the URL for _next/data request but still
    // call render so we special case this to prevent an infinite loop
    if (
      !query._nextDataReq &&
      (url.match(/^\/_next\//) ||
        (this.hasStaticDir && url.match(/^\/static\//)))
    ) {
      return this.handleRequest(req, res, parsedUrl)
    }

    if (isBlockedPage(pathname)) {
      return this.render404(req, res, parsedUrl)
    }

    const html = await this.renderToHTML(req, res, pathname, query)
    // Request was ended by the user
    if (html === null) {
      return
    }

    return this.sendHTML(req, res, html)
  }

  private async findPageComponents(
    pathname: string,
    query: ParsedUrlQuery = {},
    params: Params | null = null
  ): Promise<FindComponentsResult | null> {
    let paths = [
      // try serving a static AMP version first
      query.amp ? normalizePagePath(pathname) + '.amp' : null,
      pathname,
    ].filter(Boolean)

    if (query.__nextLocale) {
      paths = [
        ...paths.map(
          (path) => `/${query.__nextLocale}${path === '/' ? '' : path}`
        ),
        ...paths,
      ]
    }

    for (const pagePath of paths) {
      try {
        const components = await loadComponents(
          this.distDir,
          pagePath!,
          !this.renderOpts.dev && this._isLikeServerless
        )
        // if loading an static HTML file the locale is required
        // to be present since all HTML files are output under their locale
        if (
          query.__nextLocale &&
          typeof components.Component === 'string' &&
          !pagePath?.startsWith(`/${query.__nextLocale}`)
        ) {
          const err = new Error('NOT_FOUND')
          ;(err as any).code = 'ENOENT'
          throw err
        }

        return {
          components,
          query: {
            ...(components.getStaticProps
              ? {
                  amp: query.amp,
                  _nextDataReq: query._nextDataReq,
                  __nextLocale: query.__nextLocale,
                  __nextLocales: query.__nextLocales,
                  // __nextDefaultLocale: query.__nextDefaultLocale,
                }
              : query),
            ...(params || {}),
          },
        }
      } catch (err) {
        if (err.code !== 'ENOENT') throw err
      }
    }
    return null
  }

  protected async getStaticPaths(
    pathname: string
  ): Promise<{
    staticPaths: string[] | undefined
    fallbackMode: 'static' | 'blocking' | false
  }> {
    // `staticPaths` is intentionally set to `undefined` as it should've
    // been caught when checking disk data.
    const staticPaths = undefined

    // Read whether or not fallback should exist from the manifest.
    const fallbackField = this.getPrerenderManifest().dynamicRoutes[pathname]
      .fallback

    return {
      staticPaths,
      fallbackMode:
        typeof fallbackField === 'string'
          ? 'static'
          : fallbackField === null
          ? 'blocking'
          : false,
    }
  }

  private async renderToHTMLWithComponents(
    req: IncomingMessage,
    res: ServerResponse,
    pathname: string,
    { components, query }: FindComponentsResult,
    opts: RenderOptsPartial
  ): Promise<string | null> {
    // we need to ensure the status code if /404 is visited directly
    if (pathname === '/404') {
      res.statusCode = 404
    }

    // handle static page
    if (typeof components.Component === 'string') {
      return components.Component
    }

    // check request state
    const isLikeServerless =
      typeof components.Component === 'object' &&
      typeof (components.Component as any).renderReqToHTML === 'function'
    const isSSG = !!components.getStaticProps
    const isServerProps = !!components.getServerSideProps
    const hasStaticPaths = !!components.getStaticPaths

    if (!query.amp) {
      delete query.amp
    }

    // Toggle whether or not this is a Data request
    const isDataReq = !!query._nextDataReq && (isSSG || isServerProps)
    delete query._nextDataReq

    let previewData: string | false | object | undefined
    let isPreviewMode = false

    if (isServerProps || isSSG) {
      previewData = tryGetPreviewData(req, res, this.renderOpts.previewProps)
      isPreviewMode = previewData !== false
    }

    // Compute the iSSG cache key. We use the rewroteUrl since
    // pages with fallback: false are allowed to be rewritten to
    // and we need to look up the path by the rewritten path
    let urlPathname = parseUrl(req.url || '').pathname || '/'

    let resolvedUrlPathname = (req as any)._nextRewroteUrl
      ? (req as any)._nextRewroteUrl
      : urlPathname

    resolvedUrlPathname = removePathTrailingSlash(resolvedUrlPathname)
    urlPathname = removePathTrailingSlash(urlPathname)

    const stripNextDataPath = (path: string) => {
      if (path.includes(this.buildId)) {
        path = denormalizePagePath(
          (path.split(this.buildId).pop() || '/').replace(/\.json$/, '')
        )
      }

      if (this.nextConfig.experimental.i18n) {
        return normalizeLocalePath(path, this.renderOpts.locales).pathname
      }
      return path
    }

    // remove /_next/data prefix from urlPathname so it matches
    // for direct page visit and /_next/data visit
    if (isDataReq) {
      resolvedUrlPathname = stripNextDataPath(resolvedUrlPathname)
      urlPathname = stripNextDataPath(urlPathname)
    }

    const locale = query.__nextLocale as string
    const locales = query.__nextLocales as string[]
    // const defaultLocale = query.__nextDefaultLocale as string
    delete query.__nextLocale
    delete query.__nextLocales
    // delete query.__nextDefaultLocale

    const ssgCacheKey =
      isPreviewMode || !isSSG
        ? undefined // Preview mode bypasses the cache
        : `${locale ? `/${locale}` : ''}${resolvedUrlPathname}${
            query.amp ? '.amp' : ''
          }`

    // Complete the response with cached data if its present
    const cachedData = ssgCacheKey
      ? await this.incrementalCache.get(ssgCacheKey)
      : undefined

    if (cachedData) {
      const data = isDataReq
        ? JSON.stringify(cachedData.pageData)
        : cachedData.html

      sendPayload(
        req,
        res,
        data,
        isDataReq ? 'json' : 'html',
        {
          generateEtags: this.renderOpts.generateEtags,
          poweredByHeader: this.renderOpts.poweredByHeader,
        },
        !this.renderOpts.dev
          ? {
              private: isPreviewMode,
              stateful: false, // GSP response
              revalidate:
                cachedData.curRevalidate !== undefined
                  ? cachedData.curRevalidate
                  : /* default to minimum revalidate (this should be an invariant) */ 1,
            }
          : undefined
      )

      // Stop the request chain here if the data we sent was up-to-date
      if (!cachedData.isStale) {
        return null
      }
    }

    // If we're here, that means data is missing or it's stale.
    const maybeCoalesceInvoke = ssgCacheKey
      ? (fn: any) => withCoalescedInvoke(fn).bind(null, ssgCacheKey, [])
      : (fn: any) => async () => {
          const value = await fn()
          return { isOrigin: true, value }
        }

    const doRender = maybeCoalesceInvoke(
      async (): Promise<{
        html: string | null
        pageData: any
        sprRevalidate: number | false
      }> => {
        let pageData: any
        let html: string | null
        let sprRevalidate: number | false

        let renderResult
        // handle serverless
        if (isLikeServerless) {
          renderResult = await (components.Component as any).renderReqToHTML(
            req,
            res,
            'passthrough',
            {
              fontManifest: this.renderOpts.fontManifest,
              locale,
              locales,
              // defaultLocale,
            }
          )

          html = renderResult.html
          pageData = renderResult.renderOpts.pageData
          sprRevalidate = renderResult.renderOpts.revalidate
        } else {
          const origQuery = parseUrl(req.url || '', true).query
          const resolvedUrl = formatUrl({
            pathname: resolvedUrlPathname,
            // make sure to only add query values from original URL
            query: origQuery,
          })

          const renderOpts: RenderOpts = {
            ...components,
            ...opts,
            isDataReq,
            resolvedUrl,
            locale,
            locales,
            // defaultLocale,
            // For getServerSideProps we need to ensure we use the original URL
            // and not the resolved URL to prevent a hydration mismatch on
            // asPath
            resolvedAsPath: isServerProps
              ? formatUrl({
                  // we use the original URL pathname less the _next/data prefix if
                  // present
                  pathname: urlPathname,
                  query: origQuery,
                })
              : resolvedUrl,
          }

          renderResult = await renderToHTML(
            req,
            res,
            pathname,
            query,
            renderOpts
          )

          html = renderResult
          // TODO: change this to a different passing mechanism
          pageData = (renderOpts as any).pageData
          sprRevalidate = (renderOpts as any).revalidate
        }

        return { html, pageData, sprRevalidate }
      }
    )

    const isProduction = !this.renderOpts.dev
    const isDynamicPathname = isDynamicRoute(pathname)
    const didRespond = isResSent(res)

    const { staticPaths, fallbackMode } = hasStaticPaths
      ? await this.getStaticPaths(pathname)
      : { staticPaths: undefined, fallbackMode: false }

    // When we did not respond from cache, we need to choose to block on
    // rendering or return a skeleton.
    //
    // * Data requests always block.
    //
    // * Blocking mode fallback always blocks.
    //
    // * Preview mode toggles all pages to be resolved in a blocking manner.
    //
    // * Non-dynamic pages should block (though this is an impossible
    //   case in production).
    //
    // * Dynamic pages should return their skeleton if not defined in
    //   getStaticPaths, then finish the data request on the client-side.
    //
    if (
      fallbackMode !== 'blocking' &&
      ssgCacheKey &&
      !didRespond &&
      !isPreviewMode &&
      isDynamicPathname &&
      // Development should trigger fallback when the path is not in
      // `getStaticPaths`
      (isProduction ||
        !staticPaths ||
        // static paths always includes locale so make sure it's prefixed
        // with it
        !staticPaths.includes(
          `${locale ? '/' + locale : ''}${resolvedUrlPathname}`
        ))
    ) {
      if (
        // In development, fall through to render to handle missing
        // getStaticPaths.
        (isProduction || staticPaths) &&
        // When fallback isn't present, abort this render so we 404
        fallbackMode !== 'static'
      ) {
        throw new NoFallbackError()
      }

      if (!isDataReq) {
        let html: string

        // Production already emitted the fallback as static HTML.
        if (isProduction) {
          html = await this.incrementalCache.getFallback(
            locale ? `/${locale}${pathname}` : pathname
          )
        }
        // We need to generate the fallback on-demand for development.
        else {
          query.__nextFallback = 'true'
          if (isLikeServerless) {
            prepareServerlessUrl(req, query)
          }
          const { value: renderResult } = await doRender()
          html = renderResult.html
        }

        sendPayload(req, res, html, 'html', {
          generateEtags: this.renderOpts.generateEtags,
          poweredByHeader: this.renderOpts.poweredByHeader,
        })
        return null
      }
    }

    const {
      isOrigin,
      value: { html, pageData, sprRevalidate },
    } = await doRender()
    let resHtml = html
    if (!isResSent(res) && (isSSG || isDataReq || isServerProps)) {
      sendPayload(
        req,
        res,
        isDataReq ? JSON.stringify(pageData) : html,
        isDataReq ? 'json' : 'html',
        {
          generateEtags: this.renderOpts.generateEtags,
          poweredByHeader: this.renderOpts.poweredByHeader,
        },
        !this.renderOpts.dev || (isServerProps && !isDataReq)
          ? {
              private: isPreviewMode,
              stateful: !isSSG,
              revalidate: sprRevalidate,
            }
          : undefined
      )
      resHtml = null
    }

    // Update the cache if the head request and cacheable
    if (isOrigin && ssgCacheKey) {
      await this.incrementalCache.set(
        ssgCacheKey,
        { html: html!, pageData },
        sprRevalidate
      )
    }

    return resHtml
  }

  public async renderToHTML(
    req: IncomingMessage,
    res: ServerResponse,
    pathname: string,
    query: ParsedUrlQuery = {}
  ): Promise<string | null> {
    try {
      const result = await this.findPageComponents(pathname, query)
      if (result) {
        try {
          return await this.renderToHTMLWithComponents(
            req,
            res,
            pathname,
            result,
            { ...this.renderOpts }
          )
        } catch (err) {
          if (!(err instanceof NoFallbackError)) {
            throw err
          }
        }
      }

      if (this.dynamicRoutes) {
        for (const dynamicRoute of this.dynamicRoutes) {
          const params = dynamicRoute.match(pathname)
          if (!params) {
            continue
          }

          const dynamicRouteResult = await this.findPageComponents(
            dynamicRoute.page,
            query,
            params
          )
          if (dynamicRouteResult) {
            try {
              return await this.renderToHTMLWithComponents(
                req,
                res,
                dynamicRoute.page,
                dynamicRouteResult,
                { ...this.renderOpts, params }
              )
            } catch (err) {
              if (!(err instanceof NoFallbackError)) {
                throw err
              }
            }
          }
        }
      }
    } catch (err) {
      this.logError(err)

      if (err && err.code === 'DECODE_FAILED') {
        res.statusCode = 400
        return await this.renderErrorToHTML(err, req, res, pathname, query)
      }
      res.statusCode = 500
      return await this.renderErrorToHTML(err, req, res, pathname, query)
    }
    res.statusCode = 404
    return await this.renderErrorToHTML(null, req, res, pathname, query)
  }

  public async renderError(
    err: Error | null,
    req: IncomingMessage,
    res: ServerResponse,
    pathname: string,
    query: ParsedUrlQuery = {}
  ): Promise<void> {
    res.setHeader(
      'Cache-Control',
      'no-cache, no-store, max-age=0, must-revalidate'
    )
    const html = await this.renderErrorToHTML(err, req, res, pathname, query)
    if (html === null) {
      return
    }
    return this.sendHTML(req, res, html)
  }

  private customErrorNo404Warn = execOnce(() => {
    console.warn(
      chalk.bold.yellow(`Warning: `) +
        chalk.yellow(
          `You have added a custom /_error page without a custom /404 page. This prevents the 404 page from being auto statically optimized.\nSee here for info: https://err.sh/next.js/custom-error-no-custom-404`
        )
    )
  })

  public async renderErrorToHTML(
    err: Error | null,
    req: IncomingMessage,
    res: ServerResponse,
    _pathname: string,
    query: ParsedUrlQuery = {}
  ) {
    let result: null | FindComponentsResult = null

    const is404 = res.statusCode === 404
    let using404Page = false

    // use static 404 page if available and is 404 response
    if (is404) {
      result = await this.findPageComponents('/404', query)
      using404Page = result !== null
    }

    if (!result) {
      result = await this.findPageComponents('/_error', query)
    }

    if (
      process.env.NODE_ENV !== 'production' &&
      !using404Page &&
      (await this.hasPage('/_error')) &&
      !(await this.hasPage('/404'))
    ) {
      this.customErrorNo404Warn()
    }

    let html: string | null
    try {
      try {
        html = await this.renderToHTMLWithComponents(
          req,
          res,
          using404Page ? '/404' : '/_error',
          result!,
          {
            ...this.renderOpts,
            err,
          }
        )
      } catch (maybeFallbackError) {
        if (maybeFallbackError instanceof NoFallbackError) {
          throw new Error('invariant: failed to render error page')
        }
        throw maybeFallbackError
      }
    } catch (renderToHtmlError) {
      console.error(renderToHtmlError)
      res.statusCode = 500
      html = 'Internal Server Error'
    }
    return html
  }

  public async render404(
    req: IncomingMessage,
    res: ServerResponse,
    parsedUrl?: UrlWithParsedQuery
  ): Promise<void> {
    const url: any = req.url
    const { pathname, query } = parsedUrl ? parsedUrl : parseUrl(url, true)
    res.statusCode = 404
    return this.renderError(null, req, res, pathname!, query)
  }

  public async serveStatic(
    req: IncomingMessage,
    res: ServerResponse,
    path: string,
    parsedUrl?: UrlWithParsedQuery
  ): Promise<void> {
    if (!this.isServeableUrl(path)) {
      return this.render404(req, res, parsedUrl)
    }

    if (!(req.method === 'GET' || req.method === 'HEAD')) {
      res.statusCode = 405
      res.setHeader('Allow', ['GET', 'HEAD'])
      return this.renderError(null, req, res, path)
    }

    try {
      await serveStatic(req, res, path)
    } catch (err) {
      if (err.code === 'ENOENT' || err.statusCode === 404) {
        this.render404(req, res, parsedUrl)
      } else if (err.statusCode === 412) {
        res.statusCode = 412
        return this.renderError(err, req, res, path)
      } else {
        throw err
      }
    }
  }

  private _validFilesystemPathSet: Set<string> | null = null
  private getFilesystemPaths(): Set<string> {
    if (this._validFilesystemPathSet) {
      return this._validFilesystemPathSet
    }

    const pathUserFilesStatic = join(this.dir, 'static')
    let userFilesStatic: string[] = []
    if (this.hasStaticDir && fs.existsSync(pathUserFilesStatic)) {
      userFilesStatic = recursiveReadDirSync(pathUserFilesStatic).map((f) =>
        join('.', 'static', f)
      )
    }

    let userFilesPublic: string[] = []
    if (this.publicDir && fs.existsSync(this.publicDir)) {
      userFilesPublic = recursiveReadDirSync(this.publicDir).map((f) =>
        join('.', 'public', f)
      )
    }

    let nextFilesStatic: string[] = []
    nextFilesStatic = recursiveReadDirSync(
      join(this.distDir, 'static')
    ).map((f) => join('.', relative(this.dir, this.distDir), 'static', f))

    return (this._validFilesystemPathSet = new Set<string>([
      ...nextFilesStatic,
      ...userFilesPublic,
      ...userFilesStatic,
    ]))
  }

  protected isServeableUrl(untrustedFileUrl: string): boolean {
    // This method mimics what the version of `send` we use does:
    // 1. decodeURIComponent:
    //    https://github.com/pillarjs/send/blob/0.17.1/index.js#L989
    //    https://github.com/pillarjs/send/blob/0.17.1/index.js#L518-L522
    // 2. resolve:
    //    https://github.com/pillarjs/send/blob/de073ed3237ade9ff71c61673a34474b30e5d45b/index.js#L561

    let decodedUntrustedFilePath: string
    try {
      // (1) Decode the URL so we have the proper file name
      decodedUntrustedFilePath = decodeURIComponent(untrustedFileUrl)
    } catch {
      return false
    }

    // (2) Resolve "up paths" to determine real request
    const untrustedFilePath = resolve(decodedUntrustedFilePath)

    // don't allow null bytes anywhere in the file path
    if (untrustedFilePath.indexOf('\0') !== -1) {
      return false
    }

    // Check if .next/static, static and public are in the path.
    // If not the path is not available.
    if (
      (untrustedFilePath.startsWith(join(this.distDir, 'static') + sep) ||
        untrustedFilePath.startsWith(join(this.dir, 'static') + sep) ||
        untrustedFilePath.startsWith(join(this.dir, 'public') + sep)) === false
    ) {
      return false
    }

    // Check against the real filesystem paths
    const filesystemUrls = this.getFilesystemPaths()
    const resolved = relative(this.dir, untrustedFilePath)
    return filesystemUrls.has(resolved)
  }

  protected readBuildId(): string {
    const buildIdFile = join(this.distDir, BUILD_ID_FILE)
    try {
      return fs.readFileSync(buildIdFile, 'utf8').trim()
    } catch (err) {
      if (!fs.existsSync(buildIdFile)) {
        throw new Error(
          `Could not find a valid build in the '${this.distDir}' directory! Try building your app with 'next build' before starting the server.`
        )
      }

      throw err
    }
  }

  protected get _isLikeServerless(): boolean {
    return isTargetLikeServerless(this.nextConfig.target)
  }
}

function prepareServerlessUrl(
  req: IncomingMessage,
  query: ParsedUrlQuery
): void {
  const curUrl = parseUrl(req.url!, true)
  req.url = formatUrl({
    ...curUrl,
    search: undefined,
    query: {
      ...curUrl.query,
      ...query,
    },
  })
}

class NoFallbackError extends Error {}<|MERGE_RESOLUTION|>--- conflicted
+++ resolved
@@ -79,11 +79,9 @@
 import { normalizeLocalePath } from '../lib/i18n/normalize-locale-path'
 import { detectLocaleCookie } from '../lib/i18n/detect-locale-cookie'
 import * as Log from '../../build/output/log'
-<<<<<<< HEAD
 import { imageOptimizer } from './image-optimizer'
-=======
 import { detectDomainLocales } from '../lib/i18n/detect-domain-locales'
->>>>>>> 5cab03fe
+
 
 const getCustomRouteMatcher = pathMatch(true)
 
