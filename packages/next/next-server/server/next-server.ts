import compression from 'compression'
import fs from 'fs'
import { IncomingMessage, ServerResponse } from 'http'
import Proxy from 'http-proxy'
import nanoid from 'next/dist/compiled/nanoid/index.js'
import { join, resolve, sep } from 'path'
import { parse as parseQs, ParsedUrlQuery } from 'querystring'
import { format as formatUrl, parse as parseUrl, UrlWithParsedQuery } from 'url'
import {
  getRedirectStatus,
  Header,
  Redirect,
  Rewrite,
  RouteType,
} from '../../lib/check-custom-routes'
import { withCoalescedInvoke } from '../../lib/coalesced-function'
import {
  BUILD_ID_FILE,
  CLIENT_PUBLIC_FILES_PATH,
  CLIENT_STATIC_FILES_PATH,
  CLIENT_STATIC_FILES_RUNTIME,
  PAGES_MANIFEST,
  PHASE_PRODUCTION_SERVER,
  PRERENDER_MANIFEST,
  ROUTES_MANIFEST,
  SERVERLESS_DIRECTORY,
  SERVER_DIRECTORY,
} from '../lib/constants'
import {
  getRouteMatcher,
  getRouteRegex,
  getSortedRoutes,
  isDynamicRoute,
} from '../lib/router/utils'
import * as envConfig from '../lib/runtime-config'
import { isResSent, NextApiRequest, NextApiResponse } from '../lib/utils'
import { apiResolver, tryGetPreviewData, __ApiPreviewProps } from './api-utils'
import loadConfig, { isTargetLikeServerless } from './config'
import pathMatch from './lib/path-match'
import { recursiveReadDirSync } from './lib/recursive-readdir-sync'
import { loadComponents, LoadComponentsReturnType } from './load-components'
import { normalizePagePath } from './normalize-page-path'
import { renderToHTML } from './render'
import { getPagePath } from './require'
import Router, {
  DynamicRoutes,
  PageChecker,
  Params,
  prepareDestination,
  route,
  Route,
} from './router'
import { sendHTML } from './send-html'
import { serveStatic } from './serve-static'
import {
  getFallback,
  getSprCache,
  initializeSprCache,
  setSprCache,
} from './spr-cache'
import { isBlockedPage } from './utils'

const getCustomRouteMatcher = pathMatch(true)

type NextConfig = any

type Middleware = (
  req: IncomingMessage,
  res: ServerResponse,
  next: (err?: Error) => void
) => void

type FindComponentsResult = {
  components: LoadComponentsReturnType
  query: ParsedUrlQuery
}

export type ServerConstructor = {
  /**
   * Where the Next project is located - @default '.'
   */
  dir?: string
  staticMarkup?: boolean
  /**
   * Hide error messages containing server information - @default false
   */
  quiet?: boolean
  /**
   * Object what you would use in next.config.js - @default {}
   */
  conf?: NextConfig
  dev?: boolean
}

export default class Server {
  dir: string
  quiet: boolean
  nextConfig: NextConfig
  distDir: string
  pagesDir?: string
  publicDir: string
  hasStaticDir: boolean
  serverBuildDir: string
  pagesManifest?: { [name: string]: string }
  buildId: string
  renderOpts: {
    poweredByHeader: boolean
    staticMarkup: boolean
    buildId: string
    generateEtags: boolean
    runtimeConfig?: { [key: string]: any }
    assetPrefix?: string
    canonicalBase: string
    documentMiddlewareEnabled: boolean
    hasCssMode: boolean
    dev?: boolean
  }
  private compression?: Middleware
  private onErrorMiddleware?: ({ err }: { err: Error }) => Promise<void>
  router: Router
  protected dynamicRoutes?: DynamicRoutes
  protected customRoutes?: {
    rewrites: Rewrite[]
    redirects: Redirect[]
    headers: Header[]
  }

  public constructor({
    dir = '.',
    staticMarkup = false,
    quiet = false,
    conf = null,
    dev = false,
  }: ServerConstructor = {}) {
    this.dir = resolve(dir)
    this.quiet = quiet
    const phase = this.currentPhase()
    this.nextConfig = loadConfig(phase, this.dir, conf)
    this.distDir = join(this.dir, this.nextConfig.distDir)
    this.publicDir = join(this.dir, CLIENT_PUBLIC_FILES_PATH)
    this.hasStaticDir = fs.existsSync(join(this.dir, 'static'))

    // Only serverRuntimeConfig needs the default
    // publicRuntimeConfig gets it's default in client/index.js
    const {
      serverRuntimeConfig = {},
      publicRuntimeConfig,
      assetPrefix,
      generateEtags,
      compress,
    } = this.nextConfig

    this.buildId = this.readBuildId()

    this.renderOpts = {
      poweredByHeader: this.nextConfig.poweredByHeader,
      canonicalBase: this.nextConfig.amp.canonicalBase,
      documentMiddlewareEnabled: this.nextConfig.experimental
        .documentMiddleware,
      hasCssMode: this.nextConfig.experimental.css,
      staticMarkup,
      buildId: this.buildId,
      generateEtags,
    }

    // Only the `publicRuntimeConfig` key is exposed to the client side
    // It'll be rendered as part of __NEXT_DATA__ on the client side
    if (Object.keys(publicRuntimeConfig).length > 0) {
      this.renderOpts.runtimeConfig = publicRuntimeConfig
    }

    if (compress && this.nextConfig.target === 'server') {
      this.compression = compression() as Middleware
    }

    // Initialize next/config with the environment configuration
    envConfig.setConfig({
      serverRuntimeConfig,
      publicRuntimeConfig,
    })

    this.serverBuildDir = join(
      this.distDir,
      this._isLikeServerless ? SERVERLESS_DIRECTORY : SERVER_DIRECTORY
    )
    const pagesManifestPath = join(this.serverBuildDir, PAGES_MANIFEST)

    if (!dev) {
      this.pagesManifest = require(pagesManifestPath)
    }

    this.router = new Router(this.generateRoutes())
    this.setAssetPrefix(assetPrefix)

    // call init-server middleware, this is also handled
    // individually in serverless bundles when deployed
    if (!dev && this.nextConfig.experimental.plugins) {
      const initServer = require(join(this.serverBuildDir, 'init-server.js'))
        .default
      this.onErrorMiddleware = require(join(
        this.serverBuildDir,
        'on-error-server.js'
      )).default
      initServer()
    }

    initializeSprCache({
      dev,
      distDir: this.distDir,
      pagesDir: join(
        this.distDir,
        this._isLikeServerless
          ? SERVERLESS_DIRECTORY
          : `${SERVER_DIRECTORY}/static/${this.buildId}`,
        'pages'
      ),
      flushToDisk: this.nextConfig.experimental.sprFlushToDisk,
    })
  }

  protected currentPhase(): string {
    return PHASE_PRODUCTION_SERVER
  }

  private logError(err: Error): void {
    if (this.onErrorMiddleware) {
      this.onErrorMiddleware({ err })
    }
    if (this.quiet) return
    // tslint:disable-next-line
    console.error(err)
  }

  private async handleRequest(
    req: IncomingMessage,
    res: ServerResponse,
    parsedUrl?: UrlWithParsedQuery
  ): Promise<void> {
    // Parse url if parsedUrl not provided
    if (!parsedUrl || typeof parsedUrl !== 'object') {
      const url: any = req.url
      parsedUrl = parseUrl(url, true)
    }

    // Parse the querystring ourselves if the user doesn't handle querystring parsing
    if (typeof parsedUrl.query === 'string') {
      parsedUrl.query = parseQs(parsedUrl.query)
    }

    if (parsedUrl.pathname!.startsWith(this.nextConfig.experimental.basePath)) {
      // If replace ends up replacing the full url it'll be `undefined`, meaning we have to default it to `/`
      parsedUrl.pathname =
        parsedUrl.pathname!.replace(
          this.nextConfig.experimental.basePath,
          ''
        ) || '/'
      req.url = req.url!.replace(this.nextConfig.experimental.basePath, '')
    }

    res.statusCode = 200
    try {
      return await this.run(req, res, parsedUrl)
    } catch (err) {
      this.logError(err)
      res.statusCode = 500
      res.end('Internal Server Error')
    }
  }

  public getRequestHandler() {
    return this.handleRequest.bind(this)
  }

  public setAssetPrefix(prefix?: string) {
    this.renderOpts.assetPrefix = prefix ? prefix.replace(/\/$/, '') : ''
  }

  // Backwards compatibility
  public async prepare(): Promise<void> {}

  // Backwards compatibility
  protected async close(): Promise<void> {}

  protected setImmutableAssetCacheControl(res: ServerResponse) {
    res.setHeader('Cache-Control', 'public, max-age=31536000, immutable')
  }

  protected getCustomRoutes() {
    return require(join(this.distDir, ROUTES_MANIFEST))
  }

  private _cachedPreviewProps: __ApiPreviewProps | undefined
  protected getPreviewProps(): __ApiPreviewProps {
    if (this._cachedPreviewProps) {
      return this._cachedPreviewProps
    }
    return (this._cachedPreviewProps = require(join(
      this.distDir,
      PRERENDER_MANIFEST
    )).preview)
  }

  protected generateRoutes(): {
    headers: Route[]
    rewrites: Route[]
    fsRoutes: Route[]
    redirects: Route[]
    catchAllRoute: Route
    pageChecker: PageChecker
    useFileSystemPublicRoutes: boolean
    dynamicRoutes: DynamicRoutes | undefined
  } {
    this.customRoutes = this.getCustomRoutes()

    const publicRoutes = fs.existsSync(this.publicDir)
      ? this.generatePublicRoutes()
      : []

    const staticFilesRoute = this.hasStaticDir
      ? [
          {
            // It's very important to keep this route's param optional.
            // (but it should support as many params as needed, separated by '/')
            // Otherwise this will lead to a pretty simple DOS attack.
            // See more: https://github.com/zeit/next.js/issues/2617
            match: route('/static/:path*'),
            name: 'static catchall',
            fn: async (req, res, params, parsedUrl) => {
              const p = join(this.dir, 'static', ...(params.path || []))
              await this.serveStatic(req, res, p, parsedUrl)
              return {
                finished: true,
              }
            },
          } as Route,
        ]
      : []

    let headers: Route[] = []
    let rewrites: Route[] = []
    let redirects: Route[] = []

    const fsRoutes: Route[] = [
      {
        match: route('/_next/static/:path*'),
        type: 'route',
        name: '_next/static catchall',
        fn: async (req, res, params, parsedUrl) => {
          // The commons folder holds commonschunk files
          // The chunks folder holds dynamic entries
          // The buildId folder holds pages and potentially other assets. As buildId changes per build it can be long-term cached.

          // make sure to 404 for /_next/static itself
          if (!params.path) {
            await this.render404(req, res, parsedUrl)
            return {
              finished: true,
            }
          }

          if (
            params.path[0] === CLIENT_STATIC_FILES_RUNTIME ||
            params.path[0] === 'chunks' ||
            params.path[0] === 'css' ||
            params.path[0] === 'media' ||
            params.path[0] === this.buildId
          ) {
            this.setImmutableAssetCacheControl(res)
          }
          const p = join(
            this.distDir,
            CLIENT_STATIC_FILES_PATH,
            ...(params.path || [])
          )
          await this.serveStatic(req, res, p, parsedUrl)
          return {
            finished: true,
          }
        },
      },
      {
        match: route('/_next/data/:path*'),
        type: 'route',
        name: '_next/data catchall',
        fn: async (req, res, params, _parsedUrl) => {
          // Make sure to 404 for /_next/data/ itself and
          // we also want to 404 if the buildId isn't correct
          if (!params.path || params.path[0] !== this.buildId) {
            await this.render404(req, res, _parsedUrl)
            return {
              finished: true,
            }
          }
          // remove buildId from URL
          params.path.shift()

          // show 404 if it doesn't end with .json
          if (!params.path[params.path.length - 1].endsWith('.json')) {
            await this.render404(req, res, _parsedUrl)
            return {
              finished: true,
            }
          }

          // re-create page's pathname
          const pathname = `/${params.path.join('/')}`
            .replace(/\.json$/, '')
            .replace(/\/index$/, '/')

          req.url = pathname
          const parsedUrl = parseUrl(pathname, true)
          await this.render(
            req,
            res,
            pathname,
            { ..._parsedUrl.query, _nextDataReq: '1' },
            parsedUrl
          )
          return {
            finished: true,
          }
        },
      },
      {
        match: route('/_next/:path*'),
        type: 'route',
        name: '_next catchall',
        // This path is needed because `render()` does a check for `/_next` and the calls the routing again
        fn: async (req, res, _params, parsedUrl) => {
          await this.render404(req, res, parsedUrl)
          return {
            finished: true,
          }
        },
      },
      ...publicRoutes,
      ...staticFilesRoute,
    ]

    if (this.customRoutes) {
      const getCustomRoute = (
        r: Rewrite | Redirect | Header,
        type: RouteType
      ) =>
        ({
          ...r,
          type,
          match: getCustomRouteMatcher(r.source),
          name: type,
          fn: async (req, res, params, parsedUrl) => ({ finished: false }),
        } as Route & Rewrite & Header)

      // Headers come very first
      headers = this.customRoutes.headers.map(r => {
        const route = getCustomRoute(r, 'header')
        return {
          match: route.match,
          type: route.type,
          name: `${route.type} ${route.source} header route`,
          fn: async (_req, res, _params, _parsedUrl) => {
            for (const header of (route as Header).headers) {
              res.setHeader(header.key, header.value)
            }
            return { finished: false }
          },
        } as Route
      })

      redirects = this.customRoutes.redirects.map(redirect => {
        const route = getCustomRoute(redirect, 'redirect')
        return {
          type: route.type,
          match: route.match,
          statusCode: route.statusCode,
          name: `Redirect route`,
          fn: async (_req, res, params, _parsedUrl) => {
            const { parsedDestination } = prepareDestination(
              route.destination,
              params
            )
            const updatedDestination = formatUrl(parsedDestination)

            res.setHeader('Location', updatedDestination)
            res.statusCode = getRedirectStatus(route as Redirect)

            // Since IE11 doesn't support the 308 header add backwards
            // compatibility using refresh header
            if (res.statusCode === 308) {
              res.setHeader('Refresh', `0;url=${updatedDestination}`)
            }

            res.end()
            return {
              finished: true,
            }
          },
        } as Route
      })

      rewrites = this.customRoutes.rewrites.map(rewrite => {
        const route = getCustomRoute(rewrite, 'rewrite')
        return {
          check: true,
          type: route.type,
          name: `Rewrite route`,
          match: route.match,
          fn: async (req, res, params, _parsedUrl) => {
            const { newUrl, parsedDestination } = prepareDestination(
              route.destination,
              params
            )

            // external rewrite, proxy it
            if (parsedDestination.protocol) {
              const target = formatUrl(parsedDestination)
              const proxy = new Proxy({
                target,
                changeOrigin: true,
                ignorePath: true,
              })
              proxy.web(req, res)

              proxy.on('error', (err: Error) => {
                console.error(`Error occurred proxying ${target}`, err)
              })
              return {
                finished: true,
              }
            }
            ;(req as any)._nextDidRewrite = true

            return {
              finished: false,
              pathname: newUrl,
              query: parsedDestination.query,
            }
          },
        } as Route
      })
    }

    const catchAllRoute: Route = {
      match: route('/:path*'),
      type: 'route',
      name: 'Catchall render',
      fn: async (req, res, params, parsedUrl) => {
        const { pathname, query } = parsedUrl
        if (!pathname) {
          throw new Error('pathname is undefined')
        }

        if (params?.path?.[0] === 'api') {
          const handled = await this.handleApiRequest(
            req as NextApiRequest,
            res as NextApiResponse,
            pathname!,
            query
          )
          if (handled) {
            return { finished: true }
          }
        }

        await this.render(req, res, pathname, query, parsedUrl)
        return {
          finished: true,
        }
      },
    }

    const { useFileSystemPublicRoutes } = this.nextConfig

    if (useFileSystemPublicRoutes) {
      this.dynamicRoutes = this.getDynamicRoutes()
    }

    return {
      headers,
      fsRoutes,
      rewrites,
      redirects,
      catchAllRoute,
      useFileSystemPublicRoutes,
      dynamicRoutes: this.dynamicRoutes,
      pageChecker: this.hasPage.bind(this),
    }
  }

  private async getPagePath(pathname: string) {
    return getPagePath(
      pathname,
      this.distDir,
      this._isLikeServerless,
      this.renderOpts.dev
    )
  }

  protected async hasPage(pathname: string): Promise<boolean> {
    let found = false
    try {
      found = !!(await this.getPagePath(pathname))
    } catch (_) {}

    return found
  }

  protected async _beforeCatchAllRender(
    _req: IncomingMessage,
    _res: ServerResponse,
    _params: Params,
    _parsedUrl: UrlWithParsedQuery
  ) {
    return false
  }

  // Used to build API page in development
  protected async ensureApiPage(pathname: string) {}

  /**
   * Resolves `API` request, in development builds on demand
   * @param req http request
   * @param res http response
   * @param pathname path of request
   */
  private async handleApiRequest(
    req: IncomingMessage,
    res: ServerResponse,
    pathname: string,
    query: ParsedUrlQuery
  ) {
    let page = pathname
    let params: Params | boolean = false
    let pageFound = await this.hasPage(page)

    if (!pageFound && this.dynamicRoutes) {
      for (const dynamicRoute of this.dynamicRoutes) {
        params = dynamicRoute.match(pathname)
        if (dynamicRoute.page.startsWith('/api') && params) {
          page = dynamicRoute.page
          pageFound = true
          break
        }
      }
    }

    if (!pageFound) {
      return false
    }
    // Make sure the page is built before getting the path
    // or else it won't be in the manifest yet
    await this.ensureApiPage(page)

    const builtPagePath = await this.getPagePath(page)
    const pageModule = require(builtPagePath)
    query = { ...query, ...params }

    if (!this.renderOpts.dev && this._isLikeServerless) {
      if (typeof pageModule.default === 'function') {
        prepareServerlessUrl(req, query)
        await pageModule.default(req, res)
        return true
      }
    }

    const previewProps = this.getPreviewProps()
    await apiResolver(
      req,
      res,
      query,
      pageModule,
      { ...previewProps },
      this.onErrorMiddleware
    )
    return true
  }

  protected generatePublicRoutes(): Route[] {
    const publicFiles = new Set(
      recursiveReadDirSync(this.publicDir).map(p => p.replace(/\\/g, '/'))
    )

    return [
      {
        match: route('/:path*'),
        name: 'public folder catchall',
        fn: async (req, res, params, parsedUrl) => {
          const path = `/${(params.path || []).join('/')}`

          if (publicFiles.has(path)) {
            await this.serveStatic(
              req,
              res,
              // we need to re-encode it since send decodes it
              join(this.dir, 'public', encodeURIComponent(path)),
              parsedUrl
            )
            return {
              finished: true,
            }
          }
          return {
            finished: false,
          }
        },
      } as Route,
    ]
  }

  protected getDynamicRoutes() {
    const dynamicRoutedPages = Object.keys(this.pagesManifest!).filter(
      isDynamicRoute
    )
    return getSortedRoutes(dynamicRoutedPages).map(page => ({
      page,
      match: getRouteMatcher(getRouteRegex(page)),
    }))
  }

  private handleCompression(req: IncomingMessage, res: ServerResponse) {
    if (this.compression) {
      this.compression(req, res, () => {})
    }
  }

  protected async run(
    req: IncomingMessage,
    res: ServerResponse,
    parsedUrl: UrlWithParsedQuery
  ) {
    this.handleCompression(req, res)

    try {
      const matched = await this.router.execute(req, res, parsedUrl)
      if (matched) {
        return
      }
    } catch (err) {
      if (err.code === 'DECODE_FAILED') {
        res.statusCode = 400
        return this.renderError(null, req, res, '/_error', {})
      }
      throw err
    }

    await this.render404(req, res, parsedUrl)
  }

  protected async sendHTML(
    req: IncomingMessage,
    res: ServerResponse,
    html: string
  ) {
    const { generateEtags, poweredByHeader } = this.renderOpts
    return sendHTML(req, res, html, { generateEtags, poweredByHeader })
  }

  public async render(
    req: IncomingMessage,
    res: ServerResponse,
    pathname: string,
    query: ParsedUrlQuery = {},
    parsedUrl?: UrlWithParsedQuery
  ): Promise<void> {
    const url: any = req.url

    if (
      url.match(/^\/_next\//) ||
      (this.hasStaticDir && url.match(/^\/static\//))
    ) {
      return this.handleRequest(req, res, parsedUrl)
    }

    if (isBlockedPage(pathname)) {
      return this.render404(req, res, parsedUrl)
    }

    const html = await this.renderToHTML(req, res, pathname, query, {})
    // Request was ended by the user
    if (html === null) {
      return
    }

    return this.sendHTML(req, res, html)
  }

  private async findPageComponents(
    pathname: string,
    query: ParsedUrlQuery = {},
    params: Params | null = null
  ): Promise<FindComponentsResult | null> {
    const paths = [
      // try serving a static AMP version first
      query.amp ? normalizePagePath(pathname) + '.amp' : null,
      pathname,
    ].filter(Boolean)
    for (const pagePath of paths) {
      try {
        const components = await loadComponents(
          this.distDir,
          this.buildId,
          pagePath!,
          !this.renderOpts.dev && this._isLikeServerless
        )
        return {
          components,
          query: {
            ...(components.unstable_getStaticProps
              ? { _nextDataReq: query._nextDataReq }
              : query),
            ...(params || {}),
          },
        }
      } catch (err) {
        if (err.code !== 'ENOENT') throw err
      }
    }
    return null
  }

<<<<<<< HEAD
  protected async renderPageToHTML({
    req,
    res,
    pathname,
    query,
    amphtml,
    hasAmp,
    params,
    err,
  }: {
    req: IncomingMessage
    res: ServerResponse
    pathname: string
    query: ParsedUrlQuery
    params?: Params
    amphtml?: boolean
    hasAmp?: boolean
    err?: Error | null
  }): Promise<{ html: string | null } | null> {
    const components = await this.findPageComponents(pathname, query, params)
    if (components) {
      // we need to ensure the status code if /404 is visited directly
      // TODO: move this into the page itself
      if (this.nextConfig.experimental.pages404 && pathname === '/404') {
        res.statusCode = 404
=======
  private __sendPayload(
    res: ServerResponse,
    payload: any,
    type: string,
    revalidate?: number | false
  ) {
    // TODO: ETag? Cache-Control headers? Next-specific headers?
    res.setHeader('Content-Type', type)
    res.setHeader('Content-Length', Buffer.byteLength(payload))
    if (!this.renderOpts.dev) {
      if (revalidate) {
        res.setHeader(
          'Cache-Control',
          revalidate < 0
            ? `no-cache, no-store, must-revalidate`
            : `s-maxage=${revalidate}, stale-while-revalidate`
        )
      } else if (revalidate === false) {
        res.setHeader(
          'Cache-Control',
          `s-maxage=31536000, stale-while-revalidate`
        )
      }
    }
    res.end(payload)
  }

  private prepareServerlessUrl(req: IncomingMessage, query: ParsedUrlQuery) {
    const curUrl = parseUrl(req.url!, true)
    req.url = formatUrl({
      ...curUrl,
      search: undefined,
      query: {
        ...curUrl.query,
        ...query,
      },
    })
  }

  private async renderToHTMLWithComponents(
    req: IncomingMessage,
    res: ServerResponse,
    pathname: string,
    { components, query }: FindComponentsResult,
    opts: any
  ): Promise<string | null> {
    // we need to ensure the status code if /404 is visited directly
    if (pathname === '/404') {
      res.statusCode = 404
    }

    // handle static page
    if (typeof components.Component === 'string') {
      return components.Component
    }

    // check request state
    const isLikeServerless =
      typeof components.Component === 'object' &&
      typeof (components.Component as any).renderReqToHTML === 'function'
    const isSSG = !!components.unstable_getStaticProps
    const isServerProps = !!components.unstable_getServerProps

    // Toggle whether or not this is a Data request
    const isDataReq = query._nextDataReq
    delete query._nextDataReq

    // Serverless requests need its URL transformed back into the original
    // request path (to emulate lambda behavior in production)
    if (isLikeServerless && isDataReq) {
      let { pathname } = parseUrl(req.url || '', true)
      pathname = !pathname || pathname === '/' ? '/index' : pathname
      req.url = formatUrl({
        pathname: `/_next/data/${this.buildId}${pathname}.json`,
        query,
      })
    }

    // non-spr requests should render like normal
    if (!isSSG) {
      // handle serverless
      if (isLikeServerless) {
        if (isDataReq) {
          const renderResult = await (components.Component as any).renderReqToHTML(
            req,
            res,
            true
          )

          this.__sendPayload(
            res,
            JSON.stringify(renderResult?.renderOpts?.pageData),
            'application/json',
            -1
          )
          return null
        }
        this.prepareServerlessUrl(req, query)
        return (components.Component as any).renderReqToHTML(req, res)
      }

      if (isDataReq && isServerProps) {
        const props = await renderToHTML(req, res, pathname, query, {
          ...components,
          ...opts,
          isDataReq,
        })
        this.__sendPayload(res, JSON.stringify(props), 'application/json', -1)
        return null
      }

      return renderToHTML(req, res, pathname, query, {
        ...components,
        ...opts,
      })
    }

    const previewProps = this.getPreviewProps()
    const previewData = tryGetPreviewData(req, res, { ...previewProps })
    const isPreviewMode = previewData !== false

    // Compute the SPR cache key
    const ssgCacheKey = isPreviewMode
      ? `__` + nanoid() // Preview mode uses a throw away key to not coalesce preview invokes
      : parseUrl(req.url || '').pathname!

    // Complete the response with cached data if its present
    const cachedData = isPreviewMode
      ? // Preview data bypasses the cache
        undefined
      : await getSprCache(ssgCacheKey)
    if (cachedData) {
      const data = isDataReq
        ? JSON.stringify(cachedData.pageData)
        : cachedData.html

      this.__sendPayload(
        res,
        data,
        isDataReq ? 'application/json' : 'text/html; charset=utf-8',
        cachedData.curRevalidate
      )

      // Stop the request chain here if the data we sent was up-to-date
      if (!cachedData.isStale) {
        return null
      }
    }

    // If we're here, that means data is missing or it's stale.

    const doRender = withCoalescedInvoke(async function(): Promise<{
      html: string | null
      pageData: any
      sprRevalidate: number | false
    }> {
      let pageData: any
      let html: string | null
      let sprRevalidate: number | false

      let renderResult
      // handle serverless
      if (isLikeServerless) {
        renderResult = await (components.Component as any).renderReqToHTML(
          req,
          res,
          true
        )

        html = renderResult.html
        pageData = renderResult.renderOpts.pageData
        sprRevalidate = renderResult.renderOpts.revalidate
      } else {
        const renderOpts = {
          ...components,
          ...opts,
        }
        renderResult = await renderToHTML(req, res, pathname, query, renderOpts)

        html = renderResult
        pageData = renderOpts.pageData
        sprRevalidate = renderOpts.revalidate
      }

      return { html, pageData, sprRevalidate }
    })

    const isProduction = !this.renderOpts.dev
    const isDynamicPathname = isDynamicRoute(pathname)
    const didRespond = isResSent(res)
    // const isForcedBlocking =
    //   req.headers['X-Prerender-Bypass-Mode'] !== 'Blocking'

    // When we did not respond from cache, we need to choose to block on
    // rendering or return a skeleton.
    //
    // * Data requests always block.
    //
    // * Preview mode toggles all pages to be resolved in a blocking manner.
    //
    // * Non-dynamic pages should block (though this is an be an impossible
    //   case in production).
    //
    // * Dynamic pages should return their skeleton, then finish the data
    //   request on the client-side.
    //
    if (
      !didRespond &&
      !isDataReq &&
      !isPreviewMode &&
      isDynamicPathname &&
      // TODO: development should trigger fallback when the path is not in
      // `getStaticPaths`, for now, let's assume it is.
      isProduction
    ) {
      let html: string

      // Production already emitted the fallback as static HTML.
      if (isProduction) {
        html = await getFallback(pathname)
      }
      // We need to generate the fallback on-demand for development.
      else {
        query.__nextFallback = 'true'
        if (isLikeServerless) {
          this.prepareServerlessUrl(req, query)
          html = await (components.Component as any).renderReqToHTML(req, res)
        } else {
          html = (await renderToHTML(req, res, pathname, query, {
            ...components,
            ...opts,
          })) as string
        }
>>>>>>> ee7ea03a
      }
      const html = await renderToHTMLWithComponents({
        req,
        res,
        pathname,
        components,
        buildId: this.buildId,
        getPreviewProps: this.getPreviewProps.bind(this),
        opts: {
          ...this.renderOpts,
          amphtml,
          hasAmp,
          params,
          err,
        },
      })
      return { html }
    }
    return null
  }

  public async renderToHTML(
    req: IncomingMessage,
    res: ServerResponse,
    pathname: string,
    query: ParsedUrlQuery = {},
    {
      amphtml,
      hasAmp,
    }: {
      amphtml?: boolean
      hasAmp?: boolean
    } = {}
  ): Promise<string | null> {
    try {
      const result = await this.renderPageToHTML({
        req,
        res,
        pathname,
        query,
        amphtml,
        hasAmp,
      })
      if (result) {
        return result.html
      }

      if (this.dynamicRoutes) {
        for (const dynamicRoute of this.dynamicRoutes) {
          const params = dynamicRoute.match(pathname)
          if (!params) {
            continue
          }

          const result = await this.renderPageToHTML({
            req,
            res,
            pathname: dynamicRoute.page,
            query,
            params,
            amphtml,
            hasAmp,
          })
          if (result) {
            return result.html
          }
        }
      }
    } catch (err) {
      this.logError(err)
      res.statusCode = 500
      return await this.renderErrorToHTML(err, req, res, pathname, query)
    }

    res.statusCode = 404
    return await this.renderErrorToHTML(null, req, res, pathname, query)
  }

  public async renderError(
    err: Error | null,
    req: IncomingMessage,
    res: ServerResponse,
    pathname: string,
    query: ParsedUrlQuery = {}
  ): Promise<void> {
    res.setHeader(
      'Cache-Control',
      'no-cache, no-store, max-age=0, must-revalidate'
    )
    const html = await this.renderErrorToHTML(err, req, res, pathname, query)
    if (html === null) {
      return
    }
    return this.sendHTML(req, res, html)
  }

  public async renderErrorToHTML(
    err: Error | null,
    req: IncomingMessage,
    res: ServerResponse,
    _pathname: string,
    query: ParsedUrlQuery = {}
  ) {
<<<<<<< HEAD
    const { static404, pages404 } = this.nextConfig.experimental
=======
    let result: null | FindComponentsResult = null

>>>>>>> ee7ea03a
    const is404 = res.statusCode === 404

<<<<<<< HEAD
    const pages = [
      is404 && static404 ? '/_errors/404' : null,
      is404 && pages404 ? '/404' : null,
      '/_error',
    ].filter(Boolean)
=======
    // use static 404 page if available and is 404 response
    if (is404) {
      result = await this.findPageComponents('/404')
      using404Page = result !== null
    }

    if (!result) {
      result = await this.findPageComponents('/_error', query)
    }
>>>>>>> ee7ea03a

    try {
      for (const pathname of pages) {
        const result = await this.renderPageToHTML({
          req,
          res,
          pathname: pathname!,
          query,
          err,
        })
        if (result) {
          return result.html
        }
      }
    } catch (err) {
      console.error(err)
    }

    res.statusCode = 500
    return 'Internal Server Error'
  }

  public async render404(
    req: IncomingMessage,
    res: ServerResponse,
    parsedUrl?: UrlWithParsedQuery
  ): Promise<void> {
    const url: any = req.url
    const { pathname, query } = parsedUrl ? parsedUrl : parseUrl(url, true)
    res.statusCode = 404
    return this.renderError(null, req, res, pathname!, query)
  }

  public async serveStatic(
    req: IncomingMessage,
    res: ServerResponse,
    path: string,
    parsedUrl?: UrlWithParsedQuery
  ): Promise<void> {
    if (!this.isServeableUrl(path)) {
      return this.render404(req, res, parsedUrl)
    }

    if (!(req.method === 'GET' || req.method === 'HEAD')) {
      res.statusCode = 405
      res.setHeader('Allow', ['GET', 'HEAD'])
      return this.renderError(null, req, res, path)
    }

    try {
      await serveStatic(req, res, path)
    } catch (err) {
      if (err.code === 'ENOENT' || err.statusCode === 404) {
        this.render404(req, res, parsedUrl)
      } else if (err.statusCode === 412) {
        res.statusCode = 412
        return this.renderError(err, req, res, path)
      } else {
        throw err
      }
    }
  }

  private isServeableUrl(path: string): boolean {
    const resolved = resolve(path)
    if (
      resolved.indexOf(join(this.distDir) + sep) !== 0 &&
      resolved.indexOf(join(this.dir, 'static') + sep) !== 0 &&
      resolved.indexOf(join(this.dir, 'public') + sep) !== 0
    ) {
      // Seems like the user is trying to traverse the filesystem.
      return false
    }

    return true
  }

  protected readBuildId(): string {
    const buildIdFile = join(this.distDir, BUILD_ID_FILE)
    try {
      return fs.readFileSync(buildIdFile, 'utf8').trim()
    } catch (err) {
      if (!fs.existsSync(buildIdFile)) {
        throw new Error(
          `Could not find a valid build in the '${this.distDir}' directory! Try building your app with 'next build' before starting the server.`
        )
      }

      throw err
    }
  }

  private get _isLikeServerless(): boolean {
    return isTargetLikeServerless(this.nextConfig.target)
  }
}

function prepareServerlessUrl(req: IncomingMessage, query: ParsedUrlQuery) {
  const curUrl = parseUrl(req.url!, true)
  req.url = formatUrl({
    ...curUrl,
    search: undefined,
    query: {
      ...curUrl.query,
      ...query,
    },
  })
}

function sendPayload(
  res: ServerResponse,
  payload: any,
  type: string,
  revalidate: number | false | null
) {
  // TODO: ETag? Cache-Control headers? Next-specific headers?
  res.setHeader('Content-Type', type)
  res.setHeader('Content-Length', Buffer.byteLength(payload))
  if (revalidate) {
    res.setHeader(
      'Cache-Control',
      revalidate < 0
        ? `no-cache, no-store, must-revalidate`
        : `s-maxage=${revalidate}, stale-while-revalidate`
    )
  } else if (revalidate === false) {
    res.setHeader('Cache-Control', `s-maxage=31536000, stale-while-revalidate`)
  }
  res.end(payload)
}

async function renderToHTMLWithComponents({
  req,
  res,
  pathname,
  components: { components, query },
  buildId,
  opts,
  getPreviewProps,
}: {
  req: IncomingMessage
  res: ServerResponse
  pathname: string
  components: FindComponentsResult
  buildId: string
  opts: any
  getPreviewProps: any
}): Promise<string | null> {
  // handle static page
  if (typeof components.Component === 'string') {
    return components.Component
  }

  // check request state
  const isLikeServerless =
    typeof components.Component === 'object' &&
    typeof (components.Component as any).renderReqToHTML === 'function'
  const isSSG = !!components.unstable_getStaticProps
  const isServerProps = !!components.unstable_getServerProps

  // Toggle whether or not this is a Data request
  const isDataReq = query._nextDataReq
  delete query._nextDataReq

  // Serverless requests need its URL transformed back into the original
  // request path (to emulate lambda behavior in production)
  if (isLikeServerless && isDataReq) {
    let { pathname } = parseUrl(req.url || '', true)
    pathname = !pathname || pathname === '/' ? '/index' : pathname
    req.url = formatUrl({
      pathname: `/_next/data/${buildId}${pathname}.json`,
      query,
    })
  }

  // non-spr requests should render like normal
  if (!isSSG) {
    // handle serverless
    if (isLikeServerless) {
      if (isDataReq) {
        const renderResult = await (components.Component as any).renderReqToHTML(
          req,
          res,
          true
        )

        sendPayload(
          res,
          JSON.stringify(renderResult?.renderOpts?.pageData),
          'application/json',
          opts.dev ? null : -1
        )
        return null
      }
      prepareServerlessUrl(req, query)
      return (components.Component as any).renderReqToHTML(req, res)
    }

    if (isDataReq && isServerProps) {
      const props = await renderToHTML(req, res, pathname, query, {
        ...components,
        ...opts,
        isDataReq,
      })
      sendPayload(
        res,
        JSON.stringify(props),
        'application/json',
        opts.dev ? null : -1
      )
      return null
    }

    return renderToHTML(req, res, pathname, query, {
      ...components,
      ...opts,
    })
  }

  const previewProps = getPreviewProps()
  const previewData = tryGetPreviewData(req, res, { ...previewProps })
  const isPreviewMode = previewData !== false

  // Compute the SPR cache key
  const ssgCacheKey = isPreviewMode
    ? `__` + nanoid() // Preview mode uses a throw away key to not coalesce preview invokes
    : parseUrl(req.url || '').pathname!

  // Complete the response with cached data if its present
  const cachedData = isPreviewMode
    ? // Preview data bypasses the cache
      undefined
    : await getSprCache(ssgCacheKey)
  if (cachedData) {
    const data = isDataReq
      ? JSON.stringify(cachedData.pageData)
      : cachedData.html

    sendPayload(
      res,
      data,
      isDataReq ? 'application/json' : 'text/html; charset=utf-8',
      opts.dev ? null : cachedData.curRevalidate ?? null
    )

    // Stop the request chain here if the data we sent was up-to-date
    if (!cachedData.isStale) {
      return null
    }
  }

  // If we're here, that means data is missing or it's stale.

  const doRender = withCoalescedInvoke(async function(): Promise<{
    html: string | null
    pageData: any
    sprRevalidate: number | false
  }> {
    let pageData: any
    let html: string | null
    let sprRevalidate: number | false

    let renderResult
    // handle serverless
    if (isLikeServerless) {
      renderResult = await (components.Component as any).renderReqToHTML(
        req,
        res,
        true
      )

      html = renderResult.html
      pageData = renderResult.renderOpts.pageData
      sprRevalidate = renderResult.renderOpts.revalidate
    } else {
      const renderOpts = {
        ...components,
        ...opts,
      }
      renderResult = await renderToHTML(req, res, pathname, query, renderOpts)

      html = renderResult
      pageData = renderOpts.pageData
      sprRevalidate = renderOpts.revalidate
    }

    return { html, pageData, sprRevalidate }
  })

  const isProduction = !opts.dev
  const isDynamicPathname = isDynamicRoute(pathname)
  const didRespond = isResSent(res)
  // const isForcedBlocking =
  //   req.headers['X-Prerender-Bypass-Mode'] !== 'Blocking'

  // When we did not respond from cache, we need to choose to block on
  // rendering or return a skeleton.
  //
  // * Data requests always block.
  //
  // * Preview mode toggles all pages to be resolved in a blocking manner.
  //
  // * Non-dynamic pages should block (though this is an be an impossible
  //   case in production).
  //
  // * Dynamic pages should return their skeleton, then finish the data
  //   request on the client-side.
  //
  if (
    !didRespond &&
    !isDataReq &&
    !isPreviewMode &&
    isDynamicPathname &&
    // TODO: development should trigger fallback when the path is not in
    // `getStaticPaths`, for now, let's assume it is.
    isProduction
  ) {
    let html: string

    // Production already emitted the fallback as static HTML.
    if (isProduction) {
      html = await getFallback(pathname)
    }
    // We need to generate the fallback on-demand for development.
    else {
      query.__nextFallback = 'true'
      if (isLikeServerless) {
        prepareServerlessUrl(req, query)
        html = await (components.Component as any).renderReqToHTML(req, res)
      } else {
        html = (await renderToHTML(req, res, pathname, query, {
          ...components,
          ...opts,
        })) as string
      }
    }

    sendPayload(res, html, 'text/html; charset=utf-8', null)
  }

  const {
    isOrigin,
    value: { html, pageData, sprRevalidate },
  } = await doRender(ssgCacheKey, [])
  if (!isResSent(res)) {
    sendPayload(
      res,
      isDataReq ? JSON.stringify(pageData) : html,
      isDataReq ? 'application/json' : 'text/html; charset=utf-8',
      opts.dev ? null : sprRevalidate
    )
  }

  // Update the SPR cache if the head request
  if (isOrigin) {
    // Preview mode should not be stored in cache
    if (!isPreviewMode) {
      await setSprCache(ssgCacheKey, { html: html!, pageData }, sprRevalidate)
    }
  }

  return null
}<|MERGE_RESOLUTION|>--- conflicted
+++ resolved
@@ -656,7 +656,7 @@
 
     if (!this.renderOpts.dev && this._isLikeServerless) {
       if (typeof pageModule.default === 'function') {
-        prepareServerlessUrl(req, query)
+        this.prepareServerlessUrl(req, query)
         await pageModule.default(req, res)
         return true
       }
@@ -817,33 +817,6 @@
     return null
   }
 
-<<<<<<< HEAD
-  protected async renderPageToHTML({
-    req,
-    res,
-    pathname,
-    query,
-    amphtml,
-    hasAmp,
-    params,
-    err,
-  }: {
-    req: IncomingMessage
-    res: ServerResponse
-    pathname: string
-    query: ParsedUrlQuery
-    params?: Params
-    amphtml?: boolean
-    hasAmp?: boolean
-    err?: Error | null
-  }): Promise<{ html: string | null } | null> {
-    const components = await this.findPageComponents(pathname, query, params)
-    if (components) {
-      // we need to ensure the status code if /404 is visited directly
-      // TODO: move this into the page itself
-      if (this.nextConfig.experimental.pages404 && pathname === '/404') {
-        res.statusCode = 404
-=======
   private __sendPayload(
     res: ServerResponse,
     payload: any,
@@ -1077,23 +1050,69 @@
             ...opts,
           })) as string
         }
->>>>>>> ee7ea03a
-      }
-      const html = await renderToHTMLWithComponents({
+      }
+
+      this.__sendPayload(res, html, 'text/html; charset=utf-8')
+    }
+
+    const {
+      isOrigin,
+      value: { html, pageData, sprRevalidate },
+    } = await doRender(ssgCacheKey, [])
+    if (!isResSent(res)) {
+      this.__sendPayload(
+        res,
+        isDataReq ? JSON.stringify(pageData) : html,
+        isDataReq ? 'application/json' : 'text/html; charset=utf-8',
+        sprRevalidate
+      )
+    }
+
+    // Update the SPR cache if the head request
+    if (isOrigin) {
+      // Preview mode should not be stored in cache
+      if (!isPreviewMode) {
+        await setSprCache(ssgCacheKey, { html: html!, pageData }, sprRevalidate)
+      }
+    }
+
+    return null
+  }
+
+  protected async renderPageToHTML({
+    req,
+    res,
+    pathname,
+    query,
+    amphtml,
+    hasAmp,
+    params,
+    err,
+  }: {
+    req: IncomingMessage
+    res: ServerResponse
+    pathname: string
+    query: ParsedUrlQuery
+    params?: Params
+    amphtml?: boolean
+    hasAmp?: boolean
+    err?: Error | null
+  }): Promise<{ html: string | null } | null> {
+    const result = await this.findPageComponents(pathname, query, params)
+    if (result) {
+      const html = await this.renderToHTMLWithComponents(
         req,
         res,
         pathname,
-        components,
-        buildId: this.buildId,
-        getPreviewProps: this.getPreviewProps.bind(this),
-        opts: {
+        result,
+        {
           ...this.renderOpts,
           amphtml,
           hasAmp,
           params,
           err,
-        },
-      })
+        }
+      )
       return { html }
     }
     return null
@@ -1181,31 +1200,9 @@
     _pathname: string,
     query: ParsedUrlQuery = {}
   ) {
-<<<<<<< HEAD
-    const { static404, pages404 } = this.nextConfig.experimental
-=======
-    let result: null | FindComponentsResult = null
-
->>>>>>> ee7ea03a
-    const is404 = res.statusCode === 404
-
-<<<<<<< HEAD
-    const pages = [
-      is404 && static404 ? '/_errors/404' : null,
-      is404 && pages404 ? '/404' : null,
-      '/_error',
-    ].filter(Boolean)
-=======
-    // use static 404 page if available and is 404 response
-    if (is404) {
-      result = await this.findPageComponents('/404')
-      using404Page = result !== null
-    }
-
-    if (!result) {
-      result = await this.findPageComponents('/_error', query)
-    }
->>>>>>> ee7ea03a
+    const pages = [res.statusCode === 404 ? '/404' : null, '/_error'].filter(
+      Boolean
+    )
 
     try {
       for (const pathname of pages) {
@@ -1301,271 +1298,4 @@
   private get _isLikeServerless(): boolean {
     return isTargetLikeServerless(this.nextConfig.target)
   }
-}
-
-function prepareServerlessUrl(req: IncomingMessage, query: ParsedUrlQuery) {
-  const curUrl = parseUrl(req.url!, true)
-  req.url = formatUrl({
-    ...curUrl,
-    search: undefined,
-    query: {
-      ...curUrl.query,
-      ...query,
-    },
-  })
-}
-
-function sendPayload(
-  res: ServerResponse,
-  payload: any,
-  type: string,
-  revalidate: number | false | null
-) {
-  // TODO: ETag? Cache-Control headers? Next-specific headers?
-  res.setHeader('Content-Type', type)
-  res.setHeader('Content-Length', Buffer.byteLength(payload))
-  if (revalidate) {
-    res.setHeader(
-      'Cache-Control',
-      revalidate < 0
-        ? `no-cache, no-store, must-revalidate`
-        : `s-maxage=${revalidate}, stale-while-revalidate`
-    )
-  } else if (revalidate === false) {
-    res.setHeader('Cache-Control', `s-maxage=31536000, stale-while-revalidate`)
-  }
-  res.end(payload)
-}
-
-async function renderToHTMLWithComponents({
-  req,
-  res,
-  pathname,
-  components: { components, query },
-  buildId,
-  opts,
-  getPreviewProps,
-}: {
-  req: IncomingMessage
-  res: ServerResponse
-  pathname: string
-  components: FindComponentsResult
-  buildId: string
-  opts: any
-  getPreviewProps: any
-}): Promise<string | null> {
-  // handle static page
-  if (typeof components.Component === 'string') {
-    return components.Component
-  }
-
-  // check request state
-  const isLikeServerless =
-    typeof components.Component === 'object' &&
-    typeof (components.Component as any).renderReqToHTML === 'function'
-  const isSSG = !!components.unstable_getStaticProps
-  const isServerProps = !!components.unstable_getServerProps
-
-  // Toggle whether or not this is a Data request
-  const isDataReq = query._nextDataReq
-  delete query._nextDataReq
-
-  // Serverless requests need its URL transformed back into the original
-  // request path (to emulate lambda behavior in production)
-  if (isLikeServerless && isDataReq) {
-    let { pathname } = parseUrl(req.url || '', true)
-    pathname = !pathname || pathname === '/' ? '/index' : pathname
-    req.url = formatUrl({
-      pathname: `/_next/data/${buildId}${pathname}.json`,
-      query,
-    })
-  }
-
-  // non-spr requests should render like normal
-  if (!isSSG) {
-    // handle serverless
-    if (isLikeServerless) {
-      if (isDataReq) {
-        const renderResult = await (components.Component as any).renderReqToHTML(
-          req,
-          res,
-          true
-        )
-
-        sendPayload(
-          res,
-          JSON.stringify(renderResult?.renderOpts?.pageData),
-          'application/json',
-          opts.dev ? null : -1
-        )
-        return null
-      }
-      prepareServerlessUrl(req, query)
-      return (components.Component as any).renderReqToHTML(req, res)
-    }
-
-    if (isDataReq && isServerProps) {
-      const props = await renderToHTML(req, res, pathname, query, {
-        ...components,
-        ...opts,
-        isDataReq,
-      })
-      sendPayload(
-        res,
-        JSON.stringify(props),
-        'application/json',
-        opts.dev ? null : -1
-      )
-      return null
-    }
-
-    return renderToHTML(req, res, pathname, query, {
-      ...components,
-      ...opts,
-    })
-  }
-
-  const previewProps = getPreviewProps()
-  const previewData = tryGetPreviewData(req, res, { ...previewProps })
-  const isPreviewMode = previewData !== false
-
-  // Compute the SPR cache key
-  const ssgCacheKey = isPreviewMode
-    ? `__` + nanoid() // Preview mode uses a throw away key to not coalesce preview invokes
-    : parseUrl(req.url || '').pathname!
-
-  // Complete the response with cached data if its present
-  const cachedData = isPreviewMode
-    ? // Preview data bypasses the cache
-      undefined
-    : await getSprCache(ssgCacheKey)
-  if (cachedData) {
-    const data = isDataReq
-      ? JSON.stringify(cachedData.pageData)
-      : cachedData.html
-
-    sendPayload(
-      res,
-      data,
-      isDataReq ? 'application/json' : 'text/html; charset=utf-8',
-      opts.dev ? null : cachedData.curRevalidate ?? null
-    )
-
-    // Stop the request chain here if the data we sent was up-to-date
-    if (!cachedData.isStale) {
-      return null
-    }
-  }
-
-  // If we're here, that means data is missing or it's stale.
-
-  const doRender = withCoalescedInvoke(async function(): Promise<{
-    html: string | null
-    pageData: any
-    sprRevalidate: number | false
-  }> {
-    let pageData: any
-    let html: string | null
-    let sprRevalidate: number | false
-
-    let renderResult
-    // handle serverless
-    if (isLikeServerless) {
-      renderResult = await (components.Component as any).renderReqToHTML(
-        req,
-        res,
-        true
-      )
-
-      html = renderResult.html
-      pageData = renderResult.renderOpts.pageData
-      sprRevalidate = renderResult.renderOpts.revalidate
-    } else {
-      const renderOpts = {
-        ...components,
-        ...opts,
-      }
-      renderResult = await renderToHTML(req, res, pathname, query, renderOpts)
-
-      html = renderResult
-      pageData = renderOpts.pageData
-      sprRevalidate = renderOpts.revalidate
-    }
-
-    return { html, pageData, sprRevalidate }
-  })
-
-  const isProduction = !opts.dev
-  const isDynamicPathname = isDynamicRoute(pathname)
-  const didRespond = isResSent(res)
-  // const isForcedBlocking =
-  //   req.headers['X-Prerender-Bypass-Mode'] !== 'Blocking'
-
-  // When we did not respond from cache, we need to choose to block on
-  // rendering or return a skeleton.
-  //
-  // * Data requests always block.
-  //
-  // * Preview mode toggles all pages to be resolved in a blocking manner.
-  //
-  // * Non-dynamic pages should block (though this is an be an impossible
-  //   case in production).
-  //
-  // * Dynamic pages should return their skeleton, then finish the data
-  //   request on the client-side.
-  //
-  if (
-    !didRespond &&
-    !isDataReq &&
-    !isPreviewMode &&
-    isDynamicPathname &&
-    // TODO: development should trigger fallback when the path is not in
-    // `getStaticPaths`, for now, let's assume it is.
-    isProduction
-  ) {
-    let html: string
-
-    // Production already emitted the fallback as static HTML.
-    if (isProduction) {
-      html = await getFallback(pathname)
-    }
-    // We need to generate the fallback on-demand for development.
-    else {
-      query.__nextFallback = 'true'
-      if (isLikeServerless) {
-        prepareServerlessUrl(req, query)
-        html = await (components.Component as any).renderReqToHTML(req, res)
-      } else {
-        html = (await renderToHTML(req, res, pathname, query, {
-          ...components,
-          ...opts,
-        })) as string
-      }
-    }
-
-    sendPayload(res, html, 'text/html; charset=utf-8', null)
-  }
-
-  const {
-    isOrigin,
-    value: { html, pageData, sprRevalidate },
-  } = await doRender(ssgCacheKey, [])
-  if (!isResSent(res)) {
-    sendPayload(
-      res,
-      isDataReq ? JSON.stringify(pageData) : html,
-      isDataReq ? 'application/json' : 'text/html; charset=utf-8',
-      opts.dev ? null : sprRevalidate
-    )
-  }
-
-  // Update the SPR cache if the head request
-  if (isOrigin) {
-    // Preview mode should not be stored in cache
-    if (!isPreviewMode) {
-      await setSprCache(ssgCacheKey, { html: html!, pageData }, sprRevalidate)
-    }
-  }
-
-  return null
 }