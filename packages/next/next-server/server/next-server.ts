import compression from 'compression'
import fs from 'fs'
import { IncomingMessage, ServerResponse } from 'http'
import Proxy from 'http-proxy'
import nanoid from 'next/dist/compiled/nanoid/index.js'
import { join, resolve, sep } from 'path'
import { parse as parseQs, ParsedUrlQuery } from 'querystring'
import { format as formatUrl, parse as parseUrl, UrlWithParsedQuery } from 'url'
import { PrerenderManifest } from '../../build'
import {
  getRedirectStatus,
  Header,
  Redirect,
  Rewrite,
  RouteType,
} from '../../lib/check-custom-routes'
import { withCoalescedInvoke } from '../../lib/coalesced-function'
import {
  BUILD_ID_FILE,
  CLIENT_PUBLIC_FILES_PATH,
  CLIENT_STATIC_FILES_PATH,
  CLIENT_STATIC_FILES_RUNTIME,
  PAGES_MANIFEST,
  PHASE_PRODUCTION_SERVER,
  PRERENDER_MANIFEST,
  ROUTES_MANIFEST,
  SERVERLESS_DIRECTORY,
  SERVER_DIRECTORY,
} from '../lib/constants'
import {
  getRouteMatcher,
  getRouteRegex,
  getSortedRoutes,
  isDynamicRoute,
} from '../lib/router/utils'
import * as envConfig from '../lib/runtime-config'
import { isResSent, NextApiRequest, NextApiResponse } from '../lib/utils'
import { apiResolver, tryGetPreviewData, __ApiPreviewProps } from './api-utils'
import loadConfig, { isTargetLikeServerless } from './config'
import pathMatch from './lib/path-match'
import { recursiveReadDirSync } from './lib/recursive-readdir-sync'
import { loadComponents, LoadComponentsReturnType } from './load-components'
import { normalizePagePath } from './normalize-page-path'
import { RenderOpts, RenderOptsPartial, renderToHTML } from './render'
import { getPagePath } from './require'
import Router, {
  DynamicRoutes,
  PageChecker,
  Params,
  prepareDestination,
  route,
  Route,
} from './router'
import { sendHTML } from './send-html'
import { serveStatic } from './serve-static'
import {
  getFallback,
  getSprCache,
  initializeSprCache,
  setSprCache,
} from './spr-cache'
import { isBlockedPage } from './utils'
import { loadEnvConfig, Env } from '../../lib/load-env-config'

const getCustomRouteMatcher = pathMatch(true)

type NextConfig = any

type Middleware = (
  req: IncomingMessage,
  res: ServerResponse,
  next: (err?: Error) => void
) => void

type FindComponentsResult = {
  components: LoadComponentsReturnType
  query: ParsedUrlQuery
}

export type ServerConstructor = {
  /**
   * Where the Next project is located - @default '.'
   */
  dir?: string
  staticMarkup?: boolean
  /**
   * Hide error messages containing server information - @default false
   */
  quiet?: boolean
  /**
   * Object what you would use in next.config.js - @default {}
   */
  conf?: NextConfig
  dev?: boolean
}

export default class Server {
  dir: string
  quiet: boolean
  nextConfig: NextConfig
  distDir: string
  pagesDir?: string
  publicDir: string
  hasStaticDir: boolean
  serverBuildDir: string
  pagesManifest?: { [name: string]: string }
  buildId: string
  renderOpts: {
    poweredByHeader: boolean
    staticMarkup: boolean
    buildId: string
    generateEtags: boolean
    runtimeConfig?: { [key: string]: any }
    assetPrefix?: string
    canonicalBase: string
    documentMiddlewareEnabled: boolean
    hasCssMode: boolean
    dev?: boolean
<<<<<<< HEAD
    env: Env
=======
    previewProps: __ApiPreviewProps
>>>>>>> 6598e99b
  }
  private compression?: Middleware
  private onErrorMiddleware?: ({ err }: { err: Error }) => Promise<void>
  router: Router
  protected dynamicRoutes?: DynamicRoutes
  protected customRoutes?: {
    rewrites: Rewrite[]
    redirects: Redirect[]
    headers: Header[]
  }
  protected staticPathsWorker?: import('jest-worker').default & {
    loadStaticPaths: typeof import('../../server/static-paths-worker').loadStaticPaths
  }

  public constructor({
    dir = '.',
    staticMarkup = false,
    quiet = false,
    conf = null,
    dev = false,
  }: ServerConstructor = {}) {
    this.dir = resolve(dir)
    this.quiet = quiet
    const phase = this.currentPhase()
    const env = loadEnvConfig(this.dir, dev)

    // TODO: provide env to next.config.js
    this.nextConfig = loadConfig(phase, this.dir, conf)
    this.distDir = join(this.dir, this.nextConfig.distDir)
    this.publicDir = join(this.dir, CLIENT_PUBLIC_FILES_PATH)
    this.hasStaticDir = fs.existsSync(join(this.dir, 'static'))

    // Only serverRuntimeConfig needs the default
    // publicRuntimeConfig gets it's default in client/index.js
    const {
      serverRuntimeConfig = {},
      publicRuntimeConfig,
      assetPrefix,
      generateEtags,
      compress,
    } = this.nextConfig

    this.buildId = this.readBuildId()

    this.renderOpts = {
      poweredByHeader: this.nextConfig.poweredByHeader,
      canonicalBase: this.nextConfig.amp.canonicalBase,
      documentMiddlewareEnabled: this.nextConfig.experimental
        .documentMiddleware,
      hasCssMode: this.nextConfig.experimental.css,
      staticMarkup,
      buildId: this.buildId,
      generateEtags,
<<<<<<< HEAD
      env,
=======
      previewProps: this.getPreviewProps(),
>>>>>>> 6598e99b
    }

    // Only the `publicRuntimeConfig` key is exposed to the client side
    // It'll be rendered as part of __NEXT_DATA__ on the client side
    if (Object.keys(publicRuntimeConfig).length > 0) {
      this.renderOpts.runtimeConfig = publicRuntimeConfig
    }

    if (compress && this.nextConfig.target === 'server') {
      this.compression = compression() as Middleware
    }

    // Initialize next/config with the environment configuration
    envConfig.setConfig({
      serverRuntimeConfig,
      publicRuntimeConfig,
    })

    this.serverBuildDir = join(
      this.distDir,
      this._isLikeServerless ? SERVERLESS_DIRECTORY : SERVER_DIRECTORY
    )
    const pagesManifestPath = join(this.serverBuildDir, PAGES_MANIFEST)

    if (!dev) {
      this.pagesManifest = require(pagesManifestPath)
    }

    this.router = new Router(this.generateRoutes())
    this.setAssetPrefix(assetPrefix)

    // call init-server middleware, this is also handled
    // individually in serverless bundles when deployed
    if (!dev && this.nextConfig.experimental.plugins) {
      const initServer = require(join(this.serverBuildDir, 'init-server.js'))
        .default
      this.onErrorMiddleware = require(join(
        this.serverBuildDir,
        'on-error-server.js'
      )).default
      initServer()
    }

    initializeSprCache({
      dev,
      distDir: this.distDir,
      pagesDir: join(
        this.distDir,
        this._isLikeServerless
          ? SERVERLESS_DIRECTORY
          : `${SERVER_DIRECTORY}/static/${this.buildId}`,
        'pages'
      ),
      flushToDisk: this.nextConfig.experimental.sprFlushToDisk,
    })
  }

  protected currentPhase(): string {
    return PHASE_PRODUCTION_SERVER
  }

  private logError(err: Error): void {
    if (this.onErrorMiddleware) {
      this.onErrorMiddleware({ err })
    }
    if (this.quiet) return
    // tslint:disable-next-line
    console.error(err)
  }

  private async handleRequest(
    req: IncomingMessage,
    res: ServerResponse,
    parsedUrl?: UrlWithParsedQuery
  ): Promise<void> {
    // Parse url if parsedUrl not provided
    if (!parsedUrl || typeof parsedUrl !== 'object') {
      const url: any = req.url
      parsedUrl = parseUrl(url, true)
    }

    // Parse the querystring ourselves if the user doesn't handle querystring parsing
    if (typeof parsedUrl.query === 'string') {
      parsedUrl.query = parseQs(parsedUrl.query)
    }

    if (parsedUrl.pathname!.startsWith(this.nextConfig.experimental.basePath)) {
      // If replace ends up replacing the full url it'll be `undefined`, meaning we have to default it to `/`
      parsedUrl.pathname =
        parsedUrl.pathname!.replace(
          this.nextConfig.experimental.basePath,
          ''
        ) || '/'
      req.url = req.url!.replace(this.nextConfig.experimental.basePath, '')
    }

    res.statusCode = 200
    try {
      return await this.run(req, res, parsedUrl)
    } catch (err) {
      this.logError(err)
      res.statusCode = 500
      res.end('Internal Server Error')
    }
  }

  public getRequestHandler() {
    return this.handleRequest.bind(this)
  }

  public setAssetPrefix(prefix?: string) {
    this.renderOpts.assetPrefix = prefix ? prefix.replace(/\/$/, '') : ''
  }

  // Backwards compatibility
  public async prepare(): Promise<void> {}

  // Backwards compatibility
  protected async close(): Promise<void> {}

  protected setImmutableAssetCacheControl(res: ServerResponse) {
    res.setHeader('Cache-Control', 'public, max-age=31536000, immutable')
  }

  protected getCustomRoutes() {
    return require(join(this.distDir, ROUTES_MANIFEST))
  }

  private _cachedPreviewManifest: PrerenderManifest | undefined
  protected getPrerenderManifest(): PrerenderManifest {
    if (this._cachedPreviewManifest) {
      return this._cachedPreviewManifest
    }
    const manifest = require(join(this.distDir, PRERENDER_MANIFEST))
    return (this._cachedPreviewManifest = manifest)
  }

  protected getPreviewProps(): __ApiPreviewProps {
    return this.getPrerenderManifest().preview
  }

  protected generateRoutes(): {
    headers: Route[]
    rewrites: Route[]
    fsRoutes: Route[]
    redirects: Route[]
    catchAllRoute: Route
    pageChecker: PageChecker
    useFileSystemPublicRoutes: boolean
    dynamicRoutes: DynamicRoutes | undefined
  } {
    this.customRoutes = this.getCustomRoutes()

    const publicRoutes = fs.existsSync(this.publicDir)
      ? this.generatePublicRoutes()
      : []

    const staticFilesRoute = this.hasStaticDir
      ? [
          {
            // It's very important to keep this route's param optional.
            // (but it should support as many params as needed, separated by '/')
            // Otherwise this will lead to a pretty simple DOS attack.
            // See more: https://github.com/zeit/next.js/issues/2617
            match: route('/static/:path*'),
            name: 'static catchall',
            fn: async (req, res, params, parsedUrl) => {
              const p = join(this.dir, 'static', ...(params.path || []))
              await this.serveStatic(req, res, p, parsedUrl)
              return {
                finished: true,
              }
            },
          } as Route,
        ]
      : []

    let headers: Route[] = []
    let rewrites: Route[] = []
    let redirects: Route[] = []

    const fsRoutes: Route[] = [
      {
        match: route('/_next/static/:path*'),
        type: 'route',
        name: '_next/static catchall',
        fn: async (req, res, params, parsedUrl) => {
          // The commons folder holds commonschunk files
          // The chunks folder holds dynamic entries
          // The buildId folder holds pages and potentially other assets. As buildId changes per build it can be long-term cached.

          // make sure to 404 for /_next/static itself
          if (!params.path) {
            await this.render404(req, res, parsedUrl)
            return {
              finished: true,
            }
          }

          if (
            params.path[0] === CLIENT_STATIC_FILES_RUNTIME ||
            params.path[0] === 'chunks' ||
            params.path[0] === 'css' ||
            params.path[0] === 'media' ||
            params.path[0] === this.buildId
          ) {
            this.setImmutableAssetCacheControl(res)
          }
          const p = join(
            this.distDir,
            CLIENT_STATIC_FILES_PATH,
            ...(params.path || [])
          )
          await this.serveStatic(req, res, p, parsedUrl)
          return {
            finished: true,
          }
        },
      },
      {
        match: route('/_next/data/:path*'),
        type: 'route',
        name: '_next/data catchall',
        fn: async (req, res, params, _parsedUrl) => {
          // Make sure to 404 for /_next/data/ itself and
          // we also want to 404 if the buildId isn't correct
          if (!params.path || params.path[0] !== this.buildId) {
            await this.render404(req, res, _parsedUrl)
            return {
              finished: true,
            }
          }
          // remove buildId from URL
          params.path.shift()

          // show 404 if it doesn't end with .json
          if (!params.path[params.path.length - 1].endsWith('.json')) {
            await this.render404(req, res, _parsedUrl)
            return {
              finished: true,
            }
          }

          // re-create page's pathname
          const pathname = `/${params.path.join('/')}`
            .replace(/\.json$/, '')
            .replace(/\/index$/, '/')

          req.url = pathname
          const parsedUrl = parseUrl(pathname, true)
          await this.render(
            req,
            res,
            pathname,
            { ..._parsedUrl.query, _nextDataReq: '1' },
            parsedUrl
          )
          return {
            finished: true,
          }
        },
      },
      {
        match: route('/_next/:path*'),
        type: 'route',
        name: '_next catchall',
        // This path is needed because `render()` does a check for `/_next` and the calls the routing again
        fn: async (req, res, _params, parsedUrl) => {
          await this.render404(req, res, parsedUrl)
          return {
            finished: true,
          }
        },
      },
      ...publicRoutes,
      ...staticFilesRoute,
    ]

    if (this.customRoutes) {
      const getCustomRoute = (
        r: Rewrite | Redirect | Header,
        type: RouteType
      ) =>
        ({
          ...r,
          type,
          match: getCustomRouteMatcher(r.source),
          name: type,
          fn: async (req, res, params, parsedUrl) => ({ finished: false }),
        } as Route & Rewrite & Header)

      // Headers come very first
      headers = this.customRoutes.headers.map(r => {
        const route = getCustomRoute(r, 'header')
        return {
          match: route.match,
          type: route.type,
          name: `${route.type} ${route.source} header route`,
          fn: async (_req, res, _params, _parsedUrl) => {
            for (const header of (route as Header).headers) {
              res.setHeader(header.key, header.value)
            }
            return { finished: false }
          },
        } as Route
      })

      redirects = this.customRoutes.redirects.map(redirect => {
        const route = getCustomRoute(redirect, 'redirect')
        return {
          type: route.type,
          match: route.match,
          statusCode: route.statusCode,
          name: `Redirect route`,
          fn: async (_req, res, params, _parsedUrl) => {
            const { parsedDestination } = prepareDestination(
              route.destination,
              params
            )
            const updatedDestination = formatUrl(parsedDestination)

            res.setHeader('Location', updatedDestination)
            res.statusCode = getRedirectStatus(route as Redirect)

            // Since IE11 doesn't support the 308 header add backwards
            // compatibility using refresh header
            if (res.statusCode === 308) {
              res.setHeader('Refresh', `0;url=${updatedDestination}`)
            }

            res.end()
            return {
              finished: true,
            }
          },
        } as Route
      })

      rewrites = this.customRoutes.rewrites.map(rewrite => {
        const route = getCustomRoute(rewrite, 'rewrite')
        return {
          check: true,
          type: route.type,
          name: `Rewrite route`,
          match: route.match,
          fn: async (req, res, params, _parsedUrl) => {
            const { newUrl, parsedDestination } = prepareDestination(
              route.destination,
              params
            )

            // external rewrite, proxy it
            if (parsedDestination.protocol) {
              const target = formatUrl(parsedDestination)
              const proxy = new Proxy({
                target,
                changeOrigin: true,
                ignorePath: true,
              })
              proxy.web(req, res)

              proxy.on('error', (err: Error) => {
                console.error(`Error occurred proxying ${target}`, err)
              })
              return {
                finished: true,
              }
            }
            ;(req as any)._nextDidRewrite = true

            return {
              finished: false,
              pathname: newUrl,
              query: parsedDestination.query,
            }
          },
        } as Route
      })
    }

    const catchAllRoute: Route = {
      match: route('/:path*'),
      type: 'route',
      name: 'Catchall render',
      fn: async (req, res, params, parsedUrl) => {
        const { pathname, query } = parsedUrl
        if (!pathname) {
          throw new Error('pathname is undefined')
        }

        if (params?.path?.[0] === 'api') {
          const handled = await this.handleApiRequest(
            req as NextApiRequest,
            res as NextApiResponse,
            pathname!,
            query
          )
          if (handled) {
            return { finished: true }
          }
        }

        await this.render(req, res, pathname, query, parsedUrl)
        return {
          finished: true,
        }
      },
    }

    const { useFileSystemPublicRoutes } = this.nextConfig

    if (useFileSystemPublicRoutes) {
      this.dynamicRoutes = this.getDynamicRoutes()
    }

    return {
      headers,
      fsRoutes,
      rewrites,
      redirects,
      catchAllRoute,
      useFileSystemPublicRoutes,
      dynamicRoutes: this.dynamicRoutes,
      pageChecker: this.hasPage.bind(this),
    }
  }

  private async getPagePath(pathname: string) {
    return getPagePath(
      pathname,
      this.distDir,
      this._isLikeServerless,
      this.renderOpts.dev
    )
  }

  protected async hasPage(pathname: string): Promise<boolean> {
    let found = false
    try {
      found = !!(await this.getPagePath(pathname))
    } catch (_) {}

    return found
  }

  protected async _beforeCatchAllRender(
    _req: IncomingMessage,
    _res: ServerResponse,
    _params: Params,
    _parsedUrl: UrlWithParsedQuery
  ) {
    return false
  }

  // Used to build API page in development
  protected async ensureApiPage(pathname: string) {}

  /**
   * Resolves `API` request, in development builds on demand
   * @param req http request
   * @param res http response
   * @param pathname path of request
   */
  private async handleApiRequest(
    req: IncomingMessage,
    res: ServerResponse,
    pathname: string,
    query: ParsedUrlQuery
  ) {
    let page = pathname
    let params: Params | boolean = false
    let pageFound = await this.hasPage(page)

    if (!pageFound && this.dynamicRoutes) {
      for (const dynamicRoute of this.dynamicRoutes) {
        params = dynamicRoute.match(pathname)
        if (dynamicRoute.page.startsWith('/api') && params) {
          page = dynamicRoute.page
          pageFound = true
          break
        }
      }
    }

    if (!pageFound) {
      return false
    }
    // Make sure the page is built before getting the path
    // or else it won't be in the manifest yet
    await this.ensureApiPage(page)

    const builtPagePath = await this.getPagePath(page)
    const pageModule = require(builtPagePath)
    query = { ...query, ...params }

    if (!this.renderOpts.dev && this._isLikeServerless) {
      if (typeof pageModule.default === 'function') {
        prepareServerlessUrl(req, query)
        await pageModule.default(req, res)
        return true
      }
    }

    await apiResolver(
      req,
      res,
      query,
      pageModule,
<<<<<<< HEAD
      { ...previewProps },
      this.renderOpts.env,
=======
      this.renderOpts.previewProps,
>>>>>>> 6598e99b
      this.onErrorMiddleware
    )
    return true
  }

  protected generatePublicRoutes(): Route[] {
    const publicFiles = new Set(
      recursiveReadDirSync(this.publicDir).map(p => p.replace(/\\/g, '/'))
    )

    return [
      {
        match: route('/:path*'),
        name: 'public folder catchall',
        fn: async (req, res, params, parsedUrl) => {
          const path = `/${(params.path || []).join('/')}`

          if (publicFiles.has(path)) {
            await this.serveStatic(
              req,
              res,
              // we need to re-encode it since send decodes it
              join(this.dir, 'public', encodeURIComponent(path)),
              parsedUrl
            )
            return {
              finished: true,
            }
          }
          return {
            finished: false,
          }
        },
      } as Route,
    ]
  }

  protected getDynamicRoutes() {
    const dynamicRoutedPages = Object.keys(this.pagesManifest!).filter(
      isDynamicRoute
    )
    return getSortedRoutes(dynamicRoutedPages).map(page => ({
      page,
      match: getRouteMatcher(getRouteRegex(page)),
    }))
  }

  private handleCompression(req: IncomingMessage, res: ServerResponse) {
    if (this.compression) {
      this.compression(req, res, () => {})
    }
  }

  protected async run(
    req: IncomingMessage,
    res: ServerResponse,
    parsedUrl: UrlWithParsedQuery
  ) {
    this.handleCompression(req, res)

    try {
      const matched = await this.router.execute(req, res, parsedUrl)
      if (matched) {
        return
      }
    } catch (err) {
      if (err.code === 'DECODE_FAILED') {
        res.statusCode = 400
        return this.renderError(null, req, res, '/_error', {})
      }
      throw err
    }

    await this.render404(req, res, parsedUrl)
  }

  protected async sendHTML(
    req: IncomingMessage,
    res: ServerResponse,
    html: string
  ) {
    const { generateEtags, poweredByHeader } = this.renderOpts
    return sendHTML(req, res, html, { generateEtags, poweredByHeader })
  }

  public async render(
    req: IncomingMessage,
    res: ServerResponse,
    pathname: string,
    query: ParsedUrlQuery = {},
    parsedUrl?: UrlWithParsedQuery
  ): Promise<void> {
    const url: any = req.url

    if (
      url.match(/^\/_next\//) ||
      (this.hasStaticDir && url.match(/^\/static\//))
    ) {
      return this.handleRequest(req, res, parsedUrl)
    }

    if (isBlockedPage(pathname)) {
      return this.render404(req, res, parsedUrl)
    }

    const html = await this.renderToHTML(req, res, pathname, query)
    // Request was ended by the user
    if (html === null) {
      return
    }

    return this.sendHTML(req, res, html)
  }

  private async findPageComponents(
    pathname: string,
    query: ParsedUrlQuery = {},
    params: Params | null = null
  ): Promise<FindComponentsResult | null> {
    const paths = [
      // try serving a static AMP version first
      query.amp ? normalizePagePath(pathname) + '.amp' : null,
      pathname,
    ].filter(Boolean)
    for (const pagePath of paths) {
      try {
        const components = await loadComponents(
          this.distDir,
          this.buildId,
          pagePath!,
          !this.renderOpts.dev && this._isLikeServerless
        )
        return {
          components,
          query: {
            ...(components.getStaticProps
              ? { _nextDataReq: query._nextDataReq }
              : query),
            ...(params || {}),
          },
        }
      } catch (err) {
        if (err.code !== 'ENOENT') throw err
      }
    }
    return null
  }

  private async getStaticPaths(
    pathname: string
  ): Promise<{
    staticPaths: string[] | undefined
    hasStaticFallback: boolean
  }> {
    // we lazy load the staticPaths to prevent the user
    // from waiting on them for the page to load in dev mode
    let staticPaths: string[] | undefined
    let hasStaticFallback = false

    if (!this.renderOpts.dev) {
      // `staticPaths` is intentionally set to `undefined` as it should've
      // been caught when checking disk data.
      staticPaths = undefined

      // Read whether or not fallback should exist from the manifest.
      hasStaticFallback =
        typeof this.getPrerenderManifest().dynamicRoutes[pathname].fallback ===
        'string'
    } else {
      const __getStaticPaths = async () => {
        const paths = await this.staticPathsWorker!.loadStaticPaths(
          this.distDir,
          this.buildId,
          pathname,
          !this.renderOpts.dev && this._isLikeServerless
        )
        return paths
      }
      ;({ paths: staticPaths, fallback: hasStaticFallback } = (
        await withCoalescedInvoke(__getStaticPaths)(
          `staticPaths-${pathname}`,
          []
        )
      ).value)
    }

    return { staticPaths, hasStaticFallback }
  }

  private async renderToHTMLWithComponents(
    req: IncomingMessage,
    res: ServerResponse,
    pathname: string,
    { components, query }: FindComponentsResult,
    opts: RenderOptsPartial
  ): Promise<string | false | null> {
    // we need to ensure the status code if /404 is visited directly
    if (pathname === '/404') {
      res.statusCode = 404
    }

    // handle static page
    if (typeof components.Component === 'string') {
      return components.Component
    }

    // check request state
    const isLikeServerless =
      typeof components.Component === 'object' &&
      typeof (components.Component as any).renderReqToHTML === 'function'
    const isSSG = !!components.getStaticProps
    const isServerProps = !!components.getServerSideProps
    const hasStaticPaths = !!components.getStaticPaths

    // Toggle whether or not this is a Data request
    const isDataReq = !!query._nextDataReq
    delete query._nextDataReq

    // Serverless requests need its URL transformed back into the original
    // request path (to emulate lambda behavior in production)
    if (isLikeServerless && isDataReq) {
      let { pathname } = parseUrl(req.url || '', true)
      pathname = !pathname || pathname === '/' ? '/index' : pathname
      req.url = formatUrl({
        pathname: `/_next/data/${this.buildId}${pathname}.json`,
        query,
      })
    }

    // non-spr requests should render like normal
    if (!isSSG) {
      // handle serverless
      if (isLikeServerless) {
        if (isDataReq) {
          const renderResult = await (components.Component as any).renderReqToHTML(
            req,
            res,
            true
          )

          sendPayload(
            res,
            JSON.stringify(renderResult?.renderOpts?.pageData),
            'application/json',
            !this.renderOpts.dev
              ? {
                  revalidate: -1,
                  private: false, // Leave to user-land caching
                }
              : undefined
          )
          return null
        }
        prepareServerlessUrl(req, query)
        return (components.Component as any).renderReqToHTML(req, res)
      }

      if (isDataReq && isServerProps) {
        const props = await renderToHTML(req, res, pathname, query, {
          ...components,
          ...opts,
          isDataReq,
        })
        sendPayload(
          res,
          JSON.stringify(props),
          'application/json',
          !this.renderOpts.dev
            ? {
                revalidate: -1,
                private: false, // Leave to user-land caching
              }
            : undefined
        )
        return null
      }

      return renderToHTML(req, res, pathname, query, {
        ...components,
        ...opts,
      })
    }

    const previewData = tryGetPreviewData(
      req,
      res,
      this.renderOpts.previewProps
    )
    const isPreviewMode = previewData !== false

    // Compute the SPR cache key
    const urlPathname = parseUrl(req.url || '').pathname!
    const ssgCacheKey = isPreviewMode
      ? `__` + nanoid() // Preview mode uses a throw away key to not coalesce preview invokes
      : urlPathname

    // Complete the response with cached data if its present
    const cachedData = isPreviewMode
      ? // Preview data bypasses the cache
        undefined
      : await getSprCache(ssgCacheKey)
    if (cachedData) {
      const data = isDataReq
        ? JSON.stringify(cachedData.pageData)
        : cachedData.html

      sendPayload(
        res,
        data,
        isDataReq ? 'application/json' : 'text/html; charset=utf-8',
        cachedData.curRevalidate !== undefined && !this.renderOpts.dev
          ? { revalidate: cachedData.curRevalidate, private: isPreviewMode }
          : undefined
      )

      // Stop the request chain here if the data we sent was up-to-date
      if (!cachedData.isStale) {
        return null
      }
    }

    // If we're here, that means data is missing or it's stale.

    const doRender = withCoalescedInvoke(async function(): Promise<{
      html: string | null
      pageData: any
      sprRevalidate: number | false
    }> {
      let pageData: any
      let html: string | null
      let sprRevalidate: number | false

      let renderResult
      // handle serverless
      if (isLikeServerless) {
        renderResult = await (components.Component as any).renderReqToHTML(
          req,
          res,
          true
        )

        html = renderResult.html
        pageData = renderResult.renderOpts.pageData
        sprRevalidate = renderResult.renderOpts.revalidate
      } else {
        const renderOpts: RenderOpts = {
          ...components,
          ...opts,
        }
        renderResult = await renderToHTML(req, res, pathname, query, renderOpts)

        html = renderResult
        // TODO: change this to a different passing mechanism
        pageData = (renderOpts as any).pageData
        sprRevalidate = (renderOpts as any).revalidate
      }

      return { html, pageData, sprRevalidate }
    })

    const isProduction = !this.renderOpts.dev
    const isDynamicPathname = isDynamicRoute(pathname)
    const didRespond = isResSent(res)

    const { staticPaths, hasStaticFallback } = hasStaticPaths
      ? await this.getStaticPaths(pathname)
      : { staticPaths: undefined, hasStaticFallback: false }

    // const isForcedBlocking =
    //   req.headers['X-Prerender-Bypass-Mode'] !== 'Blocking'

    // When we did not respond from cache, we need to choose to block on
    // rendering or return a skeleton.
    //
    // * Data requests always block.
    //
    // * Preview mode toggles all pages to be resolved in a blocking manner.
    //
    // * Non-dynamic pages should block (though this is an impossible
    //   case in production).
    //
    // * Dynamic pages should return their skeleton if not defined in
    //   getStaticPaths, then finish the data request on the client-side.
    //
    if (
      !didRespond &&
      !isDataReq &&
      !isPreviewMode &&
      isDynamicPathname &&
      // Development should trigger fallback when the path is not in
      // `getStaticPaths`
      (isProduction || !staticPaths || !staticPaths.includes(urlPathname))
    ) {
      if (
        // In development, fall through to render to handle missing
        // getStaticPaths.
        (isProduction || staticPaths) &&
        // When fallback isn't present, abort this render so we 404
        !hasStaticFallback
      ) {
        return false
      }

      let html: string

      // Production already emitted the fallback as static HTML.
      if (isProduction) {
        html = await getFallback(pathname)
      }
      // We need to generate the fallback on-demand for development.
      else {
        query.__nextFallback = 'true'
        if (isLikeServerless) {
          prepareServerlessUrl(req, query)
          html = await (components.Component as any).renderReqToHTML(req, res)
        } else {
          html = (await renderToHTML(req, res, pathname, query, {
            ...components,
            ...opts,
          })) as string
        }
      }

      sendPayload(res, html, 'text/html; charset=utf-8')
    }

    const {
      isOrigin,
      value: { html, pageData, sprRevalidate },
    } = await doRender(ssgCacheKey, [])
    if (!isResSent(res)) {
      sendPayload(
        res,
        isDataReq ? JSON.stringify(pageData) : html,
        isDataReq ? 'application/json' : 'text/html; charset=utf-8',
        !this.renderOpts.dev
          ? { revalidate: sprRevalidate, private: isPreviewMode }
          : undefined
      )
    }

    // Update the SPR cache if the head request
    if (isOrigin) {
      // Preview mode should not be stored in cache
      if (!isPreviewMode) {
        await setSprCache(ssgCacheKey, { html: html!, pageData }, sprRevalidate)
      }
    }

    return null
  }

  public async renderToHTML(
    req: IncomingMessage,
    res: ServerResponse,
    pathname: string,
    query: ParsedUrlQuery = {}
  ): Promise<string | null> {
    try {
      const result = await this.findPageComponents(pathname, query)
      if (result) {
        const result2 = await this.renderToHTMLWithComponents(
          req,
          res,
          pathname,
          result,
          { ...this.renderOpts }
        )
        if (result2 !== false) {
          return result2
        }
      }

      if (this.dynamicRoutes) {
        for (const dynamicRoute of this.dynamicRoutes) {
          const params = dynamicRoute.match(pathname)
          if (!params) {
            continue
          }

          const result = await this.findPageComponents(
            dynamicRoute.page,
            query,
            params
          )
          if (result) {
            const result2 = await this.renderToHTMLWithComponents(
              req,
              res,
              dynamicRoute.page,
              result,
              { ...this.renderOpts, params }
            )
            if (result2 !== false) {
              return result2
            }
          }
        }
      }
    } catch (err) {
      this.logError(err)
      res.statusCode = 500
      return await this.renderErrorToHTML(err, req, res, pathname, query)
    }

    res.statusCode = 404
    return await this.renderErrorToHTML(null, req, res, pathname, query)
  }

  public async renderError(
    err: Error | null,
    req: IncomingMessage,
    res: ServerResponse,
    pathname: string,
    query: ParsedUrlQuery = {}
  ): Promise<void> {
    res.setHeader(
      'Cache-Control',
      'no-cache, no-store, max-age=0, must-revalidate'
    )
    const html = await this.renderErrorToHTML(err, req, res, pathname, query)
    if (html === null) {
      return
    }
    return this.sendHTML(req, res, html)
  }

  public async renderErrorToHTML(
    err: Error | null,
    req: IncomingMessage,
    res: ServerResponse,
    _pathname: string,
    query: ParsedUrlQuery = {}
  ) {
    let result: null | FindComponentsResult = null

    const is404 = res.statusCode === 404
    let using404Page = false

    // use static 404 page if available and is 404 response
    if (is404) {
      result = await this.findPageComponents('/404')
      using404Page = result !== null
    }

    if (!result) {
      result = await this.findPageComponents('/_error', query)
    }

    let html: string | null
    try {
      const result2 = await this.renderToHTMLWithComponents(
        req,
        res,
        using404Page ? '/404' : '/_error',
        result!,
        {
          ...this.renderOpts,
          err,
        }
      )
      if (result2 === false) {
        throw new Error('invariant: failed to render error page')
      }
      html = result2
    } catch (err) {
      console.error(err)
      res.statusCode = 500
      html = 'Internal Server Error'
    }
    return html
  }

  public async render404(
    req: IncomingMessage,
    res: ServerResponse,
    parsedUrl?: UrlWithParsedQuery
  ): Promise<void> {
    const url: any = req.url
    const { pathname, query } = parsedUrl ? parsedUrl : parseUrl(url, true)
    res.statusCode = 404
    return this.renderError(null, req, res, pathname!, query)
  }

  public async serveStatic(
    req: IncomingMessage,
    res: ServerResponse,
    path: string,
    parsedUrl?: UrlWithParsedQuery
  ): Promise<void> {
    if (!this.isServeableUrl(path)) {
      return this.render404(req, res, parsedUrl)
    }

    if (!(req.method === 'GET' || req.method === 'HEAD')) {
      res.statusCode = 405
      res.setHeader('Allow', ['GET', 'HEAD'])
      return this.renderError(null, req, res, path)
    }

    try {
      await serveStatic(req, res, path)
    } catch (err) {
      if (err.code === 'ENOENT' || err.statusCode === 404) {
        this.render404(req, res, parsedUrl)
      } else if (err.statusCode === 412) {
        res.statusCode = 412
        return this.renderError(err, req, res, path)
      } else {
        throw err
      }
    }
  }

  private isServeableUrl(path: string): boolean {
    const resolved = resolve(path)
    if (
      resolved.indexOf(join(this.distDir) + sep) !== 0 &&
      resolved.indexOf(join(this.dir, 'static') + sep) !== 0 &&
      resolved.indexOf(join(this.dir, 'public') + sep) !== 0
    ) {
      // Seems like the user is trying to traverse the filesystem.
      return false
    }

    return true
  }

  protected readBuildId(): string {
    const buildIdFile = join(this.distDir, BUILD_ID_FILE)
    try {
      return fs.readFileSync(buildIdFile, 'utf8').trim()
    } catch (err) {
      if (!fs.existsSync(buildIdFile)) {
        throw new Error(
          `Could not find a valid build in the '${this.distDir}' directory! Try building your app with 'next build' before starting the server.`
        )
      }

      throw err
    }
  }

  private get _isLikeServerless(): boolean {
    return isTargetLikeServerless(this.nextConfig.target)
  }
}

function sendPayload(
  res: ServerResponse,
  payload: any,
  type: string,
  options?: { revalidate: number | false; private: boolean }
) {
  // TODO: ETag? Cache-Control headers? Next-specific headers?
  res.setHeader('Content-Type', type)
  res.setHeader('Content-Length', Buffer.byteLength(payload))
  if (options != null) {
    if (options?.private) {
      res.setHeader(
        'Cache-Control',
        `private, no-cache, no-store, max-age=0, must-revalidate`
      )
    } else if (options?.revalidate) {
      res.setHeader(
        'Cache-Control',
        options.revalidate < 0
          ? `no-cache, no-store, must-revalidate`
          : `s-maxage=${options.revalidate}, stale-while-revalidate`
      )
    } else if (options?.revalidate === false) {
      res.setHeader(
        'Cache-Control',
        `s-maxage=31536000, stale-while-revalidate`
      )
    }
  }
  res.end(payload)
}

function prepareServerlessUrl(req: IncomingMessage, query: ParsedUrlQuery) {
  const curUrl = parseUrl(req.url!, true)
  req.url = formatUrl({
    ...curUrl,
    search: undefined,
    query: {
      ...curUrl.query,
      ...query,
    },
  })
}<|MERGE_RESOLUTION|>--- conflicted
+++ resolved
@@ -116,11 +116,8 @@
     documentMiddlewareEnabled: boolean
     hasCssMode: boolean
     dev?: boolean
-<<<<<<< HEAD
     env: Env
-=======
     previewProps: __ApiPreviewProps
->>>>>>> 6598e99b
   }
   private compression?: Middleware
   private onErrorMiddleware?: ({ err }: { err: Error }) => Promise<void>
@@ -174,11 +171,8 @@
       staticMarkup,
       buildId: this.buildId,
       generateEtags,
-<<<<<<< HEAD
       env,
-=======
       previewProps: this.getPreviewProps(),
->>>>>>> 6598e99b
     }
 
     // Only the `publicRuntimeConfig` key is exposed to the client side
@@ -687,12 +681,8 @@
       res,
       query,
       pageModule,
-<<<<<<< HEAD
-      { ...previewProps },
+      this.renderOpts.previewProps,
       this.renderOpts.env,
-=======
-      this.renderOpts.previewProps,
->>>>>>> 6598e99b
       this.onErrorMiddleware
     )
     return true
