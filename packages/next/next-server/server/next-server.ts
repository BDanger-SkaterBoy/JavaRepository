--- conflicted
+++ resolved
@@ -493,17 +493,6 @@
               })
 
               if (route.type === 'redirect') {
-<<<<<<< HEAD
-=======
-                const parsedNewUrl = parseUrl(newUrl)
-                const updatedDestination = formatUrl({
-                  ...parsedDestination,
-                  pathname: parsedNewUrl.pathname,
-                  hash: parsedNewUrl.hash,
-                  search: undefined,
-                })
-
->>>>>>> 3dc4a687
                 res.setHeader('Location', updatedDestination)
                 res.statusCode =
                   (route as Redirect).statusCode || DEFAULT_REDIRECT_STATUS
@@ -528,7 +517,7 @@
                   })
                   proxy.web(req, res)
 
-                  proxy.on('error', err => {
+                  proxy.on('error', (err: Error) => {
                     console.error(
                       `Error occurred proxying ${updatedDestination}`,
                       err
