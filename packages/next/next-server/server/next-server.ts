import compression from 'compression'
import fs from 'fs'
import { IncomingMessage, ServerResponse } from 'http'
import Proxy from 'http-proxy'
import nanoid from 'next/dist/compiled/nanoid/index.js'
import { join, resolve, sep } from 'path'
import { parse as parseQs, ParsedUrlQuery } from 'querystring'
import { format as formatUrl, parse as parseUrl, UrlWithParsedQuery } from 'url'
import { PrerenderManifest } from '../../build'
import {
  getRedirectStatus,
  Header,
  Redirect,
  Rewrite,
  RouteType,
} from '../../lib/check-custom-routes'
import { withCoalescedInvoke } from '../../lib/coalesced-function'
import {
  BUILD_ID_FILE,
  CLIENT_PUBLIC_FILES_PATH,
  CLIENT_STATIC_FILES_PATH,
  CLIENT_STATIC_FILES_RUNTIME,
  PAGES_MANIFEST,
  PHASE_PRODUCTION_SERVER,
  PRERENDER_MANIFEST,
  ROUTES_MANIFEST,
  SERVERLESS_DIRECTORY,
  SERVER_DIRECTORY,
} from '../lib/constants'
import {
  getRouteMatcher,
  getRouteRegex,
  getSortedRoutes,
  isDynamicRoute,
} from '../lib/router/utils'
import * as envConfig from '../lib/runtime-config'
import { isResSent, NextApiRequest, NextApiResponse } from '../lib/utils'
import { apiResolver, tryGetPreviewData, __ApiPreviewProps } from './api-utils'
import loadConfig, { isTargetLikeServerless } from './config'
import pathMatch from './lib/path-match'
import { recursiveReadDirSync } from './lib/recursive-readdir-sync'
import { loadComponents, LoadComponentsReturnType } from './load-components'
import { normalizePagePath } from './normalize-page-path'
import { RenderOpts, RenderOptsPartial, renderToHTML } from './render'
import { getPagePath } from './require'
import Router, {
  DynamicRoutes,
  PageChecker,
  Params,
  prepareDestination,
  route,
  Route,
} from './router'
import { sendHTML } from './send-html'
import { serveStatic } from './serve-static'
import {
  getFallback,
  getSprCache,
  initializeSprCache,
  setSprCache,
} from './spr-cache'
import { isBlockedPage } from './utils'

const getCustomRouteMatcher = pathMatch(true)

type NextConfig = any

type Middleware = (
  req: IncomingMessage,
  res: ServerResponse,
  next: (err?: Error) => void
) => void

type FindComponentsResult = {
  components: LoadComponentsReturnType
  query: ParsedUrlQuery
}

export type ServerConstructor = {
  /**
   * Where the Next project is located - @default '.'
   */
  dir?: string
  staticMarkup?: boolean
  /**
   * Hide error messages containing server information - @default false
   */
  quiet?: boolean
  /**
   * Object what you would use in next.config.js - @default {}
   */
  conf?: NextConfig
  dev?: boolean
  customServer?: boolean
}

export default class Server {
  dir: string
  quiet: boolean
  nextConfig: NextConfig
  distDir: string
  pagesDir?: string
  publicDir: string
  hasStaticDir: boolean
  serverBuildDir: string
  pagesManifest?: { [name: string]: string }
  buildId: string
  renderOpts: {
    poweredByHeader: boolean
    staticMarkup: boolean
    buildId: string
    generateEtags: boolean
    runtimeConfig?: { [key: string]: any }
    assetPrefix?: string
    canonicalBase: string
    documentMiddlewareEnabled: boolean
    hasCssMode: boolean
    dev?: boolean
    previewProps: __ApiPreviewProps
    customServer?: boolean
  }
  private compression?: Middleware
  private onErrorMiddleware?: ({ err }: { err: Error }) => Promise<void>
  router: Router
  protected dynamicRoutes?: DynamicRoutes
  protected customRoutes?: {
    rewrites: Rewrite[]
    redirects: Redirect[]
    headers: Header[]
  }
  protected staticPathsWorker?: import('jest-worker').default & {
    loadStaticPaths: typeof import('../../server/static-paths-worker').loadStaticPaths
  }

  public constructor({
    dir = '.',
    staticMarkup = false,
    quiet = false,
    conf = null,
    dev = false,
    customServer = true,
  }: ServerConstructor = {}) {
    this.dir = resolve(dir)
    this.quiet = quiet
    const phase = this.currentPhase()
    this.nextConfig = loadConfig(phase, this.dir, conf)
    this.distDir = join(this.dir, this.nextConfig.distDir)
    this.publicDir = join(this.dir, CLIENT_PUBLIC_FILES_PATH)
    this.hasStaticDir = fs.existsSync(join(this.dir, 'static'))

    // Only serverRuntimeConfig needs the default
    // publicRuntimeConfig gets it's default in client/index.js
    const {
      serverRuntimeConfig = {},
      publicRuntimeConfig,
      assetPrefix,
      generateEtags,
      compress,
    } = this.nextConfig

    this.buildId = this.readBuildId()

    this.renderOpts = {
      poweredByHeader: this.nextConfig.poweredByHeader,
      canonicalBase: this.nextConfig.amp.canonicalBase,
      documentMiddlewareEnabled: this.nextConfig.experimental
        .documentMiddleware,
      hasCssMode: this.nextConfig.experimental.css,
      staticMarkup,
      buildId: this.buildId,
      generateEtags,
      previewProps: this.getPreviewProps(),
      customServer: customServer === true ? true : undefined,
    }

    // Only the `publicRuntimeConfig` key is exposed to the client side
    // It'll be rendered as part of __NEXT_DATA__ on the client side
    if (Object.keys(publicRuntimeConfig).length > 0) {
      this.renderOpts.runtimeConfig = publicRuntimeConfig
    }

    if (compress && this.nextConfig.target === 'server') {
      this.compression = compression() as Middleware
    }

    // Initialize next/config with the environment configuration
    envConfig.setConfig({
      serverRuntimeConfig,
      publicRuntimeConfig,
    })

    this.serverBuildDir = join(
      this.distDir,
      this._isLikeServerless ? SERVERLESS_DIRECTORY : SERVER_DIRECTORY
    )
    const pagesManifestPath = join(this.serverBuildDir, PAGES_MANIFEST)

    if (!dev) {
      this.pagesManifest = require(pagesManifestPath)
    }

    this.router = new Router(this.generateRoutes())
    this.setAssetPrefix(assetPrefix)

    // call init-server middleware, this is also handled
    // individually in serverless bundles when deployed
    if (!dev && this.nextConfig.experimental.plugins) {
      const initServer = require(join(this.serverBuildDir, 'init-server.js'))
        .default
      this.onErrorMiddleware = require(join(
        this.serverBuildDir,
        'on-error-server.js'
      )).default
      initServer()
    }

    initializeSprCache({
      dev,
      distDir: this.distDir,
      pagesDir: join(
        this.distDir,
        this._isLikeServerless
          ? SERVERLESS_DIRECTORY
          : `${SERVER_DIRECTORY}/static/${this.buildId}`,
        'pages'
      ),
      flushToDisk: this.nextConfig.experimental.sprFlushToDisk,
    })
  }

  protected currentPhase(): string {
    return PHASE_PRODUCTION_SERVER
  }

  private logError(err: Error): void {
    if (this.onErrorMiddleware) {
      this.onErrorMiddleware({ err })
    }
    if (this.quiet) return
    // tslint:disable-next-line
    console.error(err)
  }

  private async handleRequest(
    req: IncomingMessage,
    res: ServerResponse,
    parsedUrl?: UrlWithParsedQuery
  ): Promise<void> {
    // Parse url if parsedUrl not provided
    if (!parsedUrl || typeof parsedUrl !== 'object') {
      const url: any = req.url
      parsedUrl = parseUrl(url, true)
    }

    // Parse the querystring ourselves if the user doesn't handle querystring parsing
    if (typeof parsedUrl.query === 'string') {
      parsedUrl.query = parseQs(parsedUrl.query)
    }

    if (parsedUrl.pathname!.startsWith(this.nextConfig.experimental.basePath)) {
      // If replace ends up replacing the full url it'll be `undefined`, meaning we have to default it to `/`
      parsedUrl.pathname =
        parsedUrl.pathname!.replace(
          this.nextConfig.experimental.basePath,
          ''
        ) || '/'
      req.url = req.url!.replace(this.nextConfig.experimental.basePath, '')
    }

    res.statusCode = 200
    try {
      return await this.run(req, res, parsedUrl)
    } catch (err) {
      this.logError(err)
      res.statusCode = 500
      res.end('Internal Server Error')
    }
  }

  public getRequestHandler() {
    return this.handleRequest.bind(this)
  }

  public setAssetPrefix(prefix?: string) {
    this.renderOpts.assetPrefix = prefix ? prefix.replace(/\/$/, '') : ''
  }

  // Backwards compatibility
  public async prepare(): Promise<void> {}

  // Backwards compatibility
  protected async close(): Promise<void> {}

  protected setImmutableAssetCacheControl(res: ServerResponse) {
    res.setHeader('Cache-Control', 'public, max-age=31536000, immutable')
  }

  protected getCustomRoutes() {
    return require(join(this.distDir, ROUTES_MANIFEST))
  }

  private _cachedPreviewManifest: PrerenderManifest | undefined
  protected getPrerenderManifest(): PrerenderManifest {
    if (this._cachedPreviewManifest) {
      return this._cachedPreviewManifest
    }
    const manifest = require(join(this.distDir, PRERENDER_MANIFEST))
    return (this._cachedPreviewManifest = manifest)
  }

  protected getPreviewProps(): __ApiPreviewProps {
    return this.getPrerenderManifest().preview
  }

  protected generateRoutes(): {
    headers: Route[]
    rewrites: Route[]
    fsRoutes: Route[]
    redirects: Route[]
    catchAllRoute: Route
    pageChecker: PageChecker
    useFileSystemPublicRoutes: boolean
    dynamicRoutes: DynamicRoutes | undefined
  } {
    this.customRoutes = this.getCustomRoutes()

    const publicRoutes = fs.existsSync(this.publicDir)
      ? this.generatePublicRoutes()
      : []

    const staticFilesRoute = this.hasStaticDir
      ? [
          {
            // It's very important to keep this route's param optional.
            // (but it should support as many params as needed, separated by '/')
            // Otherwise this will lead to a pretty simple DOS attack.
            // See more: https://github.com/zeit/next.js/issues/2617
            match: route('/static/:path*'),
            name: 'static catchall',
            fn: async (req, res, params, parsedUrl) => {
              const p = join(this.dir, 'static', ...(params.path || []))
              await this.serveStatic(req, res, p, parsedUrl)
              return {
                finished: true,
              }
            },
          } as Route,
        ]
      : []

    let headers: Route[] = []
    let rewrites: Route[] = []
    let redirects: Route[] = []

    const fsRoutes: Route[] = [
      {
        match: route('/_next/static/:path*'),
        type: 'route',
        name: '_next/static catchall',
        fn: async (req, res, params, parsedUrl) => {
          // The commons folder holds commonschunk files
          // The chunks folder holds dynamic entries
          // The buildId folder holds pages and potentially other assets. As buildId changes per build it can be long-term cached.

          // make sure to 404 for /_next/static itself
          if (!params.path) {
            await this.render404(req, res, parsedUrl)
            return {
              finished: true,
            }
          }

          if (
            params.path[0] === CLIENT_STATIC_FILES_RUNTIME ||
            params.path[0] === 'chunks' ||
            params.path[0] === 'css' ||
            params.path[0] === 'media' ||
            params.path[0] === this.buildId
          ) {
            this.setImmutableAssetCacheControl(res)
          }
          const p = join(
            this.distDir,
            CLIENT_STATIC_FILES_PATH,
            ...(params.path || [])
          )
          await this.serveStatic(req, res, p, parsedUrl)
          return {
            finished: true,
          }
        },
      },
      {
        match: route('/_next/data/:path*'),
        type: 'route',
        name: '_next/data catchall',
        fn: async (req, res, params, _parsedUrl) => {
          // Make sure to 404 for /_next/data/ itself and
          // we also want to 404 if the buildId isn't correct
          if (!params.path || params.path[0] !== this.buildId) {
            await this.render404(req, res, _parsedUrl)
            return {
              finished: true,
            }
          }
          // remove buildId from URL
          params.path.shift()

          // show 404 if it doesn't end with .json
          if (!params.path[params.path.length - 1].endsWith('.json')) {
            await this.render404(req, res, _parsedUrl)
            return {
              finished: true,
            }
          }

          // re-create page's pathname
          const pathname = `/${params.path.join('/')}`
            .replace(/\.json$/, '')
            .replace(/\/index$/, '/')

          req.url = pathname
          const parsedUrl = parseUrl(pathname, true)
          await this.render(
            req,
            res,
            pathname,
            { ..._parsedUrl.query, _nextDataReq: '1' },
            parsedUrl
          )
          return {
            finished: true,
          }
        },
      },
      {
        match: route('/_next/:path*'),
        type: 'route',
        name: '_next catchall',
        // This path is needed because `render()` does a check for `/_next` and the calls the routing again
        fn: async (req, res, _params, parsedUrl) => {
          await this.render404(req, res, parsedUrl)
          return {
            finished: true,
          }
        },
      },
      ...publicRoutes,
      ...staticFilesRoute,
    ]

    if (this.customRoutes) {
      const getCustomRoute = (
        r: Rewrite | Redirect | Header,
        type: RouteType
      ) =>
        ({
          ...r,
          type,
          match: getCustomRouteMatcher(r.source),
          name: type,
          fn: async (req, res, params, parsedUrl) => ({ finished: false }),
        } as Route & Rewrite & Header)

      // Headers come very first
<<<<<<< HEAD
      routes.push(
        ...headers.map(r => {
          const route = getCustomRoute(r, 'header')
          return {
            check: true,
            match: route.matcher,
            type: route.type,
            name: `${route.type} ${route.source} header route`,
            fn: async (_req, res, params, _parsedUrl) => {
              for (const header of (route as Header).headers) {
                let { key, value } = header
                // TODO: update compiling based on https://github.com/zeit/next.js/pull/10291
                if (key.includes(':')) {
                  key = compilePathToRegex(key)(params)
                }
                if (value.includes(':')) {
                  value = compilePathToRegex(value)(params)
                }
                res.setHeader(key, value)
              }
              return { finished: false }
            },
          } as Route
        })
      )
=======
      headers = this.customRoutes.headers.map(r => {
        const route = getCustomRoute(r, 'header')
        return {
          match: route.match,
          type: route.type,
          name: `${route.type} ${route.source} header route`,
          fn: async (_req, res, _params, _parsedUrl) => {
            for (const header of (route as Header).headers) {
              res.setHeader(header.key, header.value)
            }
            return { finished: false }
          },
        } as Route
      })
>>>>>>> a4ab0887

      redirects = this.customRoutes.redirects.map(redirect => {
        const route = getCustomRoute(redirect, 'redirect')
        return {
          type: route.type,
          match: route.match,
          statusCode: route.statusCode,
          name: `Redirect route`,
          fn: async (_req, res, params, _parsedUrl) => {
            const { parsedDestination } = prepareDestination(
              route.destination,
              params
            )
            const updatedDestination = formatUrl(parsedDestination)

            res.setHeader('Location', updatedDestination)
            res.statusCode = getRedirectStatus(route as Redirect)

            // Since IE11 doesn't support the 308 header add backwards
            // compatibility using refresh header
            if (res.statusCode === 308) {
              res.setHeader('Refresh', `0;url=${updatedDestination}`)
            }

            res.end()
            return {
              finished: true,
            }
          },
        } as Route
      })

      rewrites = this.customRoutes.rewrites.map(rewrite => {
        const route = getCustomRoute(rewrite, 'rewrite')
        return {
          check: true,
          type: route.type,
          name: `Rewrite route`,
          match: route.match,
          fn: async (req, res, params, _parsedUrl) => {
            const { newUrl, parsedDestination } = prepareDestination(
              route.destination,
              params
            )

            // external rewrite, proxy it
            if (parsedDestination.protocol) {
              const target = formatUrl(parsedDestination)
              const proxy = new Proxy({
                target,
                changeOrigin: true,
                ignorePath: true,
              })
              proxy.web(req, res)

              proxy.on('error', (err: Error) => {
                console.error(`Error occurred proxying ${target}`, err)
              })
              return {
                finished: true,
              }
            }
            ;(req as any)._nextDidRewrite = true

            return {
              finished: false,
              pathname: newUrl,
              query: parsedDestination.query,
            }
          },
        } as Route
      })
    }

    const catchAllRoute: Route = {
      match: route('/:path*'),
      type: 'route',
      name: 'Catchall render',
      fn: async (req, res, params, parsedUrl) => {
        const { pathname, query } = parsedUrl
        if (!pathname) {
          throw new Error('pathname is undefined')
        }

        if (params?.path?.[0] === 'api') {
          const handled = await this.handleApiRequest(
            req as NextApiRequest,
            res as NextApiResponse,
            pathname!,
            query
          )
          if (handled) {
            return { finished: true }
          }
        }

        await this.render(req, res, pathname, query, parsedUrl)
        return {
          finished: true,
        }
      },
    }

    const { useFileSystemPublicRoutes } = this.nextConfig

    if (useFileSystemPublicRoutes) {
      this.dynamicRoutes = this.getDynamicRoutes()
    }

    return {
      headers,
      fsRoutes,
      rewrites,
      redirects,
      catchAllRoute,
      useFileSystemPublicRoutes,
      dynamicRoutes: this.dynamicRoutes,
      pageChecker: this.hasPage.bind(this),
    }
  }

  private async getPagePath(pathname: string) {
    return getPagePath(
      pathname,
      this.distDir,
      this._isLikeServerless,
      this.renderOpts.dev
    )
  }

  protected async hasPage(pathname: string): Promise<boolean> {
    let found = false
    try {
      found = !!(await this.getPagePath(pathname))
    } catch (_) {}

    return found
  }

  protected async _beforeCatchAllRender(
    _req: IncomingMessage,
    _res: ServerResponse,
    _params: Params,
    _parsedUrl: UrlWithParsedQuery
  ) {
    return false
  }

  // Used to build API page in development
  protected async ensureApiPage(pathname: string) {}

  /**
   * Resolves `API` request, in development builds on demand
   * @param req http request
   * @param res http response
   * @param pathname path of request
   */
  private async handleApiRequest(
    req: IncomingMessage,
    res: ServerResponse,
    pathname: string,
    query: ParsedUrlQuery
  ) {
    let page = pathname
    let params: Params | boolean = false
    let pageFound = await this.hasPage(page)

    if (!pageFound && this.dynamicRoutes) {
      for (const dynamicRoute of this.dynamicRoutes) {
        params = dynamicRoute.match(pathname)
        if (dynamicRoute.page.startsWith('/api') && params) {
          page = dynamicRoute.page
          pageFound = true
          break
        }
      }
    }

    if (!pageFound) {
      return false
    }
    // Make sure the page is built before getting the path
    // or else it won't be in the manifest yet
    await this.ensureApiPage(page)

    const builtPagePath = await this.getPagePath(page)
    const pageModule = require(builtPagePath)
    query = { ...query, ...params }

    if (!this.renderOpts.dev && this._isLikeServerless) {
      if (typeof pageModule.default === 'function') {
        prepareServerlessUrl(req, query)
        await pageModule.default(req, res)
        return true
      }
    }

    await apiResolver(
      req,
      res,
      query,
      pageModule,
      this.renderOpts.previewProps,
      this.onErrorMiddleware
    )
    return true
  }

  protected generatePublicRoutes(): Route[] {
    const publicFiles = new Set(
      recursiveReadDirSync(this.publicDir).map(p => p.replace(/\\/g, '/'))
    )

    return [
      {
        match: route('/:path*'),
        name: 'public folder catchall',
        fn: async (req, res, params, parsedUrl) => {
          const path = `/${(params.path || []).join('/')}`

          if (publicFiles.has(path)) {
            await this.serveStatic(
              req,
              res,
              // we need to re-encode it since send decodes it
              join(this.dir, 'public', encodeURIComponent(path)),
              parsedUrl
            )
            return {
              finished: true,
            }
          }
          return {
            finished: false,
          }
        },
      } as Route,
    ]
  }

  protected getDynamicRoutes() {
    const dynamicRoutedPages = Object.keys(this.pagesManifest!).filter(
      isDynamicRoute
    )
    return getSortedRoutes(dynamicRoutedPages).map(page => ({
      page,
      match: getRouteMatcher(getRouteRegex(page)),
    }))
  }

  private handleCompression(req: IncomingMessage, res: ServerResponse) {
    if (this.compression) {
      this.compression(req, res, () => {})
    }
  }

  protected async run(
    req: IncomingMessage,
    res: ServerResponse,
    parsedUrl: UrlWithParsedQuery
  ) {
    this.handleCompression(req, res)

    try {
      const matched = await this.router.execute(req, res, parsedUrl)
      if (matched) {
        return
      }
    } catch (err) {
      if (err.code === 'DECODE_FAILED') {
        res.statusCode = 400
        return this.renderError(null, req, res, '/_error', {})
      }
      throw err
    }

    await this.render404(req, res, parsedUrl)
  }

  protected async sendHTML(
    req: IncomingMessage,
    res: ServerResponse,
    html: string
  ) {
    const { generateEtags, poweredByHeader } = this.renderOpts
    return sendHTML(req, res, html, { generateEtags, poweredByHeader })
  }

  public async render(
    req: IncomingMessage,
    res: ServerResponse,
    pathname: string,
    query: ParsedUrlQuery = {},
    parsedUrl?: UrlWithParsedQuery
  ): Promise<void> {
    const url: any = req.url

    if (
      url.match(/^\/_next\//) ||
      (this.hasStaticDir && url.match(/^\/static\//))
    ) {
      return this.handleRequest(req, res, parsedUrl)
    }

    if (isBlockedPage(pathname)) {
      return this.render404(req, res, parsedUrl)
    }

    const html = await this.renderToHTML(req, res, pathname, query)
    // Request was ended by the user
    if (html === null) {
      return
    }

    return this.sendHTML(req, res, html)
  }

  private async findPageComponents(
    pathname: string,
    query: ParsedUrlQuery = {},
    params: Params | null = null
  ): Promise<FindComponentsResult | null> {
    const paths = [
      // try serving a static AMP version first
      query.amp ? normalizePagePath(pathname) + '.amp' : null,
      pathname,
    ].filter(Boolean)
    for (const pagePath of paths) {
      try {
        const components = await loadComponents(
          this.distDir,
          this.buildId,
          pagePath!,
          !this.renderOpts.dev && this._isLikeServerless
        )
        return {
          components,
          query: {
            ...(components.getStaticProps
              ? { _nextDataReq: query._nextDataReq }
              : query),
            ...(params || {}),
          },
        }
      } catch (err) {
        if (err.code !== 'ENOENT') throw err
      }
    }
    return null
  }

  private async getStaticPaths(
    pathname: string
  ): Promise<{
    staticPaths: string[] | undefined
    hasStaticFallback: boolean
  }> {
    // we lazy load the staticPaths to prevent the user
    // from waiting on them for the page to load in dev mode
    let staticPaths: string[] | undefined
    let hasStaticFallback = false

    if (!this.renderOpts.dev) {
      // `staticPaths` is intentionally set to `undefined` as it should've
      // been caught when checking disk data.
      staticPaths = undefined

      // Read whether or not fallback should exist from the manifest.
      hasStaticFallback =
        typeof this.getPrerenderManifest().dynamicRoutes[pathname].fallback ===
        'string'
    } else {
      const __getStaticPaths = async () => {
        const paths = await this.staticPathsWorker!.loadStaticPaths(
          this.distDir,
          this.buildId,
          pathname,
          !this.renderOpts.dev && this._isLikeServerless
        )
        return paths
      }
      ;({ paths: staticPaths, fallback: hasStaticFallback } = (
        await withCoalescedInvoke(__getStaticPaths)(
          `staticPaths-${pathname}`,
          []
        )
      ).value)
    }

    return { staticPaths, hasStaticFallback }
  }

  private async renderToHTMLWithComponents(
    req: IncomingMessage,
    res: ServerResponse,
    pathname: string,
    { components, query }: FindComponentsResult,
    opts: RenderOptsPartial
  ): Promise<string | null> {
    // we need to ensure the status code if /404 is visited directly
    if (pathname === '/404') {
      res.statusCode = 404
    }

    // handle static page
    if (typeof components.Component === 'string') {
      return components.Component
    }

    // check request state
    const isLikeServerless =
      typeof components.Component === 'object' &&
      typeof (components.Component as any).renderReqToHTML === 'function'
    const isSSG = !!components.getStaticProps
    const isServerProps = !!components.getServerSideProps
    const hasStaticPaths = !!components.getStaticPaths

    // Toggle whether or not this is a Data request
    const isDataReq = !!query._nextDataReq
    delete query._nextDataReq

    // Serverless requests need its URL transformed back into the original
    // request path (to emulate lambda behavior in production)
    if (isLikeServerless && isDataReq) {
      let { pathname } = parseUrl(req.url || '', true)
      pathname = !pathname || pathname === '/' ? '/index' : pathname
      req.url = formatUrl({
        pathname: `/_next/data/${this.buildId}${pathname}.json`,
        query,
      })
    }

    let previewData: string | false | object | undefined
    let isPreviewMode = false

    if (isServerProps || isSSG) {
      previewData = tryGetPreviewData(req, res, this.renderOpts.previewProps)
      isPreviewMode = previewData !== false
    }

    // non-spr requests should render like normal
    if (!isSSG) {
      // handle serverless
      if (isLikeServerless) {
        if (isDataReq) {
          const renderResult = await (components.Component as any).renderReqToHTML(
            req,
            res,
            'passthrough'
          )

          sendPayload(
            res,
            JSON.stringify(renderResult?.renderOpts?.pageData),
            'application/json',
            !this.renderOpts.dev
              ? {
                  revalidate: -1,
                  private: isPreviewMode, // Leave to user-land caching
                }
              : undefined
          )
          return null
        }
        prepareServerlessUrl(req, query)
        return (components.Component as any).renderReqToHTML(req, res)
      }

      if (isDataReq && isServerProps) {
        const props = await renderToHTML(req, res, pathname, query, {
          ...components,
          ...opts,
          isDataReq,
        })
        sendPayload(
          res,
          JSON.stringify(props),
          'application/json',
          !this.renderOpts.dev
            ? {
                revalidate: -1,
                private: isPreviewMode, // Leave to user-land caching
              }
            : undefined
        )
        return null
      }

      const html = await renderToHTML(req, res, pathname, query, {
        ...components,
        ...opts,
      })

      if (html && isServerProps && isPreviewMode) {
        sendPayload(res, html, 'text/html; charset=utf-8', {
          revalidate: -1,
          private: isPreviewMode,
        })
      }

      return html
    }

    // Compute the SPR cache key
    const urlPathname = parseUrl(req.url || '').pathname!
    const ssgCacheKey = isPreviewMode
      ? `__` + nanoid() // Preview mode uses a throw away key to not coalesce preview invokes
      : urlPathname

    // Complete the response with cached data if its present
    const cachedData = isPreviewMode
      ? // Preview data bypasses the cache
        undefined
      : await getSprCache(ssgCacheKey)
    if (cachedData) {
      const data = isDataReq
        ? JSON.stringify(cachedData.pageData)
        : cachedData.html

      sendPayload(
        res,
        data,
        isDataReq ? 'application/json' : 'text/html; charset=utf-8',
        cachedData.curRevalidate !== undefined && !this.renderOpts.dev
          ? { revalidate: cachedData.curRevalidate, private: isPreviewMode }
          : undefined
      )

      // Stop the request chain here if the data we sent was up-to-date
      if (!cachedData.isStale) {
        return null
      }
    }

    // If we're here, that means data is missing or it's stale.

    const doRender = withCoalescedInvoke(async function(): Promise<{
      html: string | null
      pageData: any
      sprRevalidate: number | false
    }> {
      let pageData: any
      let html: string | null
      let sprRevalidate: number | false

      let renderResult
      // handle serverless
      if (isLikeServerless) {
        renderResult = await (components.Component as any).renderReqToHTML(
          req,
          res,
          'passthrough'
        )

        html = renderResult.html
        pageData = renderResult.renderOpts.pageData
        sprRevalidate = renderResult.renderOpts.revalidate
      } else {
        const renderOpts: RenderOpts = {
          ...components,
          ...opts,
        }
        renderResult = await renderToHTML(req, res, pathname, query, renderOpts)

        html = renderResult
        // TODO: change this to a different passing mechanism
        pageData = (renderOpts as any).pageData
        sprRevalidate = (renderOpts as any).revalidate
      }

      return { html, pageData, sprRevalidate }
    })

    const isProduction = !this.renderOpts.dev
    const isDynamicPathname = isDynamicRoute(pathname)
    const didRespond = isResSent(res)

    const { staticPaths, hasStaticFallback } = hasStaticPaths
      ? await this.getStaticPaths(pathname)
      : { staticPaths: undefined, hasStaticFallback: false }

    // const isForcedBlocking =
    //   req.headers['X-Prerender-Bypass-Mode'] !== 'Blocking'

    // When we did not respond from cache, we need to choose to block on
    // rendering or return a skeleton.
    //
    // * Data requests always block.
    //
    // * Preview mode toggles all pages to be resolved in a blocking manner.
    //
    // * Non-dynamic pages should block (though this is an impossible
    //   case in production).
    //
    // * Dynamic pages should return their skeleton if not defined in
    //   getStaticPaths, then finish the data request on the client-side.
    //
    if (
      !didRespond &&
      !isDataReq &&
      !isPreviewMode &&
      isDynamicPathname &&
      // Development should trigger fallback when the path is not in
      // `getStaticPaths`
      (isProduction || !staticPaths || !staticPaths.includes(urlPathname))
    ) {
      if (
        // In development, fall through to render to handle missing
        // getStaticPaths.
        (isProduction || staticPaths) &&
        // When fallback isn't present, abort this render so we 404
        !hasStaticFallback
      ) {
        throw new NoFallbackError()
      }

      let html: string

      // Production already emitted the fallback as static HTML.
      if (isProduction) {
        html = await getFallback(pathname)
      }
      // We need to generate the fallback on-demand for development.
      else {
        query.__nextFallback = 'true'
        if (isLikeServerless) {
          prepareServerlessUrl(req, query)
          html = await (components.Component as any).renderReqToHTML(req, res)
        } else {
          html = (await renderToHTML(req, res, pathname, query, {
            ...components,
            ...opts,
          })) as string
        }
      }

      sendPayload(res, html, 'text/html; charset=utf-8')
    }

    const {
      isOrigin,
      value: { html, pageData, sprRevalidate },
    } = await doRender(ssgCacheKey, [])
    if (!isResSent(res)) {
      sendPayload(
        res,
        isDataReq ? JSON.stringify(pageData) : html,
        isDataReq ? 'application/json' : 'text/html; charset=utf-8',
        !this.renderOpts.dev
          ? { revalidate: sprRevalidate, private: isPreviewMode }
          : undefined
      )
    }

    // Update the SPR cache if the head request
    if (isOrigin) {
      // Preview mode should not be stored in cache
      if (!isPreviewMode) {
        await setSprCache(ssgCacheKey, { html: html!, pageData }, sprRevalidate)
      }
    }

    return null
  }

  public async renderToHTML(
    req: IncomingMessage,
    res: ServerResponse,
    pathname: string,
    query: ParsedUrlQuery = {}
  ): Promise<string | null> {
    try {
      const result = await this.findPageComponents(pathname, query)
      if (result) {
        try {
          return await this.renderToHTMLWithComponents(
            req,
            res,
            pathname,
            result,
            { ...this.renderOpts }
          )
        } catch (err) {
          if (!(err instanceof NoFallbackError)) {
            throw err
          }
        }
      }

      if (this.dynamicRoutes) {
        for (const dynamicRoute of this.dynamicRoutes) {
          const params = dynamicRoute.match(pathname)
          if (!params) {
            continue
          }

          const result = await this.findPageComponents(
            dynamicRoute.page,
            query,
            params
          )
          if (result) {
            try {
              return await this.renderToHTMLWithComponents(
                req,
                res,
                dynamicRoute.page,
                result,
                { ...this.renderOpts, params }
              )
            } catch (err) {
              if (!(err instanceof NoFallbackError)) {
                throw err
              }
            }
          }
        }
      }
    } catch (err) {
      this.logError(err)
      res.statusCode = 500
      return await this.renderErrorToHTML(err, req, res, pathname, query)
    }

    res.statusCode = 404
    return await this.renderErrorToHTML(null, req, res, pathname, query)
  }

  public async renderError(
    err: Error | null,
    req: IncomingMessage,
    res: ServerResponse,
    pathname: string,
    query: ParsedUrlQuery = {}
  ): Promise<void> {
    res.setHeader(
      'Cache-Control',
      'no-cache, no-store, max-age=0, must-revalidate'
    )
    const html = await this.renderErrorToHTML(err, req, res, pathname, query)
    if (html === null) {
      return
    }
    return this.sendHTML(req, res, html)
  }

  public async renderErrorToHTML(
    err: Error | null,
    req: IncomingMessage,
    res: ServerResponse,
    _pathname: string,
    query: ParsedUrlQuery = {}
  ) {
    let result: null | FindComponentsResult = null

    const is404 = res.statusCode === 404
    let using404Page = false

    // use static 404 page if available and is 404 response
    if (is404) {
      result = await this.findPageComponents('/404')
      using404Page = result !== null
    }

    if (!result) {
      result = await this.findPageComponents('/_error', query)
    }

    let html: string | null
    try {
      try {
        html = await this.renderToHTMLWithComponents(
          req,
          res,
          using404Page ? '/404' : '/_error',
          result!,
          {
            ...this.renderOpts,
            err,
          }
        )
      } catch (err) {
        if (err instanceof NoFallbackError) {
          throw new Error('invariant: failed to render error page')
        }
        throw err
      }
    } catch (err) {
      console.error(err)
      res.statusCode = 500
      html = 'Internal Server Error'
    }
    return html
  }

  public async render404(
    req: IncomingMessage,
    res: ServerResponse,
    parsedUrl?: UrlWithParsedQuery
  ): Promise<void> {
    const url: any = req.url
    const { pathname, query } = parsedUrl ? parsedUrl : parseUrl(url, true)
    res.statusCode = 404
    return this.renderError(null, req, res, pathname!, query)
  }

  public async serveStatic(
    req: IncomingMessage,
    res: ServerResponse,
    path: string,
    parsedUrl?: UrlWithParsedQuery
  ): Promise<void> {
    if (!this.isServeableUrl(path)) {
      return this.render404(req, res, parsedUrl)
    }

    if (!(req.method === 'GET' || req.method === 'HEAD')) {
      res.statusCode = 405
      res.setHeader('Allow', ['GET', 'HEAD'])
      return this.renderError(null, req, res, path)
    }

    try {
      await serveStatic(req, res, path)
    } catch (err) {
      if (err.code === 'ENOENT' || err.statusCode === 404) {
        this.render404(req, res, parsedUrl)
      } else if (err.statusCode === 412) {
        res.statusCode = 412
        return this.renderError(err, req, res, path)
      } else {
        throw err
      }
    }
  }

  private isServeableUrl(path: string): boolean {
    const resolved = resolve(path)
    if (
      resolved.indexOf(join(this.distDir) + sep) !== 0 &&
      resolved.indexOf(join(this.dir, 'static') + sep) !== 0 &&
      resolved.indexOf(join(this.dir, 'public') + sep) !== 0
    ) {
      // Seems like the user is trying to traverse the filesystem.
      return false
    }

    return true
  }

  protected readBuildId(): string {
    const buildIdFile = join(this.distDir, BUILD_ID_FILE)
    try {
      return fs.readFileSync(buildIdFile, 'utf8').trim()
    } catch (err) {
      if (!fs.existsSync(buildIdFile)) {
        throw new Error(
          `Could not find a valid build in the '${this.distDir}' directory! Try building your app with 'next build' before starting the server.`
        )
      }

      throw err
    }
  }

  private get _isLikeServerless(): boolean {
    return isTargetLikeServerless(this.nextConfig.target)
  }
}

function sendPayload(
  res: ServerResponse,
  payload: any,
  type: string,
  options?: { revalidate: number | false; private: boolean }
) {
  // TODO: ETag? Cache-Control headers? Next-specific headers?
  res.setHeader('Content-Type', type)
  res.setHeader('Content-Length', Buffer.byteLength(payload))
  if (options != null) {
    if (options?.private) {
      res.setHeader(
        'Cache-Control',
        `private, no-cache, no-store, max-age=0, must-revalidate`
      )
    } else if (options?.revalidate) {
      res.setHeader(
        'Cache-Control',
        options.revalidate < 0
          ? `no-cache, no-store, must-revalidate`
          : `s-maxage=${options.revalidate}, stale-while-revalidate`
      )
    } else if (options?.revalidate === false) {
      res.setHeader(
        'Cache-Control',
        `s-maxage=31536000, stale-while-revalidate`
      )
    }
  }
  res.end(payload)
}

function prepareServerlessUrl(req: IncomingMessage, query: ParsedUrlQuery) {
  const curUrl = parseUrl(req.url!, true)
  req.url = formatUrl({
    ...curUrl,
    search: undefined,
    query: {
      ...curUrl.query,
      ...query,
    },
  })
}

class NoFallbackError extends Error {}<|MERGE_RESOLUTION|>--- conflicted
+++ resolved
@@ -60,6 +60,7 @@
   setSprCache,
 } from './spr-cache'
 import { isBlockedPage } from './utils'
+import { compile as compilePathToRegex } from 'path-to-regexp'
 
 const getCustomRouteMatcher = pathMatch(true)
 
@@ -463,48 +464,28 @@
         } as Route & Rewrite & Header)
 
       // Headers come very first
-<<<<<<< HEAD
-      routes.push(
-        ...headers.map(r => {
-          const route = getCustomRoute(r, 'header')
-          return {
-            check: true,
-            match: route.matcher,
-            type: route.type,
-            name: `${route.type} ${route.source} header route`,
-            fn: async (_req, res, params, _parsedUrl) => {
-              for (const header of (route as Header).headers) {
-                let { key, value } = header
-                // TODO: update compiling based on https://github.com/zeit/next.js/pull/10291
-                if (key.includes(':')) {
-                  key = compilePathToRegex(key)(params)
-                }
-                if (value.includes(':')) {
-                  value = compilePathToRegex(value)(params)
-                }
-                res.setHeader(key, value)
-              }
-              return { finished: false }
-            },
-          } as Route
-        })
-      )
-=======
       headers = this.customRoutes.headers.map(r => {
         const route = getCustomRoute(r, 'header')
         return {
           match: route.match,
           type: route.type,
           name: `${route.type} ${route.source} header route`,
-          fn: async (_req, res, _params, _parsedUrl) => {
+          fn: async (_req, res, params, _parsedUrl) => {
             for (const header of (route as Header).headers) {
-              res.setHeader(header.key, header.value)
+              let { key, value } = header
+              // TODO: update compiling based on https://github.com/zeit/next.js/pull/10291
+              if (key.includes(':')) {
+                key = compilePathToRegex(key)(params)
+              }
+              if (value.includes(':')) {
+                value = compilePathToRegex(value)(params)
+              }
+              res.setHeader(key, value)
             }
             return { finished: false }
           },
         } as Route
       })
->>>>>>> a4ab0887
 
       redirects = this.customRoutes.redirects.map(redirect => {
         const route = getCustomRoute(redirect, 'redirect')
