import compression from 'compression'
import fs from 'fs'
import { IncomingMessage, ServerResponse } from 'http'
import { join, resolve, sep } from 'path'
import { compile as compilePathToRegex } from 'path-to-regexp'
import { parse as parseQs, ParsedUrlQuery } from 'querystring'
import { format as formatUrl, parse as parseUrl, UrlWithParsedQuery } from 'url'

import { withCoalescedInvoke } from '../../lib/coalesced-function'
import {
  BUILD_ID_FILE,
  CLIENT_PUBLIC_FILES_PATH,
  CLIENT_STATIC_FILES_PATH,
  CLIENT_STATIC_FILES_RUNTIME,
  PAGES_MANIFEST,
  PHASE_PRODUCTION_SERVER,
  ROUTES_MANIFEST,
  SERVER_DIRECTORY,
  SERVERLESS_DIRECTORY,
} from '../lib/constants'
import {
  getRouteMatcher,
  getRouteRegex,
  getSortedRoutes,
  isDynamicRoute,
} from '../lib/router/utils'
import * as envConfig from '../lib/runtime-config'
import { isResSent, NextApiRequest, NextApiResponse } from '../lib/utils'
import { apiResolver } from './api-utils'
import loadConfig, { isTargetLikeServerless } from './config'
import pathMatch from './lib/path-match'
import { recursiveReadDirSync } from './lib/recursive-readdir-sync'
import { loadComponents, LoadComponentsReturnType } from './load-components'
import { renderToHTML } from './render'
import { getPagePath } from './require'
import Router, {
  Params,
  route,
  Route,
  DynamicRoutes,
  PageChecker,
} from './router'
import { sendHTML } from './send-html'
import { serveStatic } from './serve-static'
import { getSprCache, initializeSprCache, setSprCache } from './spr-cache'
import { isBlockedPage } from './utils'
import {
  Redirect,
  Rewrite,
  RouteType,
  Header,
  getRedirectStatus,
} from '../../lib/check-custom-routes'

const getCustomRouteMatcher = pathMatch(true)

type NextConfig = any

type Middleware = (
  req: IncomingMessage,
  res: ServerResponse,
  next: (err?: Error) => void
) => void

export type ServerConstructor = {
  /**
   * Where the Next project is located - @default '.'
   */
  dir?: string
  staticMarkup?: boolean
  /**
   * Hide error messages containing server information - @default false
   */
  quiet?: boolean
  /**
   * Object what you would use in next.config.js - @default {}
   */
  conf?: NextConfig
  dev?: boolean
}

export default class Server {
  dir: string
  quiet: boolean
  nextConfig: NextConfig
  distDir: string
  pagesDir?: string
  publicDir: string
  hasStaticDir: boolean
  serverBuildDir: string
  pagesManifest?: { [name: string]: string }
  buildId: string
  renderOpts: {
    poweredByHeader: boolean
    staticMarkup: boolean
    buildId: string
    generateEtags: boolean
    runtimeConfig?: { [key: string]: any }
    assetPrefix?: string
    canonicalBase: string
    documentMiddlewareEnabled: boolean
    hasCssMode: boolean
    dev?: boolean
  }
  private compression?: Middleware
  private onErrorMiddleware?: ({ err }: { err: Error }) => Promise<void>
  router: Router
  protected dynamicRoutes?: DynamicRoutes
  protected customRoutes?: {
    rewrites: Rewrite[]
    redirects: Redirect[]
    headers: Header[]
  }

  public constructor({
    dir = '.',
    staticMarkup = false,
    quiet = false,
    conf = null,
    dev = false,
  }: ServerConstructor = {}) {
    this.dir = resolve(dir)
    this.quiet = quiet
    const phase = this.currentPhase()
    this.nextConfig = loadConfig(phase, this.dir, conf)
    this.distDir = join(this.dir, this.nextConfig.distDir)
    this.publicDir = join(this.dir, CLIENT_PUBLIC_FILES_PATH)
    this.hasStaticDir = fs.existsSync(join(this.dir, 'static'))

    // Only serverRuntimeConfig needs the default
    // publicRuntimeConfig gets it's default in client/index.js
    const {
      serverRuntimeConfig = {},
      publicRuntimeConfig,
      assetPrefix,
      generateEtags,
      compress,
    } = this.nextConfig

    this.buildId = this.readBuildId()

    this.renderOpts = {
      poweredByHeader: this.nextConfig.poweredByHeader,
      canonicalBase: this.nextConfig.amp.canonicalBase,
      documentMiddlewareEnabled: this.nextConfig.experimental
        .documentMiddleware,
      hasCssMode: this.nextConfig.experimental.css,
      staticMarkup,
      buildId: this.buildId,
      generateEtags,
    }

    // Only the `publicRuntimeConfig` key is exposed to the client side
    // It'll be rendered as part of __NEXT_DATA__ on the client side
    if (Object.keys(publicRuntimeConfig).length > 0) {
      this.renderOpts.runtimeConfig = publicRuntimeConfig
    }

    if (compress && this.nextConfig.target === 'server') {
      this.compression = compression() as Middleware
    }

    // Initialize next/config with the environment configuration
    if (this.nextConfig.target === 'server') {
      envConfig.setConfig({
        serverRuntimeConfig,
        publicRuntimeConfig,
      })
    }

    this.serverBuildDir = join(
      this.distDir,
      this._isLikeServerless ? SERVERLESS_DIRECTORY : SERVER_DIRECTORY
    )
    const pagesManifestPath = join(this.serverBuildDir, PAGES_MANIFEST)

    if (!dev) {
      this.pagesManifest = require(pagesManifestPath)
    }

    this.router = new Router(this.generateRoutes())
    this.setAssetPrefix(assetPrefix)

    // call init-server middleware, this is also handled
    // individually in serverless bundles when deployed
    if (!dev && this.nextConfig.experimental.plugins) {
      const initServer = require(join(this.serverBuildDir, 'init-server.js'))
        .default
      this.onErrorMiddleware = require(join(
        this.serverBuildDir,
        'on-error-server.js'
      )).default
      initServer()
    }

    initializeSprCache({
      dev,
      distDir: this.distDir,
      pagesDir: join(
        this.distDir,
        this._isLikeServerless
          ? SERVERLESS_DIRECTORY
          : `${SERVER_DIRECTORY}/static/${this.buildId}`,
        'pages'
      ),
      flushToDisk: this.nextConfig.experimental.sprFlushToDisk,
    })
  }

  protected currentPhase(): string {
    return PHASE_PRODUCTION_SERVER
  }

  private logError(err: Error): void {
    if (this.onErrorMiddleware) {
      this.onErrorMiddleware({ err })
    }
    if (this.quiet) return
    // tslint:disable-next-line
    console.error(err)
  }

  private handleRequest(
    req: IncomingMessage,
    res: ServerResponse,
    parsedUrl?: UrlWithParsedQuery
  ): Promise<void> {
    // Parse url if parsedUrl not provided
    if (!parsedUrl || typeof parsedUrl !== 'object') {
      const url: any = req.url
      parsedUrl = parseUrl(url, true)
    }

    // Parse the querystring ourselves if the user doesn't handle querystring parsing
    if (typeof parsedUrl.query === 'string') {
      parsedUrl.query = parseQs(parsedUrl.query)
    }

    if (parsedUrl.pathname!.startsWith(this.nextConfig.experimental.basePath)) {
      // If replace ends up replacing the full url it'll be `undefined`, meaning we have to default it to `/`
      parsedUrl.pathname =
        parsedUrl.pathname!.replace(
          this.nextConfig.experimental.basePath,
          ''
        ) || '/'
      req.url = req.url!.replace(this.nextConfig.experimental.basePath, '')
    }

    res.statusCode = 200
    return this.run(req, res, parsedUrl).catch(err => {
      this.logError(err)
      res.statusCode = 500
      res.end('Internal Server Error')
    })
  }

  public getRequestHandler() {
    return this.handleRequest.bind(this)
  }

  public setAssetPrefix(prefix?: string) {
    this.renderOpts.assetPrefix = prefix ? prefix.replace(/\/$/, '') : ''
  }

  // Backwards compatibility
  public async prepare(): Promise<void> {}

  // Backwards compatibility
  protected async close(): Promise<void> {}

  protected setImmutableAssetCacheControl(res: ServerResponse) {
    res.setHeader('Cache-Control', 'public, max-age=31536000, immutable')
  }

  protected getCustomRoutes() {
    return require(join(this.distDir, ROUTES_MANIFEST))
  }

  protected generateRoutes(): {
    routes: Route[]
    fsRoutes: Route[]
    catchAllRoute: Route
    pageChecker: PageChecker
    dynamicRoutes: DynamicRoutes | undefined
  } {
    this.customRoutes = this.getCustomRoutes()

    const publicRoutes = fs.existsSync(this.publicDir)
      ? this.generatePublicRoutes()
      : []

    const staticFilesRoute = this.hasStaticDir
      ? [
          {
            // It's very important to keep this route's param optional.
            // (but it should support as many params as needed, separated by '/')
            // Otherwise this will lead to a pretty simple DOS attack.
            // See more: https://github.com/zeit/next.js/issues/2617
            match: route('/static/:path*'),
            name: 'static catchall',
            fn: async (req, res, params, parsedUrl) => {
              const p = join(this.dir, 'static', ...(params.path || []))
              await this.serveStatic(req, res, p, parsedUrl)
              return {
                finished: true,
              }
            },
          } as Route,
        ]
      : []

    const fsRoutes: Route[] = [
      {
        match: route('/_next/static/:path*'),
        type: 'route',
        name: '_next/static catchall',
        fn: async (req, res, params, parsedUrl) => {
          // The commons folder holds commonschunk files
          // The chunks folder holds dynamic entries
          // The buildId folder holds pages and potentially other assets. As buildId changes per build it can be long-term cached.

          // make sure to 404 for /_next/static itself
          if (!params.path) {
            await this.render404(req, res, parsedUrl)
            return {
              finished: true,
            }
          }

          if (
            params.path[0] === CLIENT_STATIC_FILES_RUNTIME ||
            params.path[0] === 'chunks' ||
            params.path[0] === this.buildId
          ) {
            this.setImmutableAssetCacheControl(res)
          }
          const p = join(
            this.distDir,
            CLIENT_STATIC_FILES_PATH,
            ...(params.path || [])
          )
          await this.serveStatic(req, res, p, parsedUrl)
          return {
            finished: true,
          }
        },
      },
      {
        match: route('/_next/data/:path*'),
        type: 'route',
        name: '_next/data catchall',
        fn: async (req, res, params, _parsedUrl) => {
          // Make sure to 404 for /_next/data/ itself and
          // we also want to 404 if the buildId isn't correct
          if (!params.path || params.path[0] !== this.buildId) {
            await this.render404(req, res, _parsedUrl)
            return {
              finished: true,
            }
          }
          // remove buildId from URL
          params.path.shift()

          // show 404 if it doesn't end with .json
          if (!params.path[params.path.length - 1].endsWith('.json')) {
            await this.render404(req, res, _parsedUrl)
            return {
              finished: true,
            }
          }

          // re-create page's pathname
          const pathname = `/${params.path.join('/')}`
            .replace(/\.json$/, '')
            .replace(/\/index$/, '/')

          req.url = pathname
          const parsedUrl = parseUrl(pathname, true)
          await this.render(
            req,
            res,
            pathname,
            { _nextDataReq: '1' },
            parsedUrl
          )
          return {
            finished: true,
          }
        },
      },
      {
        match: route('/_next/:path*'),
        type: 'route',
        name: '_next catchall',
        // This path is needed because `render()` does a check for `/_next` and the calls the routing again
        fn: async (req, res, _params, parsedUrl) => {
          await this.render404(req, res, parsedUrl)
          return {
            finished: true,
          }
        },
      },
      ...publicRoutes,
      ...staticFilesRoute,
    ]
    const routes: Route[] = []

    if (this.customRoutes) {
      const { redirects, rewrites, headers } = this.customRoutes

      const getCustomRoute = (
        r: Rewrite | Redirect | Header,
        type: RouteType
      ) => ({
        ...r,
        type,
        matcher: getCustomRouteMatcher(r.source),
      })

      // Headers come very first
      routes.push(
        ...headers.map(r => {
          const route = getCustomRoute(r, 'header')
          return {
            check: true,
            match: route.matcher,
            type: route.type,
            name: `${route.type} ${route.source} header route`,
            fn: async (_req, res, _params, _parsedUrl) => {
              for (const header of (route as Header).headers) {
                res.setHeader(header.key, header.value)
              }
              return { finished: false }
            },
          } as Route
        })
      )

      const customRoutes = [
        ...redirects.map(r => getCustomRoute(r, 'redirect')),
        ...rewrites.map(r => getCustomRoute(r, 'rewrite')),
      ]

      routes.push(
        ...customRoutes.map(route => {
          return {
            check: true,
            match: route.matcher,
            type: route.type,
            statusCode: (route as Redirect).statusCode,
            name: `${route.type} ${route.source} route`,
            fn: async (_req, res, params, _parsedUrl) => {
              const parsedDestination = parseUrl(route.destination, true)
              const destQuery = parsedDestination.query
              let destinationCompiler = compilePathToRegex(
                `${parsedDestination.pathname!}${parsedDestination.hash || ''}`
              )
              let newUrl

              Object.keys(destQuery).forEach(key => {
                const val = destQuery[key]
                if (
                  typeof val === 'string' &&
                  val.startsWith(':') &&
                  params[val.substr(1)]
                ) {
                  destQuery[key] = params[val.substr(1)]
                }
              })

              try {
                newUrl = destinationCompiler(params)
              } catch (err) {
                if (
                  err.message.match(
                    /Expected .*? to not repeat, but got an array/
                  )
                ) {
                  throw new Error(
                    `To use a multi-match in the destination you must add \`*\` at the end of the param name to signify it should repeat. https://err.sh/zeit/next.js/invalid-multi-match`
                  )
                }
                throw err
              }

              if (route.type === 'redirect') {
                const parsedNewUrl = parseUrl(newUrl)
                const updatedDestination = formatUrl({
                  ...parsedDestination,
                  pathname: parsedNewUrl.pathname,
                  hash: parsedNewUrl.hash,
                  search: undefined,
                })

                res.setHeader('Location', updatedDestination)
                res.statusCode = getRedirectStatus(route as Redirect)

                // Since IE11 doesn't support the 308 header add backwards
                // compatibility using refresh header
                if (res.statusCode === 308) {
                  res.setHeader('Refresh', `0;url=${updatedDestination}`)
                }

                res.end()
                return {
                  finished: true,
                }
              } else {
                ;(_req as any)._nextDidRewrite = true
              }

              return {
                finished: false,
                pathname: newUrl,
                query: parsedDestination.query,
              }
            },
          } as Route
        })
      )
    }

    const catchAllRoute: Route = {
      match: route('/:path*'),
      type: 'route',
      name: 'Catchall render',
      fn: async (req, res, params, parsedUrl) => {
        const { pathname, query } = parsedUrl
        if (!pathname) {
          throw new Error('pathname is undefined')
        }

        // Used in development to check public directory paths
        if (await this._beforeCatchAllRender(req, res, params, parsedUrl)) {
          return {
            finished: true,
          }
        }

        if (params?.path?.[0] === 'api') {
          const handled = await this.handleApiRequest(
            req as NextApiRequest,
            res as NextApiResponse,
            pathname!
          )
          if (handled) {
            return { finished: true }
          }
        }

        await this.render(req, res, pathname, query, parsedUrl)
        return {
          finished: true,
        }
      },
    }

    if (this.nextConfig.useFileSystemPublicRoutes) {
      this.dynamicRoutes = this.getDynamicRoutes()

      // It's very important to keep this route's param optional.
      // (but it should support as many params as needed, separated by '/')
      // Otherwise this will lead to a pretty simple DOS attack.
      // See more: https://github.com/zeit/next.js/issues/2617
      routes.push(catchAllRoute)
    }

    return {
      routes,
      fsRoutes,
      catchAllRoute,
      dynamicRoutes: this.dynamicRoutes,
      pageChecker: this.hasPage.bind(this),
    }
  }

  private async getPagePath(pathname: string) {
    return getPagePath(
      pathname,
      this.distDir,
      this._isLikeServerless,
      this.renderOpts.dev
    )
  }

  protected async hasPage(pathname: string): Promise<boolean> {
    let found = false
    try {
      found = !!(await this.getPagePath(pathname))
    } catch (_) {}

    return found
  }

  protected async _beforeCatchAllRender(
    _req: IncomingMessage,
    _res: ServerResponse,
    _params: Params,
    _parsedUrl: UrlWithParsedQuery
  ) {
    return false
  }

  // Used to build API page in development
  protected async ensureApiPage(pathname: string) {}

  /**
   * Resolves `API` request, in development builds on demand
   * @param req http request
   * @param res http response
   * @param pathname path of request
   */
  private async handleApiRequest(
    req: IncomingMessage,
    res: ServerResponse,
    pathname: string
  ) {
    let page = pathname
    let params: Params | boolean = false
    let pageFound = await this.hasPage(page)

    if (!pageFound && this.dynamicRoutes) {
      for (const dynamicRoute of this.dynamicRoutes) {
        params = dynamicRoute.match(pathname)
        if (params) {
          page = dynamicRoute.page
          pageFound = true
          break
        }
      }
    }

    if (!pageFound) {
      return false
    }
    // Make sure the page is built before getting the path
    // or else it won't be in the manifest yet
    await this.ensureApiPage(page)

    const builtPagePath = await this.getPagePath(page)
    const pageModule = require(builtPagePath)

    if (!this.renderOpts.dev && this._isLikeServerless) {
      if (typeof pageModule.default === 'function') {
        await pageModule.default(req, res)
        return true
      }
    }

    await apiResolver(req, res, params, pageModule, this.onErrorMiddleware)
    return true
  }

  protected generatePublicRoutes(): Route[] {
    const publicFiles = new Set(
      recursiveReadDirSync(this.publicDir).map(p => p.replace(/\\/g, '/'))
    )

    return [
      {
        match: route('/:path*'),
        name: 'public folder catchall',
        fn: async (req, res, params, parsedUrl) => {
          const path = `/${(params.path || []).join('/')}`

          if (publicFiles.has(path)) {
            await this.serveStatic(
              req,
              res,
              // we need to re-encode it since send decodes it
              join(this.dir, 'public', encodeURIComponent(path)),
              parsedUrl
            )
            return {
              finished: true,
            }
          }
          return {
            finished: false,
          }
        },
      } as Route,
    ]
  }

  protected getDynamicRoutes() {
    const dynamicRoutedPages = Object.keys(this.pagesManifest!).filter(
      isDynamicRoute
    )
    return getSortedRoutes(dynamicRoutedPages).map(page => ({
      page,
      match: getRouteMatcher(getRouteRegex(page)),
    }))
  }

  private handleCompression(req: IncomingMessage, res: ServerResponse) {
    if (this.compression) {
      this.compression(req, res, () => {})
    }
  }

  protected async run(
    req: IncomingMessage,
    res: ServerResponse,
    parsedUrl: UrlWithParsedQuery
  ) {
    this.handleCompression(req, res)

    try {
      const matched = await this.router.execute(req, res, parsedUrl)
      if (matched) {
        return
      }
    } catch (err) {
      if (err.code === 'DECODE_FAILED') {
        res.statusCode = 400
        return this.renderError(null, req, res, '/_error', {})
      }
      throw err
    }

    await this.render404(req, res, parsedUrl)
  }

  protected async sendHTML(
    req: IncomingMessage,
    res: ServerResponse,
    html: string
  ) {
    const { generateEtags, poweredByHeader } = this.renderOpts
    return sendHTML(req, res, html, { generateEtags, poweredByHeader })
  }

  public async render(
    req: IncomingMessage,
    res: ServerResponse,
    pathname: string,
    query: ParsedUrlQuery = {},
    parsedUrl?: UrlWithParsedQuery
  ): Promise<void> {
    const url: any = req.url

    if (
      url.match(/^\/_next\//) ||
      (this.hasStaticDir && url.match(/^\/static\//))
    ) {
      return this.handleRequest(req, res, parsedUrl)
    }

    if (isBlockedPage(pathname)) {
      return this.render404(req, res, parsedUrl)
    }

    const html = await this.renderToHTML(req, res, pathname, query, {})
    // Request was ended by the user
    if (html === null) {
      return
    }

    return this.sendHTML(req, res, html)
  }

  private async findPageComponents(
    pathname: string,
    query: ParsedUrlQuery = {}
  ) {
    const serverless = !this.renderOpts.dev && this._isLikeServerless
    // try serving a static AMP version first
    if (query.amp) {
      try {
        return await loadComponents(
          this.distDir,
          this.buildId,
          (pathname === '/' ? '/index' : pathname) + '.amp',
          serverless
        )
      } catch (err) {
        if (err.code !== 'ENOENT') throw err
      }
    }
    return await loadComponents(
      this.distDir,
      this.buildId,
      pathname,
      serverless
    )
  }

  private __sendPayload(
    res: ServerResponse,
    payload: any,
    type: string,
    revalidate?: number | false
  ) {
    // TODO: ETag? Cache-Control headers? Next-specific headers?
    res.setHeader('Content-Type', type)
    res.setHeader('Content-Length', Buffer.byteLength(payload))
    if (!this.renderOpts.dev) {
      if (revalidate) {
        res.setHeader(
          'Cache-Control',
          `s-maxage=${revalidate}, stale-while-revalidate`
        )
      } else if (revalidate === false) {
        res.setHeader(
          'Cache-Control',
          `s-maxage=31536000, stale-while-revalidate`
        )
      }
    }
    res.end(payload)
  }

  private async renderToHTMLWithComponents(
    req: IncomingMessage,
    res: ServerResponse,
    pathname: string,
    query: ParsedUrlQuery = {},
    result: LoadComponentsReturnType,
    opts: any
  ): Promise<string | null> {
    // handle static page
    if (typeof result.Component === 'string') {
      return result.Component
    }

    // check request state
    const isLikeServerless =
      typeof result.Component === 'object' &&
      typeof result.Component.renderReqToHTML === 'function'
    const isSSG = !!result.unstable_getStaticProps

    // Toggle whether or not this is a Data request
    const isDataReq = query._nextDataReq
    delete query._nextDataReq

    // Serverless requests need its URL transformed back into the original
    // request path (to emulate lambda behavior in production)
    if (isLikeServerless && isDataReq) {
      let { pathname } = parseUrl(req.url || '', true)
      pathname = !pathname || pathname === '/' ? '/index' : pathname
      req.url = `/_next/data/${this.buildId}${pathname}.json`
    }

    // non-spr requests should render like normal
    if (!isSSG) {
      // handle serverless
      if (isLikeServerless) {
        if (isDataReq) {
          const renderResult = await result.Component.renderReqToHTML(
            req,
            res,
            true
          )

          this.__sendPayload(
            res,
            JSON.stringify(renderResult?.renderOpts?.pageData),
            'application/json'
          )
          return null
        }
        const curUrl = parseUrl(req.url!, true)
        req.url = formatUrl({
          ...curUrl,
          search: undefined,
          query: {
            ...curUrl.query,
            ...query,
          },
        })
        return result.Component.renderReqToHTML(req, res)
      }

      if (isDataReq && typeof result.unstable_getServerProps === 'function') {
        const props = await renderToHTML(req, res, pathname, query, {
          ...result,
          ...opts,
          isDataReq,
        })
        this.__sendPayload(res, JSON.stringify(props), 'application/json')
        return null
      }

      return renderToHTML(req, res, pathname, query, {
        ...result,
        ...opts,
      })
    }

<<<<<<< HEAD
    // Compute the SPR cache key
    const sprCacheKey = parseUrl(req.url || '').pathname!
    const isPageData = isSpr && isDataReq
=======
    // Toggle whether or not this is an SPR Data request
    const isDataReq = query._nextDataReq
    delete query._nextDataReq

    // Compute the SPR cache key
    const ssgCacheKey = parseUrl(req.url || '').pathname!
>>>>>>> fff897d7

    // Complete the response with cached data if its present
    const cachedData = await getSprCache(ssgCacheKey)
    if (cachedData) {
<<<<<<< HEAD
      const data = isPageData
=======
      const data = isDataReq
>>>>>>> fff897d7
        ? JSON.stringify(cachedData.pageData)
        : cachedData.html

      this.__sendPayload(
        res,
        data,
<<<<<<< HEAD
        isPageData ? 'application/json' : 'text/html; charset=utf-8',
=======
        isDataReq ? 'application/json' : 'text/html; charset=utf-8',
>>>>>>> fff897d7
        cachedData.curRevalidate
      )

      // Stop the request chain here if the data we sent was up-to-date
      if (!cachedData.isStale) {
        return null
      }
    }

    // If we're here, that means data is missing or it's stale.

<<<<<<< HEAD
=======
    // Serverless requests need its URL transformed back into the original
    // request path (to emulate lambda behavior in production)
    if (isLikeServerless && isDataReq) {
      let { pathname } = parseUrl(req.url || '', true)
      pathname = !pathname || pathname === '/' ? '/index' : pathname
      req.url = `/_next/data/${this.buildId}${pathname}.json`
    }

>>>>>>> fff897d7
    const doRender = withCoalescedInvoke(async function(): Promise<{
      html: string | null
      pageData: any
      sprRevalidate: number | false
    }> {
      let pageData: any
      let html: string | null
      let sprRevalidate: number | false

      let renderResult
      // handle serverless
      if (isLikeServerless) {
        renderResult = await result.Component.renderReqToHTML(req, res, true)

        html = renderResult.html
        pageData = renderResult.renderOpts.pageData
        sprRevalidate = renderResult.renderOpts.revalidate
      } else {
        const renderOpts = {
          ...result,
          ...opts,
        }
        renderResult = await renderToHTML(req, res, pathname, query, renderOpts)

        html = renderResult
        pageData = renderOpts.pageData
        sprRevalidate = renderOpts.revalidate
      }

      return { html, pageData, sprRevalidate }
    })

<<<<<<< HEAD
    return doRender(sprCacheKey, []).then(
=======
    return doRender(ssgCacheKey, []).then(
>>>>>>> fff897d7
      async ({ isOrigin, value: { html, pageData, sprRevalidate } }) => {
        // Respond to the request if a payload wasn't sent above (from cache)
        if (!isResSent(res)) {
          this.__sendPayload(
            res,
<<<<<<< HEAD
            isPageData ? JSON.stringify(pageData) : html,
            isPageData ? 'application/json' : 'text/html; charset=utf-8',
=======
            isDataReq ? JSON.stringify(pageData) : html,
            isDataReq ? 'application/json' : 'text/html; charset=utf-8',
>>>>>>> fff897d7
            sprRevalidate
          )
        }

        // Update the SPR cache if the head request
        if (isOrigin) {
          await setSprCache(
<<<<<<< HEAD
            sprCacheKey,
            { html: html!, pageData: pageData },
=======
            ssgCacheKey,
            { html: html!, pageData },
>>>>>>> fff897d7
            sprRevalidate
          )
        }

        return null
      }
    )
  }

  public renderToHTML(
    req: IncomingMessage,
    res: ServerResponse,
    pathname: string,
    query: ParsedUrlQuery = {},
    {
      amphtml,
      hasAmp,
    }: {
      amphtml?: boolean
      hasAmp?: boolean
    } = {}
  ): Promise<string | null> {
    return this.findPageComponents(pathname, query)
      .then(
        result => {
          return this.renderToHTMLWithComponents(
            req,
            res,
            pathname,
            result.unstable_getStaticProps
              ? { _nextDataReq: query._nextDataReq }
              : query,
            result,
            { ...this.renderOpts, amphtml, hasAmp }
          )
        },
        err => {
          if (err.code !== 'ENOENT' || !this.dynamicRoutes) {
            return Promise.reject(err)
          }

          for (const dynamicRoute of this.dynamicRoutes) {
            const params = dynamicRoute.match(pathname)
            if (!params) {
              continue
            }

            return this.findPageComponents(dynamicRoute.page, query).then(
              result => {
                return this.renderToHTMLWithComponents(
                  req,
                  res,
                  dynamicRoute.page,
                  // only add params for SPR enabled pages
                  {
                    ...(result.unstable_getStaticProps
                      ? { _nextDataReq: query._nextDataReq }
                      : query),
                    ...params,
                  },
                  result,
                  {
                    ...this.renderOpts,
                    params,
                    amphtml,
                    hasAmp,
                  }
                )
              }
            )
          }

          return Promise.reject(err)
        }
      )
      .catch(err => {
        if (err && err.code === 'ENOENT') {
          res.statusCode = 404
          return this.renderErrorToHTML(null, req, res, pathname, query)
        } else {
          this.logError(err)
          res.statusCode = 500
          return this.renderErrorToHTML(err, req, res, pathname, query)
        }
      })
  }

  public async renderError(
    err: Error | null,
    req: IncomingMessage,
    res: ServerResponse,
    pathname: string,
    query: ParsedUrlQuery = {}
  ): Promise<void> {
    res.setHeader(
      'Cache-Control',
      'no-cache, no-store, max-age=0, must-revalidate'
    )
    const html = await this.renderErrorToHTML(err, req, res, pathname, query)
    if (html === null) {
      return
    }
    return this.sendHTML(req, res, html)
  }

  public async renderErrorToHTML(
    err: Error | null,
    req: IncomingMessage,
    res: ServerResponse,
    _pathname: string,
    query: ParsedUrlQuery = {}
  ) {
    const result = await this.findPageComponents('/_error', query)
    let html
    try {
      html = await this.renderToHTMLWithComponents(
        req,
        res,
        '/_error',
        query,
        result,
        {
          ...this.renderOpts,
          err,
        }
      )
    } catch (err) {
      console.error(err)
      res.statusCode = 500
      html = 'Internal Server Error'
    }
    return html
  }

  public async render404(
    req: IncomingMessage,
    res: ServerResponse,
    parsedUrl?: UrlWithParsedQuery
  ): Promise<void> {
    const url: any = req.url
    const { pathname, query } = parsedUrl ? parsedUrl : parseUrl(url, true)
    if (!pathname) {
      throw new Error('pathname is undefined')
    }
    res.statusCode = 404
    return this.renderError(null, req, res, pathname, query)
  }

  public async serveStatic(
    req: IncomingMessage,
    res: ServerResponse,
    path: string,
    parsedUrl?: UrlWithParsedQuery
  ): Promise<void> {
    if (!this.isServeableUrl(path)) {
      return this.render404(req, res, parsedUrl)
    }

    if (!(req.method === 'GET' || req.method === 'HEAD')) {
      res.statusCode = 405
      res.setHeader('Allow', ['GET', 'HEAD'])
      return this.renderError(null, req, res, path)
    }

    try {
      await serveStatic(req, res, path)
    } catch (err) {
      if (err.code === 'ENOENT' || err.statusCode === 404) {
        this.render404(req, res, parsedUrl)
      } else if (err.statusCode === 412) {
        res.statusCode = 412
        return this.renderError(err, req, res, path)
      } else {
        throw err
      }
    }
  }

  private isServeableUrl(path: string): boolean {
    const resolved = resolve(path)
    if (
      resolved.indexOf(join(this.distDir) + sep) !== 0 &&
      resolved.indexOf(join(this.dir, 'static') + sep) !== 0 &&
      resolved.indexOf(join(this.dir, 'public') + sep) !== 0
    ) {
      // Seems like the user is trying to traverse the filesystem.
      return false
    }

    return true
  }

  protected readBuildId(): string {
    const buildIdFile = join(this.distDir, BUILD_ID_FILE)
    try {
      return fs.readFileSync(buildIdFile, 'utf8').trim()
    } catch (err) {
      if (!fs.existsSync(buildIdFile)) {
        throw new Error(
          `Could not find a valid build in the '${this.distDir}' directory! Try building your app with 'next build' before starting the server.`
        )
      }

      throw err
    }
  }

  private get _isLikeServerless(): boolean {
    return isTargetLikeServerless(this.nextConfig.target)
  }
}<|MERGE_RESOLUTION|>--- conflicted
+++ resolved
@@ -888,38 +888,20 @@
       })
     }
 
-<<<<<<< HEAD
-    // Compute the SPR cache key
-    const sprCacheKey = parseUrl(req.url || '').pathname!
-    const isPageData = isSpr && isDataReq
-=======
-    // Toggle whether or not this is an SPR Data request
-    const isDataReq = query._nextDataReq
-    delete query._nextDataReq
-
     // Compute the SPR cache key
     const ssgCacheKey = parseUrl(req.url || '').pathname!
->>>>>>> fff897d7
 
     // Complete the response with cached data if its present
     const cachedData = await getSprCache(ssgCacheKey)
     if (cachedData) {
-<<<<<<< HEAD
-      const data = isPageData
-=======
       const data = isDataReq
->>>>>>> fff897d7
         ? JSON.stringify(cachedData.pageData)
         : cachedData.html
 
       this.__sendPayload(
         res,
         data,
-<<<<<<< HEAD
-        isPageData ? 'application/json' : 'text/html; charset=utf-8',
-=======
         isDataReq ? 'application/json' : 'text/html; charset=utf-8',
->>>>>>> fff897d7
         cachedData.curRevalidate
       )
 
@@ -931,17 +913,6 @@
 
     // If we're here, that means data is missing or it's stale.
 
-<<<<<<< HEAD
-=======
-    // Serverless requests need its URL transformed back into the original
-    // request path (to emulate lambda behavior in production)
-    if (isLikeServerless && isDataReq) {
-      let { pathname } = parseUrl(req.url || '', true)
-      pathname = !pathname || pathname === '/' ? '/index' : pathname
-      req.url = `/_next/data/${this.buildId}${pathname}.json`
-    }
-
->>>>>>> fff897d7
     const doRender = withCoalescedInvoke(async function(): Promise<{
       html: string | null
       pageData: any
@@ -974,23 +945,14 @@
       return { html, pageData, sprRevalidate }
     })
 
-<<<<<<< HEAD
-    return doRender(sprCacheKey, []).then(
-=======
     return doRender(ssgCacheKey, []).then(
->>>>>>> fff897d7
       async ({ isOrigin, value: { html, pageData, sprRevalidate } }) => {
         // Respond to the request if a payload wasn't sent above (from cache)
         if (!isResSent(res)) {
           this.__sendPayload(
             res,
-<<<<<<< HEAD
-            isPageData ? JSON.stringify(pageData) : html,
-            isPageData ? 'application/json' : 'text/html; charset=utf-8',
-=======
             isDataReq ? JSON.stringify(pageData) : html,
             isDataReq ? 'application/json' : 'text/html; charset=utf-8',
->>>>>>> fff897d7
             sprRevalidate
           )
         }
@@ -998,13 +960,8 @@
         // Update the SPR cache if the head request
         if (isOrigin) {
           await setSprCache(
-<<<<<<< HEAD
-            sprCacheKey,
-            { html: html!, pageData: pageData },
-=======
             ssgCacheKey,
             { html: html!, pageData },
->>>>>>> fff897d7
             sprRevalidate
           )
         }
