--- conflicted
+++ resolved
@@ -45,18 +45,6 @@
 
 type NextConfig = any
 
-<<<<<<< HEAD
-=======
-export type Rewrite = {
-  source: string
-  destination: string
-}
-
-export type Redirect = Rewrite & {
-  statusCode?: number
-}
-
->>>>>>> 5030bda9
 type Middleware = (
   req: IncomingMessage,
   res: ServerResponse,
