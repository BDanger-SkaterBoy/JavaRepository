--- conflicted
+++ resolved
@@ -8,7 +8,6 @@
 } from '../lib/constants'
 import { join } from 'path'
 import { requirePage } from './require'
-import { ParsedUrlQuery } from 'querystring'
 import { BuildManifest } from './get-page-files'
 import { AppType, DocumentType } from '../lib/utils'
 import { PageConfig, NextPageContext } from 'next/types'
@@ -35,31 +34,14 @@
 
 type Unstable_getStaticPaths = () => Promise<Array<string | ParsedUrlQuery>>
 
+type Unstable_getServerProps = (context: {
+  params: ParsedUrlQuery | undefined
+  req: IncomingMessage
+  res: ServerResponse
+  query: ParsedUrlQuery
+}) => Promise<{ [key: string]: any }>
+
 export type LoadComponentsReturnType = {
-<<<<<<< HEAD
-  Component: any
-  pageConfig: PageConfig
-  unstable_getStaticProps?: (params: {
-    params: { [key: string]: string | string[] }
-  }) => {
-    props: any
-    revalidate?: number | boolean
-  }
-  unstable_getStaticPaths?: () => Promise<
-    Array<string | { [key: string]: string | string[] }>
-  >
-  unstable_getServerProps?: (context: {
-    params: { [key: string]: string | string[] }
-    req: IncomingMessage
-    res: ServerResponse
-    query: ParsedUrlQuery
-  }) => Promise<{ [key: string]: any }>
-  buildManifest?: any
-  reactLoadableManifest?: any
-  Document?: any
-  DocumentMiddleware?: any
-  App?: any
-=======
   Component: React.ComponentType
   pageConfig?: PageConfig
   buildManifest: BuildManifest
@@ -69,7 +51,7 @@
   App: AppType
   unstable_getStaticProps?: Unstable_getStaticProps
   unstable_getStaticPaths?: Unstable_getStaticPaths
->>>>>>> 2ff2e9e1
+  unstable_getServerProps?: Unstable_getServerProps
 }
 
 export async function loadComponents(
