--- conflicted
+++ resolved
@@ -473,12 +473,8 @@
       // instantly. There's no need to pass this data down from a previous
       // invoke, where we'd have to consider server & serverless.
       const previewData = tryGetPreviewData(req, res, previewProps)
-<<<<<<< HEAD
-      const data = await unstable_getStaticProps!({
+      const data = await getStaticProps!({
         env: curEnv,
-=======
-      const data = await getStaticProps!({
->>>>>>> 3bfb6501
         ...(pageIsDynamic
           ? {
               params: query as ParsedUrlQuery,
@@ -540,14 +536,9 @@
     console.error(err)
   }
 
-<<<<<<< HEAD
-  if (unstable_getServerProps && !isFallback) {
-    const data = await unstable_getServerProps({
-      env: curEnv,
-=======
   if (getServerSideProps && !isFallback) {
     const data = await getServerSideProps({
->>>>>>> 3bfb6501
+      env: curEnv,
       params,
       query,
       req,
