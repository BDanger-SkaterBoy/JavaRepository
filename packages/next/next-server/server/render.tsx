import { IncomingMessage, ServerResponse } from 'http'
import { ParsedUrlQuery } from 'querystring'
import React from 'react'
import { renderToStaticMarkup, renderToString } from 'react-dom/server'
import { UnwrapPromise } from '../../lib/coalesced-function'
import {
  GSP_NO_RETURNED_VALUE,
  GSSP_COMPONENT_MEMBER_ERROR,
  GSSP_NO_RETURNED_VALUE,
  PAGES_404_GET_INITIAL_PROPS_ERROR,
  SERVER_PROPS_GET_INIT_PROPS_CONFLICT,
  SERVER_PROPS_SSG_CONFLICT,
  SSG_GET_INITIAL_PROPS_CONFLICT,
  UNSTABLE_REVALIDATE_RENAME_ERROR,
} from '../../lib/constants'
import { isSerializableProps } from '../../lib/is-serializable-props'
import { GetServerSideProps, GetStaticProps } from '../../types'
import { isInAmpMode } from '../lib/amp'
import { AmpStateContext } from '../lib/amp-context'
import {
  AMP_RENDER_TARGET,
  SERVER_PROPS_ID,
  STATIC_PROPS_ID,
} from '../lib/constants'
import { defaultHead } from '../lib/head'
import { HeadManagerContext } from '../lib/head-manager-context'
import Loadable from '../lib/loadable'
import { LoadableContext } from '../lib/loadable-context'
import mitt, { MittEmitter } from '../lib/mitt'
import { RouterContext } from '../lib/router-context'
import { NextRouter } from '../lib/router/router'
import { isDynamicRoute } from '../lib/router/utils/is-dynamic'
import {
  AppType,
  ComponentsEnhancer,
  DocumentInitialProps,
  DocumentType,
  getDisplayName,
  isResSent,
  loadGetInitialProps,
  NextComponentType,
  RenderPage,
} from '../lib/utils'
import { tryGetPreviewData, __ApiPreviewProps } from './api-utils'
import { getPageFiles } from './get-page-files'
import { LoadComponentsReturnType, ManifestItem } from './load-components'
import optimizeAmp from './optimize-amp'
import postProcess from '../lib/post-process'
import { FontManifest, getFontDefinitionFromManifest } from './font-utils'

function noRouter() {
  const message =
    'No router instance found. you should only use "next/router" inside the client side of your app. https://err.sh/vercel/next.js/no-router-instance'
  throw new Error(message)
}

class ServerRouter implements NextRouter {
  route: string
  pathname: string
  query: ParsedUrlQuery
  asPath: string
  basePath: string
  events: any
  isFallback: boolean
  // TODO: Remove in the next major version, as this would mean the user is adding event listeners in server-side `render` method
  static events: MittEmitter = mitt()

  constructor(
    pathname: string,
    query: ParsedUrlQuery,
    as: string,
    { isFallback }: { isFallback: boolean },
    basePath: string
  ) {
    this.route = pathname.replace(/\/$/, '') || '/'
    this.pathname = pathname
    this.query = query
    this.asPath = as
    this.isFallback = isFallback
    this.basePath = basePath
  }
  push(): any {
    noRouter()
  }
  replace(): any {
    noRouter()
  }
  reload() {
    noRouter()
  }
  back() {
    noRouter()
  }
  prefetch(): any {
    noRouter()
  }
  beforePopState() {
    noRouter()
  }
}

function enhanceComponents(
  options: ComponentsEnhancer,
  App: AppType,
  Component: NextComponentType
): {
  App: AppType
  Component: NextComponentType
} {
  // For backwards compatibility
  if (typeof options === 'function') {
    return {
      App,
      Component: options(Component),
    }
  }

  return {
    App: options.enhanceApp ? options.enhanceApp(App) : App,
    Component: options.enhanceComponent
      ? options.enhanceComponent(Component)
      : Component,
  }
}

export type RenderOptsPartial = {
  buildId: string
  canonicalBase: string
  runtimeConfig?: { [key: string]: any }
  assetPrefix?: string
  err?: Error | null
  autoExport?: boolean
  nextExport?: boolean
  dev?: boolean
  ampMode?: any
  ampPath?: string
  inAmpMode?: boolean
  hybridAmp?: boolean
  ErrorDebug?: React.ComponentType<{ error: Error }>
  ampValidator?: (html: string, pathname: string) => Promise<void>
  ampSkipValidation?: boolean
  ampOptimizerConfig?: { [key: string]: any }
  isDataReq?: boolean
  params?: ParsedUrlQuery
  previewProps: __ApiPreviewProps
  basePath: string
  unstable_runtimeJS?: false
<<<<<<< HEAD
  devOnlyCacheBusterQueryString?: string
=======
  optimizeFonts: boolean
  fontManifest?: FontManifest
>>>>>>> ea026151
}

export type RenderOpts = LoadComponentsReturnType & RenderOptsPartial

function renderDocument(
  Document: DocumentType,
  {
    buildManifest,
    props,
    docProps,
    pathname,
    query,
    buildId,
    canonicalBase,
    assetPrefix,
    runtimeConfig,
    nextExport,
    autoExport,
    isFallback,
    dynamicImportsIds,
    dangerousAsPath,
    err,
    dev,
    ampPath,
    ampState,
    inAmpMode,
    hybridAmp,
    files,
    dynamicImports,
    headTags,
    gsp,
    gssp,
    customServer,
    gip,
    appGip,
    unstable_runtimeJS,
    devOnlyCacheBusterQueryString,
  }: RenderOpts & {
    props: any
    docProps: DocumentInitialProps
    pathname: string
    query: ParsedUrlQuery
    dangerousAsPath: string
    ampState: any
    ampPath: string
    inAmpMode: boolean
    hybridAmp: boolean
    dynamicImportsIds: string[]
    dynamicImports: ManifestItem[]
    files: string[]
    headTags: any
    isFallback?: boolean
    gsp?: boolean
    gssp?: boolean
    customServer?: boolean
    gip?: boolean
    appGip?: boolean
    devOnlyCacheBusterQueryString: string
  }
): string {
  return (
    '<!DOCTYPE html>' +
    renderToStaticMarkup(
      <AmpStateContext.Provider value={ampState}>
        {Document.renderDocument(Document, {
          __NEXT_DATA__: {
            props, // The result of getInitialProps
            page: pathname, // The rendered page
            query, // querystring parsed / passed by the user
            buildId, // buildId is used to facilitate caching of page bundles, we send it to the client so that pageloader knows where to load bundles
            assetPrefix: assetPrefix === '' ? undefined : assetPrefix, // send assetPrefix to the client side when configured, otherwise don't sent in the resulting HTML
            runtimeConfig, // runtimeConfig if provided, otherwise don't sent in the resulting HTML
            nextExport, // If this is a page exported by `next export`
            autoExport, // If this is an auto exported page
            isFallback,
            dynamicIds:
              dynamicImportsIds.length === 0 ? undefined : dynamicImportsIds,
            err: err ? serializeError(dev, err) : undefined, // Error if one happened, otherwise don't sent in the resulting HTML
            gsp, // whether the page is getStaticProps
            gssp, // whether the page is getServerSideProps
            customServer, // whether the user is using a custom server
            gip, // whether the page has getInitialProps
            appGip, // whether the _app has getInitialProps
          },
          buildManifest,
          dangerousAsPath,
          canonicalBase,
          ampPath,
          inAmpMode,
          isDevelopment: !!dev,
          hybridAmp,
          files,
          dynamicImports,
          assetPrefix,
          headTags,
          unstable_runtimeJS,
          devOnlyCacheBusterQueryString,
          ...docProps,
        })}
      </AmpStateContext.Provider>
    )
  )
}

const invalidKeysMsg = (methodName: string, invalidKeys: string[]) => {
  return (
    `Additional keys were returned from \`${methodName}\`. Properties intended for your component must be nested under the \`props\` key, e.g.:` +
    `\n\n\treturn { props: { title: 'My Title', content: '...' } }` +
    `\n\nKeys that need to be moved: ${invalidKeys.join(', ')}.` +
    `\nRead more: https://err.sh/next.js/invalid-getstaticprops-value`
  )
}

export async function renderToHTML(
  req: IncomingMessage,
  res: ServerResponse,
  pathname: string,
  query: ParsedUrlQuery,
  renderOpts: RenderOpts
): Promise<string | null> {
  // In dev we invalidate the cache by appending a timestamp to the resource URL.
  // This is a workaround to fix https://github.com/vercel/next.js/issues/5860
  // TODO: remove this workaround when https://bugs.webkit.org/show_bug.cgi?id=187726 is fixed.
  renderOpts.devOnlyCacheBusterQueryString = renderOpts.dev
    ? renderOpts.devOnlyCacheBusterQueryString || `?ts=${Date.now()}`
    : ''

  const {
    err,
    dev = false,
    ampPath = '',
    App,
    Document,
    pageConfig = {},
    Component,
    buildManifest,
    fontManifest,
    reactLoadableManifest,
    ErrorDebug,
    getStaticProps,
    getStaticPaths,
    getServerSideProps,
    isDataReq,
    params,
    previewProps,
    basePath,
    devOnlyCacheBusterQueryString,
  } = renderOpts

  const getFontDefinition = (url: string): string => {
    if (fontManifest) {
      return getFontDefinitionFromManifest(url, fontManifest)
    }
    return ''
  }

  const callMiddleware = async (method: string, args: any[], props = false) => {
    let results: any = props ? {} : []

    if ((Document as any)[`${method}Middleware`]) {
      let middlewareFunc = await (Document as any)[`${method}Middleware`]
      middlewareFunc = middlewareFunc.default || middlewareFunc

      const curResults = await middlewareFunc(...args)
      if (props) {
        for (const result of curResults) {
          results = {
            ...results,
            ...result,
          }
        }
      } else {
        results = curResults
      }
    }
    return results
  }

  const headTags = (...args: any) => callMiddleware('headTags', args)

  const didRewrite = (req as any)._nextDidRewrite
  const isFallback = !!query.__nextFallback
  delete query.__nextFallback

  const isSSG = !!getStaticProps
  const isBuildTimeSSG = isSSG && renderOpts.nextExport
  const defaultAppGetInitialProps =
    App.getInitialProps === (App as any).origGetInitialProps

  const hasPageGetInitialProps = !!(Component as any).getInitialProps

  const pageIsDynamic = isDynamicRoute(pathname)

  const isAutoExport =
    !hasPageGetInitialProps &&
    defaultAppGetInitialProps &&
    !isSSG &&
    !getServerSideProps

  for (const methodName of [
    'getStaticProps',
    'getServerSideProps',
    'getStaticPaths',
  ]) {
    if ((Component as any)[methodName]) {
      throw new Error(
        `page ${pathname} ${methodName} ${GSSP_COMPONENT_MEMBER_ERROR}`
      )
    }
  }

  if (
    process.env.NODE_ENV !== 'production' &&
    (isAutoExport || isFallback) &&
    pageIsDynamic &&
    didRewrite
  ) {
    // TODO: If we decide to ship rewrites to the client we could
    // solve this by running over the rewrites and getting the params.
    throw new Error(
      `Rewrites don't support${
        isFallback ? ' ' : ' auto-exported '
      }dynamic pages${isFallback ? ' with getStaticProps ' : ' '}yet.\n` +
        `Using this will cause the page to fail to parse the params on the client\n` +
        `See more info: https://err.sh/next.js/rewrite-auto-export-fallback`
    )
  }

  if (hasPageGetInitialProps && isSSG) {
    throw new Error(SSG_GET_INITIAL_PROPS_CONFLICT + ` ${pathname}`)
  }

  if (hasPageGetInitialProps && getServerSideProps) {
    throw new Error(SERVER_PROPS_GET_INIT_PROPS_CONFLICT + ` ${pathname}`)
  }

  if (getServerSideProps && isSSG) {
    throw new Error(SERVER_PROPS_SSG_CONFLICT + ` ${pathname}`)
  }

  if (!!getStaticPaths && !isSSG) {
    throw new Error(
      `getStaticPaths was added without a getStaticProps in ${pathname}. Without getStaticProps, getStaticPaths does nothing`
    )
  }

  if (isSSG && pageIsDynamic && !getStaticPaths) {
    throw new Error(
      `getStaticPaths is required for dynamic SSG pages and is missing for '${pathname}'.` +
        `\nRead more: https://err.sh/next.js/invalid-getstaticpaths-value`
    )
  }

  if (dev) {
    const { isValidElementType } = require('react-is')
    if (!isValidElementType(Component)) {
      throw new Error(
        `The default export is not a React Component in page: "${pathname}"`
      )
    }

    if (!isValidElementType(App)) {
      throw new Error(
        `The default export is not a React Component in page: "/_app"`
      )
    }

    if (!isValidElementType(Document)) {
      throw new Error(
        `The default export is not a React Component in page: "/_document"`
      )
    }

    if (isAutoExport) {
      // remove query values except ones that will be set during export
      query = {
        ...(query.amp
          ? {
              amp: query.amp,
            }
          : {}),
      }
      req.url = pathname
      renderOpts.nextExport = true
    }

    if (pathname === '/404' && (hasPageGetInitialProps || getServerSideProps)) {
      throw new Error(PAGES_404_GET_INITIAL_PROPS_ERROR)
    }
  }
  if (isAutoExport) renderOpts.autoExport = true
  if (isSSG) renderOpts.nextExport = false

  await Loadable.preloadAll() // Make sure all dynamic imports are loaded

  // url will always be set
  const asPath: string = req.url as string
  const router = new ServerRouter(
    pathname,
    query,
    asPath,
    {
      isFallback: isFallback,
    },
    basePath
  )
  const ctx = {
    err,
    req: isAutoExport ? undefined : req,
    res: isAutoExport ? undefined : res,
    pathname,
    query,
    asPath,
    AppTree: (props: any) => {
      return (
        <AppContainer>
          <App {...props} Component={Component} router={router} />
        </AppContainer>
      )
    },
  }
  let props: any

  const ampState = {
    ampFirst: pageConfig.amp === true,
    hasQuery: Boolean(query.amp),
    hybrid: pageConfig.amp === 'hybrid',
  }

  const inAmpMode = isInAmpMode(ampState)

  const reactLoadableModules: string[] = []

  let head: JSX.Element[] = defaultHead(inAmpMode)

  const AppContainer = ({ children }: any) => (
    <RouterContext.Provider value={router}>
      <AmpStateContext.Provider value={ampState}>
        <HeadManagerContext.Provider
          value={{
            updateHead: (state) => {
              head = state
            },
            mountedInstances: new Set(),
          }}
        >
          <LoadableContext.Provider
            value={(moduleName) => reactLoadableModules.push(moduleName)}
          >
            {children}
          </LoadableContext.Provider>
        </HeadManagerContext.Provider>
      </AmpStateContext.Provider>
    </RouterContext.Provider>
  )

  try {
    props = await loadGetInitialProps(App, {
      AppTree: ctx.AppTree,
      Component,
      router,
      ctx,
    })

    if (isSSG) {
      props[STATIC_PROPS_ID] = true
    }

    let previewData: string | false | object | undefined

    if ((isSSG || getServerSideProps) && !isFallback) {
      // Reads of this are cached on the `req` object, so this should resolve
      // instantly. There's no need to pass this data down from a previous
      // invoke, where we'd have to consider server & serverless.
      previewData = tryGetPreviewData(req, res, previewProps)
    }

    if (isSSG && !isFallback) {
      let data: UnwrapPromise<ReturnType<GetStaticProps>>

      try {
        data = await getStaticProps!({
          ...(pageIsDynamic ? { params: query as ParsedUrlQuery } : undefined),
          ...(previewData !== false
            ? { preview: true, previewData: previewData }
            : undefined),
        })
      } catch (staticPropsError) {
        // remove not found error code to prevent triggering legacy
        // 404 rendering
        if (staticPropsError.code === 'ENOENT') {
          delete staticPropsError.code
        }
        throw staticPropsError
      }

      if (data == null) {
        throw new Error(GSP_NO_RETURNED_VALUE)
      }

      const invalidKeys = Object.keys(data).filter(
        (key) => key !== 'revalidate' && key !== 'props'
      )

      if (invalidKeys.includes('unstable_revalidate')) {
        throw new Error(UNSTABLE_REVALIDATE_RENAME_ERROR)
      }

      if (invalidKeys.length) {
        throw new Error(invalidKeysMsg('getStaticProps', invalidKeys))
      }

      if (
        (dev || isBuildTimeSSG) &&
        !isSerializableProps(pathname, 'getStaticProps', data.props)
      ) {
        // this fn should throw an error instead of ever returning `false`
        throw new Error(
          'invariant: getStaticProps did not return valid props. Please report this.'
        )
      }

      if (typeof data.revalidate === 'number') {
        if (!Number.isInteger(data.revalidate)) {
          throw new Error(
            `A page's revalidate option must be seconds expressed as a natural number. Mixed numbers, such as '${data.revalidate}', cannot be used.` +
              `\nTry changing the value to '${Math.ceil(
                data.revalidate
              )}' or using \`Math.ceil()\` if you're computing the value.`
          )
        } else if (data.revalidate <= 0) {
          throw new Error(
            `A page's revalidate option can not be less than or equal to zero. A revalidate option of zero means to revalidate after _every_ request, and implies stale data cannot be tolerated.` +
              `\n\nTo never revalidate, you can set revalidate to \`false\` (only ran once at build-time).` +
              `\nTo revalidate as soon as possible, you can set the value to \`1\`.`
          )
        } else if (data.revalidate > 31536000) {
          // if it's greater than a year for some reason error
          console.warn(
            `Warning: A page's revalidate option was set to more than a year. This may have been done in error.` +
              `\nTo only run getStaticProps at build-time and not revalidate at runtime, you can set \`revalidate\` to \`false\`!`
          )
        }
      } else if (data.revalidate === true) {
        // When enabled, revalidate after 1 second. This value is optimal for
        // the most up-to-date page possible, but without a 1-to-1
        // request-refresh ratio.
        data.revalidate = 1
      } else {
        // By default, we never revalidate.
        data.revalidate = false
      }

      props.pageProps = Object.assign({}, props.pageProps, data.props)
      // pass up revalidate and props for export
      // TODO: change this to a different passing mechanism
      ;(renderOpts as any).revalidate = data.revalidate
      ;(renderOpts as any).pageData = props
    }

    if (getServerSideProps) {
      props[SERVER_PROPS_ID] = true
    }

    if (getServerSideProps && !isFallback) {
      let data: UnwrapPromise<ReturnType<GetServerSideProps>>

      try {
        data = await getServerSideProps({
          req,
          res,
          query,
          ...(pageIsDynamic ? { params: params as ParsedUrlQuery } : undefined),
          ...(previewData !== false
            ? { preview: true, previewData: previewData }
            : undefined),
        })
      } catch (serverSidePropsError) {
        // remove not found error code to prevent triggering legacy
        // 404 rendering
        if (serverSidePropsError.code === 'ENOENT') {
          delete serverSidePropsError.code
        }
        throw serverSidePropsError
      }

      if (data == null) {
        throw new Error(GSSP_NO_RETURNED_VALUE)
      }

      const invalidKeys = Object.keys(data).filter((key) => key !== 'props')

      if (invalidKeys.length) {
        throw new Error(invalidKeysMsg('getServerSideProps', invalidKeys))
      }

      if (
        (dev || isBuildTimeSSG) &&
        !isSerializableProps(pathname, 'getServerSideProps', data.props)
      ) {
        // this fn should throw an error instead of ever returning `false`
        throw new Error(
          'invariant: getServerSideProps did not return valid props. Please report this.'
        )
      }

      props.pageProps = Object.assign({}, props.pageProps, data.props)
      ;(renderOpts as any).pageData = props
    }
  } catch (dataFetchError) {
    if (isDataReq || !dev || !dataFetchError) throw dataFetchError
    ctx.err = dataFetchError
    renderOpts.err = dataFetchError
    console.error(dataFetchError)
  }

  if (
    !isSSG && // we only show this warning for legacy pages
    !getServerSideProps &&
    process.env.NODE_ENV !== 'production' &&
    Object.keys(props?.pageProps || {}).includes('url')
  ) {
    console.warn(
      `The prop \`url\` is a reserved prop in Next.js for legacy reasons and will be overridden on page ${pathname}\n` +
        `See more info here: https://err.sh/vercel/next.js/reserved-page-prop`
    )
  }

  // We only need to do this if we want to support calling
  // _app's getInitialProps for getServerSideProps if not this can be removed
  if (isDataReq && !isSSG) return props

  // We don't call getStaticProps or getServerSideProps while generating
  // the fallback so make sure to set pageProps to an empty object
  if (isFallback) {
    props.pageProps = {}
  }

  // the response might be finished on the getInitialProps call
  if (isResSent(res) && !isSSG) return null

  // AMP First pages do not have client-side JavaScript files
  const files = ampState.ampFirst
    ? []
    : [
        ...new Set([
          ...getPageFiles(buildManifest, '/_app'),
          ...(pathname !== '/_error'
            ? getPageFiles(buildManifest, pathname)
            : []),
        ]),
      ]

  const renderPage: RenderPage = (
    options: ComponentsEnhancer = {}
  ): { html: string; head: any } => {
    if (ctx.err && ErrorDebug) {
      return { html: renderToString(<ErrorDebug error={ctx.err} />), head }
    }

    if (dev && (props.router || props.Component)) {
      throw new Error(
        `'router' and 'Component' can not be returned in getInitialProps from _app.js https://err.sh/vercel/next.js/cant-override-next-props`
      )
    }

    const {
      App: EnhancedApp,
      Component: EnhancedComponent,
    } = enhanceComponents(options, App, Component)

    const html = renderToString(
      <AppContainer>
        <EnhancedApp Component={EnhancedComponent} router={router} {...props} />
      </AppContainer>
    )

    return { html, head }
  }
  const documentCtx = { ...ctx, renderPage }
  const docProps: DocumentInitialProps = await loadGetInitialProps(
    Document,
    documentCtx
  )
  // the response might be finished on the getInitialProps call
  if (isResSent(res) && !isSSG) return null

  if (!docProps || typeof docProps.html !== 'string') {
    const message = `"${getDisplayName(
      Document
    )}.getInitialProps()" should resolve to an object with a "html" prop set with a valid html string`
    throw new Error(message)
  }

  const dynamicImportIdsSet = new Set<string>()
  const dynamicImports: ManifestItem[] = []

  for (const mod of reactLoadableModules) {
    const manifestItem: ManifestItem[] = reactLoadableManifest[mod]

    if (manifestItem) {
      manifestItem.forEach((item) => {
        dynamicImports.push(item)
        dynamicImportIdsSet.add(item.id as string)
      })
    }
  }

  const dynamicImportsIds = [...dynamicImportIdsSet]
  const hybridAmp = ampState.hybrid

  // update renderOpts so export knows current state
  renderOpts.inAmpMode = inAmpMode
  renderOpts.hybridAmp = hybridAmp

  let html = renderDocument(Document, {
    ...renderOpts,
    // Only enabled in production as development mode has features relying on HMR (style injection for example)
    unstable_runtimeJS:
      process.env.NODE_ENV === 'production'
        ? pageConfig.unstable_runtimeJS
        : undefined,
    dangerousAsPath: router.asPath,
    ampState,
    props,
    headTags: await headTags(documentCtx),
    isFallback,
    docProps,
    pathname,
    ampPath,
    query,
    inAmpMode,
    hybridAmp,
    dynamicImportsIds,
    dynamicImports,
    files,
    gsp: !!getStaticProps ? true : undefined,
    gssp: !!getServerSideProps ? true : undefined,
    gip: hasPageGetInitialProps ? true : undefined,
    appGip: !defaultAppGetInitialProps ? true : undefined,
    devOnlyCacheBusterQueryString,
  })

  if (inAmpMode && html) {
    // inject HTML to AMP_RENDER_TARGET to allow rendering
    // directly to body in AMP mode
    const ampRenderIndex = html.indexOf(AMP_RENDER_TARGET)
    html =
      html.substring(0, ampRenderIndex) +
      `<!-- __NEXT_DATA__ -->${docProps.html}` +
      html.substring(ampRenderIndex + AMP_RENDER_TARGET.length)
    html = await optimizeAmp(html, renderOpts.ampOptimizerConfig)

    if (!renderOpts.ampSkipValidation && renderOpts.ampValidator) {
      await renderOpts.ampValidator(html, pathname)
    }
  }

  html = await postProcess(
    html,
    {
      getFontDefinition,
    },
    {
      optimizeFonts: renderOpts.optimizeFonts,
    }
  )

  if (inAmpMode || hybridAmp) {
    // fix &amp being escaped for amphtml rel link
    html = html.replace(/&amp;amp=1/g, '&amp=1')
  }

  return html
}

function errorToJSON(err: Error): Error {
  const { name, message, stack } = err
  return { name, message, stack }
}

function serializeError(
  dev: boolean | undefined,
  err: Error
): Error & { statusCode?: number } {
  if (dev) {
    return errorToJSON(err)
  }

  return {
    name: 'Internal Server Error.',
    message: '500 - Internal Server Error.',
    statusCode: 500,
  }
}<|MERGE_RESOLUTION|>--- conflicted
+++ resolved
@@ -145,12 +145,9 @@
   previewProps: __ApiPreviewProps
   basePath: string
   unstable_runtimeJS?: false
-<<<<<<< HEAD
-  devOnlyCacheBusterQueryString?: string
-=======
   optimizeFonts: boolean
   fontManifest?: FontManifest
->>>>>>> ea026151
+  devOnlyCacheBusterQueryString?: string
 }
 
 export type RenderOpts = LoadComponentsReturnType & RenderOptsPartial
