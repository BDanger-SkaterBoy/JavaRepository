import { IncomingMessage, ServerResponse } from 'http'
import { ParsedUrlQuery } from 'querystring'
import React from 'react'
import { renderToStaticMarkup, renderToString } from 'react-dom/server'
<<<<<<< HEAD
import Critters from 'critters'
=======
import { warn } from '../../build/output/log'
>>>>>>> c731c636
import { UnwrapPromise } from '../../lib/coalesced-function'
import {
  GSP_NO_RETURNED_VALUE,
  GSSP_COMPONENT_MEMBER_ERROR,
  GSSP_NO_RETURNED_VALUE,
  PAGES_404_GET_INITIAL_PROPS_ERROR,
  SERVER_PROPS_GET_INIT_PROPS_CONFLICT,
  SERVER_PROPS_SSG_CONFLICT,
  SSG_GET_INITIAL_PROPS_CONFLICT,
  UNSTABLE_REVALIDATE_RENAME_ERROR,
} from '../../lib/constants'
import { isSerializableProps } from '../../lib/is-serializable-props'
import { GetServerSideProps, GetStaticProps } from '../../types'
import { isInAmpMode } from '../lib/amp'
import { AmpStateContext } from '../lib/amp-context'
import {
  AMP_RENDER_TARGET,
  PERMANENT_REDIRECT_STATUS,
  SERVER_PROPS_ID,
  STATIC_PROPS_ID,
  TEMPORARY_REDIRECT_STATUS,
} from '../lib/constants'
import { defaultHead } from '../lib/head'
import { HeadManagerContext } from '../lib/head-manager-context'
import Loadable from '../lib/loadable'
import { LoadableContext } from '../lib/loadable-context'
import mitt, { MittEmitter } from '../lib/mitt'
import postProcess from '../lib/post-process'
import { RouterContext } from '../lib/router-context'
import { NextRouter } from '../lib/router/router'
import { isDynamicRoute } from '../lib/router/utils/is-dynamic'
import {
  AppType,
  ComponentsEnhancer,
  DocumentInitialProps,
  DocumentProps,
  DocumentType,
  getDisplayName,
  isResSent,
  loadGetInitialProps,
  NextComponentType,
  RenderPage,
} from '../lib/utils'
import { tryGetPreviewData, __ApiPreviewProps } from './api-utils'
import { denormalizePagePath } from './denormalize-page-path'
import { FontManifest, getFontDefinitionFromManifest } from './font-utils'
import { LoadComponentsReturnType, ManifestItem } from './load-components'
import { normalizePagePath } from './normalize-page-path'
import optimizeAmp from './optimize-amp'

function noRouter() {
  const message =
    'No router instance found. you should only use "next/router" inside the client side of your app. https://err.sh/vercel/next.js/no-router-instance'
  throw new Error(message)
}

class ServerRouter implements NextRouter {
  route: string
  pathname: string
  query: ParsedUrlQuery
  asPath: string
  basePath: string
  events: any
  isFallback: boolean
  // TODO: Remove in the next major version, as this would mean the user is adding event listeners in server-side `render` method
  static events: MittEmitter = mitt()

  constructor(
    pathname: string,
    query: ParsedUrlQuery,
    as: string,
    { isFallback }: { isFallback: boolean },
    basePath: string
  ) {
    this.route = pathname.replace(/\/$/, '') || '/'
    this.pathname = pathname
    this.query = query
    this.asPath = as
    this.isFallback = isFallback
    this.basePath = basePath
  }
  push(): any {
    noRouter()
  }
  replace(): any {
    noRouter()
  }
  reload() {
    noRouter()
  }
  back() {
    noRouter()
  }
  prefetch(): any {
    noRouter()
  }
  beforePopState() {
    noRouter()
  }
}

function enhanceComponents(
  options: ComponentsEnhancer,
  App: AppType,
  Component: NextComponentType
): {
  App: AppType
  Component: NextComponentType
} {
  // For backwards compatibility
  if (typeof options === 'function') {
    return {
      App,
      Component: options(Component),
    }
  }

  return {
    App: options.enhanceApp ? options.enhanceApp(App) : App,
    Component: options.enhanceComponent
      ? options.enhanceComponent(Component)
      : Component,
  }
}

export type RenderOptsPartial = {
  buildId: string
  canonicalBase: string
  runtimeConfig?: { [key: string]: any }
  assetPrefix?: string
  err?: Error | null
  autoExport?: boolean
  nextExport?: boolean
  dev?: boolean
  ampMode?: any
  ampPath?: string
  inAmpMode?: boolean
  hybridAmp?: boolean
  ErrorDebug?: React.ComponentType<{ error: Error }>
  ampValidator?: (html: string, pathname: string) => Promise<void>
  ampSkipValidation?: boolean
  ampOptimizerConfig?: { [key: string]: any }
  isDataReq?: boolean
  params?: ParsedUrlQuery
  previewProps: __ApiPreviewProps
  basePath: string
  unstable_runtimeJS?: false
  optimizeFonts: boolean
  fontManifest?: FontManifest
  optimizeImages: boolean
  optimizeCss: boolean
  devOnlyCacheBusterQueryString?: string
  resolvedUrl?: string
  resolvedAsPath?: string
}

export type RenderOpts = LoadComponentsReturnType & RenderOptsPartial

function renderDocument(
  Document: DocumentType,
  {
    buildManifest,
    docComponentsRendered,
    props,
    docProps,
    pathname,
    query,
    buildId,
    canonicalBase,
    assetPrefix,
    runtimeConfig,
    nextExport,
    autoExport,
    isFallback,
    dynamicImportsIds,
    dangerousAsPath,
    err,
    dev,
    ampPath,
    ampState,
    inAmpMode,
    hybridAmp,
    dynamicImports,
    headTags,
    gsp,
    gssp,
    customServer,
    gip,
    appGip,
    unstable_runtimeJS,
    devOnlyCacheBusterQueryString,
    optimizeCss,
  }: RenderOpts & {
    props: any
    docComponentsRendered: DocumentProps['docComponentsRendered']
    docProps: DocumentInitialProps
    pathname: string
    query: ParsedUrlQuery
    dangerousAsPath: string
    ampState: any
    ampPath: string
    inAmpMode: boolean
    hybridAmp: boolean
    dynamicImportsIds: string[]
    dynamicImports: ManifestItem[]
    headTags: any
    isFallback?: boolean
    gsp?: boolean
    gssp?: boolean
    customServer?: boolean
    gip?: boolean
    appGip?: boolean
    devOnlyCacheBusterQueryString: string
  }
): string {
  return (
    '<!DOCTYPE html>' +
    renderToStaticMarkup(
      <AmpStateContext.Provider value={ampState}>
        {Document.renderDocument(Document, {
          __NEXT_DATA__: {
            props, // The result of getInitialProps
            page: pathname, // The rendered page
            query, // querystring parsed / passed by the user
            buildId, // buildId is used to facilitate caching of page bundles, we send it to the client so that pageloader knows where to load bundles
            assetPrefix: assetPrefix === '' ? undefined : assetPrefix, // send assetPrefix to the client side when configured, otherwise don't sent in the resulting HTML
            runtimeConfig, // runtimeConfig if provided, otherwise don't sent in the resulting HTML
            nextExport, // If this is a page exported by `next export`
            autoExport, // If this is an auto exported page
            isFallback,
            dynamicIds:
              dynamicImportsIds.length === 0 ? undefined : dynamicImportsIds,
            err: err ? serializeError(dev, err) : undefined, // Error if one happened, otherwise don't sent in the resulting HTML
            gsp, // whether the page is getStaticProps
            gssp, // whether the page is getServerSideProps
            customServer, // whether the user is using a custom server
            gip, // whether the page has getInitialProps
            appGip, // whether the _app has getInitialProps
            head: React.Children.toArray(docProps.head || [])
              .map((elem) => {
                const { children } = elem?.props
                return [
                  elem?.type,
                  {
                    ...elem?.props,
                    children: children
                      ? typeof children === 'string'
                        ? children
                        : children.join('')
                      : undefined,
                  },
                ]
              })
              .filter(Boolean) as any,
          },
          buildManifest,
          docComponentsRendered,
          dangerousAsPath,
          canonicalBase,
          ampPath,
          inAmpMode,
          optimizeCss,
          isDevelopment: !!dev,
          hybridAmp,
          dynamicImports,
          assetPrefix,
          headTags,
          unstable_runtimeJS,
          devOnlyCacheBusterQueryString,
          ...docProps,
        })}
      </AmpStateContext.Provider>
    )
  )
}

const invalidKeysMsg = (methodName: string, invalidKeys: string[]) => {
  return (
    `Additional keys were returned from \`${methodName}\`. Properties intended for your component must be nested under the \`props\` key, e.g.:` +
    `\n\n\treturn { props: { title: 'My Title', content: '...' } }` +
    `\n\nKeys that need to be moved: ${invalidKeys.join(', ')}.` +
    `\nRead more: https://err.sh/next.js/invalid-getstaticprops-value`
  )
}

type Redirect = {
  permanent: boolean
  destination: string
}

function checkRedirectValues(redirect: Redirect, req: IncomingMessage) {
  const { destination, permanent } = redirect
  let invalidPermanent = typeof permanent !== 'boolean'
  let invalidDestination = typeof destination !== 'string'

  if (invalidPermanent || invalidDestination) {
    throw new Error(
      `Invalid redirect object returned from getStaticProps for ${req.url}\n` +
        `Expected${
          invalidPermanent
            ? ` \`permanent\` to be boolean but received ${typeof permanent}`
            : ''
        }${invalidPermanent && invalidDestination ? ' and' : ''}${
          invalidDestination
            ? ` \`destinatino\` to be string but received ${typeof destination}`
            : ''
        }\n` +
        `See more info here: https://err.sh/vercel/next.js/invalid-redirect-gssp`
    )
  }
}

function handleRedirect(res: ServerResponse, redirect: Redirect) {
  const statusCode = redirect.permanent
    ? PERMANENT_REDIRECT_STATUS
    : TEMPORARY_REDIRECT_STATUS

  if (redirect.permanent) {
    res.setHeader('Refresh', `0;url=${redirect.destination}`)
  }
  res.statusCode = statusCode
  res.setHeader('Location', redirect.destination)
  res.end()
}

export async function renderToHTML(
  req: IncomingMessage,
  res: ServerResponse,
  pathname: string,
  query: ParsedUrlQuery,
  renderOpts: RenderOpts
): Promise<string | null> {
  // In dev we invalidate the cache by appending a timestamp to the resource URL.
  // This is a workaround to fix https://github.com/vercel/next.js/issues/5860
  // TODO: remove this workaround when https://bugs.webkit.org/show_bug.cgi?id=187726 is fixed.
  renderOpts.devOnlyCacheBusterQueryString = renderOpts.dev
    ? renderOpts.devOnlyCacheBusterQueryString || `?ts=${Date.now()}`
    : ''

  const {
    err,
    dev = false,
    ampPath = '',
    App,
    Document,
    pageConfig = {},
    Component,
    buildManifest,
    fontManifest,
    reactLoadableManifest,
    ErrorDebug,
    getStaticProps,
    getStaticPaths,
    getServerSideProps,
    isDataReq,
    params,
    previewProps,
    basePath,
    devOnlyCacheBusterQueryString,
  } = renderOpts

  const getFontDefinition = (url: string): string => {
    if (fontManifest) {
      return getFontDefinitionFromManifest(url, fontManifest)
    }
    return ''
  }

  const callMiddleware = async (method: string, args: any[], props = false) => {
    let results: any = props ? {} : []

    if ((Document as any)[`${method}Middleware`]) {
      let middlewareFunc = await (Document as any)[`${method}Middleware`]
      middlewareFunc = middlewareFunc.default || middlewareFunc

      const curResults = await middlewareFunc(...args)
      if (props) {
        for (const result of curResults) {
          results = {
            ...results,
            ...result,
          }
        }
      } else {
        results = curResults
      }
    }
    return results
  }

  const headTags = (...args: any) => callMiddleware('headTags', args)

  const isFallback = !!query.__nextFallback
  delete query.__nextFallback

  const isSSG = !!getStaticProps
  const isBuildTimeSSG = isSSG && renderOpts.nextExport
  const defaultAppGetInitialProps =
    App.getInitialProps === (App as any).origGetInitialProps

  const hasPageGetInitialProps = !!(Component as any).getInitialProps

  const pageIsDynamic = isDynamicRoute(pathname)

  const isAutoExport =
    !hasPageGetInitialProps &&
    defaultAppGetInitialProps &&
    !isSSG &&
    !getServerSideProps

  for (const methodName of [
    'getStaticProps',
    'getServerSideProps',
    'getStaticPaths',
  ]) {
    if ((Component as any)[methodName]) {
      throw new Error(
        `page ${pathname} ${methodName} ${GSSP_COMPONENT_MEMBER_ERROR}`
      )
    }
  }

  if (hasPageGetInitialProps && isSSG) {
    throw new Error(SSG_GET_INITIAL_PROPS_CONFLICT + ` ${pathname}`)
  }

  if (hasPageGetInitialProps && getServerSideProps) {
    throw new Error(SERVER_PROPS_GET_INIT_PROPS_CONFLICT + ` ${pathname}`)
  }

  if (getServerSideProps && isSSG) {
    throw new Error(SERVER_PROPS_SSG_CONFLICT + ` ${pathname}`)
  }

  if (!!getStaticPaths && !isSSG) {
    throw new Error(
      `getStaticPaths was added without a getStaticProps in ${pathname}. Without getStaticProps, getStaticPaths does nothing`
    )
  }

  if (isSSG && pageIsDynamic && !getStaticPaths) {
    throw new Error(
      `getStaticPaths is required for dynamic SSG pages and is missing for '${pathname}'.` +
        `\nRead more: https://err.sh/next.js/invalid-getstaticpaths-value`
    )
  }

  if (dev) {
    const { isValidElementType } = require('react-is')
    if (!isValidElementType(Component)) {
      throw new Error(
        `The default export is not a React Component in page: "${pathname}"`
      )
    }

    if (!isValidElementType(App)) {
      throw new Error(
        `The default export is not a React Component in page: "/_app"`
      )
    }

    if (!isValidElementType(Document)) {
      throw new Error(
        `The default export is not a React Component in page: "/_document"`
      )
    }

    if (isAutoExport || isFallback) {
      // remove query values except ones that will be set during export
      query = {
        ...(query.amp
          ? {
              amp: query.amp,
            }
          : {}),
      }
      req.url = pathname
      renderOpts.resolvedAsPath = pathname
      renderOpts.nextExport = true
    }

    if (pathname === '/404' && (hasPageGetInitialProps || getServerSideProps)) {
      throw new Error(PAGES_404_GET_INITIAL_PROPS_ERROR)
    }
  }
  if (isAutoExport) renderOpts.autoExport = true
  if (isSSG) renderOpts.nextExport = false

  await Loadable.preloadAll() // Make sure all dynamic imports are loaded

  // url will always be set
  const asPath: string = renderOpts.resolvedAsPath || (req.url as string)
  const router = new ServerRouter(
    pathname,
    query,
    asPath,
    {
      isFallback: isFallback,
    },
    basePath
  )
  const ctx = {
    err,
    req: isAutoExport ? undefined : req,
    res: isAutoExport ? undefined : res,
    pathname,
    query,
    asPath,
    AppTree: (props: any) => {
      return (
        <AppContainer>
          <App {...props} Component={Component} router={router} />
        </AppContainer>
      )
    },
  }
  let props: any

  const ampState = {
    ampFirst: pageConfig.amp === true,
    hasQuery: Boolean(query.amp),
    hybrid: pageConfig.amp === 'hybrid',
  }

  const inAmpMode = isInAmpMode(ampState)

  const reactLoadableModules: string[] = []

  let head: JSX.Element[] = defaultHead(inAmpMode)

  const AppContainer = ({ children }: any) => (
    <RouterContext.Provider value={router}>
      <AmpStateContext.Provider value={ampState}>
        <HeadManagerContext.Provider
          value={{
            updateHead: (state) => {
              head = state
            },
            mountedInstances: new Set(),
          }}
        >
          <LoadableContext.Provider
            value={(moduleName) => reactLoadableModules.push(moduleName)}
          >
            {children}
          </LoadableContext.Provider>
        </HeadManagerContext.Provider>
      </AmpStateContext.Provider>
    </RouterContext.Provider>
  )

  try {
    props = await loadGetInitialProps(App, {
      AppTree: ctx.AppTree,
      Component,
      router,
      ctx,
    })

    if (isSSG) {
      props[STATIC_PROPS_ID] = true
    }

    let previewData: string | false | object | undefined

    if ((isSSG || getServerSideProps) && !isFallback) {
      // Reads of this are cached on the `req` object, so this should resolve
      // instantly. There's no need to pass this data down from a previous
      // invoke, where we'd have to consider server & serverless.
      previewData = tryGetPreviewData(req, res, previewProps)
    }

    if (isSSG && !isFallback) {
      let data: UnwrapPromise<ReturnType<GetStaticProps>>

      try {
        data = await getStaticProps!({
          ...(pageIsDynamic ? { params: query as ParsedUrlQuery } : undefined),
          ...(previewData !== false
            ? { preview: true, previewData: previewData }
            : undefined),
        })
      } catch (staticPropsError) {
        // remove not found error code to prevent triggering legacy
        // 404 rendering
        if (staticPropsError.code === 'ENOENT') {
          delete staticPropsError.code
        }
        throw staticPropsError
      }

      if (data == null) {
        throw new Error(GSP_NO_RETURNED_VALUE)
      }

      const invalidKeys = Object.keys(data).filter(
        (key) =>
          key !== 'revalidate' && key !== 'props' && key !== 'unstable_redirect'
      )

      if (invalidKeys.includes('unstable_revalidate')) {
        throw new Error(UNSTABLE_REVALIDATE_RENAME_ERROR)
      }

      if (invalidKeys.length) {
        throw new Error(invalidKeysMsg('getStaticProps', invalidKeys))
      }

      if (
        data.unstable_redirect &&
        typeof data.unstable_redirect === 'object'
      ) {
        checkRedirectValues(data.unstable_redirect, req)

        if (isBuildTimeSSG) {
          throw new Error(
            `\`redirect\` can not be returned from getStaticProps during prerendering (${req.url})\n` +
              `See more info here: https://err.sh/next.js/gsp-redirect-during-prerender`
          )
        }

        if (isDataReq) {
          data.props = {
            __N_REDIRECT: data.unstable_redirect.destination,
          }
        } else {
          handleRedirect(res, data.unstable_redirect)
          return null
        }
      }

      if (
        (dev || isBuildTimeSSG) &&
        !isSerializableProps(pathname, 'getStaticProps', data.props)
      ) {
        // this fn should throw an error instead of ever returning `false`
        throw new Error(
          'invariant: getStaticProps did not return valid props. Please report this.'
        )
      }

      if (typeof data.revalidate === 'number') {
        if (!Number.isInteger(data.revalidate)) {
          throw new Error(
            `A page's revalidate option must be seconds expressed as a natural number. Mixed numbers, such as '${data.revalidate}', cannot be used.` +
              `\nTry changing the value to '${Math.ceil(
                data.revalidate
              )}' or using \`Math.ceil()\` if you're computing the value.`
          )
        } else if (data.revalidate <= 0) {
          throw new Error(
            `A page's revalidate option can not be less than or equal to zero. A revalidate option of zero means to revalidate after _every_ request, and implies stale data cannot be tolerated.` +
              `\n\nTo never revalidate, you can set revalidate to \`false\` (only ran once at build-time).` +
              `\nTo revalidate as soon as possible, you can set the value to \`1\`.`
          )
        } else if (data.revalidate > 31536000) {
          // if it's greater than a year for some reason error
          console.warn(
            `Warning: A page's revalidate option was set to more than a year. This may have been done in error.` +
              `\nTo only run getStaticProps at build-time and not revalidate at runtime, you can set \`revalidate\` to \`false\`!`
          )
        }
      } else if (data.revalidate === true) {
        // When enabled, revalidate after 1 second. This value is optimal for
        // the most up-to-date page possible, but without a 1-to-1
        // request-refresh ratio.
        data.revalidate = 1
      } else {
        // By default, we never revalidate.
        data.revalidate = false
      }

      props.pageProps = Object.assign({}, props.pageProps, data.props)
      // pass up revalidate and props for export
      // TODO: change this to a different passing mechanism
      ;(renderOpts as any).revalidate = data.revalidate
      ;(renderOpts as any).pageData = props
    }

    if (getServerSideProps) {
      props[SERVER_PROPS_ID] = true
    }

    if (getServerSideProps && !isFallback) {
      let data: UnwrapPromise<ReturnType<GetServerSideProps>>

      try {
        data = await getServerSideProps({
          req,
          res,
          query,
          resolvedUrl: renderOpts.resolvedUrl as string,
          ...(pageIsDynamic ? { params: params as ParsedUrlQuery } : undefined),
          ...(previewData !== false
            ? { preview: true, previewData: previewData }
            : undefined),
        })
      } catch (serverSidePropsError) {
        // remove not found error code to prevent triggering legacy
        // 404 rendering
        if (serverSidePropsError.code === 'ENOENT') {
          delete serverSidePropsError.code
        }
        throw serverSidePropsError
      }

      if (data == null) {
        throw new Error(GSSP_NO_RETURNED_VALUE)
      }

      const invalidKeys = Object.keys(data).filter(
        (key) => key !== 'props' && key !== 'unstable_redirect'
      )

      if (invalidKeys.length) {
        throw new Error(invalidKeysMsg('getServerSideProps', invalidKeys))
      }

      if (
        data.unstable_redirect &&
        typeof data.unstable_redirect === 'object'
      ) {
        checkRedirectValues(data.unstable_redirect, req)

        if (isDataReq) {
          data.props = {
            __N_REDIRECT: data.unstable_redirect.destination,
          }
        } else {
          handleRedirect(res, data.unstable_redirect)
          return null
        }
      }

      if (
        (dev || isBuildTimeSSG) &&
        !isSerializableProps(pathname, 'getServerSideProps', data.props)
      ) {
        // this fn should throw an error instead of ever returning `false`
        throw new Error(
          'invariant: getServerSideProps did not return valid props. Please report this.'
        )
      }

      props.pageProps = Object.assign({}, props.pageProps, data.props)
      ;(renderOpts as any).pageData = props
    }
  } catch (dataFetchError) {
    if (isDataReq || !dev || !dataFetchError) throw dataFetchError
    ctx.err = dataFetchError
    renderOpts.err = dataFetchError
    console.error(dataFetchError)
  }

  if (
    !isSSG && // we only show this warning for legacy pages
    !getServerSideProps &&
    process.env.NODE_ENV !== 'production' &&
    Object.keys(props?.pageProps || {}).includes('url')
  ) {
    console.warn(
      `The prop \`url\` is a reserved prop in Next.js for legacy reasons and will be overridden on page ${pathname}\n` +
        `See more info here: https://err.sh/vercel/next.js/reserved-page-prop`
    )
  }

  // We only need to do this if we want to support calling
  // _app's getInitialProps for getServerSideProps if not this can be removed
  if (isDataReq && !isSSG) return props

  // We don't call getStaticProps or getServerSideProps while generating
  // the fallback so make sure to set pageProps to an empty object
  if (isFallback) {
    props.pageProps = {}
  }

  // the response might be finished on the getInitialProps call
  if (isResSent(res) && !isSSG) return null

  // we preload the buildManifest for auto-export dynamic pages
  // to speed up hydrating query values
  let filteredBuildManifest = buildManifest
  if (isAutoExport && pageIsDynamic) {
    const page = denormalizePagePath(normalizePagePath(pathname))
    // This code would be much cleaner using `immer` and directly pushing into
    // the result from `getPageFiles`, we could maybe consider that in the
    // future.
    if (page in filteredBuildManifest.pages) {
      filteredBuildManifest = {
        ...filteredBuildManifest,
        pages: {
          ...filteredBuildManifest.pages,
          [page]: [
            ...filteredBuildManifest.pages[page],
            ...filteredBuildManifest.lowPriorityFiles.filter((f) =>
              f.includes('_buildManifest')
            ),
          ],
        },
        lowPriorityFiles: filteredBuildManifest.lowPriorityFiles.filter(
          (f) => !f.includes('_buildManifest')
        ),
      }
    }
  }

  const renderPage: RenderPage = (
    options: ComponentsEnhancer = {}
  ): { html: string; head: any } => {
    if (ctx.err && ErrorDebug) {
      return { html: renderToString(<ErrorDebug error={ctx.err} />), head }
    }

    if (dev && (props.router || props.Component)) {
      throw new Error(
        `'router' and 'Component' can not be returned in getInitialProps from _app.js https://err.sh/vercel/next.js/cant-override-next-props`
      )
    }

    const {
      App: EnhancedApp,
      Component: EnhancedComponent,
    } = enhanceComponents(options, App, Component)

    const html = renderToString(
      <AppContainer>
        <EnhancedApp Component={EnhancedComponent} router={router} {...props} />
      </AppContainer>
    )

    return { html, head }
  }
  const documentCtx = { ...ctx, renderPage }
  const docProps: DocumentInitialProps = await loadGetInitialProps(
    Document,
    documentCtx
  )
  // the response might be finished on the getInitialProps call
  if (isResSent(res) && !isSSG) return null

  if (!docProps || typeof docProps.html !== 'string') {
    const message = `"${getDisplayName(
      Document
    )}.getInitialProps()" should resolve to an object with a "html" prop set with a valid html string`
    throw new Error(message)
  }

  const dynamicImportIdsSet = new Set<string>()
  const dynamicImports: ManifestItem[] = []

  for (const mod of reactLoadableModules) {
    const manifestItem: ManifestItem[] = reactLoadableManifest[mod]

    if (manifestItem) {
      manifestItem.forEach((item) => {
        dynamicImports.push(item)
        dynamicImportIdsSet.add(item.id as string)
      })
    }
  }

  const dynamicImportsIds = [...dynamicImportIdsSet]
  const hybridAmp = ampState.hybrid

  // update renderOpts so export knows current state
  renderOpts.inAmpMode = inAmpMode
  renderOpts.hybridAmp = hybridAmp

  const docComponentsRendered: DocumentProps['docComponentsRendered'] = {}

  let html = renderDocument(Document, {
    ...renderOpts,
    docComponentsRendered,
    buildManifest: filteredBuildManifest,
    // Only enabled in production as development mode has features relying on HMR (style injection for example)
    unstable_runtimeJS:
      process.env.NODE_ENV === 'production'
        ? pageConfig.unstable_runtimeJS
        : undefined,
    dangerousAsPath: router.asPath,
    ampState,
    props,
    headTags: await headTags(documentCtx),
    isFallback,
    docProps,
    pathname,
    ampPath,
    query,
    inAmpMode,
    hybridAmp,
    dynamicImportsIds,
    dynamicImports,
    gsp: !!getStaticProps ? true : undefined,
    gssp: !!getServerSideProps ? true : undefined,
    gip: hasPageGetInitialProps ? true : undefined,
    appGip: !defaultAppGetInitialProps ? true : undefined,
    devOnlyCacheBusterQueryString,
  })

  if (process.env.NODE_ENV !== 'production') {
    const nonRenderedComponents = []
    const expectedDocComponents = ['Main', 'Head', 'NextScript', 'Html']

    for (const comp of expectedDocComponents) {
      if (!(docComponentsRendered as any)[comp]) {
        nonRenderedComponents.push(comp)
      }
    }
    const plural = nonRenderedComponents.length !== 1 ? 's' : ''

    if (nonRenderedComponents.length) {
      const missingComponentList = nonRenderedComponents
        .map((e) => `<${e} />`)
        .join(', ')
      warn(
        `Your custom Document (pages/_document) did not render all the required subcomponent${plural}.\n` +
          `Missing component${plural}: ${missingComponentList}\n` +
          'Read how to fix here: https://err.sh/next.js/missing-document-component'
      )
    }
  }

  if (inAmpMode && html) {
    // inject HTML to AMP_RENDER_TARGET to allow rendering
    // directly to body in AMP mode
    const ampRenderIndex = html.indexOf(AMP_RENDER_TARGET)
    html =
      html.substring(0, ampRenderIndex) +
      `<!-- __NEXT_DATA__ -->${docProps.html}` +
      html.substring(ampRenderIndex + AMP_RENDER_TARGET.length)
    html = await optimizeAmp(html, renderOpts.ampOptimizerConfig)

    if (!renderOpts.ampSkipValidation && renderOpts.ampValidator) {
      await renderOpts.ampValidator(html, pathname)
    }
  }

  if (renderOpts.optimizeFonts || renderOpts.optimizeImages) {
    html = await postProcess(
      html,
      {
        getFontDefinition,
      },
      {
        optimizeFonts: renderOpts.optimizeFonts,
        optimizeImages: renderOpts.optimizeImages,
      }
    )
  }

  if (renderOpts.optimizeCss) {
    const cssOptimizer = new Critters({
      ssrMode: true,
      reduceInlineStyles: false,
      path: renderOpts.distDir,
      publicPath: '/_next/',
      preload: 'media',
      fonts: false,
    })

    html = await cssOptimizer.process(html)
  }

  if (inAmpMode || hybridAmp) {
    // fix &amp being escaped for amphtml rel link
    html = html.replace(/&amp;amp=1/g, '&amp=1')
  }

  return html
}

function errorToJSON(err: Error): Error {
  const { name, message, stack } = err
  return { name, message, stack }
}

function serializeError(
  dev: boolean | undefined,
  err: Error
): Error & { statusCode?: number } {
  if (dev) {
    return errorToJSON(err)
  }

  return {
    name: 'Internal Server Error.',
    message: '500 - Internal Server Error.',
    statusCode: 500,
  }
}<|MERGE_RESOLUTION|>--- conflicted
+++ resolved
@@ -2,11 +2,8 @@
 import { ParsedUrlQuery } from 'querystring'
 import React from 'react'
 import { renderToStaticMarkup, renderToString } from 'react-dom/server'
-<<<<<<< HEAD
 import Critters from 'critters'
-=======
 import { warn } from '../../build/output/log'
->>>>>>> c731c636
 import { UnwrapPromise } from '../../lib/coalesced-function'
 import {
   GSP_NO_RETURNED_VALUE,
