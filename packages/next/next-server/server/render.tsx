import { IncomingMessage, ServerResponse } from 'http'
import { ParsedUrlQuery } from 'querystring'
import React from 'react'
import { renderToStaticMarkup, renderToString } from 'react-dom/server'
import {
  PAGES_404_GET_INITIAL_PROPS_ERROR,
  SERVER_PROPS_GET_INIT_PROPS_CONFLICT,
  SERVER_PROPS_SSG_CONFLICT,
  SSG_GET_INITIAL_PROPS_CONFLICT,
} from '../../lib/constants'
import { isInAmpMode } from '../lib/amp'
import { AmpStateContext } from '../lib/amp-context'
import { AMP_RENDER_TARGET } from '../lib/constants'
import Head, { defaultHead } from '../lib/head'
import Loadable from '../lib/loadable'
import { LoadableContext } from '../lib/loadable-context'
import mitt, { MittEmitter } from '../lib/mitt'
import { RouterContext } from '../lib/router-context'
import { NextRouter } from '../lib/router/router'
import { isDynamicRoute } from '../lib/router/utils/is-dynamic'
import {
  AppType,
  ComponentsEnhancer,
  DocumentInitialProps,
  DocumentType,
  getDisplayName,
  isResSent,
  loadGetInitialProps,
  NextComponentType,
  RenderPage,
} from '../lib/utils'
import { tryGetPreviewData, __ApiPreviewProps } from './api-utils'
import { getPageFiles } from './get-page-files'
import { LoadComponentsReturnType, ManifestItem } from './load-components'
import optimizeAmp from './optimize-amp'

function noRouter() {
  const message =
    'No router instance found. you should only use "next/router" inside the client side of your app. https://err.sh/zeit/next.js/no-router-instance'
  throw new Error(message)
}

class ServerRouter implements NextRouter {
  route: string
  pathname: string
  query: ParsedUrlQuery
  asPath: string
  events: any
  isFallback: boolean
  // TODO: Remove in the next major version, as this would mean the user is adding event listeners in server-side `render` method
  static events: MittEmitter = mitt()

  constructor(
    pathname: string,
    query: ParsedUrlQuery,
    as: string,
    { isFallback }: { isFallback: boolean }
  ) {
    this.route = pathname.replace(/\/$/, '') || '/'
    this.pathname = pathname
    this.query = query
    this.asPath = as

    this.isFallback = isFallback
  }
  push(): any {
    noRouter()
  }
  replace(): any {
    noRouter()
  }
  reload() {
    noRouter()
  }
  back() {
    noRouter()
  }
  prefetch(): any {
    noRouter()
  }
  beforePopState() {
    noRouter()
  }
}

function enhanceComponents(
  options: ComponentsEnhancer,
  App: AppType,
  Component: NextComponentType
): {
  App: AppType
  Component: NextComponentType
} {
  // For backwards compatibility
  if (typeof options === 'function') {
    return {
      App,
      Component: options(Component),
    }
  }

  return {
    App: options.enhanceApp ? options.enhanceApp(App) : App,
    Component: options.enhanceComponent
      ? options.enhanceComponent(Component)
      : Component,
  }
}

function render(
  renderElementToString: (element: React.ReactElement<any>) => string,
  element: React.ReactElement<any>,
  ampMode: any
): { html: string; head: React.ReactElement[] } {
  let html
  let head

  try {
    html = renderElementToString(element)
  } finally {
    head = Head.rewind() || defaultHead(isInAmpMode(ampMode))
  }

  return { html, head }
}

type RenderOpts = LoadComponentsReturnType & {
  staticMarkup: boolean
  buildId: string
  canonicalBase: string
  runtimeConfig?: { [key: string]: any }
  dangerousAsPath: string
  assetPrefix?: string
  hasCssMode: boolean
  err?: Error | null
  autoExport?: boolean
  nextExport?: boolean
  dev?: boolean
  ampMode?: any
  ampPath?: string
  inAmpMode?: boolean
  hybridAmp?: boolean
  ErrorDebug?: React.ComponentType<{ error: Error }>
  ampValidator?: (html: string, pathname: string) => Promise<void>
  documentMiddlewareEnabled?: boolean
  isDataReq?: boolean
  params?: ParsedUrlQuery
  previewProps: __ApiPreviewProps
}

function renderDocument(
  Document: DocumentType,
  {
    props,
    docProps,
    pathname,
    query,
    buildId,
    canonicalBase,
    assetPrefix,
    runtimeConfig,
    nextExport,
    autoExport,
    isFallback,
    dynamicImportsIds,
    dangerousAsPath,
    hasCssMode,
    err,
    dev,
    ampPath,
    ampState,
    inAmpMode,
    hybridAmp,
    staticMarkup,
    devFiles,
    files,
<<<<<<< HEAD
    lazyFiles,
=======
    lowPriorityFiles,
>>>>>>> e608c86b
    polyfillFiles,
    dynamicImports,
    htmlProps,
    bodyTags,
    headTags,
  }: RenderOpts & {
    props: any
    docProps: DocumentInitialProps
    pathname: string
    query: ParsedUrlQuery
    dangerousAsPath: string
    ampState: any
    ampPath: string
    inAmpMode: boolean
    hybridAmp: boolean
    dynamicImportsIds: string[]
    dynamicImports: ManifestItem[]
    devFiles: string[]
    files: string[]
<<<<<<< HEAD
    lazyFiles: string[]
=======
    lowPriorityFiles: string[]
>>>>>>> e608c86b
    polyfillFiles: string[]
    htmlProps: any
    bodyTags: any
    headTags: any
    isFallback?: boolean
  }
): string {
  return (
    '<!DOCTYPE html>' +
    renderToStaticMarkup(
      <AmpStateContext.Provider value={ampState}>
        {Document.renderDocument(Document, {
          __NEXT_DATA__: {
            props, // The result of getInitialProps
            page: pathname, // The rendered page
            query, // querystring parsed / passed by the user
            buildId, // buildId is used to facilitate caching of page bundles, we send it to the client so that pageloader knows where to load bundles
            assetPrefix: assetPrefix === '' ? undefined : assetPrefix, // send assetPrefix to the client side when configured, otherwise don't sent in the resulting HTML
            runtimeConfig, // runtimeConfig if provided, otherwise don't sent in the resulting HTML
            nextExport, // If this is a page exported by `next export`
            autoExport, // If this is an auto exported page
            isFallback,
            dynamicIds:
              dynamicImportsIds.length === 0 ? undefined : dynamicImportsIds,
            err: err ? serializeError(dev, err) : undefined, // Error if one happened, otherwise don't sent in the resulting HTML
          },
          dangerousAsPath,
          canonicalBase,
          ampPath,
          inAmpMode,
          isDevelopment: !!dev,
          hasCssMode,
          hybridAmp,
          staticMarkup,
          devFiles,
          files,
<<<<<<< HEAD
          lazyFiles,
=======
          lowPriorityFiles,
>>>>>>> e608c86b
          polyfillFiles,
          dynamicImports,
          assetPrefix,
          htmlProps,
          bodyTags,
          headTags,
          ...docProps,
        })}
      </AmpStateContext.Provider>
    )
  )
}

const invalidKeysMsg = (methodName: string, invalidKeys: string[]) => {
  return (
    `Additional keys were returned from \`${methodName}\`. Properties intended for your component must be nested under the \`props\` key, e.g.:` +
    `\n\n\treturn { props: { title: 'My Title', content: '...' } }` +
    `\n\nKeys that need to be moved: ${invalidKeys.join(', ')}.` +
    `\nRead more: https://err.sh/next.js/invalid-getstaticprops-value`
  )
}

export async function renderToHTML(
  req: IncomingMessage,
  res: ServerResponse,
  pathname: string,
  query: ParsedUrlQuery,
  renderOpts: RenderOpts
): Promise<string | null> {
  pathname = pathname === '/index' ? '/' : pathname
  const {
    err,
    dev = false,
    documentMiddlewareEnabled = false,
    staticMarkup = false,
    ampPath = '',
    App,
    Document,
    pageConfig = {},
    DocumentMiddleware,
    Component,
    buildManifest,
    reactLoadableManifest,
    ErrorDebug,
    getStaticProps,
    getStaticPaths,
    getServerSideProps,
    isDataReq,
    params,
    previewProps,
  } = renderOpts

  const callMiddleware = async (method: string, args: any[], props = false) => {
    let results: any = props ? {} : []

    if ((Document as any)[`${method}Middleware`]) {
      let middlewareFunc = await (Document as any)[`${method}Middleware`]
      middlewareFunc = middlewareFunc.default || middlewareFunc

      const curResults = await middlewareFunc(...args)
      if (props) {
        for (const result of curResults) {
          results = {
            ...results,
            ...result,
          }
        }
      } else {
        results = curResults
      }
    }
    return results
  }

  const headTags = (...args: any) => callMiddleware('headTags', args)
  const bodyTags = (...args: any) => callMiddleware('bodyTags', args)
  const htmlProps = (...args: any) => callMiddleware('htmlProps', args, true)

  const didRewrite = (req as any)._nextDidRewrite
  const isFallback = !!query.__nextFallback
  delete query.__nextFallback

  const isSpr = !!getStaticProps
  const defaultAppGetInitialProps =
    App.getInitialProps === (App as any).origGetInitialProps

  const hasPageGetInitialProps = !!(Component as any).getInitialProps

  const pageIsDynamic = isDynamicRoute(pathname)

  const isAutoExport =
    !hasPageGetInitialProps &&
    defaultAppGetInitialProps &&
    !isSpr &&
    !getServerSideProps

  if (
    process.env.NODE_ENV !== 'production' &&
    (isAutoExport || isFallback) &&
    pageIsDynamic &&
    didRewrite
  ) {
    // TODO: add err.sh when rewrites go stable
    // Behavior might change before then (prefer SSR in this case).
    // If we decide to ship rewrites to the client we could solve this
    // by running over the rewrites and getting the params.
    throw new Error(
      `Rewrites don't support${
        isFallback ? ' ' : ' auto-exported '
      }dynamic pages${isFallback ? ' with getStaticProps ' : ' '}yet. ` +
        `Using this will cause the page to fail to parse the params on the client${
          isFallback ? ' for the fallback page ' : ''
        }`
    )
  }

  if (hasPageGetInitialProps && isSpr) {
    throw new Error(SSG_GET_INITIAL_PROPS_CONFLICT + ` ${pathname}`)
  }

  if (hasPageGetInitialProps && getServerSideProps) {
    throw new Error(SERVER_PROPS_GET_INIT_PROPS_CONFLICT + ` ${pathname}`)
  }

  if (getServerSideProps && isSpr) {
    throw new Error(SERVER_PROPS_SSG_CONFLICT + ` ${pathname}`)
  }

  if (!!getStaticPaths && !isSpr) {
    throw new Error(
      `getStaticPaths was added without a getStaticProps in ${pathname}. Without getStaticProps, getStaticPaths does nothing`
    )
  }

  if (isSpr && pageIsDynamic && !getStaticPaths) {
    throw new Error(
      `getStaticPaths is required for dynamic SSG pages and is missing for '${pathname}'.` +
        `\nRead more: https://err.sh/next.js/invalid-getstaticpaths-value`
    )
  }

  if (dev) {
    const { isValidElementType } = require('react-is')
    if (!isValidElementType(Component)) {
      throw new Error(
        `The default export is not a React Component in page: "${pathname}"`
      )
    }

    if (!isValidElementType(App)) {
      throw new Error(
        `The default export is not a React Component in page: "/_app"`
      )
    }

    if (!isValidElementType(Document)) {
      throw new Error(
        `The default export is not a React Component in page: "/_document"`
      )
    }

    if (isAutoExport) {
      // remove query values except ones that will be set during export
      query = {
        amp: query.amp,
      }
      req.url = pathname
      renderOpts.nextExport = true
    }

    if (pathname === '/404' && !isAutoExport) {
      throw new Error(PAGES_404_GET_INITIAL_PROPS_ERROR)
    }
  }
  if (isAutoExport) renderOpts.autoExport = true
  if (isSpr) renderOpts.nextExport = false

  await Loadable.preloadAll() // Make sure all dynamic imports are loaded

  // url will always be set
  const asPath = req.url as string
  const router = new ServerRouter(pathname, query, asPath, {
    isFallback: isFallback,
  })
  const ctx = {
    err,
    req: isAutoExport ? undefined : req,
    res: isAutoExport ? undefined : res,
    pathname,
    query,
    asPath,
    AppTree: (props: any) => {
      return (
        <AppContainer>
          <App {...props} Component={Component} router={router} />
        </AppContainer>
      )
    },
  }
  let props: any

  if (documentMiddlewareEnabled && typeof DocumentMiddleware === 'function') {
    await DocumentMiddleware(ctx)
  }

  const ampState = {
    ampFirst: pageConfig.amp === true,
    hasQuery: Boolean(query.amp),
    hybrid: pageConfig.amp === 'hybrid',
  }

  const reactLoadableModules: string[] = []

  const AppContainer = ({ children }: any) => (
    <RouterContext.Provider value={router}>
      <AmpStateContext.Provider value={ampState}>
        <LoadableContext.Provider
          value={moduleName => reactLoadableModules.push(moduleName)}
        >
          {children}
        </LoadableContext.Provider>
      </AmpStateContext.Provider>
    </RouterContext.Provider>
  )

  try {
    props = await loadGetInitialProps(App, {
      AppTree: ctx.AppTree,
      Component,
      router,
      ctx,
    })

    if (isSpr && !isFallback) {
      // Reads of this are cached on the `req` object, so this should resolve
      // instantly. There's no need to pass this data down from a previous
      // invoke, where we'd have to consider server & serverless.
      const previewData = tryGetPreviewData(req, res, previewProps)
      const data = await getStaticProps!({
        ...(pageIsDynamic
          ? {
              params: query as ParsedUrlQuery,
            }
          : { params: undefined }),
        ...(previewData !== false
          ? { preview: true, previewData: previewData }
          : undefined),
      })

      const invalidKeys = Object.keys(data).filter(
        key => key !== 'revalidate' && key !== 'props'
      )

      if (invalidKeys.length) {
        throw new Error(invalidKeysMsg('getStaticProps', invalidKeys))
      }

      if (typeof data.revalidate === 'number') {
        if (!Number.isInteger(data.revalidate)) {
          throw new Error(
            `A page's revalidate option must be seconds expressed as a natural number. Mixed numbers, such as '${data.revalidate}', cannot be used.` +
              `\nTry changing the value to '${Math.ceil(
                data.revalidate
              )}' or using \`Math.ceil()\` if you're computing the value.`
          )
        } else if (data.revalidate <= 0) {
          throw new Error(
            `A page's revalidate option can not be less than or equal to zero. A revalidate option of zero means to revalidate after _every_ request, and implies stale data cannot be tolerated.` +
              `\n\nTo never revalidate, you can set revalidate to \`false\` (only ran once at build-time).` +
              `\nTo revalidate as soon as possible, you can set the value to \`1\`.`
          )
        } else if (data.revalidate > 31536000) {
          // if it's greater than a year for some reason error
          console.warn(
            `Warning: A page's revalidate option was set to more than a year. This may have been done in error.` +
              `\nTo only run getStaticProps at build-time and not revalidate at runtime, you can set \`revalidate\` to \`false\`!`
          )
        }
      } else if (data.revalidate === true) {
        // When enabled, revalidate after 1 second. This value is optimal for
        // the most up-to-date page possible, but without a 1-to-1
        // request-refresh ratio.
        data.revalidate = 1
      } else {
        // By default, we never revalidate.
        data.revalidate = false
      }

      props.pageProps = data.props
      // pass up revalidate and props for export
      ;(renderOpts as any).revalidate = data.revalidate
      ;(renderOpts as any).pageData = props
    }
  } catch (err) {
    if (!dev || !err) throw err
    ctx.err = err
    renderOpts.err = err
    console.error(err)
  }

  if (getServerSideProps && !isFallback) {
    const data = await getServerSideProps({
      params,
      query,
      req,
      res,
    })

    const invalidKeys = Object.keys(data).filter(key => key !== 'props')

    if (invalidKeys.length) {
      throw new Error(invalidKeysMsg('getServerSideProps', invalidKeys))
    }

    props.pageProps = data.props
    ;(renderOpts as any).pageData = props
  }

  if (
    !isSpr && // we only show this warning for legacy pages
    !getServerSideProps &&
    process.env.NODE_ENV !== 'production' &&
    Object.keys(props?.pageProps || {}).includes('url')
  ) {
    console.warn(
      `The prop \`url\` is a reserved prop in Next.js for legacy reasons and will be overridden on page ${pathname}\n` +
        `See more info here: https://err.sh/zeit/next.js/reserved-page-prop`
    )
  }

  // We only need to do this if we want to support calling
  // _app's getInitialProps for getServerSideProps if not this can be removed
  if (isDataReq) return props

  // We don't call getStaticProps or getServerSideProps while generating
  // the fallback so make sure to set pageProps to an empty object
  if (isFallback) {
    props.pageProps = {}
  }

  // the response might be finished on the getInitialProps call
  if (isResSent(res) && !isSpr) return null

  const devFiles = buildManifest.devFiles
  const files = [
    ...new Set([
      ...getPageFiles(buildManifest, '/_app'),
      ...getPageFiles(buildManifest, pathname),
    ]),
  ]
<<<<<<< HEAD
  const lazyFiles = buildManifest.lazyFiles
=======
  const lowPriorityFiles = buildManifest.lowPriorityFiles
>>>>>>> e608c86b
  const polyfillFiles = getPageFiles(buildManifest, '/_polyfills')

  const renderElementToString = staticMarkup
    ? renderToStaticMarkup
    : renderToString

  const renderPageError = (): { html: string; head: any } | void => {
    if (ctx.err && ErrorDebug) {
      return render(
        renderElementToString,
        <ErrorDebug error={ctx.err} />,
        ampState
      )
    }

    if (dev && (props.router || props.Component)) {
      throw new Error(
        `'router' and 'Component' can not be returned in getInitialProps from _app.js https://err.sh/zeit/next.js/cant-override-next-props`
      )
    }
  }

  let renderPage: RenderPage = (
    options: ComponentsEnhancer = {}
  ): { html: string; head: any } => {
    const renderError = renderPageError()
    if (renderError) return renderError

    const {
      App: EnhancedApp,
      Component: EnhancedComponent,
    } = enhanceComponents(options, App, Component)

    return render(
      renderElementToString,
      <AppContainer>
        <EnhancedApp Component={EnhancedComponent} router={router} {...props} />
      </AppContainer>,
      ampState
    )
  }
  const documentCtx = { ...ctx, renderPage }
  const docProps: DocumentInitialProps = await loadGetInitialProps(
    Document,
    documentCtx
  )
  // the response might be finished on the getInitialProps call
  if (isResSent(res) && !isSpr) return null

  if (!docProps || typeof docProps.html !== 'string') {
    const message = `"${getDisplayName(
      Document
    )}.getInitialProps()" should resolve to an object with a "html" prop set with a valid html string`
    throw new Error(message)
  }

  const dynamicImportIdsSet = new Set<string>()
  const dynamicImports: ManifestItem[] = []

  for (const mod of reactLoadableModules) {
    const manifestItem: ManifestItem[] = reactLoadableManifest[mod]

    if (manifestItem) {
      manifestItem.forEach(item => {
        dynamicImports.push(item)
        dynamicImportIdsSet.add(item.id as string)
      })
    }
  }

  const dynamicImportsIds = [...dynamicImportIdsSet]
  const inAmpMode = isInAmpMode(ampState)
  const hybridAmp = ampState.hybrid

  // update renderOpts so export knows current state
  renderOpts.inAmpMode = inAmpMode
  renderOpts.hybridAmp = hybridAmp

  let html = renderDocument(Document, {
    ...renderOpts,
    dangerousAsPath: router.asPath,
    ampState,
    props,
    headTags: await headTags(documentCtx),
    bodyTags: await bodyTags(documentCtx),
    htmlProps: await htmlProps(documentCtx),
    isFallback,
    docProps,
    pathname,
    ampPath,
    query,
    inAmpMode,
    hybridAmp,
    dynamicImportsIds,
    dynamicImports,
    devFiles,
    files,
<<<<<<< HEAD
    lazyFiles,
=======
    lowPriorityFiles,
>>>>>>> e608c86b
    polyfillFiles,
  })

  if (inAmpMode && html) {
    // inject HTML to AMP_RENDER_TARGET to allow rendering
    // directly to body in AMP mode
    const ampRenderIndex = html.indexOf(AMP_RENDER_TARGET)
    html =
      html.substring(0, ampRenderIndex) +
      `<!-- __NEXT_DATA__ -->${docProps.html}` +
      html.substring(ampRenderIndex + AMP_RENDER_TARGET.length)
    html = await optimizeAmp(html)

    if (renderOpts.ampValidator) {
      await renderOpts.ampValidator(html, pathname)
    }
  }

  if (inAmpMode || hybridAmp) {
    // fix &amp being escaped for amphtml rel link
    html = html.replace(/&amp;amp=1/g, '&amp=1')
  }

  return html
}

function errorToJSON(err: Error): Error {
  const { name, message, stack } = err
  return { name, message, stack }
}

function serializeError(
  dev: boolean | undefined,
  err: Error
): Error & { statusCode?: number } {
  if (dev) {
    return errorToJSON(err)
  }

  return {
    name: 'Internal Server Error.',
    message: '500 - Internal Server Error.',
    statusCode: 500,
  }
}<|MERGE_RESOLUTION|>--- conflicted
+++ resolved
@@ -174,11 +174,7 @@
     staticMarkup,
     devFiles,
     files,
-<<<<<<< HEAD
-    lazyFiles,
-=======
     lowPriorityFiles,
->>>>>>> e608c86b
     polyfillFiles,
     dynamicImports,
     htmlProps,
@@ -198,11 +194,7 @@
     dynamicImports: ManifestItem[]
     devFiles: string[]
     files: string[]
-<<<<<<< HEAD
-    lazyFiles: string[]
-=======
     lowPriorityFiles: string[]
->>>>>>> e608c86b
     polyfillFiles: string[]
     htmlProps: any
     bodyTags: any
@@ -239,11 +231,7 @@
           staticMarkup,
           devFiles,
           files,
-<<<<<<< HEAD
-          lazyFiles,
-=======
           lowPriorityFiles,
->>>>>>> e608c86b
           polyfillFiles,
           dynamicImports,
           assetPrefix,
@@ -594,11 +582,7 @@
       ...getPageFiles(buildManifest, pathname),
     ]),
   ]
-<<<<<<< HEAD
-  const lazyFiles = buildManifest.lazyFiles
-=======
   const lowPriorityFiles = buildManifest.lowPriorityFiles
->>>>>>> e608c86b
   const polyfillFiles = getPageFiles(buildManifest, '/_polyfills')
 
   const renderElementToString = staticMarkup
@@ -696,11 +680,7 @@
     dynamicImports,
     devFiles,
     files,
-<<<<<<< HEAD
-    lazyFiles,
-=======
     lowPriorityFiles,
->>>>>>> e608c86b
     polyfillFiles,
   })
 
