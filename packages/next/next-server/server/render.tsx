import { IncomingMessage, ServerResponse } from 'http'
import { ParsedUrlQuery } from 'querystring'
import React from 'react'
import { renderToStaticMarkup, renderToString } from 'react-dom/server'
import {
  PAGES_404_GET_INITIAL_PROPS_ERROR,
  SERVER_PROPS_GET_INIT_PROPS_CONFLICT,
  SERVER_PROPS_SSG_CONFLICT,
  SSG_GET_INITIAL_PROPS_CONFLICT,
} from '../../lib/constants'
import { isInAmpMode } from '../lib/amp'
import { AmpStateContext } from '../lib/amp-context'
import { AMP_RENDER_TARGET } from '../lib/constants'
import Head, { defaultHead } from '../lib/head'
import Loadable from '../lib/loadable'
import { LoadableContext } from '../lib/loadable-context'
import mitt, { MittEmitter } from '../lib/mitt'
import { RouterContext } from '../lib/router-context'
import { NextRouter } from '../lib/router/router'
import { isDynamicRoute } from '../lib/router/utils/is-dynamic'
import {
  AppType,
  ComponentsEnhancer,
  DocumentInitialProps,
  DocumentType,
  getDisplayName,
  isResSent,
  loadGetInitialProps,
  NextComponentType,
  RenderPage,
} from '../lib/utils'
import { tryGetPreviewData, __ApiPreviewProps } from './api-utils'
import { getPageFiles } from './get-page-files'
import { LoadComponentsReturnType, ManifestItem } from './load-components'
import optimizeAmp from './optimize-amp'

function noRouter() {
  const message =
    'No router instance found. you should only use "next/router" inside the client side of your app. https://err.sh/zeit/next.js/no-router-instance'
  throw new Error(message)
}

class ServerRouter implements NextRouter {
  route: string
  pathname: string
  query: ParsedUrlQuery
  asPath: string
  events: any
  isFallback: boolean
  // TODO: Remove in the next major version, as this would mean the user is adding event listeners in server-side `render` method
  static events: MittEmitter = mitt()

  constructor(
    pathname: string,
    query: ParsedUrlQuery,
    as: string,
    { isFallback }: { isFallback: boolean }
  ) {
    this.route = pathname.replace(/\/$/, '') || '/'
    this.pathname = pathname
    this.query = query
    this.asPath = as

    this.isFallback = isFallback
  }
  push(): any {
    noRouter()
  }
  replace(): any {
    noRouter()
  }
  reload() {
    noRouter()
  }
  back() {
    noRouter()
  }
  prefetch(): any {
    noRouter()
  }
  beforePopState() {
    noRouter()
  }
}

function enhanceComponents(
  options: ComponentsEnhancer,
  App: AppType,
  Component: NextComponentType
): {
  App: AppType
  Component: NextComponentType
} {
  // For backwards compatibility
  if (typeof options === 'function') {
    return {
      App,
      Component: options(Component),
    }
  }

  return {
    App: options.enhanceApp ? options.enhanceApp(App) : App,
    Component: options.enhanceComponent
      ? options.enhanceComponent(Component)
      : Component,
  }
}

function render(
  renderElementToString: (element: React.ReactElement<any>) => string,
  element: React.ReactElement<any>,
  ampMode: any
): { html: string; head: React.ReactElement[] } {
  let html
  let head

  try {
    html = renderElementToString(element)
  } finally {
    head = Head.rewind() || defaultHead(isInAmpMode(ampMode))
  }

  return { html, head }
}

type RenderOpts = LoadComponentsReturnType & {
  staticMarkup: boolean
  buildId: string
  canonicalBase: string
  runtimeConfig?: { [key: string]: any }
  dangerousAsPath: string
  assetPrefix?: string
  hasCssMode: boolean
  err?: Error | null
  autoExport?: boolean
  nextExport?: boolean
  dev?: boolean
  ampMode?: any
  ampPath?: string
  inAmpMode?: boolean
  hybridAmp?: boolean
  ErrorDebug?: React.ComponentType<{ error: Error }>
  ampValidator?: (html: string, pathname: string) => Promise<void>
  documentMiddlewareEnabled?: boolean
  isDataReq?: boolean
  params?: ParsedUrlQuery
  pages404?: boolean
  previewProps: __ApiPreviewProps
}

function renderDocument(
  Document: DocumentType,
  {
    props,
    docProps,
    pathname,
    query,
    buildId,
    canonicalBase,
    assetPrefix,
    runtimeConfig,
    nextExport,
    autoExport,
    isFallback,
    dynamicImportsIds,
    dangerousAsPath,
    hasCssMode,
    err,
    dev,
    ampPath,
    ampState,
    inAmpMode,
    hybridAmp,
    staticMarkup,
    devFiles,
    files,
    polyfillFiles,
    dynamicImports,
    htmlProps,
    bodyTags,
    headTags,
  }: RenderOpts & {
    props: any
    docProps: DocumentInitialProps
    pathname: string
    query: ParsedUrlQuery
    dangerousAsPath: string
    ampState: any
    ampPath: string
    inAmpMode: boolean
    hybridAmp: boolean
    dynamicImportsIds: string[]
    dynamicImports: ManifestItem[]
    files: string[]
    devFiles: string[]
    polyfillFiles: string[]
    htmlProps: any
    bodyTags: any
    headTags: any
    isFallback?: boolean
  }
): string {
  return (
    '<!DOCTYPE html>' +
    renderToStaticMarkup(
      <AmpStateContext.Provider value={ampState}>
        {Document.renderDocument(Document, {
          __NEXT_DATA__: {
            props, // The result of getInitialProps
            page: pathname, // The rendered page
            query, // querystring parsed / passed by the user
            buildId, // buildId is used to facilitate caching of page bundles, we send it to the client so that pageloader knows where to load bundles
            assetPrefix: assetPrefix === '' ? undefined : assetPrefix, // send assetPrefix to the client side when configured, otherwise don't sent in the resulting HTML
            runtimeConfig, // runtimeConfig if provided, otherwise don't sent in the resulting HTML
            nextExport, // If this is a page exported by `next export`
            autoExport, // If this is an auto exported page
            isFallback,
            dynamicIds:
              dynamicImportsIds.length === 0 ? undefined : dynamicImportsIds,
            err: err ? serializeError(dev, err) : undefined, // Error if one happened, otherwise don't sent in the resulting HTML
          },
          dangerousAsPath,
          canonicalBase,
          ampPath,
          inAmpMode,
          isDevelopment: !!dev,
          hasCssMode,
          hybridAmp,
          staticMarkup,
          devFiles,
          files,
          polyfillFiles,
          dynamicImports,
          assetPrefix,
          htmlProps,
          bodyTags,
          headTags,
          ...docProps,
        })}
      </AmpStateContext.Provider>
    )
  )
}

const invalidKeysMsg = (methodName: string, invalidKeys: string[]) => {
  return (
    `Additional keys were returned from \`${methodName}\`. Properties intended for your component must be nested under the \`props\` key, e.g.:` +
    `\n\n\treturn { props: { title: 'My Title', content: '...' } }` +
    `\n\nKeys that need to be moved: ${invalidKeys.join(', ')}.`
  )
}

export async function renderToHTML(
  req: IncomingMessage,
  res: ServerResponse,
  pathname: string,
  query: ParsedUrlQuery,
  renderOpts: RenderOpts
): Promise<string | null> {
  pathname = pathname === '/index' ? '/' : pathname
  const {
    err,
    dev = false,
    documentMiddlewareEnabled = false,
    staticMarkup = false,
    ampPath = '',
    App,
    Document,
    pageConfig = {},
    DocumentMiddleware,
    Component,
    buildManifest,
    reactLoadableManifest,
    ErrorDebug,
    unstable_getStaticProps,
    unstable_getStaticPaths,
    unstable_getServerProps,
    isDataReq,
    params,
    pages404,
    previewProps,
  } = renderOpts

  const callMiddleware = async (method: string, args: any[], props = false) => {
    let results: any = props ? {} : []

    if ((Document as any)[`${method}Middleware`]) {
      let middlewareFunc = await (Document as any)[`${method}Middleware`]
      middlewareFunc = middlewareFunc.default || middlewareFunc

      const curResults = await middlewareFunc(...args)
      if (props) {
        for (const result of curResults) {
          results = {
            ...results,
            ...result,
          }
        }
      } else {
        results = curResults
      }
    }
    return results
  }

  const headTags = (...args: any) => callMiddleware('headTags', args)
  const bodyTags = (...args: any) => callMiddleware('bodyTags', args)
  const htmlProps = (...args: any) => callMiddleware('htmlProps', args, true)

  const didRewrite = (req as any)._nextDidRewrite
  const isFallback = !!query.__nextFallback
  delete query.__nextFallback

  const isSpr = !!unstable_getStaticProps
  const defaultAppGetInitialProps =
    App.getInitialProps === (App as any).origGetInitialProps

  const hasPageGetInitialProps = !!(Component as any).getInitialProps

  const isAutoExport =
    !hasPageGetInitialProps &&
    defaultAppGetInitialProps &&
    !isSpr &&
    !unstable_getServerProps

  if (
    process.env.NODE_ENV !== 'production' &&
    (isAutoExport || isFallback) &&
    isDynamicRoute(pathname) &&
    didRewrite
  ) {
    // TODO: add err.sh when rewrites go stable
    // Behavior might change before then (prefer SSR in this case).
    // If we decide to ship rewrites to the client we could solve this
    // by running over the rewrites and getting the params.
    throw new Error(
      `Rewrites don't support${
        isFallback ? ' ' : ' auto-exported '
      }dynamic pages${isFallback ? ' with getStaticProps ' : ' '}yet. ` +
        `Using this will cause the page to fail to parse the params on the client${
          isFallback ? ' for the fallback page ' : ''
        }`
    )
  }

  if (hasPageGetInitialProps && isSpr) {
    throw new Error(SSG_GET_INITIAL_PROPS_CONFLICT + ` ${pathname}`)
  }

  if (hasPageGetInitialProps && unstable_getServerProps) {
    throw new Error(SERVER_PROPS_GET_INIT_PROPS_CONFLICT + ` ${pathname}`)
  }

  if (unstable_getServerProps && isSpr) {
    throw new Error(SERVER_PROPS_SSG_CONFLICT + ` ${pathname}`)
  }

  if (!!unstable_getStaticPaths && !isSpr) {
    throw new Error(
      `unstable_getStaticPaths was added without a unstable_getStaticProps in ${pathname}. Without unstable_getStaticProps, unstable_getStaticPaths does nothing`
    )
  }

  if (dev) {
    const { isValidElementType } = require('react-is')
    if (!isValidElementType(Component)) {
      throw new Error(
        `The default export is not a React Component in page: "${pathname}"`
      )
    }

    if (!isValidElementType(App)) {
      throw new Error(
        `The default export is not a React Component in page: "/_app"`
      )
    }

    if (!isValidElementType(Document)) {
      throw new Error(
        `The default export is not a React Component in page: "/_document"`
      )
    }

    if (isAutoExport) {
      // remove query values except ones that will be set during export
      query = {
        amp: query.amp,
      }
      req.url = pathname
      renderOpts.nextExport = true
    }

    if (pages404 && pathname === '/404' && !isAutoExport) {
      throw new Error(PAGES_404_GET_INITIAL_PROPS_ERROR)
    }
  }
  if (isAutoExport) renderOpts.autoExport = true
  if (isSpr) renderOpts.nextExport = false

  await Loadable.preloadAll() // Make sure all dynamic imports are loaded

<<<<<<< HEAD
  // url will always be set
  const asPath = req.url as string
  const router = new ServerRouter(pathname, query, asPath)
=======
  // @ts-ignore url will always be set
  const asPath: string = req.url
  const router = new ServerRouter(pathname, query, asPath, {
    isFallback: isFallback,
  })
>>>>>>> 9cfc09e3
  const ctx = {
    err,
    req: isAutoExport ? undefined : req,
    res: isAutoExport ? undefined : res,
    pathname,
    query,
    asPath,
    AppTree: (props: any) => {
      return (
        <AppContainer>
          <App {...props} Component={Component} router={router} />
        </AppContainer>
      )
    },
  }
  let props: any

  if (documentMiddlewareEnabled && typeof DocumentMiddleware === 'function') {
    await DocumentMiddleware(ctx)
  }

  const ampState = {
    ampFirst: pageConfig.amp === true,
    hasQuery: Boolean(query.amp),
    hybrid: pageConfig.amp === 'hybrid',
  }

  const reactLoadableModules: string[] = []

  const AppContainer = ({ children }: any) => (
    <RouterContext.Provider value={router}>
      <AmpStateContext.Provider value={ampState}>
        <LoadableContext.Provider
          value={moduleName => reactLoadableModules.push(moduleName)}
        >
          {children}
        </LoadableContext.Provider>
      </AmpStateContext.Provider>
    </RouterContext.Provider>
  )

  try {
    props = await loadGetInitialProps(App, {
      AppTree: ctx.AppTree,
      Component,
      router,
      ctx,
    })

    if (isSpr && !isFallback) {
      // Reads of this are cached on the `req` object, so this should resolve
      // instantly. There's no need to pass this data down from a previous
      // invoke, where we'd have to consider server & serverless.
      const previewData = tryGetPreviewData(req, res, previewProps)
      const data = await unstable_getStaticProps!({
        ...(isDynamicRoute(pathname)
          ? {
              params: query as ParsedUrlQuery,
            }
          : { params: undefined }),
        ...(previewData !== false
          ? { preview: true, previewData: previewData }
          : undefined),
      })

      const invalidKeys = Object.keys(data).filter(
        key => key !== 'revalidate' && key !== 'props'
      )

      if (invalidKeys.length) {
        throw new Error(invalidKeysMsg('getStaticProps', invalidKeys))
      }

      if (typeof data.revalidate === 'number') {
        if (!Number.isInteger(data.revalidate)) {
          throw new Error(
            `A page's revalidate option must be seconds expressed as a natural number. Mixed numbers, such as '${data.revalidate}', cannot be used.` +
              `\nTry changing the value to '${Math.ceil(
                data.revalidate
              )}' or using \`Math.ceil()\` if you're computing the value.`
          )
        } else if (data.revalidate <= 0) {
          throw new Error(
            `A page's revalidate option can not be less than or equal to zero. A revalidate option of zero means to revalidate after _every_ request, and implies stale data cannot be tolerated.` +
              `\n\nTo never revalidate, you can set revalidate to \`false\` (only ran once at build-time).` +
              `\nTo revalidate as soon as possible, you can set the value to \`1\`.`
          )
        } else if (data.revalidate > 31536000) {
          // if it's greater than a year for some reason error
          console.warn(
            `Warning: A page's revalidate option was set to more than a year. This may have been done in error.` +
              `\nTo only run getStaticProps at build-time and not revalidate at runtime, you can set \`revalidate\` to \`false\`!`
          )
        }
      } else if (data.revalidate === true) {
        // When enabled, revalidate after 1 second. This value is optimal for
        // the most up-to-date page possible, but without a 1-to-1
        // request-refresh ratio.
        data.revalidate = 1
      } else {
        // By default, we never revalidate.
        data.revalidate = false
      }

      props.pageProps = data.props
      // pass up revalidate and props for export
      ;(renderOpts as any).revalidate = data.revalidate
      ;(renderOpts as any).pageData = props
    }
  } catch (err) {
    if (!dev || !err) throw err
    ctx.err = err
    renderOpts.err = err
  }

  if (unstable_getServerProps && !isFallback) {
    const data = await unstable_getServerProps({
      params,
      query,
      req,
      res,
    })

    const invalidKeys = Object.keys(data).filter(key => key !== 'props')

    if (invalidKeys.length) {
      throw new Error(invalidKeysMsg('getServerProps', invalidKeys))
    }

    props.pageProps = data.props
    ;(renderOpts as any).pageData = props
  }
  // We only need to do this if we want to support calling
  // _app's getInitialProps for getServerProps if not this can be removed
  if (isDataReq) return props

  // We don't call getStaticProps or getServerProps while generating
  // the fallback so make sure to set pageProps to an empty object
  if (isFallback) {
    props.pageProps = {}
  }

  // the response might be finished on the getInitialProps call
  if (isResSent(res) && !isSpr) return null

  const devFiles = buildManifest.devFiles
  const files = [
    ...new Set([
      ...getPageFiles(buildManifest, '/_app'),
      ...getPageFiles(buildManifest, pathname),
    ]),
  ]
  const polyfillFiles = getPageFiles(buildManifest, '/_polyfills')

  const renderElementToString = staticMarkup
    ? renderToStaticMarkup
    : renderToString

  const renderPageError = (): { html: string; head: any } | void => {
    if (ctx.err && ErrorDebug) {
      return render(
        renderElementToString,
        <ErrorDebug error={ctx.err} />,
        ampState
      )
    }

    if (dev && (props.router || props.Component)) {
      throw new Error(
        `'router' and 'Component' can not be returned in getInitialProps from _app.js https://err.sh/zeit/next.js/cant-override-next-props`
      )
    }
  }

  let renderPage: RenderPage = (
    options: ComponentsEnhancer = {}
  ): { html: string; head: any } => {
    const renderError = renderPageError()
    if (renderError) return renderError

    const {
      App: EnhancedApp,
      Component: EnhancedComponent,
    } = enhanceComponents(options, App, Component)

    return render(
      renderElementToString,
      <AppContainer>
        <EnhancedApp Component={EnhancedComponent} router={router} {...props} />
      </AppContainer>,
      ampState
    )
  }
  const documentCtx = { ...ctx, renderPage }
  const docProps: DocumentInitialProps = await loadGetInitialProps(
    Document,
    documentCtx
  )
  // the response might be finished on the getInitialProps call
  if (isResSent(res) && !isSpr) return null

  if (!docProps || typeof docProps.html !== 'string') {
    const message = `"${getDisplayName(
      Document
    )}.getInitialProps()" should resolve to an object with a "html" prop set with a valid html string`
    throw new Error(message)
  }

  const dynamicImportIdsSet = new Set<string>()
  const dynamicImports: ManifestItem[] = []

  for (const mod of reactLoadableModules) {
    const manifestItem: ManifestItem[] = reactLoadableManifest[mod]

    if (manifestItem) {
      manifestItem.forEach(item => {
        dynamicImports.push(item)
        dynamicImportIdsSet.add(item.id as string)
      })
    }
  }

  const dynamicImportsIds = [...dynamicImportIdsSet]
  const inAmpMode = isInAmpMode(ampState)
  const hybridAmp = ampState.hybrid

  // update renderOpts so export knows current state
  renderOpts.inAmpMode = inAmpMode
  renderOpts.hybridAmp = hybridAmp

  let html = renderDocument(Document, {
    ...renderOpts,
    dangerousAsPath: router.asPath,
    ampState,
    props,
    headTags: await headTags(documentCtx),
    bodyTags: await bodyTags(documentCtx),
    htmlProps: await htmlProps(documentCtx),
    isFallback,
    docProps,
    pathname,
    ampPath,
    query,
    inAmpMode,
    hybridAmp,
    dynamicImportsIds,
    dynamicImports,
    files,
    devFiles,
    polyfillFiles,
  })

  if (inAmpMode && html) {
    // inject HTML to AMP_RENDER_TARGET to allow rendering
    // directly to body in AMP mode
    const ampRenderIndex = html.indexOf(AMP_RENDER_TARGET)
    html =
      html.substring(0, ampRenderIndex) +
      `<!-- __NEXT_DATA__ -->${docProps.html}` +
      html.substring(ampRenderIndex + AMP_RENDER_TARGET.length)
    html = await optimizeAmp(html)

    if (renderOpts.ampValidator) {
      await renderOpts.ampValidator(html, pathname)
    }
  }

  if (inAmpMode || hybridAmp) {
    // fix &amp being escaped for amphtml rel link
    html = html.replace(/&amp;amp=1/g, '&amp=1')
  }

  return html
}

function errorToJSON(err: Error): Error {
  const { name, message, stack } = err
  return { name, message, stack }
}

function serializeError(
  dev: boolean | undefined,
  err: Error
): Error & { statusCode?: number } {
  if (dev) {
    return errorToJSON(err)
  }

  return {
    name: 'Internal Server Error.',
    message: '500 - Internal Server Error.',
    statusCode: 500,
  }
}<|MERGE_RESOLUTION|>--- conflicted
+++ resolved
@@ -400,17 +400,11 @@
 
   await Loadable.preloadAll() // Make sure all dynamic imports are loaded
 
-<<<<<<< HEAD
   // url will always be set
   const asPath = req.url as string
-  const router = new ServerRouter(pathname, query, asPath)
-=======
-  // @ts-ignore url will always be set
-  const asPath: string = req.url
   const router = new ServerRouter(pathname, query, asPath, {
     isFallback: isFallback,
   })
->>>>>>> 9cfc09e3
   const ctx = {
     err,
     req: isAutoExport ? undefined : req,
