/*
MIT License
Copyright (c) Jason Miller (https://jasonformat.com/)
Permission is hereby granted, free of charge, to any person obtaining a copy of this software and associated documentation files (the "Software"), to deal in the Software without restriction, including without limitation the rights to use, copy, modify, merge, publish, distribute, sublicense, and/or sell copies of the Software, and to permit persons to whom the Software is furnished to do so, subject to the following conditions:
The above copyright notice and this permission notice shall be included in all copies or substantial portions of the Software.
THE SOFTWARE IS PROVIDED "AS IS", WITHOUT WARRANTY OF ANY KIND, EXPRESS OR IMPLIED, INCLUDING BUT NOT LIMITED TO THE WARRANTIES OF MERCHANTABILITY, FITNESS FOR A PARTICULAR PURPOSE AND NONINFRINGEMENT. IN NO EVENT SHALL THE AUTHORS OR COPYRIGHT HOLDERS BE LIABLE FOR ANY CLAIM, DAMAGES OR OTHER LIABILITY, WHETHER IN AN ACTION OF CONTRACT, TORT OR OTHERWISE, ARISING FROM, OUT OF OR IN CONNECTION WITH THE SOFTWARE OR THE USE OR OTHER DEALINGS IN THE SOFTWARE.
*/

// This file is based on https://github.com/developit/mitt/blob/v1.1.3/src/index.js
// It's been edited for the needs of this script
// See the LICENSE at the top of the file

<<<<<<< HEAD
export type EventType =
  | 'routeChangeStart'
  | 'beforeHistoryChange'
  | 'routeChangeComplete'
  | 'routeChangeError'
  | 'hashChangeStart'
  | 'hashChangeComplete'

type Handler = (...evts: any[]) => void
=======
export type Listeners = {
  [K in keyof EventMap]?: Array<(p: EventMap[K]) => void>
}
>>>>>>> e0fde40f

export type ArgumentTypes<F extends Function> = F extends (
  ...args: infer A
) => any
  ? A
  : never

export type EventMap = Record<string, any>
export type EventHandlersMap = Record<string, any>
export type EventKey<T extends EventMap> = string & keyof T

export interface Emitter<T extends EventMap, H extends EventHandlersMap> {
  on<K extends EventKey<T>>(eventName: K, fn: H[K]): void
  off<K extends EventKey<T>>(eventName: K, fn: H[K]): void
  emit<K extends EventKey<T>>(
    eventName: K,
    ...params: ArgumentTypes<H[K]>
  ): void
}

export default function mitt<
  T extends EventMap,
  H extends EventHandlersMap
>(): Emitter<T, H> {
  const all: Listeners = Object.create(null)

  return {
    on(type, handler) {
      ;(all[type] || (all[type] = [])).push(handler)
    },
    off(type, handler) {
      // tslint:disable-next-line:no-bitwise
      all[type]?.splice((all[type] || []).indexOf(handler) >>> 0, 1)
    },
    emit(type, ...evts) {
      ;(all[type] || []).slice().map(
        // eslint-disable-next-line array-callback-return
        (handler: (...evts: any[]) => void) => {
          handler(...evts)
        }
      )
    },
  }
}<|MERGE_RESOLUTION|>--- conflicted
+++ resolved
@@ -10,7 +10,6 @@
 // It's been edited for the needs of this script
 // See the LICENSE at the top of the file
 
-<<<<<<< HEAD
 export type EventType =
   | 'routeChangeStart'
   | 'beforeHistoryChange'
@@ -19,12 +18,9 @@
   | 'hashChangeStart'
   | 'hashChangeComplete'
 
-type Handler = (...evts: any[]) => void
-=======
 export type Listeners = {
   [K in keyof EventMap]?: Array<(p: EventMap[K]) => void>
 }
->>>>>>> e0fde40f
 
 export type ArgumentTypes<F extends Function> = F extends (
   ...args: infer A
