--- conflicted
+++ resolved
@@ -483,20 +483,8 @@
         ? removePathTrailingSlash(delBasePath(pathname))
         : pathname
 
-<<<<<<< HEAD
-=======
-      if (!pathname || protocol) {
-        if (process.env.NODE_ENV !== 'production') {
-          throw new Error(
-            `Invalid href passed to router: ${url} https://err.sh/vercel/next.js/invalid-href-passed`
-          )
-        }
-        return resolve(false)
-      }
-
       const cleanedAs = delBasePath(as)
 
->>>>>>> 1f5bbb3a
       // If asked to change the current URL we should reload the current page
       // (not location.reload() but reload getInitialProps and other Next.js stuffs)
       // We also need to set the method = replaceState always
