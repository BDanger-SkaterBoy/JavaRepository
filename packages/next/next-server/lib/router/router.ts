--- conflicted
+++ resolved
@@ -86,17 +86,9 @@
   const base = new URL(currentPath, 'http://n')
   const urlAsString =
     typeof href === 'string' ? href : formatWithValidation(href)
-<<<<<<< HEAD
-  const finalUrl = new URL(urlAsString, base)
-  finalUrl.pathname = normalizePathSlashes(finalUrl.pathname)
-  // if the origin didn't change, it means we received a relative href
-  return finalUrl.origin === base.origin
-    ? finalUrl.href.slice(finalUrl.origin.length)
-    : finalUrl.href
-=======
   try {
     const finalUrl = new URL(urlAsString, base)
-    finalUrl.pathname = normalizePathTrailingSlash(finalUrl.pathname)
+    finalUrl.pathname = normalizePathSlashes(finalUrl.pathname)
     // if the origin didn't change, it means we received a relative href
     return finalUrl.origin === base.origin
       ? finalUrl.href.slice(finalUrl.origin.length)
@@ -104,7 +96,6 @@
   } catch (_) {
     return urlAsString
   }
->>>>>>> ebd1434a
 }
 
 function prepareUrlAs(router: NextRouter, url: Url, as: Url) {
