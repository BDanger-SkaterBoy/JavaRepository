--- conflicted
+++ resolved
@@ -665,13 +665,8 @@
   }
 
   _getStaticData = (asPath: string, _cachedData?: object): Promise<object> => {
-<<<<<<< HEAD
     let { pathname, query } = parse(asPath, true)
-    pathname = !pathname || pathname === '/' ? '/index' : pathname
-=======
-    let pathname = parse(asPath).pathname
     pathname = toRoute(!pathname || pathname === '/' ? '/index' : pathname)
->>>>>>> 53d5bd89
 
     return process.env.NODE_ENV === 'production' &&
       (_cachedData = this.sdc[pathname])
