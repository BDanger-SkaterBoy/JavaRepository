--- conflicted
+++ resolved
@@ -490,11 +490,8 @@
   defaultLocale?: string
   domainLocales?: DomainLocales
   isReady: boolean
-<<<<<<< HEAD
   isPreview: boolean
-=======
   isLocaleDomain: boolean
->>>>>>> 1c3ac0e3
 
   private _idx: number = 0
 
@@ -588,11 +585,8 @@
       self.__NEXT_DATA__.gip ||
       (!autoExportDynamic && !self.location.search)
     )
-<<<<<<< HEAD
     this.isPreview = !!isPreview
-=======
     this.isLocaleDomain = false
->>>>>>> 1c3ac0e3
 
     if (process.env.__NEXT_I18N_SUPPORT) {
       this.locale = locale
