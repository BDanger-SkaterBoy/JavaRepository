/* global __NEXT_DATA__ */
// tslint:disable:no-console
import { ParsedUrlQuery } from 'querystring'
import { ComponentType } from 'react'
import { UrlObject } from 'url'
import {
  normalizePathSlashes,
  removePathTrailingSlash,
} from '../../../client/normalize-trailing-slash'
import { GoodPageCache, StyleSheetTuple } from '../../../client/page-loader'
import {
  getClientBuildManifest,
  isAssetError,
  markAssetError,
} from '../../../client/route-loader'
import { DomainLocales } from '../../server/config'
import { denormalizePagePath } from '../../server/denormalize-page-path'
import { normalizeLocalePath } from '../i18n/normalize-locale-path'
import mitt, { MittEmitter } from '../mitt'
import {
  AppContextType,
  formatWithValidation,
  getLocationOrigin,
  getURL,
  loadGetInitialProps,
  NextPageContext,
  ST,
  NEXT_DATA,
} from '../utils'
import { isDynamicRoute } from './utils/is-dynamic'
import { parseRelativeUrl } from './utils/parse-relative-url'
import { searchParamsToUrlQuery } from './utils/querystring'
import resolveRewrites from './utils/resolve-rewrites'
import { getRouteMatcher } from './utils/route-matcher'
import { getRouteRegex } from './utils/route-regex'

declare global {
  interface Window {
    /* prod */
    __NEXT_DATA__: NEXT_DATA
  }
}

interface RouteProperties {
  shallow: boolean
}

interface TransitionOptions {
  shallow?: boolean
  locale?: string | false
  scroll?: boolean
}

interface NextHistoryState {
  url: string
  as: string
  options: TransitionOptions
}

type HistoryState =
  | null
  | { __N: false }
  | ({ __N: true; idx: number } & NextHistoryState)

let detectDomainLocale: typeof import('../i18n/detect-domain-locale').detectDomainLocale

if (process.env.__NEXT_I18N_SUPPORT) {
  detectDomainLocale = require('../i18n/detect-domain-locale')
    .detectDomainLocale
}

const basePath = (process.env.__NEXT_ROUTER_BASEPATH as string) || ''

function buildCancellationError() {
  return Object.assign(new Error('Route Cancelled'), {
    cancelled: true,
  })
}

function addPathPrefix(path: string, prefix?: string) {
  return prefix && path.startsWith('/')
    ? path === '/'
<<<<<<< HEAD
      ? normalizePathSlashes(prefix)
      : `${prefix}${path}`
=======
      ? normalizePathTrailingSlash(prefix)
      : `${prefix}${pathNoQueryHash(path) === '/' ? path.substring(1) : path}`
>>>>>>> 5baedf55
    : path
}

export function getDomainLocale(
  path: string,
  locale?: string | false,
  locales?: string[],
  domainLocales?: DomainLocales
) {
  if (process.env.__NEXT_I18N_SUPPORT) {
    locale = locale || normalizeLocalePath(path, locales).detectedLocale

    const detectedDomain = detectDomainLocale(domainLocales, undefined, locale)

    if (detectedDomain) {
      return `http${detectedDomain.http ? '' : 's'}://${detectedDomain.domain}${
        basePath || ''
      }${locale === detectedDomain.defaultLocale ? '' : `/${locale}`}${path}`
    }
    return false
  }

  return false
}

export function addLocale(
  path: string,
  locale?: string | false,
  defaultLocale?: string
) {
  if (process.env.__NEXT_I18N_SUPPORT) {
    return locale &&
      locale !== defaultLocale &&
      !path.startsWith('/' + locale + '/') &&
      path !== '/' + locale
      ? addPathPrefix(path, '/' + locale)
      : path
  }
  return path
}

export function delLocale(path: string, locale?: string) {
  if (process.env.__NEXT_I18N_SUPPORT) {
    return locale &&
      (path.startsWith('/' + locale + '/') || path === '/' + locale)
      ? path.substr(locale.length + 1) || '/'
      : path
  }
  return path
}

function pathNoQueryHash(path: string) {
  const queryIndex = path.indexOf('?')
  const hashIndex = path.indexOf('#')

  if (queryIndex > -1 || hashIndex > -1) {
    path = path.substring(0, queryIndex > -1 ? queryIndex : hashIndex)
  }
  return path
}

export function hasBasePath(path: string): boolean {
  path = pathNoQueryHash(path)
  return path === basePath || path.startsWith(basePath + '/')
}

export function addBasePath(path: string): string {
  // we only add the basepath on relative urls
  return addPathPrefix(path, basePath)
}

export function delBasePath(path: string): string {
  path = path.slice(basePath.length)
  if (!path.startsWith('/')) path = `/${path}`
  return path
}

/**
 * Detects whether a given url is routable by the Next.js router (browser only).
 */
export function isLocalURL(url: string): boolean {
  // prevent a hydration mismatch on href for url with anchor refs
  if (url.startsWith('/') || url.startsWith('#')) return true
  try {
    // absolute urls can be local if they are on the same origin
    const locationOrigin = getLocationOrigin()
    const resolved = new URL(url, locationOrigin)
    return resolved.origin === locationOrigin && hasBasePath(resolved.pathname)
  } catch (_) {
    return false
  }
}

type Url = UrlObject | string

export function interpolateAs(
  route: string,
  asPathname: string,
  query: ParsedUrlQuery
) {
  let interpolatedRoute = ''

  const dynamicRegex = getRouteRegex(route)
  const dynamicGroups = dynamicRegex.groups
  const dynamicMatches =
    // Try to match the dynamic route against the asPath
    (asPathname !== route ? getRouteMatcher(dynamicRegex)(asPathname) : '') ||
    // Fall back to reading the values from the href
    // TODO: should this take priority; also need to change in the router.
    query

  interpolatedRoute = route
  const params = Object.keys(dynamicGroups)

  if (
    !params.every((param) => {
      let value = dynamicMatches[param] || ''
      const { repeat, optional } = dynamicGroups[param]

      // support single-level catch-all
      // TODO: more robust handling for user-error (passing `/`)
      let replaced = `[${repeat ? '...' : ''}${param}]`
      if (optional) {
        replaced = `${!value ? '/' : ''}[${replaced}]`
      }
      if (repeat && !Array.isArray(value)) value = [value]

      return (
        (optional || param in dynamicMatches) &&
        // Interpolate group into data URL if present
        (interpolatedRoute =
          interpolatedRoute!.replace(
            replaced,
            repeat
              ? (value as string[])
                  .map(
                    // these values should be fully encoded instead of just
                    // path delimiter escaped since they are being inserted
                    // into the URL and we expect URL encoded segments
                    // when parsing dynamic route params
                    (segment) => encodeURIComponent(segment)
                  )
                  .join('/')
              : encodeURIComponent(value as string)
          ) || '/')
      )
    })
  ) {
    interpolatedRoute = '' // did not satisfy all requirements

    // n.b. We ignore this error because we handle warning for this case in
    // development in the `<Link>` component directly.
  }
  return {
    params,
    result: interpolatedRoute,
  }
}

function omitParmsFromQuery(query: ParsedUrlQuery, params: string[]) {
  const filteredQuery: ParsedUrlQuery = {}

  Object.keys(query).forEach((key) => {
    if (!params.includes(key)) {
      filteredQuery[key] = query[key]
    }
  })
  return filteredQuery
}

/**
 * Resolves a given hyperlink with a certain router state (basePath not included).
 * Preserves absolute urls.
 */
export function resolveHref(
  currentPath: string,
  href: Url,
  resolveAs?: boolean
): string {
  // we use a dummy base url for relative urls
  const base = new URL(currentPath, 'http://n')
  const urlAsString =
    typeof href === 'string' ? href : formatWithValidation(href)
  // Return because it cannot be routed by the Next.js router
  if (!isLocalURL(urlAsString)) {
    return (resolveAs ? [urlAsString] : urlAsString) as string
  }
  try {
    const finalUrl = new URL(urlAsString, base)
    finalUrl.pathname = normalizePathSlashes(finalUrl.pathname)
    let interpolatedAs = ''

    if (
      isDynamicRoute(finalUrl.pathname) &&
      finalUrl.searchParams &&
      resolveAs
    ) {
      const query = searchParamsToUrlQuery(finalUrl.searchParams)

      const { result, params } = interpolateAs(
        finalUrl.pathname,
        finalUrl.pathname,
        query
      )

      if (result) {
        interpolatedAs = formatWithValidation({
          pathname: result,
          hash: finalUrl.hash,
          query: omitParmsFromQuery(query, params),
        })
      }
    }

    // if the origin didn't change, it means we received a relative href
    const resolvedHref =
      finalUrl.origin === base.origin
        ? finalUrl.href.slice(finalUrl.origin.length)
        : finalUrl.href

    return (resolveAs
      ? [resolvedHref, interpolatedAs || resolvedHref]
      : resolvedHref) as string
  } catch (_) {
    return (resolveAs ? [urlAsString] : urlAsString) as string
  }
}

function stripOrigin(url: string) {
  const origin = getLocationOrigin()

  return url.startsWith(origin) ? url.substring(origin.length) : url
}

function prepareUrlAs(router: NextRouter, url: Url, as?: Url) {
  // If url and as provided as an object representation,
  // we'll format them into the string version here.
  let [resolvedHref, resolvedAs] = resolveHref(router.pathname, url, true)
  const origin = getLocationOrigin()
  const hrefHadOrigin = resolvedHref.startsWith(origin)
  const asHadOrigin = resolvedAs && resolvedAs.startsWith(origin)

  resolvedHref = stripOrigin(resolvedHref)
  resolvedAs = resolvedAs ? stripOrigin(resolvedAs) : resolvedAs

  const preparedUrl = hrefHadOrigin ? resolvedHref : addBasePath(resolvedHref)
  const preparedAs = as
    ? stripOrigin(resolveHref(router.pathname, as))
    : resolvedAs || resolvedHref

  return {
    url: preparedUrl,
    as: asHadOrigin ? preparedAs : addBasePath(preparedAs),
  }
}

export type BaseRouter = {
  route: string
  pathname: string
  query: ParsedUrlQuery
  asPath: string
  basePath: string
  locale?: string
  locales?: string[]
  defaultLocale?: string
  domainLocales?: DomainLocales
}

export type NextRouter = BaseRouter &
  Pick<
    Router,
    | 'push'
    | 'replace'
    | 'reload'
    | 'back'
    | 'prefetch'
    | 'beforePopState'
    | 'events'
    | 'isFallback'
    | 'isReady'
  >

export type PrefetchOptions = {
  priority?: boolean
  locale?: string | false
}

export type PrivateRouteInfo =
  | (Omit<CompletePrivateRouteInfo, 'styleSheets'> & { initial: true })
  | CompletePrivateRouteInfo

export type CompletePrivateRouteInfo = {
  Component: ComponentType
  styleSheets: StyleSheetTuple[]
  __N_SSG?: boolean
  __N_SSP?: boolean
  props?: Record<string, any>
  err?: Error
  error?: any
}

export type AppProps = Pick<CompletePrivateRouteInfo, 'Component' | 'err'> & {
  router: Router
} & Record<string, any>
export type AppComponent = ComponentType<AppProps>

type Subscription = (
  data: PrivateRouteInfo,
  App: AppComponent,
  resetScroll: { x: number; y: number } | null
) => Promise<void>

type BeforePopStateCallback = (state: NextHistoryState) => boolean

type ComponentLoadCancel = (() => void) | null

type HistoryMethod = 'replaceState' | 'pushState'

const manualScrollRestoration =
  process.env.__NEXT_SCROLL_RESTORATION &&
  typeof window !== 'undefined' &&
  'scrollRestoration' in window.history &&
  !!(function () {
    try {
      let v = '__next'
      // eslint-disable-next-line no-sequences
      return sessionStorage.setItem(v, v), sessionStorage.removeItem(v), true
    } catch (n) {}
  })()

const SSG_DATA_NOT_FOUND = Symbol('SSG_DATA_NOT_FOUND')

function fetchRetry(url: string, attempts: number): Promise<any> {
  return fetch(url, {
    // Cookies are required to be present for Next.js' SSG "Preview Mode".
    // Cookies may also be required for `getServerSideProps`.
    //
    // > `fetch` won’t send cookies, unless you set the credentials init
    // > option.
    // https://developer.mozilla.org/en-US/docs/Web/API/Fetch_API/Using_Fetch
    //
    // > For maximum browser compatibility when it comes to sending &
    // > receiving cookies, always supply the `credentials: 'same-origin'`
    // > option instead of relying on the default.
    // https://github.com/github/fetch#caveats
    credentials: 'same-origin',
  }).then((res) => {
    if (!res.ok) {
      if (attempts > 1 && res.status >= 500) {
        return fetchRetry(url, attempts - 1)
      }
      if (res.status === 404) {
        return res.json().then((data) => {
          if (data.notFound) {
            return { notFound: SSG_DATA_NOT_FOUND }
          }
          throw new Error(`Failed to load static props`)
        })
      }
      throw new Error(`Failed to load static props`)
    }
    return res.json()
  })
}

function fetchNextData(dataHref: string, isServerRender: boolean) {
  return fetchRetry(dataHref, isServerRender ? 3 : 1).catch((err: Error) => {
    // We should only trigger a server-side transition if this was caused
    // on a client-side transition. Otherwise, we'd get into an infinite
    // loop.

    if (!isServerRender) {
      markAssetError(err)
    }
    throw err
  })
}

export default class Router implements BaseRouter {
  route: string
  pathname: string
  query: ParsedUrlQuery
  asPath: string
  basePath: string

  /**
   * Map of all components loaded in `Router`
   */
  components: { [pathname: string]: PrivateRouteInfo }
  // Static Data Cache
  sdc: { [asPath: string]: object } = {}
  sub: Subscription
  clc: ComponentLoadCancel
  pageLoader: any
  _bps: BeforePopStateCallback | undefined
  events: MittEmitter
  _wrapApp: (App: AppComponent) => any
  isSsr: boolean
  isFallback: boolean
  _inFlightRoute?: string
  _shallow?: boolean
  locale?: string
  locales?: string[]
  defaultLocale?: string
  domainLocales?: DomainLocales
  isReady: boolean

  private _idx: number = 0

  static events: MittEmitter = mitt()

  constructor(
    pathname: string,
    query: ParsedUrlQuery,
    as: string,
    {
      initialProps,
      pageLoader,
      App,
      wrapApp,
      Component,
      err,
      subscription,
      isFallback,
      locale,
      locales,
      defaultLocale,
      domainLocales,
    }: {
      subscription: Subscription
      initialProps: any
      pageLoader: any
      Component: ComponentType
      App: AppComponent
      wrapApp: (App: AppComponent) => any
      err?: Error
      isFallback: boolean
      locale?: string
      locales?: string[]
      defaultLocale?: string
      domainLocales?: DomainLocales
    }
  ) {
    // represents the current component key
    this.route = removePathTrailingSlash(pathname)

    // set up the component cache (by route keys)
    this.components = {}
    // We should not keep the cache, if there's an error
    // Otherwise, this cause issues when when going back and
    // come again to the errored page.
    if (pathname !== '/_error') {
      this.components[this.route] = {
        Component,
        initial: true,
        props: initialProps,
        err,
        __N_SSG: initialProps && initialProps.__N_SSG,
        __N_SSP: initialProps && initialProps.__N_SSP,
      }
    }

    this.components['/_app'] = {
      Component: App as ComponentType,
      styleSheets: [
        /* /_app does not need its stylesheets managed */
      ],
    }

    // Backwards compat for Router.router.events
    // TODO: Should be remove the following major version as it was never documented
    this.events = Router.events

    this.pageLoader = pageLoader
    this.pathname = pathname
    this.query = query
    // if auto prerendered and dynamic route wait to update asPath
    // until after mount to prevent hydration mismatch
    const autoExportDynamic =
      isDynamicRoute(pathname) && self.__NEXT_DATA__.autoExport

    this.asPath = autoExportDynamic ? pathname : as
    this.basePath = basePath
    this.sub = subscription
    this.clc = null
    this._wrapApp = wrapApp
    // make sure to ignore extra popState in safari on navigating
    // back from external site
    this.isSsr = true

    this.isFallback = isFallback

    this.isReady = !!(
      self.__NEXT_DATA__.gssp ||
      self.__NEXT_DATA__.gip ||
      (!autoExportDynamic && !self.location.search)
    )

    if (process.env.__NEXT_I18N_SUPPORT) {
      this.locale = locale
      this.locales = locales
      this.defaultLocale = defaultLocale
      this.domainLocales = domainLocales
    }

    if (typeof window !== 'undefined') {
      // make sure "as" doesn't start with double slashes or else it can
      // throw an error as it's considered invalid
      if (as.substr(0, 2) !== '//') {
        // in order for `e.state` to work on the `onpopstate` event
        // we have to register the initial route upon initialization
        this.changeState(
          'replaceState',
          formatWithValidation({ pathname: addBasePath(pathname), query }),
          getURL(),
          { locale }
        )
      }

      window.addEventListener('popstate', this.onPopState)

      // enable custom scroll restoration handling when available
      // otherwise fallback to browser's default handling
      if (process.env.__NEXT_SCROLL_RESTORATION) {
        if (manualScrollRestoration) {
          window.history.scrollRestoration = 'manual'
        }
      }
    }
  }

  onPopState = (e: PopStateEvent): void => {
    const state = e.state as HistoryState

    if (!state) {
      // We get state as undefined for two reasons.
      //  1. With older safari (< 8) and older chrome (< 34)
      //  2. When the URL changed with #
      //
      // In the both cases, we don't need to proceed and change the route.
      // (as it's already changed)
      // But we can simply replace the state with the new changes.
      // Actually, for (1) we don't need to nothing. But it's hard to detect that event.
      // So, doing the following for (1) does no harm.
      const { pathname, query } = this
      this.changeState(
        'replaceState',
        formatWithValidation({ pathname: addBasePath(pathname), query }),
        getURL()
      )
      return
    }

    if (!state.__N) {
      return
    }

    let forcedScroll: { x: number; y: number } | undefined
    const { url, as, options, idx } = state
    if (process.env.__NEXT_SCROLL_RESTORATION) {
      if (manualScrollRestoration) {
        if (this._idx !== idx) {
          // Snapshot current scroll position:
          try {
            sessionStorage.setItem(
              '__next_scroll_' + this._idx,
              JSON.stringify({ x: self.pageXOffset, y: self.pageYOffset })
            )
          } catch {}

          // Restore old scroll position:
          try {
            const v = sessionStorage.getItem('__next_scroll_' + idx)
            forcedScroll = JSON.parse(v!)
          } catch {
            forcedScroll = { x: 0, y: 0 }
          }
        }
      }
    }
    this._idx = idx

    const { pathname } = parseRelativeUrl(url)

    // Make sure we don't re-render on initial load,
    // can be caused by navigating back from an external site
    if (this.isSsr && as === this.asPath && pathname === this.pathname) {
      return
    }

    // If the downstream application returns falsy, return.
    // They will then be responsible for handling the event.
    if (this._bps && !this._bps(state)) {
      return
    }

    this.change(
      'replaceState',
      url,
      as,
      Object.assign<{}, TransitionOptions, TransitionOptions>({}, options, {
        shallow: options.shallow && this._shallow,
        locale: options.locale || this.defaultLocale,
      }),
      forcedScroll
    )
  }

  reload(): void {
    window.location.reload()
  }

  /**
   * Go back in history
   */
  back() {
    window.history.back()
  }

  /**
   * Performs a `pushState` with arguments
   * @param url of the route
   * @param as masks `url` for the browser
   * @param options object you can define `shallow` and other options
   */
  push(url: Url, as?: Url, options: TransitionOptions = {}) {
    if (process.env.__NEXT_SCROLL_RESTORATION) {
      // TODO: remove in the future when we update history before route change
      // is complete, as the popstate event should handle this capture.
      if (manualScrollRestoration) {
        try {
          // Snapshot scroll position right before navigating to a new page:
          sessionStorage.setItem(
            '__next_scroll_' + this._idx,
            JSON.stringify({ x: self.pageXOffset, y: self.pageYOffset })
          )
        } catch {}
      }
    }
    ;({ url, as } = prepareUrlAs(this, url, as))
    return this.change('pushState', url, as, options)
  }

  /**
   * Performs a `replaceState` with arguments
   * @param url of the route
   * @param as masks `url` for the browser
   * @param options object you can define `shallow` and other options
   */
  replace(url: Url, as?: Url, options: TransitionOptions = {}) {
    ;({ url, as } = prepareUrlAs(this, url, as))
    return this.change('replaceState', url, as, options)
  }

  private async change(
    method: HistoryMethod,
    url: string,
    as: string,
    options: TransitionOptions,
    forcedScroll?: { x: number; y: number }
  ): Promise<boolean> {
    if (!isLocalURL(url)) {
      window.location.href = url
      return false
    }

    // for static pages with query params in the URL we delay
    // marking the router ready until after the query is updated
    if ((options as any)._h) {
      this.isReady = true
    }

    // Default to scroll reset behavior unless explicitly specified to be
    // `false`! This makes the behavior between using `Router#push` and a
    // `<Link />` consistent.
    options.scroll = !!(options.scroll ?? true)

    let localeChange = options.locale !== this.locale

    if (process.env.__NEXT_I18N_SUPPORT) {
      this.locale =
        options.locale === false
          ? this.defaultLocale
          : options.locale || this.locale

      if (typeof options.locale === 'undefined') {
        options.locale = this.locale
      }

      const parsedAs = parseRelativeUrl(hasBasePath(as) ? delBasePath(as) : as)
      const localePathResult = normalizeLocalePath(
        parsedAs.pathname,
        this.locales
      )

      if (localePathResult.detectedLocale) {
        this.locale = localePathResult.detectedLocale
        parsedAs.pathname = addBasePath(parsedAs.pathname)
        as = formatWithValidation(parsedAs)
        url = addBasePath(
          normalizeLocalePath(
            hasBasePath(url) ? delBasePath(url) : url,
            this.locales
          ).pathname
        )
      }
      let didNavigate = false

      // we need to wrap this in the env check again since regenerator runtime
      // moves this on its own due to the return
      if (process.env.__NEXT_I18N_SUPPORT) {
        // if the locale isn't configured hard navigate to show 404 page
        if (!this.locales?.includes(this.locale!)) {
          parsedAs.pathname = addLocale(parsedAs.pathname, this.locale)
          window.location.href = formatWithValidation(parsedAs)
          // this was previously a return but was removed in favor
          // of better dead code elimination with regenerator runtime
          didNavigate = true
        }
      }

      const detectedDomain = detectDomainLocale(
        this.domainLocales,
        undefined,
        this.locale
      )

      // we need to wrap this in the env check again since regenerator runtime
      // moves this on its own due to the return
      if (process.env.__NEXT_I18N_SUPPORT) {
        // if we are navigating to a domain locale ensure we redirect to the
        // correct domain
        if (
          !didNavigate &&
          detectedDomain &&
          self.location.hostname !== detectedDomain.domain
        ) {
          const asNoBasePath = delBasePath(as)
          window.location.href = `http${detectedDomain.http ? '' : 's'}://${
            detectedDomain.domain
          }${addBasePath(
            `${
              this.locale === detectedDomain.defaultLocale
                ? ''
                : `/${this.locale}`
            }${asNoBasePath === '/' ? '' : asNoBasePath}` || '/'
          )}`
          // this was previously a return but was removed in favor
          // of better dead code elimination with regenerator runtime
          didNavigate = true
        }
      }

      if (didNavigate) {
        return new Promise(() => {})
      }
    }

    if (!(options as any)._h) {
      this.isSsr = false
    }
    // marking route changes as a navigation start entry
    if (ST) {
      performance.mark('routeChange')
    }

    const { shallow = false } = options
    const routeProps = { shallow }

    if (this._inFlightRoute) {
      this.abortComponentLoad(this._inFlightRoute, routeProps)
    }

    as = addBasePath(
      addLocale(
        hasBasePath(as) ? delBasePath(as) : as,
        options.locale,
        this.defaultLocale
      )
    )
    const cleanedAs = delLocale(
      hasBasePath(as) ? delBasePath(as) : as,
      this.locale
    )
    this._inFlightRoute = as

    // If the url change is only related to a hash change
    // We should not proceed. We should only change the state.

    // WARNING: `_h` is an internal option for handing Next.js client-side
    // hydration. Your app should _never_ use this property. It may change at
    // any time without notice.
    if (!(options as any)._h && this.onlyAHashChange(cleanedAs)) {
      this.asPath = cleanedAs
      Router.events.emit('hashChangeStart', as, routeProps)
      // TODO: do we need the resolved href when only a hash change?
      this.changeState(method, url, as, options)
      this.scrollToHash(cleanedAs)
      this.notify(this.components[this.route], null)
      Router.events.emit('hashChangeComplete', as, routeProps)
      return true
    }

    let parsed = parseRelativeUrl(url)
    let { pathname, query } = parsed

    // The build manifest needs to be loaded before auto-static dynamic pages
    // get their query parameters to allow ensuring they can be parsed properly
    // when rewritten to
    let pages: any, rewrites: any
    try {
      pages = await this.pageLoader.getPageList()
      ;({ __rewrites: rewrites } = await getClientBuildManifest())
    } catch (err) {
      // If we fail to resolve the page list or client-build manifest, we must
      // do a server-side transition:
      window.location.href = as
      return false
    }

    parsed = this._resolveHref(parsed, pages) as typeof parsed

    if (parsed.pathname !== pathname) {
      pathname = parsed.pathname
      url = formatWithValidation(parsed)
    }

    // url and as should always be prefixed with basePath by this
    // point by either next/link or router.push/replace so strip the
    // basePath from the pathname to match the pages dir 1-to-1
    pathname = pathname
      ? removePathTrailingSlash(delBasePath(pathname))
      : pathname

    // If asked to change the current URL we should reload the current page
    // (not location.reload() but reload getInitialProps and other Next.js stuffs)
    // We also need to set the method = replaceState always
    // as this should not go into the history (That's how browsers work)
    // We should compare the new asPath to the current asPath, not the url
    if (!this.urlIsNew(cleanedAs) && !localeChange) {
      method = 'replaceState'
    }

    let route = removePathTrailingSlash(pathname)

    // we need to resolve the as value using rewrites for dynamic SSG
    // pages to allow building the data URL correctly
    let resolvedAs = as

    if (process.env.__NEXT_HAS_REWRITES && as.startsWith('/')) {
      const rewritesResult = resolveRewrites(
        addBasePath(addLocale(delBasePath(as), this.locale)),
        pages,
        rewrites,
        query,
        (p: string) => this._resolveHref({ pathname: p }, pages).pathname!,
        this.locales
      )
      resolvedAs = rewritesResult.asPath

      if (rewritesResult.matchedPage && rewritesResult.resolvedHref) {
        // if this directly matches a page we need to update the href to
        // allow the correct page chunk to be loaded
        route = rewritesResult.resolvedHref
        pathname = rewritesResult.resolvedHref
        parsed.pathname = pathname
        url = formatWithValidation(parsed)
      }
    }

    if (!isLocalURL(as)) {
      if (process.env.NODE_ENV !== 'production') {
        throw new Error(
          `Invalid href: "${url}" and as: "${as}", received relative href and external as` +
            `\nSee more info: https://err.sh/next.js/invalid-relative-url-external-as`
        )
      }

      window.location.href = as
      return false
    }

    resolvedAs = delLocale(delBasePath(resolvedAs), this.locale)

    if (isDynamicRoute(route)) {
      const parsedAs = parseRelativeUrl(resolvedAs)
      const asPathname = parsedAs.pathname

      const routeRegex = getRouteRegex(route)
      const routeMatch = getRouteMatcher(routeRegex)(asPathname)
      const shouldInterpolate = route === asPathname
      const interpolatedAs = shouldInterpolate
        ? interpolateAs(route, asPathname, query)
        : ({} as { result: undefined; params: undefined })

      if (!routeMatch || (shouldInterpolate && !interpolatedAs.result)) {
        const missingParams = Object.keys(routeRegex.groups).filter(
          (param) => !query[param]
        )

        if (missingParams.length > 0) {
          if (process.env.NODE_ENV !== 'production') {
            console.warn(
              `${
                shouldInterpolate
                  ? `Interpolating href`
                  : `Mismatching \`as\` and \`href\``
              } failed to manually provide ` +
                `the params: ${missingParams.join(
                  ', '
                )} in the \`href\`'s \`query\``
            )
          }

          throw new Error(
            (shouldInterpolate
              ? `The provided \`href\` (${url}) value is missing query values (${missingParams.join(
                  ', '
                )}) to be interpolated properly. `
              : `The provided \`as\` value (${asPathname}) is incompatible with the \`href\` value (${route}). `) +
              `Read more: https://err.sh/vercel/next.js/${
                shouldInterpolate
                  ? 'href-interpolation-failed'
                  : 'incompatible-href-as'
              }`
          )
        }
      } else if (shouldInterpolate) {
        as = formatWithValidation(
          Object.assign({}, parsedAs, {
            pathname: interpolatedAs.result,
            query: omitParmsFromQuery(query, interpolatedAs.params!),
          })
        )
      } else {
        // Merge params into `query`, overwriting any specified in search
        Object.assign(query, routeMatch)
      }
    }

    Router.events.emit('routeChangeStart', as, routeProps)

    try {
      let routeInfo = await this.getRouteInfo(
        route,
        pathname,
        query,
        as,
        resolvedAs,
        routeProps
      )
      let { error, props, __N_SSG, __N_SSP } = routeInfo

      // handle redirect on client-transition
      if ((__N_SSG || __N_SSP) && props) {
        if ((props as any).pageProps && (props as any).pageProps.__N_REDIRECT) {
          const destination = (props as any).pageProps.__N_REDIRECT

          // check if destination is internal (resolves to a page) and attempt
          // client-navigation if it is falling back to hard navigation if
          // it's not
          if (destination.startsWith('/')) {
            const parsedHref = parseRelativeUrl(destination)
            this._resolveHref(parsedHref, pages, false)

            if (pages.includes(parsedHref.pathname)) {
              const { url: newUrl, as: newAs } = prepareUrlAs(
                this,
                destination,
                destination
              )
              return this.change(method, newUrl, newAs, options)
            }
          }

          window.location.href = destination
          return new Promise(() => {})
        }

        // handle SSG data 404
        if (props.notFound === SSG_DATA_NOT_FOUND) {
          let notFoundRoute

          try {
            await this.fetchComponent('/404')
            notFoundRoute = '/404'
          } catch (_) {
            notFoundRoute = '/_error'
          }

          routeInfo = await this.getRouteInfo(
            notFoundRoute,
            notFoundRoute,
            query,
            as,
            resolvedAs,
            { shallow: false }
          )
        }
      }

      Router.events.emit('beforeHistoryChange', as, routeProps)
      this.changeState(method, url, as, options)

      if (process.env.NODE_ENV !== 'production') {
        const appComp: any = this.components['/_app'].Component
        ;(window as any).next.isPrerendered =
          appComp.getInitialProps === appComp.origGetInitialProps &&
          !(routeInfo.Component as any).getInitialProps
      }

      // shallow routing is only allowed for same page URL changes.
      const isValidShallowRoute = options.shallow && this.route === route
      await this.set(
        route,
        pathname!,
        query,
        cleanedAs,
        routeInfo,
        forcedScroll ||
          (isValidShallowRoute || !options.scroll ? null : { x: 0, y: 0 })
      ).catch((e) => {
        if (e.cancelled) error = error || e
        else throw e
      })

      if (error) {
        Router.events.emit('routeChangeError', error, cleanedAs, routeProps)
        throw error
      }

      if (process.env.__NEXT_I18N_SUPPORT) {
        if (this.locale) {
          document.documentElement.lang = this.locale
        }
      }
      Router.events.emit('routeChangeComplete', as, routeProps)

      return true
    } catch (err) {
      if (err.cancelled) {
        return false
      }
      throw err
    }
  }

  changeState(
    method: HistoryMethod,
    url: string,
    as: string,
    options: TransitionOptions = {}
  ): void {
    if (process.env.NODE_ENV !== 'production') {
      if (typeof window.history === 'undefined') {
        console.error(`Warning: window.history is not available.`)
        return
      }

      if (typeof window.history[method] === 'undefined') {
        console.error(`Warning: window.history.${method} is not available`)
        return
      }
    }

    if (method !== 'pushState' || getURL() !== as) {
      this._shallow = options.shallow
      window.history[method](
        {
          url,
          as,
          options,
          __N: true,
          idx: this._idx = method !== 'pushState' ? this._idx : this._idx + 1,
        } as HistoryState,
        // Most browsers currently ignores this parameter, although they may use it in the future.
        // Passing the empty string here should be safe against future changes to the method.
        // https://developer.mozilla.org/en-US/docs/Web/API/History/replaceState
        '',
        as
      )
    }
  }

  async handleRouteInfoError(
    err: Error & { code: any; cancelled: boolean },
    pathname: string,
    query: ParsedUrlQuery,
    as: string,
    routeProps: RouteProperties,
    loadErrorFail?: boolean
  ): Promise<CompletePrivateRouteInfo> {
    if (err.cancelled) {
      // bubble up cancellation errors
      throw err
    }

    if (isAssetError(err) || loadErrorFail) {
      Router.events.emit('routeChangeError', err, as, routeProps)

      // If we can't load the page it could be one of following reasons
      //  1. Page doesn't exists
      //  2. Page does exist in a different zone
      //  3. Internal error while loading the page

      // So, doing a hard reload is the proper way to deal with this.
      window.location.href = as

      // Changing the URL doesn't block executing the current code path.
      // So let's throw a cancellation error stop the routing logic.
      throw buildCancellationError()
    }

    try {
      let Component: ComponentType
      let styleSheets: StyleSheetTuple[]
      let props: Record<string, any> | undefined

      if (
        typeof Component! === 'undefined' ||
        typeof styleSheets! === 'undefined'
      ) {
        ;({ page: Component, styleSheets } = await this.fetchComponent(
          '/_error'
        ))
      }

      const routeInfo: CompletePrivateRouteInfo = {
        props,
        Component,
        styleSheets,
        err,
        error: err,
      }

      if (!routeInfo.props) {
        try {
          routeInfo.props = await this.getInitialProps(Component, {
            err,
            pathname,
            query,
          } as any)
        } catch (gipErr) {
          console.error('Error in error page `getInitialProps`: ', gipErr)
          routeInfo.props = {}
        }
      }

      return routeInfo
    } catch (routeInfoErr) {
      return this.handleRouteInfoError(
        routeInfoErr,
        pathname,
        query,
        as,
        routeProps,
        true
      )
    }
  }

  async getRouteInfo(
    route: string,
    pathname: string,
    query: any,
    as: string,
    resolvedAs: string,
    routeProps: RouteProperties
  ): Promise<PrivateRouteInfo> {
    try {
      const existingRouteInfo: PrivateRouteInfo | undefined = this.components[
        route
      ]
      if (routeProps.shallow && existingRouteInfo && this.route === route) {
        return existingRouteInfo
      }

      const cachedRouteInfo: CompletePrivateRouteInfo | undefined =
        existingRouteInfo && 'initial' in existingRouteInfo
          ? undefined
          : existingRouteInfo
      const routeInfo: CompletePrivateRouteInfo = cachedRouteInfo
        ? cachedRouteInfo
        : await this.fetchComponent(route).then((res) => ({
            Component: res.page,
            styleSheets: res.styleSheets,
            __N_SSG: res.mod.__N_SSG,
            __N_SSP: res.mod.__N_SSP,
          }))

      const { Component, __N_SSG, __N_SSP } = routeInfo

      if (process.env.NODE_ENV !== 'production') {
        const { isValidElementType } = require('react-is')
        if (!isValidElementType(Component)) {
          throw new Error(
            `The default export is not a React Component in page: "${pathname}"`
          )
        }
      }

      let dataHref: string | undefined

      if (__N_SSG || __N_SSP) {
        dataHref = this.pageLoader.getDataHref(
          formatWithValidation({ pathname, query }),
          resolvedAs,
          __N_SSG,
          this.locale
        )
      }

      const props = await this._getData<CompletePrivateRouteInfo>(() =>
        __N_SSG
          ? this._getStaticData(dataHref!)
          : __N_SSP
          ? this._getServerData(dataHref!)
          : this.getInitialProps(
              Component,
              // we provide AppTree later so this needs to be `any`
              {
                pathname,
                query,
                asPath: as,
              } as any
            )
      )

      routeInfo.props = props
      this.components[route] = routeInfo
      return routeInfo
    } catch (err) {
      return this.handleRouteInfoError(err, pathname, query, as, routeProps)
    }
  }

  set(
    route: string,
    pathname: string,
    query: ParsedUrlQuery,
    as: string,
    data: PrivateRouteInfo,
    resetScroll: { x: number; y: number } | null
  ): Promise<void> {
    this.isFallback = false

    this.route = route
    this.pathname = pathname
    this.query = query
    this.asPath = as
    return this.notify(data, resetScroll)
  }

  /**
   * Callback to execute before replacing router state
   * @param cb callback to be executed
   */
  beforePopState(cb: BeforePopStateCallback) {
    this._bps = cb
  }

  onlyAHashChange(as: string): boolean {
    if (!this.asPath) return false
    const [oldUrlNoHash, oldHash] = this.asPath.split('#')
    const [newUrlNoHash, newHash] = as.split('#')

    // Makes sure we scroll to the provided hash if the url/hash are the same
    if (newHash && oldUrlNoHash === newUrlNoHash && oldHash === newHash) {
      return true
    }

    // If the urls are change, there's more than a hash change
    if (oldUrlNoHash !== newUrlNoHash) {
      return false
    }

    // If the hash has changed, then it's a hash only change.
    // This check is necessary to handle both the enter and
    // leave hash === '' cases. The identity case falls through
    // and is treated as a next reload.
    return oldHash !== newHash
  }

  scrollToHash(as: string): void {
    const [, hash] = as.split('#')
    // Scroll to top if the hash is just `#` with no value
    if (hash === '') {
      window.scrollTo(0, 0)
      return
    }

    // First we check if the element by id is found
    const idEl = document.getElementById(hash)
    if (idEl) {
      idEl.scrollIntoView()
      return
    }
    // If there's no element with the id, we check the `name` property
    // To mirror browsers
    const nameEl = document.getElementsByName(hash)[0]
    if (nameEl) {
      nameEl.scrollIntoView()
    }
  }

  urlIsNew(asPath: string): boolean {
    return this.asPath !== asPath
  }

  _resolveHref(parsedHref: UrlObject, pages: string[], applyBasePath = true) {
    const { pathname } = parsedHref
    const cleanPathname = removePathTrailingSlash(
      denormalizePagePath(applyBasePath ? delBasePath(pathname!) : pathname!)
    )

    if (cleanPathname === '/404' || cleanPathname === '/_error') {
      return parsedHref
    }

    // handle resolving href for dynamic routes
    if (!pages.includes(cleanPathname!)) {
      // eslint-disable-next-line array-callback-return
      pages.some((page) => {
        if (
          isDynamicRoute(page) &&
          getRouteRegex(page).re.test(cleanPathname!)
        ) {
          parsedHref.pathname = applyBasePath ? addBasePath(page) : page
          return true
        }
      })
    }
    parsedHref.pathname = removePathTrailingSlash(parsedHref.pathname!)
    return parsedHref
  }

  /**
   * Prefetch page code, you may wait for the data during page rendering.
   * This feature only works in production!
   * @param url the href of prefetched page
   * @param asPath the as path of the prefetched page
   */
  async prefetch(
    url: string,
    asPath: string = url,
    options: PrefetchOptions = {}
  ): Promise<void> {
    let parsed = parseRelativeUrl(url)

    let { pathname } = parsed

    if (process.env.__NEXT_I18N_SUPPORT) {
      if (options.locale === false) {
        pathname = normalizeLocalePath!(pathname, this.locales).pathname
        parsed.pathname = pathname
        url = formatWithValidation(parsed)

        let parsedAs = parseRelativeUrl(asPath)
        const localePathResult = normalizeLocalePath!(
          parsedAs.pathname,
          this.locales
        )
        parsedAs.pathname = localePathResult.pathname
        options.locale = localePathResult.detectedLocale || this.defaultLocale
        asPath = formatWithValidation(parsedAs)
      }
    }

    const pages = await this.pageLoader.getPageList()

    parsed = this._resolveHref(parsed, pages, false) as typeof parsed

    if (parsed.pathname !== pathname) {
      pathname = parsed.pathname
      url = formatWithValidation(parsed)
    }

    // Prefetch is not supported in development mode because it would trigger on-demand-entries
    if (process.env.NODE_ENV !== 'production') {
      return
    }

    const route = removePathTrailingSlash(pathname)
    await Promise.all([
      this.pageLoader._isSsg(url).then((isSsg: boolean) => {
        return isSsg
          ? this._getStaticData(
              this.pageLoader.getDataHref(
                url,
                asPath,
                true,
                typeof options.locale !== 'undefined'
                  ? options.locale
                  : this.locale
              )
            )
          : false
      }),
      this.pageLoader[options.priority ? 'loadPage' : 'prefetch'](route),
    ])
  }

  async fetchComponent(route: string): Promise<GoodPageCache> {
    let cancelled = false
    const cancel = (this.clc = () => {
      cancelled = true
    })

    const componentResult = await this.pageLoader.loadPage(route)

    if (cancelled) {
      const error: any = new Error(
        `Abort fetching component for route: "${route}"`
      )
      error.cancelled = true
      throw error
    }

    if (cancel === this.clc) {
      this.clc = null
    }

    return componentResult
  }

  _getData<T>(fn: () => Promise<T>): Promise<T> {
    let cancelled = false
    const cancel = () => {
      cancelled = true
    }
    this.clc = cancel
    return fn().then((data) => {
      if (cancel === this.clc) {
        this.clc = null
      }

      if (cancelled) {
        const err: any = new Error('Loading initial props cancelled')
        err.cancelled = true
        throw err
      }

      return data
    })
  }

  _getStaticData(dataHref: string): Promise<object> {
    const { href: cacheKey } = new URL(dataHref, window.location.href)
    if (process.env.NODE_ENV === 'production' && this.sdc[cacheKey]) {
      return Promise.resolve(this.sdc[cacheKey])
    }
    return fetchNextData(dataHref, this.isSsr).then((data) => {
      this.sdc[cacheKey] = data
      return data
    })
  }

  _getServerData(dataHref: string): Promise<object> {
    return fetchNextData(dataHref, this.isSsr)
  }

  getInitialProps(
    Component: ComponentType,
    ctx: NextPageContext
  ): Promise<any> {
    const { Component: App } = this.components['/_app']
    const AppTree = this._wrapApp(App as AppComponent)
    ctx.AppTree = AppTree
    return loadGetInitialProps<AppContextType<Router>>(App, {
      AppTree,
      Component,
      router: this,
      ctx,
    })
  }

  abortComponentLoad(as: string, routeProps: RouteProperties): void {
    if (this.clc) {
      Router.events.emit(
        'routeChangeError',
        buildCancellationError(),
        as,
        routeProps
      )
      this.clc()
      this.clc = null
    }
  }

  notify(
    data: PrivateRouteInfo,
    resetScroll: { x: number; y: number } | null
  ): Promise<void> {
    return this.sub(
      data,
      this.components['/_app'].Component as AppComponent,
      resetScroll
    )
  }
}<|MERGE_RESOLUTION|>--- conflicted
+++ resolved
@@ -80,13 +80,8 @@
 function addPathPrefix(path: string, prefix?: string) {
   return prefix && path.startsWith('/')
     ? path === '/'
-<<<<<<< HEAD
       ? normalizePathSlashes(prefix)
-      : `${prefix}${path}`
-=======
-      ? normalizePathTrailingSlash(prefix)
       : `${prefix}${pathNoQueryHash(path) === '/' ? path.substring(1) : path}`
->>>>>>> 5baedf55
     : path
 }
 
