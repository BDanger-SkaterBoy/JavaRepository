// tslint:disable:no-console
import { ParsedUrlQuery } from 'querystring'
import { ComponentType } from 'react'
import { UrlObject } from 'url'
import {
  normalizePathTrailingSlash,
  removePathTrailingSlash,
} from '../../../client/normalize-trailing-slash'
import { GoodPageCache, StyleSheetTuple } from '../../../client/page-loader'
import {
  getClientBuildManifest,
  isAssetError,
  markAssetError,
} from '../../../client/route-loader'
import { DomainLocales } from '../../server/config'
import { denormalizePagePath } from '../../server/denormalize-page-path'
import { normalizeLocalePath } from '../i18n/normalize-locale-path'
import mitt, { MittEmitter } from '../mitt'
import {
  AppContextType,
  formatWithValidation,
  getLocationOrigin,
  getURL,
  loadGetInitialProps,
  NextPageContext,
  ST,
  NEXT_DATA,
} from '../utils'
import { isDynamicRoute } from './utils/is-dynamic'
import { parseRelativeUrl } from './utils/parse-relative-url'
import { searchParamsToUrlQuery } from './utils/querystring'
import resolveRewrites from './utils/resolve-rewrites'
import { getRouteMatcher } from './utils/route-matcher'
import { getRouteRegex } from './utils/route-regex'

declare global {
  interface Window {
    /* prod */
    __NEXT_DATA__: NEXT_DATA
  }
}

interface RouteProperties {
  shallow: boolean
}

interface TransitionOptions {
  shallow?: boolean
  locale?: string | false
  scroll?: boolean
}

interface NextHistoryState {
  url: string
  as: string
  options: TransitionOptions
}

type HistoryState =
  | null
  | { __N: false }
  | ({ __N: true; idx: number } & NextHistoryState)

let detectDomainLocale: typeof import('../i18n/detect-domain-locale').detectDomainLocale

if (process.env.__NEXT_I18N_SUPPORT) {
  detectDomainLocale = require('../i18n/detect-domain-locale')
    .detectDomainLocale
}

const basePath = (process.env.__NEXT_ROUTER_BASEPATH as string) || ''

function buildCancellationError() {
  return Object.assign(new Error('Route Cancelled'), {
    cancelled: true,
  })
}

function addPathPrefix(path: string, prefix?: string) {
  return prefix && path.startsWith('/')
    ? path === '/'
      ? normalizePathTrailingSlash(prefix)
      : `${prefix}${pathNoQueryHash(path) === '/' ? path.substring(1) : path}`
    : path
}

export function getDomainLocale(
  path: string,
  locale?: string | false,
  locales?: string[],
  domainLocales?: DomainLocales
) {
  if (process.env.__NEXT_I18N_SUPPORT) {
    locale = locale || normalizeLocalePath(path, locales).detectedLocale

    const detectedDomain = detectDomainLocale(domainLocales, undefined, locale)

    if (detectedDomain) {
      return `http${detectedDomain.http ? '' : 's'}://${detectedDomain.domain}${
        basePath || ''
      }${locale === detectedDomain.defaultLocale ? '' : `/${locale}`}${path}`
    }
    return false
  }

  return false
}

export function addLocale(
  path: string,
  locale?: string | false,
  defaultLocale?: string
) {
  if (process.env.__NEXT_I18N_SUPPORT) {
    const pathname = pathNoQueryHash(path)
    const pathLower = pathname.toLowerCase()
    const localeLower = locale && locale.toLowerCase()

    return locale &&
      locale !== defaultLocale &&
      !pathLower.startsWith('/' + localeLower + '/') &&
      pathLower !== '/' + localeLower
      ? addPathPrefix(path, '/' + locale)
      : path
  }
  return path
}

export function delLocale(path: string, locale?: string) {
  if (process.env.__NEXT_I18N_SUPPORT) {
    const pathname = pathNoQueryHash(path)
    const pathLower = pathname.toLowerCase()
    const localeLower = locale && locale.toLowerCase()

    return locale &&
      (pathLower.startsWith('/' + localeLower + '/') ||
        pathLower === '/' + localeLower)
      ? (pathname.length === locale.length + 1 ? '/' : '') +
          path.substr(locale.length + 1)
      : path
  }
  return path
}

function pathNoQueryHash(path: string) {
  const queryIndex = path.indexOf('?')
  const hashIndex = path.indexOf('#')

  if (queryIndex > -1 || hashIndex > -1) {
    path = path.substring(0, queryIndex > -1 ? queryIndex : hashIndex)
  }
  return path
}

export function hasBasePath(path: string): boolean {
  path = pathNoQueryHash(path)
  return path === basePath || path.startsWith(basePath + '/')
}

export function addBasePath(path: string): string {
  // we only add the basepath on relative urls
  return addPathPrefix(path, basePath)
}

export function delBasePath(path: string): string {
  path = path.slice(basePath.length)
  if (!path.startsWith('/')) path = `/${path}`
  return path
}

/**
 * Detects whether a given url is routable by the Next.js router (browser only).
 */
export function isLocalURL(url: string): boolean {
  // prevent a hydration mismatch on href for url with anchor refs
  if (url.startsWith('/') || url.startsWith('#')) return true
  try {
    // absolute urls can be local if they are on the same origin
    const locationOrigin = getLocationOrigin()
    const resolved = new URL(url, locationOrigin)
    return resolved.origin === locationOrigin && hasBasePath(resolved.pathname)
  } catch (_) {
    return false
  }
}

type Url = UrlObject | string

export function interpolateAs(
  route: string,
  asPathname: string,
  query: ParsedUrlQuery
) {
  let interpolatedRoute = ''

  const dynamicRegex = getRouteRegex(route)
  const dynamicGroups = dynamicRegex.groups
  const dynamicMatches =
    // Try to match the dynamic route against the asPath
    (asPathname !== route ? getRouteMatcher(dynamicRegex)(asPathname) : '') ||
    // Fall back to reading the values from the href
    // TODO: should this take priority; also need to change in the router.
    query

  interpolatedRoute = route
  const params = Object.keys(dynamicGroups)

  if (
    !params.every((param) => {
      let value = dynamicMatches[param] || ''
      const { repeat, optional } = dynamicGroups[param]

      // support single-level catch-all
      // TODO: more robust handling for user-error (passing `/`)
      let replaced = `[${repeat ? '...' : ''}${param}]`
      if (optional) {
        replaced = `${!value ? '/' : ''}[${replaced}]`
      }
      if (repeat && !Array.isArray(value)) value = [value]

      return (
        (optional || param in dynamicMatches) &&
        // Interpolate group into data URL if present
        (interpolatedRoute =
          interpolatedRoute!.replace(
            replaced,
            repeat
              ? (value as string[])
                  .map(
                    // these values should be fully encoded instead of just
                    // path delimiter escaped since they are being inserted
                    // into the URL and we expect URL encoded segments
                    // when parsing dynamic route params
                    (segment) => encodeURIComponent(segment)
                  )
                  .join('/')
              : encodeURIComponent(value as string)
          ) || '/')
      )
    })
  ) {
    interpolatedRoute = '' // did not satisfy all requirements

    // n.b. We ignore this error because we handle warning for this case in
    // development in the `<Link>` component directly.
  }
  return {
    params,
    result: interpolatedRoute,
  }
}

function omitParmsFromQuery(query: ParsedUrlQuery, params: string[]) {
  const filteredQuery: ParsedUrlQuery = {}

  Object.keys(query).forEach((key) => {
    if (!params.includes(key)) {
      filteredQuery[key] = query[key]
    }
  })
  return filteredQuery
}

/**
 * Resolves a given hyperlink with a certain router state (basePath not included).
 * Preserves absolute urls.
 */
export function resolveHref(
  currentPath: string,
  href: Url,
  resolveAs?: boolean
): string {
  // we use a dummy base url for relative urls
  const base = new URL(currentPath, 'http://n')
  const urlAsString =
    typeof href === 'string' ? href : formatWithValidation(href)
  // Return because it cannot be routed by the Next.js router
  if (!isLocalURL(urlAsString)) {
    return (resolveAs ? [urlAsString] : urlAsString) as string
  }
  try {
    const finalUrl = new URL(urlAsString, base)
    finalUrl.pathname = normalizePathTrailingSlash(finalUrl.pathname)
    let interpolatedAs = ''

    if (
      isDynamicRoute(finalUrl.pathname) &&
      finalUrl.searchParams &&
      resolveAs
    ) {
      const query = searchParamsToUrlQuery(finalUrl.searchParams)

      const { result, params } = interpolateAs(
        finalUrl.pathname,
        finalUrl.pathname,
        query
      )

      if (result) {
        interpolatedAs = formatWithValidation({
          pathname: result,
          hash: finalUrl.hash,
          query: omitParmsFromQuery(query, params),
        })
      }
    }

    // if the origin didn't change, it means we received a relative href
    const resolvedHref =
      finalUrl.origin === base.origin
        ? finalUrl.href.slice(finalUrl.origin.length)
        : finalUrl.href

    return (resolveAs
      ? [resolvedHref, interpolatedAs || resolvedHref]
      : resolvedHref) as string
  } catch (_) {
    return (resolveAs ? [urlAsString] : urlAsString) as string
  }
}

function stripOrigin(url: string) {
  const origin = getLocationOrigin()

  return url.startsWith(origin) ? url.substring(origin.length) : url
}

function prepareUrlAs(router: NextRouter, url: Url, as?: Url) {
  // If url and as provided as an object representation,
  // we'll format them into the string version here.
  let [resolvedHref, resolvedAs] = resolveHref(router.pathname, url, true)
  const origin = getLocationOrigin()
  const hrefHadOrigin = resolvedHref.startsWith(origin)
  const asHadOrigin = resolvedAs && resolvedAs.startsWith(origin)

  resolvedHref = stripOrigin(resolvedHref)
  resolvedAs = resolvedAs ? stripOrigin(resolvedAs) : resolvedAs

  const preparedUrl = hrefHadOrigin ? resolvedHref : addBasePath(resolvedHref)
  const preparedAs = as
    ? stripOrigin(resolveHref(router.pathname, as))
    : resolvedAs || resolvedHref

  return {
    url: preparedUrl,
    as: asHadOrigin ? preparedAs : addBasePath(preparedAs),
  }
}

function resolveDynamicRoute(pathname: string, pages: string[]) {
  const cleanPathname = removePathTrailingSlash(denormalizePagePath(pathname!))

  if (cleanPathname === '/404' || cleanPathname === '/_error') {
    return pathname
  }

  // handle resolving href for dynamic routes
  if (!pages.includes(cleanPathname!)) {
    // eslint-disable-next-line array-callback-return
    pages.some((page) => {
      if (isDynamicRoute(page) && getRouteRegex(page).re.test(cleanPathname!)) {
        pathname = page
        return true
      }
    })
  }
  return removePathTrailingSlash(pathname)
}

export type BaseRouter = {
  route: string
  pathname: string
  query: ParsedUrlQuery
  asPath: string
  basePath: string
  locale?: string
  locales?: string[]
  defaultLocale?: string
  domainLocales?: DomainLocales
  isLocaleDomain: boolean
}

export type NextRouter = BaseRouter &
  Pick<
    Router,
    | 'push'
    | 'replace'
    | 'reload'
    | 'back'
    | 'prefetch'
    | 'beforePopState'
    | 'events'
    | 'isFallback'
    | 'isReady'
    | 'isPreview'
  >

export type PrefetchOptions = {
  priority?: boolean
  locale?: string | false
}

export type PrivateRouteInfo =
  | (Omit<CompletePrivateRouteInfo, 'styleSheets'> & { initial: true })
  | CompletePrivateRouteInfo

export type CompletePrivateRouteInfo = {
  Component: ComponentType
  styleSheets: StyleSheetTuple[]
  __N_SSG?: boolean
  __N_SSP?: boolean
  props?: Record<string, any>
  err?: Error
  error?: any
}

export type AppProps = Pick<CompletePrivateRouteInfo, 'Component' | 'err'> & {
  router: Router
} & Record<string, any>
export type AppComponent = ComponentType<AppProps>

type Subscription = (
  data: PrivateRouteInfo,
  App: AppComponent,
  resetScroll: { x: number; y: number } | null
) => Promise<void>

type BeforePopStateCallback = (state: NextHistoryState) => boolean

type ComponentLoadCancel = (() => void) | null

type HistoryMethod = 'replaceState' | 'pushState'

const manualScrollRestoration =
  process.env.__NEXT_SCROLL_RESTORATION &&
  typeof window !== 'undefined' &&
  'scrollRestoration' in window.history &&
  !!(function () {
    try {
      let v = '__next'
      // eslint-disable-next-line no-sequences
      return sessionStorage.setItem(v, v), sessionStorage.removeItem(v), true
    } catch (n) {}
  })()

const SSG_DATA_NOT_FOUND = Symbol('SSG_DATA_NOT_FOUND')

function fetchRetry(url: string, attempts: number): Promise<any> {
  return fetch(url, {
    // Cookies are required to be present for Next.js' SSG "Preview Mode".
    // Cookies may also be required for `getServerSideProps`.
    //
    // > `fetch` won’t send cookies, unless you set the credentials init
    // > option.
    // https://developer.mozilla.org/en-US/docs/Web/API/Fetch_API/Using_Fetch
    //
    // > For maximum browser compatibility when it comes to sending &
    // > receiving cookies, always supply the `credentials: 'same-origin'`
    // > option instead of relying on the default.
    // https://github.com/github/fetch#caveats
    credentials: 'same-origin',
  }).then((res) => {
    if (!res.ok) {
      if (attempts > 1 && res.status >= 500) {
        return fetchRetry(url, attempts - 1)
      }
      if (res.status === 404) {
        return res.json().then((data) => {
          if (data.notFound) {
            return { notFound: SSG_DATA_NOT_FOUND }
          }
          throw new Error(`Failed to load static props`)
        })
      }
      throw new Error(`Failed to load static props`)
    }
    return res.json()
  })
}

function fetchNextData(dataHref: string, isServerRender: boolean) {
  return fetchRetry(dataHref, isServerRender ? 3 : 1).catch((err: Error) => {
    // We should only trigger a server-side transition if this was caused
    // on a client-side transition. Otherwise, we'd get into an infinite
    // loop.

    if (!isServerRender) {
      markAssetError(err)
    }
    throw err
  })
}

export default class Router implements BaseRouter {
  route: string
  pathname: string
  query: ParsedUrlQuery
  asPath: string
  basePath: string

  /**
   * Map of all components loaded in `Router`
   */
  components: { [pathname: string]: PrivateRouteInfo }
  // Static Data Cache
  sdc: { [asPath: string]: object } = {}
  // In-flight Server Data Requests, for deduping
  sdr: { [asPath: string]: Promise<object> } = {}

  sub: Subscription
  clc: ComponentLoadCancel
  pageLoader: any
  _bps: BeforePopStateCallback | undefined
  events: MittEmitter
  _wrapApp: (
    App: AppComponent,
    Component: ComponentType,
    ctx: NextPageContext
  ) => any
  isSsr: boolean
  isFallback: boolean
  _inFlightRoute?: string
  _shallow?: boolean
  locale?: string
  locales?: string[]
  defaultLocale?: string
  domainLocales?: DomainLocales
  isReady: boolean
  isPreview: boolean
  isLocaleDomain: boolean

  private _idx: number = 0

  static events: MittEmitter = mitt()

  constructor(
    pathname: string,
    query: ParsedUrlQuery,
    as: string,
    {
      initialProps,
      pageLoader,
      App,
      wrapApp,
      Component,
      err,
      subscription,
      isFallback,
      locale,
      locales,
      defaultLocale,
      domainLocales,
      isPreview,
    }: {
      subscription: Subscription
      initialProps: any
      pageLoader: any
      Component: ComponentType
      App: AppComponent
<<<<<<< HEAD
      wrapApp: (
        App: AppComponent,
        Component: ComponentType,
        ctx: NextPageContext
      ) => any
=======
      wrapApp: (WrapAppComponent: AppComponent) => any
>>>>>>> fc538790
      err?: Error
      isFallback: boolean
      locale?: string
      locales?: string[]
      defaultLocale?: string
      domainLocales?: DomainLocales
      isPreview?: boolean
    }
  ) {
    // represents the current component key
    this.route = removePathTrailingSlash(pathname)

    // set up the component cache (by route keys)
    this.components = {}
    // We should not keep the cache, if there's an error
    // Otherwise, this cause issues when when going back and
    // come again to the errored page.
    if (pathname !== '/_error') {
      this.components[this.route] = {
        Component,
        initial: true,
        props: initialProps,
        err,
        __N_SSG: initialProps && initialProps.__N_SSG,
        __N_SSP: initialProps && initialProps.__N_SSP,
      }
    }

    this.components['/_app'] = {
      Component: App as ComponentType,
      styleSheets: [
        /* /_app does not need its stylesheets managed */
      ],
    }

    // Backwards compat for Router.router.events
    // TODO: Should be remove the following major version as it was never documented
    this.events = Router.events

    this.pageLoader = pageLoader
    this.pathname = pathname
    this.query = query
    // if auto prerendered and dynamic route wait to update asPath
    // until after mount to prevent hydration mismatch
    const autoExportDynamic =
      isDynamicRoute(pathname) && self.__NEXT_DATA__.autoExport

    this.asPath = autoExportDynamic ? pathname : as
    this.basePath = basePath
    this.sub = subscription
    this.clc = null
    this._wrapApp = wrapApp
    // make sure to ignore extra popState in safari on navigating
    // back from external site
    this.isSsr = true

    this.isFallback = isFallback

    this.isReady = !!(
      self.__NEXT_DATA__.gssp ||
      self.__NEXT_DATA__.gip ||
      (!autoExportDynamic &&
        !self.location.search &&
        !process.env.__NEXT_HAS_REWRITES)
    )
    this.isPreview = !!isPreview
    this.isLocaleDomain = false

    if (process.env.__NEXT_I18N_SUPPORT) {
      this.locale = locale
      this.locales = locales
      this.defaultLocale = defaultLocale
      this.domainLocales = domainLocales
      this.isLocaleDomain = !!detectDomainLocale(
        domainLocales,
        self.location.hostname
      )
    }

    if (typeof window !== 'undefined') {
      // make sure "as" doesn't start with double slashes or else it can
      // throw an error as it's considered invalid
      if (as.substr(0, 2) !== '//') {
        // in order for `e.state` to work on the `onpopstate` event
        // we have to register the initial route upon initialization
        this.changeState(
          'replaceState',
          formatWithValidation({ pathname: addBasePath(pathname), query }),
          getURL(),
          { locale }
        )
      }

      window.addEventListener('popstate', this.onPopState)

      // enable custom scroll restoration handling when available
      // otherwise fallback to browser's default handling
      if (process.env.__NEXT_SCROLL_RESTORATION) {
        if (manualScrollRestoration) {
          window.history.scrollRestoration = 'manual'
        }
      }
    }
  }

  onPopState = (e: PopStateEvent): void => {
    const state = e.state as HistoryState

    if (!state) {
      // We get state as undefined for two reasons.
      //  1. With older safari (< 8) and older chrome (< 34)
      //  2. When the URL changed with #
      //
      // In the both cases, we don't need to proceed and change the route.
      // (as it's already changed)
      // But we can simply replace the state with the new changes.
      // Actually, for (1) we don't need to nothing. But it's hard to detect that event.
      // So, doing the following for (1) does no harm.
      const { pathname, query } = this
      this.changeState(
        'replaceState',
        formatWithValidation({ pathname: addBasePath(pathname), query }),
        getURL()
      )
      return
    }

    if (!state.__N) {
      return
    }

    let forcedScroll: { x: number; y: number } | undefined
    const { url, as, options, idx } = state
    if (process.env.__NEXT_SCROLL_RESTORATION) {
      if (manualScrollRestoration) {
        if (this._idx !== idx) {
          // Snapshot current scroll position:
          try {
            sessionStorage.setItem(
              '__next_scroll_' + this._idx,
              JSON.stringify({ x: self.pageXOffset, y: self.pageYOffset })
            )
          } catch {}

          // Restore old scroll position:
          try {
            const v = sessionStorage.getItem('__next_scroll_' + idx)
            forcedScroll = JSON.parse(v!)
          } catch {
            forcedScroll = { x: 0, y: 0 }
          }
        }
      }
    }
    this._idx = idx

    const { pathname } = parseRelativeUrl(url)

    // Make sure we don't re-render on initial load,
    // can be caused by navigating back from an external site
    if (this.isSsr && as === this.asPath && pathname === this.pathname) {
      return
    }

    // If the downstream application returns falsy, return.
    // They will then be responsible for handling the event.
    if (this._bps && !this._bps(state)) {
      return
    }

    this.change(
      'replaceState',
      url,
      as,
      Object.assign<{}, TransitionOptions, TransitionOptions>({}, options, {
        shallow: options.shallow && this._shallow,
        locale: options.locale || this.defaultLocale,
      }),
      forcedScroll
    )
  }

  reload(): void {
    window.location.reload()
  }

  /**
   * Go back in history
   */
  back() {
    window.history.back()
  }

  /**
   * Performs a `pushState` with arguments
   * @param url of the route
   * @param as masks `url` for the browser
   * @param options object you can define `shallow` and other options
   */
  push(url: Url, as?: Url, options: TransitionOptions = {}) {
    if (process.env.__NEXT_SCROLL_RESTORATION) {
      // TODO: remove in the future when we update history before route change
      // is complete, as the popstate event should handle this capture.
      if (manualScrollRestoration) {
        try {
          // Snapshot scroll position right before navigating to a new page:
          sessionStorage.setItem(
            '__next_scroll_' + this._idx,
            JSON.stringify({ x: self.pageXOffset, y: self.pageYOffset })
          )
        } catch {}
      }
    }
    ;({ url, as } = prepareUrlAs(this, url, as))
    return this.change('pushState', url, as, options)
  }

  /**
   * Performs a `replaceState` with arguments
   * @param url of the route
   * @param as masks `url` for the browser
   * @param options object you can define `shallow` and other options
   */
  replace(url: Url, as?: Url, options: TransitionOptions = {}) {
    ;({ url, as } = prepareUrlAs(this, url, as))
    return this.change('replaceState', url, as, options)
  }

  private async change(
    method: HistoryMethod,
    url: string,
    as: string,
    options: TransitionOptions,
    forcedScroll?: { x: number; y: number }
  ): Promise<boolean> {
    if (!isLocalURL(url)) {
      window.location.href = url
      return false
    }

    // for static pages with query params in the URL we delay
    // marking the router ready until after the query is updated
    if ((options as any)._h) {
      this.isReady = true
    }

    // Default to scroll reset behavior unless explicitly specified to be
    // `false`! This makes the behavior between using `Router#push` and a
    // `<Link />` consistent.
    options.scroll = !!(options.scroll ?? true)

    let localeChange = options.locale !== this.locale

    if (process.env.__NEXT_I18N_SUPPORT) {
      this.locale =
        options.locale === false
          ? this.defaultLocale
          : options.locale || this.locale

      if (typeof options.locale === 'undefined') {
        options.locale = this.locale
      }

      const parsedAs = parseRelativeUrl(hasBasePath(as) ? delBasePath(as) : as)
      const localePathResult = normalizeLocalePath(
        parsedAs.pathname,
        this.locales
      )

      if (localePathResult.detectedLocale) {
        this.locale = localePathResult.detectedLocale
        parsedAs.pathname = addBasePath(parsedAs.pathname)
        as = formatWithValidation(parsedAs)
        url = addBasePath(
          normalizeLocalePath(
            hasBasePath(url) ? delBasePath(url) : url,
            this.locales
          ).pathname
        )
      }
      let didNavigate = false

      // we need to wrap this in the env check again since regenerator runtime
      // moves this on its own due to the return
      if (process.env.__NEXT_I18N_SUPPORT) {
        // if the locale isn't configured hard navigate to show 404 page
        if (!this.locales?.includes(this.locale!)) {
          parsedAs.pathname = addLocale(parsedAs.pathname, this.locale)
          window.location.href = formatWithValidation(parsedAs)
          // this was previously a return but was removed in favor
          // of better dead code elimination with regenerator runtime
          didNavigate = true
        }
      }

      const detectedDomain = detectDomainLocale(
        this.domainLocales,
        undefined,
        this.locale
      )

      // we need to wrap this in the env check again since regenerator runtime
      // moves this on its own due to the return
      if (process.env.__NEXT_I18N_SUPPORT) {
        // if we are navigating to a domain locale ensure we redirect to the
        // correct domain
        if (
          !didNavigate &&
          detectedDomain &&
          this.isLocaleDomain &&
          self.location.hostname !== detectedDomain.domain
        ) {
          const asNoBasePath = delBasePath(as)
          window.location.href = `http${detectedDomain.http ? '' : 's'}://${
            detectedDomain.domain
          }${addBasePath(
            `${
              this.locale === detectedDomain.defaultLocale
                ? ''
                : `/${this.locale}`
            }${asNoBasePath === '/' ? '' : asNoBasePath}` || '/'
          )}`
          // this was previously a return but was removed in favor
          // of better dead code elimination with regenerator runtime
          didNavigate = true
        }
      }

      if (didNavigate) {
        return new Promise(() => {})
      }
    }

    if (!(options as any)._h) {
      this.isSsr = false
    }
    // marking route changes as a navigation start entry
    if (ST) {
      performance.mark('routeChange')
    }

    const { shallow = false } = options
    const routeProps = { shallow }

    if (this._inFlightRoute) {
      this.abortComponentLoad(this._inFlightRoute, routeProps)
    }

    as = addBasePath(
      addLocale(
        hasBasePath(as) ? delBasePath(as) : as,
        options.locale,
        this.defaultLocale
      )
    )
    const cleanedAs = delLocale(
      hasBasePath(as) ? delBasePath(as) : as,
      this.locale
    )
    this._inFlightRoute = as

    // If the url change is only related to a hash change
    // We should not proceed. We should only change the state.

    // WARNING: `_h` is an internal option for handing Next.js client-side
    // hydration. Your app should _never_ use this property. It may change at
    // any time without notice.
    if (!(options as any)._h && this.onlyAHashChange(cleanedAs)) {
      this.asPath = cleanedAs
      Router.events.emit('hashChangeStart', as, routeProps)
      // TODO: do we need the resolved href when only a hash change?
      this.changeState(method, url, as, options)
      this.scrollToHash(cleanedAs)
      this.notify(this.components[this.route], null)
      Router.events.emit('hashChangeComplete', as, routeProps)
      return true
    }

    let parsed = parseRelativeUrl(url)
    let { pathname, query } = parsed

    // The build manifest needs to be loaded before auto-static dynamic pages
    // get their query parameters to allow ensuring they can be parsed properly
    // when rewritten to
    let pages: any, rewrites: any
    try {
      pages = await this.pageLoader.getPageList()
      ;({ __rewrites: rewrites } = await getClientBuildManifest())
    } catch (err) {
      // If we fail to resolve the page list or client-build manifest, we must
      // do a server-side transition:
      window.location.href = as
      return false
    }

    // If asked to change the current URL we should reload the current page
    // (not location.reload() but reload getInitialProps and other Next.js stuffs)
    // We also need to set the method = replaceState always
    // as this should not go into the history (That's how browsers work)
    // We should compare the new asPath to the current asPath, not the url
    if (!this.urlIsNew(cleanedAs) && !localeChange) {
      method = 'replaceState'
    }

    // we need to resolve the as value using rewrites for dynamic SSG
    // pages to allow building the data URL correctly
    let resolvedAs = as

    // url and as should always be prefixed with basePath by this
    // point by either next/link or router.push/replace so strip the
    // basePath from the pathname to match the pages dir 1-to-1
    pathname = pathname
      ? removePathTrailingSlash(delBasePath(pathname))
      : pathname

    if (pathname !== '/_error') {
      if (process.env.__NEXT_HAS_REWRITES && as.startsWith('/')) {
        const rewritesResult = resolveRewrites(
          addBasePath(addLocale(cleanedAs, this.locale)),
          pages,
          rewrites,
          query,
          (p: string) => resolveDynamicRoute(p, pages),
          this.locales
        )
        resolvedAs = rewritesResult.asPath

        if (rewritesResult.matchedPage && rewritesResult.resolvedHref) {
          // if this directly matches a page we need to update the href to
          // allow the correct page chunk to be loaded
          pathname = rewritesResult.resolvedHref
          parsed.pathname = pathname
          url = formatWithValidation(parsed)
        }
      } else {
        parsed.pathname = resolveDynamicRoute(pathname, pages)

        if (parsed.pathname !== pathname) {
          pathname = parsed.pathname
          url = formatWithValidation(parsed)
        }
      }
    }

    const route = removePathTrailingSlash(pathname)

    if (!isLocalURL(as)) {
      if (process.env.NODE_ENV !== 'production') {
        throw new Error(
          `Invalid href: "${url}" and as: "${as}", received relative href and external as` +
            `\nSee more info: https://nextjs.org/docs/messages/invalid-relative-url-external-as`
        )
      }

      window.location.href = as
      return false
    }

    resolvedAs = delLocale(delBasePath(resolvedAs), this.locale)

    if (isDynamicRoute(route)) {
      const parsedAs = parseRelativeUrl(resolvedAs)
      const asPathname = parsedAs.pathname

      const routeRegex = getRouteRegex(route)
      const routeMatch = getRouteMatcher(routeRegex)(asPathname)
      const shouldInterpolate = route === asPathname
      const interpolatedAs = shouldInterpolate
        ? interpolateAs(route, asPathname, query)
        : ({} as { result: undefined; params: undefined })

      if (!routeMatch || (shouldInterpolate && !interpolatedAs.result)) {
        const missingParams = Object.keys(routeRegex.groups).filter(
          (param) => !query[param]
        )

        if (missingParams.length > 0) {
          if (process.env.NODE_ENV !== 'production') {
            console.warn(
              `${
                shouldInterpolate
                  ? `Interpolating href`
                  : `Mismatching \`as\` and \`href\``
              } failed to manually provide ` +
                `the params: ${missingParams.join(
                  ', '
                )} in the \`href\`'s \`query\``
            )
          }

          throw new Error(
            (shouldInterpolate
              ? `The provided \`href\` (${url}) value is missing query values (${missingParams.join(
                  ', '
                )}) to be interpolated properly. `
              : `The provided \`as\` value (${asPathname}) is incompatible with the \`href\` value (${route}). `) +
              `Read more: https://nextjs.org/docs/messages/${
                shouldInterpolate
                  ? 'href-interpolation-failed'
                  : 'incompatible-href-as'
              }`
          )
        }
      } else if (shouldInterpolate) {
        as = formatWithValidation(
          Object.assign({}, parsedAs, {
            pathname: interpolatedAs.result,
            query: omitParmsFromQuery(query, interpolatedAs.params!),
          })
        )
      } else {
        // Merge params into `query`, overwriting any specified in search
        Object.assign(query, routeMatch)
      }
    }

    Router.events.emit('routeChangeStart', as, routeProps)

    try {
      let routeInfo = await this.getRouteInfo(
        route,
        pathname,
        query,
        as,
        resolvedAs,
        routeProps
      )
      let { error, props, __N_SSG, __N_SSP } = routeInfo

      // handle redirect on client-transition
      if ((__N_SSG || __N_SSP) && props) {
        if ((props as any).pageProps && (props as any).pageProps.__N_REDIRECT) {
          const destination = (props as any).pageProps.__N_REDIRECT

          // check if destination is internal (resolves to a page) and attempt
          // client-navigation if it is falling back to hard navigation if
          // it's not
          if (destination.startsWith('/')) {
            const parsedHref = parseRelativeUrl(destination)
            parsedHref.pathname = resolveDynamicRoute(
              parsedHref.pathname,
              pages
            )

            if (pages.includes(parsedHref.pathname)) {
              const { url: newUrl, as: newAs } = prepareUrlAs(
                this,
                destination,
                destination
              )
              return this.change(method, newUrl, newAs, options)
            }
          }

          window.location.href = destination
          return new Promise(() => {})
        }

        this.isPreview = !!props.__N_PREVIEW

        // handle SSG data 404
        if (props.notFound === SSG_DATA_NOT_FOUND) {
          let notFoundRoute

          try {
            await this.fetchComponent('/404')
            notFoundRoute = '/404'
          } catch (_) {
            notFoundRoute = '/_error'
          }

          routeInfo = await this.getRouteInfo(
            notFoundRoute,
            notFoundRoute,
            query,
            as,
            resolvedAs,
            { shallow: false }
          )
        }
      }

      Router.events.emit('beforeHistoryChange', as, routeProps)
      this.changeState(method, url, as, options)

      if (process.env.NODE_ENV !== 'production') {
        const appComp: any = this.components['/_app'].Component
        ;(window as any).next.isPrerendered =
          appComp.getInitialProps === appComp.origGetInitialProps &&
          !(routeInfo.Component as any).getInitialProps
      }

      // shallow routing is only allowed for same page URL changes.
      const isValidShallowRoute = options.shallow && this.route === route

      if (
        (options as any)._h &&
        pathname === '/_error' &&
        self.__NEXT_DATA__.props?.pageProps?.statusCode === 500 &&
        props?.pageProps
      ) {
        // ensure statusCode is still correct for static 500 page
        // when updating query information
        props.pageProps.statusCode = 500
      }

      await this.set(
        route,
        pathname!,
        query,
        cleanedAs,
        routeInfo,
        forcedScroll ||
          (isValidShallowRoute || !options.scroll ? null : { x: 0, y: 0 })
      ).catch((e) => {
        if (e.cancelled) error = error || e
        else throw e
      })

      if (error) {
        Router.events.emit('routeChangeError', error, cleanedAs, routeProps)
        throw error
      }

      if (process.env.__NEXT_I18N_SUPPORT) {
        if (this.locale) {
          document.documentElement.lang = this.locale
        }
      }
      Router.events.emit('routeChangeComplete', as, routeProps)

      return true
    } catch (err) {
      if (err.cancelled) {
        return false
      }
      throw err
    }
  }

  changeState(
    method: HistoryMethod,
    url: string,
    as: string,
    options: TransitionOptions = {}
  ): void {
    if (process.env.NODE_ENV !== 'production') {
      if (typeof window.history === 'undefined') {
        console.error(`Warning: window.history is not available.`)
        return
      }

      if (typeof window.history[method] === 'undefined') {
        console.error(`Warning: window.history.${method} is not available`)
        return
      }
    }

    if (method !== 'pushState' || getURL() !== as) {
      this._shallow = options.shallow
      window.history[method](
        {
          url,
          as,
          options,
          __N: true,
          idx: this._idx = method !== 'pushState' ? this._idx : this._idx + 1,
        } as HistoryState,
        // Most browsers currently ignores this parameter, although they may use it in the future.
        // Passing the empty string here should be safe against future changes to the method.
        // https://developer.mozilla.org/en-US/docs/Web/API/History/replaceState
        '',
        as
      )
    }
  }

  async handleRouteInfoError(
    err: Error & { code: any; cancelled: boolean },
    pathname: string,
    query: ParsedUrlQuery,
    as: string,
    routeProps: RouteProperties,
    loadErrorFail?: boolean
  ): Promise<CompletePrivateRouteInfo> {
    if (err.cancelled) {
      // bubble up cancellation errors
      throw err
    }

    if (isAssetError(err) || loadErrorFail) {
      Router.events.emit('routeChangeError', err, as, routeProps)

      // If we can't load the page it could be one of following reasons
      //  1. Page doesn't exists
      //  2. Page does exist in a different zone
      //  3. Internal error while loading the page

      // So, doing a hard reload is the proper way to deal with this.
      window.location.href = as

      // Changing the URL doesn't block executing the current code path.
      // So let's throw a cancellation error stop the routing logic.
      throw buildCancellationError()
    }

    try {
      let Component: ComponentType
      let styleSheets: StyleSheetTuple[]
      let props: Record<string, any> | undefined

      if (
        typeof Component! === 'undefined' ||
        typeof styleSheets! === 'undefined'
      ) {
        ;({ page: Component, styleSheets } = await this.fetchComponent(
          '/_error'
        ))
      }

      const routeInfo: CompletePrivateRouteInfo = {
        props,
        Component,
        styleSheets,
        err,
        error: err,
      }

      if (!routeInfo.props) {
        try {
          routeInfo.props = await this.getInitialProps(Component, {
            err,
            pathname,
            query,
          } as any)
        } catch (gipErr) {
          console.error('Error in error page `getInitialProps`: ', gipErr)
          routeInfo.props = {}
        }
      }

      return routeInfo
    } catch (routeInfoErr) {
      return this.handleRouteInfoError(
        routeInfoErr,
        pathname,
        query,
        as,
        routeProps,
        true
      )
    }
  }

  async getRouteInfo(
    route: string,
    pathname: string,
    query: any,
    as: string,
    resolvedAs: string,
    routeProps: RouteProperties
  ): Promise<PrivateRouteInfo> {
    try {
      const existingRouteInfo: PrivateRouteInfo | undefined = this.components[
        route
      ]
      if (routeProps.shallow && existingRouteInfo && this.route === route) {
        return existingRouteInfo
      }

      const cachedRouteInfo: CompletePrivateRouteInfo | undefined =
        existingRouteInfo && 'initial' in existingRouteInfo
          ? undefined
          : existingRouteInfo
      const routeInfo: CompletePrivateRouteInfo = cachedRouteInfo
        ? cachedRouteInfo
        : await this.fetchComponent(route).then((res) => ({
            Component: res.page,
            styleSheets: res.styleSheets,
            __N_SSG: res.mod.__N_SSG,
            __N_SSP: res.mod.__N_SSP,
          }))

      const { Component, __N_SSG, __N_SSP } = routeInfo

      if (process.env.NODE_ENV !== 'production') {
        const { isValidElementType } = require('react-is')
        if (!isValidElementType(Component)) {
          throw new Error(
            `The default export is not a React Component in page: "${pathname}"`
          )
        }
      }

      let dataHref: string | undefined

      if (__N_SSG || __N_SSP) {
        dataHref = this.pageLoader.getDataHref(
          formatWithValidation({ pathname, query }),
          resolvedAs,
          __N_SSG,
          this.locale
        )
      }

      const props = await this._getData<CompletePrivateRouteInfo>(() =>
        __N_SSG
          ? this._getStaticData(dataHref!)
          : __N_SSP
          ? this._getServerData(dataHref!)
          : this.getInitialProps(
              Component,
              // we provide AppTree later so this needs to be `any`
              {
                pathname,
                query,
                asPath: as,
              } as any
            )
      )

      routeInfo.props = props
      this.components[route] = routeInfo
      return routeInfo
    } catch (err) {
      return this.handleRouteInfoError(err, pathname, query, as, routeProps)
    }
  }

  set(
    route: string,
    pathname: string,
    query: ParsedUrlQuery,
    as: string,
    data: PrivateRouteInfo,
    resetScroll: { x: number; y: number } | null
  ): Promise<void> {
    this.isFallback = false

    this.route = route
    this.pathname = pathname
    this.query = query
    this.asPath = as
    return this.notify(data, resetScroll)
  }

  /**
   * Callback to execute before replacing router state
   * @param cb callback to be executed
   */
  beforePopState(cb: BeforePopStateCallback) {
    this._bps = cb
  }

  onlyAHashChange(as: string): boolean {
    if (!this.asPath) return false
    const [oldUrlNoHash, oldHash] = this.asPath.split('#')
    const [newUrlNoHash, newHash] = as.split('#')

    // Makes sure we scroll to the provided hash if the url/hash are the same
    if (newHash && oldUrlNoHash === newUrlNoHash && oldHash === newHash) {
      return true
    }

    // If the urls are change, there's more than a hash change
    if (oldUrlNoHash !== newUrlNoHash) {
      return false
    }

    // If the hash has changed, then it's a hash only change.
    // This check is necessary to handle both the enter and
    // leave hash === '' cases. The identity case falls through
    // and is treated as a next reload.
    return oldHash !== newHash
  }

  scrollToHash(as: string): void {
    const [, hash] = as.split('#')
    // Scroll to top if the hash is just `#` with no value or `#top`
    // To mirror browsers
    if (hash === '' || hash === 'top') {
      window.scrollTo(0, 0)
      return
    }

    // First we check if the element by id is found
    const idEl = document.getElementById(hash)
    if (idEl) {
      idEl.scrollIntoView()
      return
    }
    // If there's no element with the id, we check the `name` property
    // To mirror browsers
    const nameEl = document.getElementsByName(hash)[0]
    if (nameEl) {
      nameEl.scrollIntoView()
    }
  }

  urlIsNew(asPath: string): boolean {
    return this.asPath !== asPath
  }

  /**
   * Prefetch page code, you may wait for the data during page rendering.
   * This feature only works in production!
   * @param url the href of prefetched page
   * @param asPath the as path of the prefetched page
   */
  async prefetch(
    url: string,
    asPath: string = url,
    options: PrefetchOptions = {}
  ): Promise<void> {
    let parsed = parseRelativeUrl(url)

    let { pathname } = parsed

    if (process.env.__NEXT_I18N_SUPPORT) {
      if (options.locale === false) {
        pathname = normalizeLocalePath!(pathname, this.locales).pathname
        parsed.pathname = pathname
        url = formatWithValidation(parsed)

        let parsedAs = parseRelativeUrl(asPath)
        const localePathResult = normalizeLocalePath!(
          parsedAs.pathname,
          this.locales
        )
        parsedAs.pathname = localePathResult.pathname
        options.locale = localePathResult.detectedLocale || this.defaultLocale
        asPath = formatWithValidation(parsedAs)
      }
    }

    const pages = await this.pageLoader.getPageList()
    let resolvedAs = asPath

    if (process.env.__NEXT_HAS_REWRITES && asPath.startsWith('/')) {
      let rewrites: any
      ;({ __rewrites: rewrites } = await getClientBuildManifest())

      const rewritesResult = resolveRewrites(
        addBasePath(addLocale(asPath, this.locale)),
        pages,
        rewrites,
        parsed.query,
        (p: string) => resolveDynamicRoute(p, pages),
        this.locales
      )
      resolvedAs = delLocale(delBasePath(rewritesResult.asPath), this.locale)

      if (rewritesResult.matchedPage && rewritesResult.resolvedHref) {
        // if this directly matches a page we need to update the href to
        // allow the correct page chunk to be loaded
        pathname = rewritesResult.resolvedHref
        parsed.pathname = pathname
        url = formatWithValidation(parsed)
      }
    } else {
      parsed.pathname = resolveDynamicRoute(parsed.pathname, pages)

      if (parsed.pathname !== pathname) {
        pathname = parsed.pathname
        url = formatWithValidation(parsed)
      }
    }
    const route = removePathTrailingSlash(pathname)

    // Prefetch is not supported in development mode because it would trigger on-demand-entries
    if (process.env.NODE_ENV !== 'production') {
      return
    }

    await Promise.all([
      this.pageLoader._isSsg(route).then((isSsg: boolean) => {
        return isSsg
          ? this._getStaticData(
              this.pageLoader.getDataHref(
                url,
                resolvedAs,
                true,
                typeof options.locale !== 'undefined'
                  ? options.locale
                  : this.locale
              )
            )
          : false
      }),
      this.pageLoader[options.priority ? 'loadPage' : 'prefetch'](route),
    ])
  }

  async fetchComponent(route: string): Promise<GoodPageCache> {
    let cancelled = false
    const cancel = (this.clc = () => {
      cancelled = true
    })

    const componentResult = await this.pageLoader.loadPage(route)

    if (cancelled) {
      const error: any = new Error(
        `Abort fetching component for route: "${route}"`
      )
      error.cancelled = true
      throw error
    }

    if (cancel === this.clc) {
      this.clc = null
    }

    return componentResult
  }

  _getData<T>(fn: () => Promise<T>): Promise<T> {
    let cancelled = false
    const cancel = () => {
      cancelled = true
    }
    this.clc = cancel
    return fn().then((data) => {
      if (cancel === this.clc) {
        this.clc = null
      }

      if (cancelled) {
        const err: any = new Error('Loading initial props cancelled')
        err.cancelled = true
        throw err
      }

      return data
    })
  }

  _getStaticData(dataHref: string): Promise<object> {
    const { href: cacheKey } = new URL(dataHref, window.location.href)
    if (
      process.env.NODE_ENV === 'production' &&
      !this.isPreview &&
      this.sdc[cacheKey]
    ) {
      return Promise.resolve(this.sdc[cacheKey])
    }
    return fetchNextData(dataHref, this.isSsr).then((data) => {
      this.sdc[cacheKey] = data
      return data
    })
  }

  _getServerData(dataHref: string): Promise<object> {
    const { href: resourceKey } = new URL(dataHref, window.location.href)
    if (this.sdr[resourceKey]) {
      return this.sdr[resourceKey]
    }
    return (this.sdr[resourceKey] = fetchNextData(dataHref, this.isSsr)
      .then((data) => {
        delete this.sdr[resourceKey]
        return data
      })
      .catch((err) => {
        delete this.sdr[resourceKey]
        throw err
      }))
  }

  getInitialProps(
    Component: ComponentType,
    ctx: NextPageContext
  ): Promise<any> {
    const { Component: App } = this.components['/_app']
    const AppTree = this._wrapApp(App as AppComponent, Component, ctx)
    ctx.AppTree = AppTree
    return loadGetInitialProps<AppContextType<Router>>(App, {
      AppTree,
      Component,
      router: this,
      ctx,
    })
  }

  abortComponentLoad(as: string, routeProps: RouteProperties): void {
    if (this.clc) {
      Router.events.emit(
        'routeChangeError',
        buildCancellationError(),
        as,
        routeProps
      )
      this.clc()
      this.clc = null
    }
  }

  notify(
    data: PrivateRouteInfo,
    resetScroll: { x: number; y: number } | null
  ): Promise<void> {
    return this.sub(
      data,
      this.components['/_app'].Component as AppComponent,
      resetScroll
    )
  }
}<|MERGE_RESOLUTION|>--- conflicted
+++ resolved
@@ -557,15 +557,11 @@
       pageLoader: any
       Component: ComponentType
       App: AppComponent
-<<<<<<< HEAD
       wrapApp: (
-        App: AppComponent,
+        WrapAppComponent: AppComponent,
         Component: ComponentType,
         ctx: NextPageContext
       ) => any
-=======
-      wrapApp: (WrapAppComponent: AppComponent) => any
->>>>>>> fc538790
       err?: Error
       isFallback: boolean
       locale?: string
