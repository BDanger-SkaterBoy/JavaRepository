--- conflicted
+++ resolved
@@ -116,6 +116,7 @@
 
 export type GetServerSidePropsResult<P> = {
   props: P
+  redirect?: string
 }
 
 export type GetServerSideProps<
@@ -123,9 +124,6 @@
   Q extends ParsedUrlQuery = ParsedUrlQuery
 > = (
   context: GetServerSidePropsContext<Q>
-<<<<<<< HEAD
-) => Promise<{ props: P; redirect: string }>
-=======
 ) => Promise<GetServerSidePropsResult<P>>
 
 export type InferGetServerSidePropsType<T> = T extends GetServerSideProps<
@@ -138,6 +136,5 @@
     ) => Promise<GetServerSidePropsResult<infer P>>
   ? P
   : never
->>>>>>> b7e17e09
 
 export default next