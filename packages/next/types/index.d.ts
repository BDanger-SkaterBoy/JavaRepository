--- conflicted
+++ resolved
@@ -86,12 +86,9 @@
   res: ServerResponse
   params?: ParsedUrlQuery
   query: ParsedUrlQuery
-<<<<<<< HEAD
   env: Env
-=======
   preview?: boolean
   previewData?: any
->>>>>>> 6679694a
 }) => Promise<{ [key: string]: any }>
 
 export default next