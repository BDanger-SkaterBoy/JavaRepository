--- conflicted
+++ resolved
@@ -9,26 +9,10 @@
 
 export type AppProps<P = {}> = AppPropsType<Router, P>
 
-<<<<<<< HEAD
 /**
  * `App` component is used for initialize of pages. It allows for overriding and full control of the `page` initialization.
  * This allows for keeping state between navigation, custom error handling, injecting additional data.
  */
-export default class App<P = {}, CP = P> extends React.Component<
-  P & AppProps<CP>
-> {
-  static childContextTypes = {
-    router: PropTypes.object,
-  }
-
-  static async getInitialProps({
-    Component,
-    ctx,
-  }: AppContext): Promise<AppInitialProps> {
-    const pageProps = await loadGetInitialProps(Component, ctx)
-    return { pageProps }
-  }
-=======
 async function appGetInitialProps({ Component, ctx }: AppContext): Promise<AppInitialProps> {
   const pageProps = await loadGetInitialProps(Component, ctx)
   return { pageProps }
@@ -40,7 +24,6 @@
   }
   static origGetInitialProps = appGetInitialProps
   static getInitialProps = appGetInitialProps
->>>>>>> 3adaafe7
 
   getChildContext() {
     return {
