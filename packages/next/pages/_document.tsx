import PropTypes from 'prop-types'
import React, { Component } from 'react'
import flush from 'styled-jsx/server'

import {
  CLIENT_STATIC_FILES_RUNTIME_AMP,
  CLIENT_STATIC_FILES_RUNTIME_WEBPACK,
  AMP_RENDER_TARGET,
} from '../next-server/lib/constants'
import { DocumentContext as DocumentComponentContext } from '../next-server/lib/document-context'
import {
  DocumentContext,
  DocumentInitialProps,
  DocumentProps,
} from '../next-server/lib/utils'
import { cleanAmpPath } from '../next-server/server/utils'
import { htmlEscapeJsonString } from '../server/htmlescape'

export { DocumentContext, DocumentInitialProps, DocumentProps }

export type OriginProps = {
  nonce?: string
  crossOrigin?: string
}

export async function middleware({ req, res }: DocumentContext) {}

function dedupe(bundles: any[]): any[] {
  const files = new Set()
  const kept = []

  for (const bundle of bundles) {
    if (files.has(bundle.file)) continue
    files.add(bundle.file)
    kept.push(bundle)
  }
  return kept
}

function getOptionalModernScriptVariant(path: string) {
  if (process.env.__NEXT_MODERN_BUILD) {
    return path.replace(/\.js$/, '.module.js')
  }
  return path
}

/**
 * `Document` component handles the initial `document` markup and renders only on the server side.
 * Commonly used for implementing server side rendering for `css-in-js` libraries.
 */
export default class Document<P = {}> extends Component<DocumentProps & P> {
  static headTagsMiddleware = process.env.__NEXT_PLUGINS
    ? import(
        // @ts-ignore loader syntax
        'next-plugin-loader?middleware=document-head-tags-server!'
      )
    : () => []
  static bodyTagsMiddleware = process.env.__NEXT_PLUGINS
    ? import(
        // @ts-ignore loader syntax
        'next-plugin-loader?middleware=document-body-tags-server!'
      )
    : () => []
  static htmlPropsMiddleware = process.env.__NEXT_PLUGINS
    ? import(
        // @ts-ignore loader syntax
        'next-plugin-loader?middleware=document-html-props-server!'
      )
    : () => []

  /**
   * `getInitialProps` hook returns the context object with the addition of `renderPage`.
   * `renderPage` callback executes `React` rendering logic synchronously to support server-rendering wrappers
   */
  static async getInitialProps(
    ctx: DocumentContext
  ): Promise<DocumentInitialProps> {
    const enhancers = process.env.__NEXT_PLUGINS
      ? await import(
          // @ts-ignore loader syntax
          'next-plugin-loader?middleware=unstable-enhance-app-server!'
        ).then(mod => mod.default(ctx))
      : []

    const enhanceApp = (App: any) => {
      for (const enhancer of enhancers) {
        App = enhancer(App)
      }
      return (props: any) => <App {...props} />
    }

    const { html, head } = await ctx.renderPage({ enhanceApp })
    const styles = [
      ...flush(),
      ...(process.env.__NEXT_PLUGINS
        ? await import(
            // @ts-ignore loader syntax
            'next-plugin-loader?middleware=unstable-get-styles-server!'
          ).then(mod => mod.default(ctx))
        : []),
    ]
    return { html, head, styles }
  }

  static renderDocument<P>(
    Document: new () => Document<P>,
    props: DocumentProps & P
  ): React.ReactElement {
    return (
      <DocumentComponentContext.Provider
        value={{
          _documentProps: props,
          // In dev we invalidate the cache by appending a timestamp to the resource URL.
          // This is a workaround to fix https://github.com/zeit/next.js/issues/5860
          // TODO: remove this workaround when https://bugs.webkit.org/show_bug.cgi?id=187726 is fixed.
          _devOnlyInvalidateCacheQueryString:
            process.env.NODE_ENV !== 'production' ? '?ts=' + Date.now() : '',
        }}
      >
        <Document {...props} />
      </DocumentComponentContext.Provider>
    )
  }

  render() {
    return (
      <Html>
        <Head />
        <body>
          <Main />
          <NextScript />
        </body>
      </Html>
    )
  }
}

export class Html extends Component<
  React.DetailedHTMLProps<
    React.HtmlHTMLAttributes<HTMLHtmlElement>,
    HTMLHtmlElement
  >
> {
  static contextType = DocumentComponentContext

  static propTypes = {
    children: PropTypes.node.isRequired,
  }

  context!: React.ContextType<typeof DocumentComponentContext>

  render() {
    const { inAmpMode, htmlProps } = this.context._documentProps
    return (
      <html
        {...htmlProps}
        {...this.props}
        amp={inAmpMode ? '' : undefined}
        data-ampdevmode={
          inAmpMode && process.env.NODE_ENV !== 'production' ? '' : undefined
        }
      />
    )
  }
}

export class Head extends Component<
  OriginProps &
    React.DetailedHTMLProps<
      React.HTMLAttributes<HTMLHeadElement>,
      HTMLHeadElement
    >
> {
  static contextType = DocumentComponentContext

  static propTypes = {
    nonce: PropTypes.string,
    crossOrigin: PropTypes.string,
  }

  context!: React.ContextType<typeof DocumentComponentContext>

  getCssLinks(): JSX.Element[] | null {
    const { assetPrefix, files } = this.context._documentProps
    const { _devOnlyInvalidateCacheQueryString } = this.context
    const cssFiles =
      files && files.length ? files.filter(f => /\.css$/.test(f)) : []

    const cssLinkElements: JSX.Element[] = []
    cssFiles.forEach(file => {
      cssLinkElements.push(
        <link
          key={`${file}-preload`}
          nonce={this.props.nonce}
          rel="preload"
          href={`${assetPrefix}/_next/${encodeURI(
            file
          )}${_devOnlyInvalidateCacheQueryString}`}
          as="style"
          crossOrigin={this.props.crossOrigin || process.crossOrigin}
        />,
        <link
          key={file}
          nonce={this.props.nonce}
          rel="stylesheet"
          href={`${assetPrefix}/_next/${encodeURI(
            file
          )}${_devOnlyInvalidateCacheQueryString}`}
          crossOrigin={this.props.crossOrigin || process.crossOrigin}
        />
      )
    })

    return cssLinkElements.length === 0 ? null : cssLinkElements
  }

  getPreloadDynamicChunks() {
    const { dynamicImports, assetPrefix } = this.context._documentProps
    const { _devOnlyInvalidateCacheQueryString } = this.context

    return (
      dedupe(dynamicImports)
        .map((bundle: any) => {
          // `dynamicImports` will contain both `.js` and `.module.js` when the
          // feature is enabled. This clause will filter down to the modern
          // variants only.
          if (!bundle.file.endsWith(getOptionalModernScriptVariant('.js'))) {
            return null
          }

          return (
            <link
              rel="preload"
              key={bundle.file}
              href={`${assetPrefix}/_next/${encodeURI(
                bundle.file
              )}${_devOnlyInvalidateCacheQueryString}`}
              as="script"
              nonce={this.props.nonce}
              crossOrigin={this.props.crossOrigin || process.crossOrigin}
            />
          )
        })
        // Filter out nulled scripts
        .filter(Boolean)
    )
  }

  getPreloadMainLinks(): JSX.Element[] | null {
    const { assetPrefix, files } = this.context._documentProps
    const { _devOnlyInvalidateCacheQueryString } = this.context

    const preloadFiles =
      files && files.length
        ? files.filter((file: string) => {
            // `dynamicImports` will contain both `.js` and `.module.js` when
            // the feature is enabled. This clause will filter down to the
            // modern variants only.
            return file.endsWith(getOptionalModernScriptVariant('.js'))
          })
        : []

    return preloadFiles.length === 0
      ? null
      : preloadFiles.map((file: string) => {
          return (
            <link
              key={file}
              nonce={this.props.nonce}
              rel="preload"
              href={`${assetPrefix}/_next/${encodeURI(
                file
              )}${_devOnlyInvalidateCacheQueryString}`}
              as="script"
              crossOrigin={this.props.crossOrigin || process.crossOrigin}
            />
          )
        })
  }

  render() {
    const {
      styles,
      ampPath,
      inAmpMode,
      assetPrefix,
      hybridAmp,
      canonicalBase,
      __NEXT_DATA__,
      dangerousAsPath,
      headTags,
    } = this.context._documentProps
    const { _devOnlyInvalidateCacheQueryString } = this.context
    const { page, buildId } = __NEXT_DATA__

    let { head } = this.context._documentProps
    let children = this.props.children
    // show a warning if Head contains <title> (only in development)
    if (process.env.NODE_ENV !== 'production') {
      children = React.Children.map(children, (child: any) => {
        const isReactHelmet =
          child && child.props && child.props['data-react-helmet']
        if (child && child.type === 'title' && !isReactHelmet) {
          console.warn(
            "Warning: <title> should not be used in _document.js's <Head>. https://err.sh/next.js/no-document-title"
          )
        }
        return child
      })
      if (this.props.crossOrigin)
        console.warn(
          'Warning: `Head` attribute `crossOrigin` is deprecated. https://err.sh/next.js/doc-crossorigin-deprecated'
        )
    }

    let hasAmphtmlRel = false
    let hasCanonicalRel = false

    // show warning and remove conflicting amp head tags
    head = React.Children.map(head || [], child => {
      if (!child) return child
      const { type, props } = child

      if (inAmpMode) {
        let badProp: string = ''

        if (type === 'meta' && props.name === 'viewport') {
          badProp = 'name="viewport"'
        } else if (type === 'link' && props.rel === 'canonical') {
          hasCanonicalRel = true
        } else if (type === 'script') {
          // only block if
          // 1. it has a src and isn't pointing to ampproject's CDN
          // 2. it is using dangerouslySetInnerHTML without a type or
          // a type of text/javascript
          if (
            (props.src && props.src.indexOf('ampproject') < -1) ||
            (props.dangerouslySetInnerHTML &&
              (!props.type || props.type === 'text/javascript'))
          ) {
            badProp = '<script'
            Object.keys(props).forEach(prop => {
              badProp += ` ${prop}="${props[prop]}"`
            })
            badProp += '/>'
          }
        }

        if (badProp) {
          console.warn(
            `Found conflicting amp tag "${child.type}" with conflicting prop ${badProp} in ${__NEXT_DATA__.page}. https://err.sh/next.js/conflicting-amp-tag`
          )
          return null
        }
      } else {
        // non-amp mode
        if (type === 'link' && props.rel === 'amphtml') {
          hasAmphtmlRel = true
        }
      }
      return child
    })

    // try to parse styles from fragment for backwards compat
    const curStyles: React.ReactElement[] = Array.isArray(styles)
      ? (styles as React.ReactElement[])
      : []
    if (
      inAmpMode &&
      styles &&
      // @ts-ignore Property 'props' does not exist on type ReactElement
      styles.props &&
      // @ts-ignore Property 'props' does not exist on type ReactElement
      Array.isArray(styles.props.children)
    ) {
      const hasStyles = (el: React.ReactElement) =>
        el &&
        el.props &&
        el.props.dangerouslySetInnerHTML &&
        el.props.dangerouslySetInnerHTML.__html
      // @ts-ignore Property 'props' does not exist on type ReactElement
      styles.props.children.forEach((child: React.ReactElement) => {
        if (Array.isArray(child)) {
          child.map(el => hasStyles(el) && curStyles.push(el))
        } else if (hasStyles(child)) {
          curStyles.push(child)
        }
      })
    }

    return (
      <head {...this.props}>
        {this.context._documentProps.isDevelopment &&
          this.context._documentProps.hasCssMode && (
            <>
              <style
                data-next-hide-fouc
                data-ampdevmode={inAmpMode ? 'true' : undefined}
                dangerouslySetInnerHTML={{
                  __html: `body{display:none}`,
                }}
              />
              <noscript
                data-next-hide-fouc
                data-ampdevmode={inAmpMode ? 'true' : undefined}
              >
                <style
                  dangerouslySetInnerHTML={{
                    __html: `body{display:block}`,
                  }}
                />
              </noscript>
            </>
          )}
        {children}
        {head}
        <meta
          name="next-head-count"
          content={React.Children.count(head || []).toString()}
        />
        {inAmpMode && (
          <>
            <meta
              name="viewport"
              content="width=device-width,minimum-scale=1,initial-scale=1"
            />
            {!hasCanonicalRel && (
              <link
                rel="canonical"
                href={canonicalBase + cleanAmpPath(dangerousAsPath)}
              />
            )}
            {/* https://www.ampproject.org/docs/fundamentals/optimize_amp#optimize-the-amp-runtime-loading */}
            <link
              rel="preload"
              as="script"
              href="https://cdn.ampproject.org/v0.js"
            />
            {/* Add custom styles before AMP styles to prevent accidental overrides */}
            {styles && (
              <style
                amp-custom=""
                dangerouslySetInnerHTML={{
                  __html: curStyles
                    .map(style => style.props.dangerouslySetInnerHTML.__html)
                    .join('')
                    .replace(/\/\*# sourceMappingURL=.*\*\//g, '')
                    .replace(/\/\*@ sourceURL=.*?\*\//g, ''),
                }}
              />
            )}
            <style
              amp-boilerplate=""
              dangerouslySetInnerHTML={{
                __html: `body{-webkit-animation:-amp-start 8s steps(1,end) 0s 1 normal both;-moz-animation:-amp-start 8s steps(1,end) 0s 1 normal both;-ms-animation:-amp-start 8s steps(1,end) 0s 1 normal both;animation:-amp-start 8s steps(1,end) 0s 1 normal both}@-webkit-keyframes -amp-start{from{visibility:hidden}to{visibility:visible}}@-moz-keyframes -amp-start{from{visibility:hidden}to{visibility:visible}}@-ms-keyframes -amp-start{from{visibility:hidden}to{visibility:visible}}@-o-keyframes -amp-start{from{visibility:hidden}to{visibility:visible}}@keyframes -amp-start{from{visibility:hidden}to{visibility:visible}}`,
              }}
            />
            <noscript>
              <style
                amp-boilerplate=""
                dangerouslySetInnerHTML={{
                  __html: `body{-webkit-animation:none;-moz-animation:none;-ms-animation:none;animation:none}`,
                }}
              />
            </noscript>
            <script async src="https://cdn.ampproject.org/v0.js" />
          </>
        )}
        {!inAmpMode && (
          <>
            {!hasAmphtmlRel && hybridAmp && (
              <link
                rel="amphtml"
                href={canonicalBase + getAmpPath(ampPath, dangerousAsPath)}
              />
            )}
            {this.getCssLinks()}
            {page !== '/_error' && (
              <link
                rel="preload"
                href={
                  assetPrefix +
                  getOptionalModernScriptVariant(
                    encodeURI(
                      `/_next/static/${buildId}/pages${getPageFile(page)}`
                    )
                  ) +
                  _devOnlyInvalidateCacheQueryString
                }
                as="script"
                nonce={this.props.nonce}
                crossOrigin={this.props.crossOrigin || process.crossOrigin}
              />
            )}
            <link
              rel="preload"
              href={
                assetPrefix +
                getOptionalModernScriptVariant(
                  encodeURI(`/_next/static/${buildId}/pages/_app.js`)
                ) +
                _devOnlyInvalidateCacheQueryString
              }
              as="script"
              nonce={this.props.nonce}
              crossOrigin={this.props.crossOrigin || process.crossOrigin}
            />
            {this.getPreloadDynamicChunks()}
            {this.getPreloadMainLinks()}
            {this.context._documentProps.isDevelopment &&
              this.context._documentProps.hasCssMode && (
                // this element is used to mount development styles so the
                // ordering matches production
                // (by default, style-loader injects at the bottom of <head />)
                <noscript id="__next_css__DO_NOT_USE__" />
              )}
            {styles || null}
          </>
        )}
        {React.createElement(React.Fragment, {}, ...(headTags || []))}
      </head>
    )
  }
}

export class Main extends Component {
  static contextType = DocumentComponentContext

  context!: React.ContextType<typeof DocumentComponentContext>

  render() {
    const { inAmpMode, html } = this.context._documentProps
    if (inAmpMode) return AMP_RENDER_TARGET
    return <div id="__next" dangerouslySetInnerHTML={{ __html: html }} />
  }
}

export class NextScript extends Component<OriginProps> {
  static contextType = DocumentComponentContext

  static propTypes = {
    nonce: PropTypes.string,
    crossOrigin: PropTypes.string,
  }

  context!: React.ContextType<typeof DocumentComponentContext>

  // Source: https://gist.github.com/samthor/64b114e4a4f539915a95b91ffd340acc
  static safariNomoduleFix =
    '!function(){var e=document,t=e.createElement("script");if(!("noModule"in t)&&"onbeforeload"in t){var n=!1;e.addEventListener("beforeload",function(e){if(e.target===t)n=!0;else if(!e.target.hasAttribute("nomodule")||!n)return;e.preventDefault()},!0),t.type="module",t.src=".",e.head.appendChild(t),t.remove()}}();'

  getDynamicChunks() {
    const { dynamicImports, assetPrefix, files } = this.context._documentProps
    const { _devOnlyInvalidateCacheQueryString } = this.context

    return dedupe(dynamicImports).map((bundle: any) => {
      let modernProps = {}
      if (process.env.__NEXT_MODERN_BUILD) {
        modernProps = /\.module\.js$/.test(bundle.file)
          ? { type: 'module' }
          : { noModule: true }
      }

      if (!/\.js$/.test(bundle.file) || files.includes(bundle.file)) return null

      return (
        <script
          async
          key={bundle.file}
          src={`${assetPrefix}/_next/${encodeURI(
            bundle.file
          )}${_devOnlyInvalidateCacheQueryString}`}
          nonce={this.props.nonce}
          crossOrigin={this.props.crossOrigin || process.crossOrigin}
          {...modernProps}
        />
      )
    })
  }

  getScripts() {
<<<<<<< HEAD
    const { assetPrefix, files, lazyFiles } = this.context._documentProps
    const { _devOnlyInvalidateCacheQueryString } = this.context

    const normalScripts = files?.filter(file => file.endsWith('.js'))
    const lowPriorityScripts = lazyFiles?.filter(file => file.endsWith('.js'))
=======
    const { assetPrefix, files, lowPriorityFiles } = this.context._documentProps
    const { _devOnlyInvalidateCacheQueryString } = this.context

    const normalScripts = files?.filter(file => file.endsWith('.js'))
    const lowPriorityScripts = lowPriorityFiles?.filter(file =>
      file.endsWith('.js')
    )

>>>>>>> e608c86b
    return [...normalScripts, ...lowPriorityScripts].map(file => {
      let modernProps = {}
      if (process.env.__NEXT_MODERN_BUILD) {
        modernProps = file.endsWith('.module.js')
          ? { type: 'module' }
          : { noModule: true }
      }
      return (
        <script
          key={file}
          src={`${assetPrefix}/_next/${encodeURI(
            file
          )}${_devOnlyInvalidateCacheQueryString}`}
          nonce={this.props.nonce}
          async
          crossOrigin={this.props.crossOrigin || process.crossOrigin}
          {...modernProps}
        />
      )
    })
  }

  getPolyfillScripts() {
    // polyfills.js has to be rendered as nomodule without async
    // It also has to be the first script to load
    const { assetPrefix, polyfillFiles } = this.context._documentProps
    const { _devOnlyInvalidateCacheQueryString } = this.context

    return polyfillFiles
      .filter(
        polyfill => polyfill.endsWith('.js') && !/\.module\.js$/.test(polyfill)
      )
      .map(polyfill => (
        <script
          key={polyfill}
          nonce={this.props.nonce}
          crossOrigin={this.props.crossOrigin || process.crossOrigin}
          noModule={true}
          src={`${assetPrefix}/_next/${polyfill}${_devOnlyInvalidateCacheQueryString}`}
        />
      ))
  }

  static getInlineScriptSource(documentProps: DocumentProps) {
    const { __NEXT_DATA__ } = documentProps
    try {
      const data = JSON.stringify(__NEXT_DATA__)
      return htmlEscapeJsonString(data)
    } catch (err) {
      if (err.message.indexOf('circular structure')) {
        throw new Error(
          `Circular structure in "getInitialProps" result of page "${__NEXT_DATA__.page}". https://err.sh/zeit/next.js/circular-structure`
        )
      }
      throw err
    }
  }

  render() {
    const {
      staticMarkup,
      assetPrefix,
      inAmpMode,
      devFiles,
      __NEXT_DATA__,
      bodyTags,
    } = this.context._documentProps

    const { _devOnlyInvalidateCacheQueryString } = this.context

    if (inAmpMode) {
      if (process.env.NODE_ENV === 'production') {
        return null
      }

      const devFiles = [
        CLIENT_STATIC_FILES_RUNTIME_AMP,
        CLIENT_STATIC_FILES_RUNTIME_WEBPACK,
      ]

      return (
        <>
          {staticMarkup ? null : (
            <script
              id="__NEXT_DATA__"
              type="application/json"
              nonce={this.props.nonce}
              crossOrigin={this.props.crossOrigin || process.crossOrigin}
              dangerouslySetInnerHTML={{
                __html: NextScript.getInlineScriptSource(
                  this.context._documentProps
                ),
              }}
              data-ampdevmode
            />
          )}
          {devFiles
            ? devFiles.map(file => (
                <script
                  key={file}
                  src={`${assetPrefix}/_next/${file}${_devOnlyInvalidateCacheQueryString}`}
                  nonce={this.props.nonce}
                  crossOrigin={this.props.crossOrigin || process.crossOrigin}
                  data-ampdevmode
                />
              ))
            : null}
          {React.createElement(React.Fragment, {}, ...(bodyTags || []))}
        </>
      )
    }

    const { page, buildId } = __NEXT_DATA__

    if (process.env.NODE_ENV !== 'production') {
      if (this.props.crossOrigin)
        console.warn(
          'Warning: `NextScript` attribute `crossOrigin` is deprecated. https://err.sh/next.js/doc-crossorigin-deprecated'
        )
    }

    const pageScript = [
      <script
        async
        data-next-page={page}
        key={page}
        src={
          assetPrefix +
          encodeURI(`/_next/static/${buildId}/pages${getPageFile(page)}`) +
          _devOnlyInvalidateCacheQueryString
        }
        nonce={this.props.nonce}
        crossOrigin={this.props.crossOrigin || process.crossOrigin}
        {...(process.env.__NEXT_MODERN_BUILD ? { noModule: true } : {})}
      />,
      process.env.__NEXT_MODERN_BUILD && (
        <script
          async
          data-next-page={page}
          key={`${page}-modern`}
          src={
            assetPrefix +
            getOptionalModernScriptVariant(
              encodeURI(`/_next/static/${buildId}/pages${getPageFile(page)}`)
            ) +
            _devOnlyInvalidateCacheQueryString
          }
          nonce={this.props.nonce}
          crossOrigin={this.props.crossOrigin || process.crossOrigin}
          type="module"
        />
      ),
    ]

    const appScript = [
      <script
        async
        data-next-page="/_app"
        src={
          assetPrefix +
          `/_next/static/${buildId}/pages/_app.js` +
          _devOnlyInvalidateCacheQueryString
        }
        key="_app"
        nonce={this.props.nonce}
        crossOrigin={this.props.crossOrigin || process.crossOrigin}
        {...(process.env.__NEXT_MODERN_BUILD ? { noModule: true } : {})}
      />,
      process.env.__NEXT_MODERN_BUILD && (
        <script
          async
          data-next-page="/_app"
          src={
            assetPrefix +
            `/_next/static/${buildId}/pages/_app.module.js` +
            _devOnlyInvalidateCacheQueryString
          }
          key="_app-modern"
          nonce={this.props.nonce}
          crossOrigin={this.props.crossOrigin || process.crossOrigin}
          type="module"
        />
      ),
    ]

    return (
      <>
        {devFiles
          ? devFiles.map(
              (file: string) =>
                !file.match(/\.js\.map/) && (
                  <script
                    key={file}
                    src={`${assetPrefix}/_next/${encodeURI(
                      file
                    )}${_devOnlyInvalidateCacheQueryString}`}
                    nonce={this.props.nonce}
                    crossOrigin={this.props.crossOrigin || process.crossOrigin}
                  />
                )
            )
          : null}
        {staticMarkup ? null : (
          <script
            id="__NEXT_DATA__"
            type="application/json"
            nonce={this.props.nonce}
            crossOrigin={this.props.crossOrigin || process.crossOrigin}
            dangerouslySetInnerHTML={{
              __html: NextScript.getInlineScriptSource(
                this.context._documentProps
              ),
            }}
          />
        )}
        {process.env.__NEXT_MODERN_BUILD ? (
          <script
            nonce={this.props.nonce}
            crossOrigin={this.props.crossOrigin || process.crossOrigin}
            noModule={true}
            dangerouslySetInnerHTML={{
              __html: NextScript.safariNomoduleFix,
            }}
          />
        ) : null}
        {this.getPolyfillScripts()}
        {page !== '/_error' && pageScript}
        {appScript}
        {staticMarkup ? null : this.getDynamicChunks()}
        {staticMarkup ? null : this.getScripts()}
        {React.createElement(React.Fragment, {}, ...(bodyTags || []))}
      </>
    )
  }
}

function getAmpPath(ampPath: string, asPath: string) {
  return ampPath ? ampPath : `${asPath}${asPath.includes('?') ? '&' : '?'}amp=1`
}

function getPageFile(page: string, buildId?: string) {
  if (page === '/') {
    return buildId ? `/index.${buildId}.js` : '/index.js'
  }

  return buildId ? `${page}.${buildId}.js` : `${page}.js`
}<|MERGE_RESOLUTION|>--- conflicted
+++ resolved
@@ -579,13 +579,6 @@
   }
 
   getScripts() {
-<<<<<<< HEAD
-    const { assetPrefix, files, lazyFiles } = this.context._documentProps
-    const { _devOnlyInvalidateCacheQueryString } = this.context
-
-    const normalScripts = files?.filter(file => file.endsWith('.js'))
-    const lowPriorityScripts = lazyFiles?.filter(file => file.endsWith('.js'))
-=======
     const { assetPrefix, files, lowPriorityFiles } = this.context._documentProps
     const { _devOnlyInvalidateCacheQueryString } = this.context
 
@@ -594,7 +587,6 @@
       file.endsWith('.js')
     )
 
->>>>>>> e608c86b
     return [...normalScripts, ...lowPriorityScripts].map(file => {
       let modernProps = {}
       if (process.env.__NEXT_MODERN_BUILD) {
