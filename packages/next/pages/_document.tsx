--- conflicted
+++ resolved
@@ -796,7 +796,7 @@
         {appScript}
         {staticMarkup ? null : this.getDynamicChunks()}
         {staticMarkup ? null : this.getScripts()}
-<<<<<<< HEAD
+        {React.createElement(React.Fragment, {}, ...(bodyTags || []))}
         {process.env.__NEXT_GRANULAR_CHUNKS ? (
           <script
             async
@@ -809,9 +809,6 @@
             }
           />
         ) : null}
-=======
-        {React.createElement(React.Fragment, {}, ...(bodyTags || []))}
->>>>>>> 00badd4d
       </>
     )
   }
