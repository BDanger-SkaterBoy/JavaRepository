--- conflicted
+++ resolved
@@ -80,17 +80,19 @@
 function getPreNextScripts(context: DocumentProps, props: OriginProps) {
   const { scriptLoader, disableOptimizedLoading } = context
 
-  return (scriptLoader.eager || []).map((file: ScriptLoaderProps) => {
-    const { strategy, ...scriptProps } = file
-    return (
-      <script
-        {...scriptProps}
-        defer={!disableOptimizedLoading}
-        nonce={props.nonce}
-        crossOrigin={props.crossOrigin || process.env.__NEXT_CROSS_ORIGIN}
-      />
-    )
-  })
+  return (scriptLoader.beforeInteraction || []).map(
+    (file: ScriptLoaderProps) => {
+      const { strategy, ...scriptProps } = file
+      return (
+        <script
+          {...scriptProps}
+          defer={!disableOptimizedLoading}
+          nonce={props.nonce}
+          crossOrigin={props.crossOrigin || process.env.__NEXT_CROSS_ORIGIN}
+        />
+      )
+    }
+  )
 }
 
 function getDynamicChunks(
@@ -781,26 +783,7 @@
   }
 
   getPreNextScripts() {
-<<<<<<< HEAD
     return getPreNextScripts(this.context, this.props)
-=======
-    const { scriptLoader } = this.context
-
-    return (scriptLoader.beforeInteraction || []).map(
-      (file: ScriptLoaderProps) => {
-        const { strategy, ...props } = file
-        return (
-          <script
-            {...props}
-            nonce={this.props.nonce}
-            crossOrigin={
-              this.props.crossOrigin || process.env.__NEXT_CROSS_ORIGIN
-            }
-          />
-        )
-      }
-    )
->>>>>>> 4443d6f3
   }
 
   getScripts(files: DocumentFiles) {
