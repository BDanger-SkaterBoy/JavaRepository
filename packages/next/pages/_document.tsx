/* eslint-disable */
import PropTypes from 'prop-types'
import React, { Component } from 'react'
import { cleanAmpPath } from 'next-server/dist/server/utils'
import {
  DocumentContext,
  DocumentInitialProps,
  DocumentProps,
} from 'next-server/dist/lib/utils'
import { htmlEscapeJsonString } from '../server/htmlescape'
import flush from 'styled-jsx/server'
import {
  CLIENT_STATIC_FILES_RUNTIME_AMP,
  CLIENT_STATIC_FILES_RUNTIME_WEBPACK,
} from 'next-server/constants'

export { DocumentContext, DocumentInitialProps, DocumentProps }

export type OriginProps = {
  nonce?: string
  crossOrigin?: string
}

export type DocumentComponentContext = {
  readonly _documentProps: DocumentProps
  readonly _devOnlyInvalidateCacheQueryString: string
}

export async function middleware({ req, res }: DocumentContext) {}

function dedupe(bundles: any[]): any[] {
  const files = new Set()
  const kept = []

  for (const bundle of bundles) {
    if (files.has(bundle.file)) continue
    files.add(bundle.file)
    kept.push(bundle)
  }
  return kept
}

function getOptionalModernScriptVariant(path: string) {
  if (process.env.__NEXT_MODERN_BUILD) {
    return path.replace(/\.js$/, '.module.js')
  }
  return path
}

/**
 * `Document` component handles the initial `document` markup and renders only on the server side.
 * Commonly used for implementing server side rendering for `css-in-js` libraries.
 */
export default class Document<P = {}> extends Component<DocumentProps & P> {
  static childContextTypes = {
    _documentProps: PropTypes.any,
    _devOnlyInvalidateCacheQueryString: PropTypes.string,
  }

  /**
   * `getInitialProps` hook returns the context object with the addition of `renderPage`. `
   * `renderPage` callback executes `React` rendering logic synchronously to support server-rendering wrappers
   */
  static async getInitialProps({
    renderPage,
  }: DocumentContext): Promise<DocumentInitialProps> {
    const { html, head, dataOnly } = await renderPage()
    const styles = flush()
    return { html, head, styles, dataOnly }
  }

  context!: DocumentComponentContext

  getChildContext(): DocumentComponentContext {
    return {
      _documentProps: this.props,
      // In dev we invalidate the cache by appending a timestamp to the resource URL.
      // This is a workaround to fix https://github.com/zeit/next.js/issues/5860
      // TODO: remove this workaround when https://bugs.webkit.org/show_bug.cgi?id=187726 is fixed.
      _devOnlyInvalidateCacheQueryString:
        process.env.NODE_ENV !== 'production' ? '?ts=' + Date.now() : '',
    }
  }

  render() {
    return (
      <Html>
        <Head />
        <body>
          <Main />
          <NextScript />
        </body>
      </Html>
    )
  }
}

export class Html extends Component<
  React.DetailedHTMLProps<
    React.HtmlHTMLAttributes<HTMLHtmlElement>,
    HTMLHtmlElement
  >
> {
  static contextTypes = {
    _documentProps: PropTypes.any,
  }

  static propTypes = {
    children: PropTypes.node.isRequired,
  }

  context!: DocumentComponentContext

  render() {
    const { inAmpMode } = this.context._documentProps
    return <html {...this.props} amp={inAmpMode ? '' : undefined} />
  }
}

export class Head extends Component<
  OriginProps &
    React.DetailedHTMLProps<
      React.HTMLAttributes<HTMLHeadElement>,
      HTMLHeadElement
    >
> {
  static contextTypes = {
    _documentProps: PropTypes.any,
    _devOnlyInvalidateCacheQueryString: PropTypes.string,
  }

  static propTypes = {
    nonce: PropTypes.string,
    crossOrigin: PropTypes.string,
  }

  context!: DocumentComponentContext

  getCssLinks() {
    const { assetPrefix, files } = this.context._documentProps
    if (!files || files.length === 0) {
      return null
    }

    return files.map((file: string) => {
      // Only render .css files here
      if (!/\.css$/.exec(file)) {
        return null
      }

      return (
        <link
          key={file}
          nonce={this.props.nonce}
          rel="stylesheet"
          href={`${assetPrefix}/_next/${file}`}
          crossOrigin={this.props.crossOrigin || process.crossOrigin}
        />
      )
    })
  }

  getPreloadDynamicChunks() {
    const { dynamicImports, assetPrefix } = this.context._documentProps
    const { _devOnlyInvalidateCacheQueryString } = this.context

    return (
      dedupe(dynamicImports)
        .map((bundle: any) => {
<<<<<<< HEAD
          // `dynamicImports` will contain both `.js` and `.modern.js` when the
=======
          // `dynamicImports` will contain both `.js` and `.module.js` when the
>>>>>>> f5edfebc
          // feature is enabled. This clause will filter down to the modern
          // variants only.
          if (!bundle.file.endsWith(getOptionalModernScriptVariant('.js'))) {
            return null
          }

          return (
            <link
              rel="preload"
              key={bundle.file}
              href={`${assetPrefix}/_next/${
                bundle.file
              }${_devOnlyInvalidateCacheQueryString}`}
              as="script"
              nonce={this.props.nonce}
              crossOrigin={this.props.crossOrigin || process.crossOrigin}
            />
          )
        })
        // Filter out nulled scripts
        .filter(Boolean)
    )
  }

  getPreloadMainLinks() {
    const { assetPrefix, files } = this.context._documentProps
    if (!files || files.length === 0) {
      return null
    }
    const { _devOnlyInvalidateCacheQueryString } = this.context

    return files
      .map((file: string) => {
<<<<<<< HEAD
        // `dynamicImports` will contain both `.js` and `.modern.js` when the
=======
        // `dynamicImports` will contain both `.js` and `.module.js` when the
>>>>>>> f5edfebc
        // feature is enabled. This clause will filter down to the modern
        // variants only.
        // This also filters out non-JS assets.
        if (!file.endsWith(getOptionalModernScriptVariant('.js'))) {
          return null
        }

        return (
          <link
            key={file}
            nonce={this.props.nonce}
            rel="preload"
            href={`${assetPrefix}/_next/${file}${_devOnlyInvalidateCacheQueryString}`}
            as="script"
            crossOrigin={this.props.crossOrigin || process.crossOrigin}
          />
        )
      })
      .filter(Boolean)
  }

  render() {
    const {
      styles,
      ampPath,
      inAmpMode,
      assetPrefix,
      hybridAmp,
      canonicalBase,
      __NEXT_DATA__,
      dangerousAsPath,
    } = this.context._documentProps
    const { _devOnlyInvalidateCacheQueryString } = this.context
    const { page, buildId, dynamicBuildId } = __NEXT_DATA__

    let { head } = this.context._documentProps
    let children = this.props.children
    // show a warning if Head contains <title> (only in development)
    if (process.env.NODE_ENV !== 'production') {
      children = React.Children.map(children, (child: any) => {
        const isReactHelmet =
          child && child.props && child.props['data-react-helmet']
        if (child && child.type === 'title' && !isReactHelmet) {
          console.warn(
            "Warning: <title> should not be used in _document.js's <Head>. https://err.sh/next.js/no-document-title"
          )
        }
        return child
      })
      if (this.props.crossOrigin)
        console.warn(
          'Warning: `Head` attribute `crossOrigin` is deprecated. https://err.sh/next.js/doc-crossorigin-deprecated'
        )
    }

    // show warning and remove conflicting amp head tags
    head = !inAmpMode
      ? head
      : React.Children.map(head || [], child => {
          if (!child) return child
          const { type, props } = child
          let badProp: string = ''

          if (type === 'meta' && props.name === 'viewport') {
            badProp = 'name="viewport"'
          } else if (type === 'link' && props.rel === 'canonical') {
            badProp = 'rel="canonical"'
          } else if (type === 'script') {
            // only block if
            // 1. it has a src and isn't pointing to ampproject's CDN
            // 2. it is using dangerouslySetInnerHTML without a type or
            // a type of text/javascript
            if (
              (props.src && props.src.indexOf('ampproject') < -1) ||
              (props.dangerouslySetInnerHTML &&
                (!props.type || props.type === 'text/javascript'))
            ) {
              badProp = '<script'
              Object.keys(props).forEach(prop => {
                badProp += ` ${prop}="${props[prop]}"`
              })
              badProp += '/>'
            }
          }

          if (badProp) {
            console.warn(
              `Found conflicting amp tag "${
                child.type
              }" with conflicting prop ${badProp} in ${
                __NEXT_DATA__.page
              }. https://err.sh/next.js/conflicting-amp-tag`
            )
            return null
          }
          return child
        })

    // try to parse styles from fragment for backwards compat
    const curStyles: React.ReactElement[] = Array.isArray(styles)
      ? (styles as React.ReactElement[])
      : []
    if (
      inAmpMode &&
      styles &&
      // @ts-ignore Property 'props' does not exist on type ReactElement
      styles.props &&
      // @ts-ignore Property 'props' does not exist on type ReactElement
      Array.isArray(styles.props.children)
    ) {
      const hasStyles = (el: React.ReactElement) =>
        el &&
        el.props &&
        el.props.dangerouslySetInnerHTML &&
        el.props.dangerouslySetInnerHTML.__html
      // @ts-ignore Property 'props' does not exist on type ReactElement
      styles.props.children.map((child: React.ReactElement) => {
        if (Array.isArray(child)) {
          child.map(el => hasStyles(el) && curStyles.push(el))
        } else if (hasStyles(child)) {
          curStyles.push(child)
        }
      })
    }

    return (
      <head {...this.props}>
        {children}
        {head}
        <meta
          name="next-head-count"
          content={React.Children.count(head || []).toString()}
        />
        {inAmpMode && (
          <>
            <meta
              name="viewport"
              content="width=device-width,minimum-scale=1,initial-scale=1"
            />
            <link
              rel="canonical"
              href={canonicalBase + cleanAmpPath(dangerousAsPath)}
            />
            {/* https://www.ampproject.org/docs/fundamentals/optimize_amp#optimize-the-amp-runtime-loading */}
            <link
              rel="preload"
              as="script"
              href="https://cdn.ampproject.org/v0.js"
            />
            {/* Add custom styles before AMP styles to prevent accidental overrides */}
            {styles && (
              <style
                amp-custom=""
                dangerouslySetInnerHTML={{
                  __html: curStyles
                    .map(style => style.props.dangerouslySetInnerHTML.__html)
                    .join('')
                    .replace(/\/\*# sourceMappingURL=.*\*\//g, '')
                    .replace(/\/\*@ sourceURL=.*?\*\//g, ''),
                }}
              />
            )}
            <style
              amp-boilerplate=""
              dangerouslySetInnerHTML={{
                __html: `body{-webkit-animation:-amp-start 8s steps(1,end) 0s 1 normal both;-moz-animation:-amp-start 8s steps(1,end) 0s 1 normal both;-ms-animation:-amp-start 8s steps(1,end) 0s 1 normal both;animation:-amp-start 8s steps(1,end) 0s 1 normal both}@-webkit-keyframes -amp-start{from{visibility:hidden}to{visibility:visible}}@-moz-keyframes -amp-start{from{visibility:hidden}to{visibility:visible}}@-ms-keyframes -amp-start{from{visibility:hidden}to{visibility:visible}}@-o-keyframes -amp-start{from{visibility:hidden}to{visibility:visible}}@keyframes -amp-start{from{visibility:hidden}to{visibility:visible}}`,
              }}
            />
            <noscript>
              <style
                amp-boilerplate=""
                dangerouslySetInnerHTML={{
                  __html: `body{-webkit-animation:none;-moz-animation:none;-ms-animation:none;animation:none}`,
                }}
              />
            </noscript>
            <script async src="https://cdn.ampproject.org/v0.js" />
          </>
        )}
        {!inAmpMode && (
          <>
            {hybridAmp && (
              <link
                rel="amphtml"
                href={canonicalBase + getAmpPath(ampPath, dangerousAsPath)}
              />
            )}
            {page !== '/_error' && (
              <link
                rel="preload"
                href={
                  assetPrefix +
                  getOptionalModernScriptVariant(
                    dynamicBuildId
                      ? `/_next/static/client/pages${getPageFile(
                          page,
                          buildId
                        )}`
                      : `/_next/static/${buildId}/pages${getPageFile(page)}`
                  ) +
                  _devOnlyInvalidateCacheQueryString
                }
                as="script"
                nonce={this.props.nonce}
                crossOrigin={this.props.crossOrigin || process.crossOrigin}
              />
            )}
            <link
              rel="preload"
              href={
                assetPrefix +
                getOptionalModernScriptVariant(
                  dynamicBuildId
                    ? `/_next/static/client/pages/_app.${buildId}.js`
                    : `/_next/static/${buildId}/pages/_app.js`
                ) +
                _devOnlyInvalidateCacheQueryString
              }
              as="script"
              nonce={this.props.nonce}
              crossOrigin={this.props.crossOrigin || process.crossOrigin}
            />
            {this.getPreloadDynamicChunks()}
            {this.getPreloadMainLinks()}
            {this.getCssLinks()}
            {styles || null}
          </>
        )}
      </head>
    )
  }
}

export class Main extends Component {
  static contextTypes = {
    _documentProps: PropTypes.any,
    _devOnlyInvalidateCacheQueryString: PropTypes.string,
  }

  context!: DocumentComponentContext

  render() {
    const { inAmpMode, html } = this.context._documentProps
    if (inAmpMode) return '__NEXT_AMP_RENDER_TARGET__'
    return <div id="__next" dangerouslySetInnerHTML={{ __html: html }} />
  }
}

export class NextScript extends Component<OriginProps> {
  static contextTypes = {
    _documentProps: PropTypes.any,
    _devOnlyInvalidateCacheQueryString: PropTypes.string,
  }

  static propTypes = {
    nonce: PropTypes.string,
    crossOrigin: PropTypes.string,
  }

  context!: DocumentComponentContext

  // Source: https://gist.github.com/samthor/64b114e4a4f539915a95b91ffd340acc
  static safariNomoduleFix =
    '!function(){var e=document,t=e.createElement("script");if(!("noModule"in t)&&"onbeforeload"in t){var n=!1;e.addEventListener("beforeload",function(e){if(e.target===t)n=!0;else if(!e.target.hasAttribute("nomodule")||!n)return;e.preventDefault()},!0),t.type="module",t.src=".",e.head.appendChild(t),t.remove()}}();'

  getDynamicChunks() {
    const { dynamicImports, assetPrefix } = this.context._documentProps
    const { _devOnlyInvalidateCacheQueryString } = this.context

    return dedupe(dynamicImports).map((bundle: any) => {
      let modernProps = {}
      if (process.env.__NEXT_MODERN_BUILD) {
        modernProps = /\.module\.js$/.test(bundle.file)
          ? { type: 'module' }
          : { noModule: true }
      }

      return (
        <script
          async
          key={bundle.file}
          src={`${assetPrefix}/_next/${
            bundle.file
          }${_devOnlyInvalidateCacheQueryString}`}
          nonce={this.props.nonce}
          crossOrigin={this.props.crossOrigin || process.crossOrigin}
          {...modernProps}
        />
      )
    })
  }

  getScripts() {
    const { assetPrefix, files } = this.context._documentProps
    if (!files || files.length === 0) {
      return null
    }
    const { _devOnlyInvalidateCacheQueryString } = this.context

    return files.map((file: string) => {
      // Only render .js files here
      if (!/\.js$/.exec(file)) {
        return null
      }

      let modernProps = {}
      if (process.env.__NEXT_MODERN_BUILD) {
        modernProps = /\.module\.js$/.test(file)
          ? { type: 'module' }
          : { noModule: true }
      }

      return (
        <script
          key={file}
          src={`${assetPrefix}/_next/${file}${_devOnlyInvalidateCacheQueryString}`}
          nonce={this.props.nonce}
          async
          crossOrigin={this.props.crossOrigin || process.crossOrigin}
          {...modernProps}
        />
      )
    })
  }

  static getInlineScriptSource(documentProps: DocumentProps) {
    const { __NEXT_DATA__ } = documentProps
    try {
      const data = JSON.stringify(__NEXT_DATA__)
      return htmlEscapeJsonString(data)
    } catch (err) {
      if (err.message.indexOf('circular structure')) {
        throw new Error(
          `Circular structure in "getInitialProps" result of page "${
            __NEXT_DATA__.page
          }". https://err.sh/zeit/next.js/circular-structure`
        )
      }
      throw err
    }
  }

  render() {
    const {
      staticMarkup,
      assetPrefix,
      inAmpMode,
      devFiles,
      __NEXT_DATA__,
    } = this.context._documentProps
    const { _devOnlyInvalidateCacheQueryString } = this.context

    if (inAmpMode) {
      if (process.env.NODE_ENV === 'production') {
        return null
      }

      const devFiles = [
        CLIENT_STATIC_FILES_RUNTIME_AMP,
        CLIENT_STATIC_FILES_RUNTIME_WEBPACK,
      ]

      return (
        <>
          {staticMarkup ? null : (
            <script
              id="__NEXT_DATA__"
              type="application/json"
              nonce={this.props.nonce}
              crossOrigin={this.props.crossOrigin || process.crossOrigin}
              dangerouslySetInnerHTML={{
                __html: NextScript.getInlineScriptSource(
                  this.context._documentProps
                ),
              }}
              data-amp-development-mode-only
            />
          )}
          {devFiles
            ? devFiles.map(file => (
                <script
                  key={file}
                  src={`${assetPrefix}/_next/${file}${_devOnlyInvalidateCacheQueryString}`}
                  nonce={this.props.nonce}
                  crossOrigin={this.props.crossOrigin || process.crossOrigin}
                  data-amp-development-mode-only
                />
              ))
            : null}
        </>
      )
    }

    const { page, buildId, dynamicBuildId } = __NEXT_DATA__

    if (process.env.NODE_ENV !== 'production') {
      if (this.props.crossOrigin)
        console.warn(
          'Warning: `NextScript` attribute `crossOrigin` is deprecated. https://err.sh/next.js/doc-crossorigin-deprecated'
        )
    }

    const pageScript = [
      <script
        async
        id={`__NEXT_PAGE__${page}`}
        src={
          assetPrefix +
          (dynamicBuildId
            ? `/_next/static/client/pages${getPageFile(page, buildId)}`
            : `/_next/static/${buildId}/pages${getPageFile(page)}`) +
          _devOnlyInvalidateCacheQueryString
        }
        nonce={this.props.nonce}
        crossOrigin={this.props.crossOrigin || process.crossOrigin}
        {...(process.env.__NEXT_MODERN_BUILD ? { noModule: true } : {})}
      />,
      process.env.__NEXT_MODERN_BUILD && (
        <script
          async
          id={`__NEXT_PAGE__${page}`}
          src={
            assetPrefix +
            getOptionalModernScriptVariant(
              dynamicBuildId
                ? `/_next/static/client/pages${getPageFile(page, buildId)}`
                : `/_next/static/${buildId}/pages${getPageFile(page)}`
            ) +
            _devOnlyInvalidateCacheQueryString
          }
          nonce={this.props.nonce}
          crossOrigin={this.props.crossOrigin || process.crossOrigin}
          type="module"
        />
      ),
    ]

    const appScript = [
      <script
        async
        id={`__NEXT_PAGE__/_app`}
        src={
          assetPrefix +
          (dynamicBuildId
            ? `/_next/static/client/pages/_app.${buildId}.js`
            : `/_next/static/${buildId}/pages/_app.js`) +
          _devOnlyInvalidateCacheQueryString
        }
        nonce={this.props.nonce}
        crossOrigin={this.props.crossOrigin || process.crossOrigin}
        {...(process.env.__NEXT_MODERN_BUILD ? { noModule: true } : {})}
      />,
      process.env.__NEXT_MODERN_BUILD && (
        <script
          async
          id={`__NEXT_PAGE__/_app`}
          src={
            assetPrefix +
            (dynamicBuildId
<<<<<<< HEAD
              ? `/_next/static/client/pages/_app.${buildId}.modern.js`
              : `/_next/static/${buildId}/pages/_app.modern.js`) +
=======
              ? `/_next/static/client/pages/_app.${buildId}.module.js`
              : `/_next/static/${buildId}/pages/_app.module.js`) +
>>>>>>> f5edfebc
            _devOnlyInvalidateCacheQueryString
          }
          nonce={this.props.nonce}
          crossOrigin={this.props.crossOrigin || process.crossOrigin}
          type="module"
        />
      ),
    ]

    return (
      <>
        {devFiles
          ? devFiles.map(
              (file: string) =>
                !file.match(/\.js\.map/) && (
                  <script
                    key={file}
                    src={`${assetPrefix}/_next/${file}${_devOnlyInvalidateCacheQueryString}`}
                    nonce={this.props.nonce}
                    crossOrigin={this.props.crossOrigin || process.crossOrigin}
                  />
                )
            )
          : null}
        {staticMarkup ? null : (
          <script
            id="__NEXT_DATA__"
            type="application/json"
            nonce={this.props.nonce}
            crossOrigin={this.props.crossOrigin || process.crossOrigin}
            dangerouslySetInnerHTML={{
              __html: NextScript.getInlineScriptSource(
                this.context._documentProps
              ),
            }}
          />
        )}
        {process.env.__NEXT_MODERN_BUILD ? (
          <script
            nonce={this.props.nonce}
            crossOrigin={this.props.crossOrigin || process.crossOrigin}
            noModule={true}
            dangerouslySetInnerHTML={{
              __html: NextScript.safariNomoduleFix,
            }}
          />
        ) : null}
        {page !== '/_error' && pageScript}
        {appScript}
        {staticMarkup ? null : this.getDynamicChunks()}
        {staticMarkup ? null : this.getScripts()}
      </>
    )
  }
}

function getAmpPath(ampPath: string, asPath: string) {
  return ampPath ? ampPath : `${asPath}${asPath.includes('?') ? '&' : '?'}amp=1`
}

function getPageFile(page: string, buildId?: string) {
  if (page === '/') {
    return buildId ? `/index.${buildId}.js` : '/index.js'
  }

  return buildId ? `${page}.${buildId}.js` : `${page}.js`
}<|MERGE_RESOLUTION|>--- conflicted
+++ resolved
@@ -167,11 +167,7 @@
     return (
       dedupe(dynamicImports)
         .map((bundle: any) => {
-<<<<<<< HEAD
-          // `dynamicImports` will contain both `.js` and `.modern.js` when the
-=======
           // `dynamicImports` will contain both `.js` and `.module.js` when the
->>>>>>> f5edfebc
           // feature is enabled. This clause will filter down to the modern
           // variants only.
           if (!bundle.file.endsWith(getOptionalModernScriptVariant('.js'))) {
@@ -205,11 +201,7 @@
 
     return files
       .map((file: string) => {
-<<<<<<< HEAD
-        // `dynamicImports` will contain both `.js` and `.modern.js` when the
-=======
         // `dynamicImports` will contain both `.js` and `.module.js` when the
->>>>>>> f5edfebc
         // feature is enabled. This clause will filter down to the modern
         // variants only.
         // This also filters out non-JS assets.
@@ -669,13 +661,8 @@
           src={
             assetPrefix +
             (dynamicBuildId
-<<<<<<< HEAD
-              ? `/_next/static/client/pages/_app.${buildId}.modern.js`
-              : `/_next/static/${buildId}/pages/_app.modern.js`) +
-=======
               ? `/_next/static/client/pages/_app.${buildId}.module.js`
               : `/_next/static/${buildId}/pages/_app.module.js`) +
->>>>>>> f5edfebc
             _devOnlyInvalidateCacheQueryString
           }
           nonce={this.props.nonce}
