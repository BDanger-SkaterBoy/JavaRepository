import PropTypes from 'prop-types'
import React, { Component, ReactNode, useContext } from 'react'
import flush from 'styled-jsx/server'
import {
  AMP_RENDER_TARGET,
  OPTIMIZED_FONT_PROVIDERS,
} from '../next-server/lib/constants'
import { DocumentContext as DocumentComponentContext } from '../next-server/lib/document-context'
import {
  DocumentContext,
  DocumentInitialProps,
  DocumentProps,
} from '../next-server/lib/utils'
import {
  BuildManifest,
  getPageFiles,
} from '../next-server/server/get-page-files'
import { cleanAmpPath } from '../next-server/server/utils'
import { htmlEscapeJsonString } from '../server/htmlescape'

export { DocumentContext, DocumentInitialProps, DocumentProps }

export type OriginProps = {
  nonce?: string
  crossOrigin?: string
}

function dedupe<T extends { file: string }>(bundles: T[]): T[] {
  const files = new Set<string>()
  const kept: T[] = []

  for (const bundle of bundles) {
    if (files.has(bundle.file)) continue
    files.add(bundle.file)
    kept.push(bundle)
  }
  return kept
}

function getOptionalModernScriptVariant(path: string): string {
  if (process.env.__NEXT_MODERN_BUILD) {
    return path.replace(/\.js$/, '.module.js')
  }
  return path
}

type DocumentFiles = {
  sharedFiles: readonly string[]
  pageFiles: readonly string[]
  allFiles: readonly string[]
}

function getDocumentFiles(
  buildManifest: BuildManifest,
  pathname: string
): DocumentFiles {
  const sharedFiles: readonly string[] = getPageFiles(buildManifest, '/_app')
  const pageFiles: readonly string[] =
    pathname !== '/_error' ? getPageFiles(buildManifest, pathname) : []

  return {
    sharedFiles,
    pageFiles,
    allFiles: [...new Set([...sharedFiles, ...pageFiles])],
  }
}

/**
 * `Document` component handles the initial `document` markup and renders only on the server side.
 * Commonly used for implementing server side rendering for `css-in-js` libraries.
 */
export default class Document<P = {}> extends Component<DocumentProps & P> {
  static headTagsMiddleware = process.env.__NEXT_PLUGINS
    ? import(
        // @ts-ignore loader syntax
        'next-plugin-loader?middleware=document-head-tags-server!'
      )
    : () => []

  /**
   * `getInitialProps` hook returns the context object with the addition of `renderPage`.
   * `renderPage` callback executes `React` rendering logic synchronously to support server-rendering wrappers
   */
  static async getInitialProps(
    ctx: DocumentContext
  ): Promise<DocumentInitialProps> {
    const enhanceApp = (App: any) => {
      return (props: any) => <App {...props} />
    }

    const { html, head } = await ctx.renderPage({ enhanceApp })
    const styles = [...flush()]
    return { html, head, styles }
  }

  static renderDocument<P>(
    DocumentComponent: new () => Document<P>,
    props: DocumentProps & P
  ): React.ReactElement {
    return (
      <DocumentComponentContext.Provider value={props}>
        <DocumentComponent {...props} />
      </DocumentComponentContext.Provider>
    )
  }

  render() {
    return (
      <Html>
        <Head />
        <body>
          <Main />
          <NextScript />
        </body>
      </Html>
    )
  }
}

export function Html(
  props: React.DetailedHTMLProps<
    React.HtmlHTMLAttributes<HTMLHtmlElement>,
    HTMLHtmlElement
  >
) {
  const { inAmpMode, docComponentsRendered } = useContext(
    DocumentComponentContext
  )

  docComponentsRendered.Html = true

  return (
    <html
      {...props}
      amp={inAmpMode ? '' : undefined}
      data-ampdevmode={
        inAmpMode && process.env.NODE_ENV !== 'production' ? '' : undefined
      }
    />
  )
}

export class Head extends Component<
  OriginProps &
    React.DetailedHTMLProps<
      React.HTMLAttributes<HTMLHeadElement>,
      HTMLHeadElement
    >
> {
  static contextType = DocumentComponentContext

  static propTypes = {
    nonce: PropTypes.string,
    crossOrigin: PropTypes.string,
  }

  context!: React.ContextType<typeof DocumentComponentContext>

<<<<<<< HEAD
  getCssLinks(
    files: DocumentFiles,
    optimizeCss: Boolean
  ): JSX.Element[] | null {
    const { assetPrefix, devOnlyCacheBusterQueryString } = this.context
=======
  getCssLinks(files: DocumentFiles): JSX.Element[] | null {
    const {
      assetPrefix,
      devOnlyCacheBusterQueryString,
      dynamicImports,
    } = this.context
>>>>>>> dd4b9dab
    const cssFiles = files.allFiles.filter((f) => f.endsWith('.css'))
    const sharedFiles = new Set(files.sharedFiles)

    let dynamicCssFiles = dedupe(
      dynamicImports.filter((f) => f.file.endsWith('.css'))
    ).map((f) => f.file)
    if (dynamicCssFiles.length) {
      const existing = new Set(cssFiles)
      dynamicCssFiles = dynamicCssFiles.filter(
        (f) => !(existing.has(f) || sharedFiles.has(f))
      )
      cssFiles.push(...dynamicCssFiles)
    }

    const cssLinkElements: JSX.Element[] = []
    cssFiles.forEach((file) => {
      const isSharedFile = sharedFiles.has(file)

      if (!optimizeCss) {
        cssLinkElements.push(
          <link
            key={`${file}-preload`}
            nonce={this.props.nonce}
            rel="preload"
            href={`${assetPrefix}/_next/${encodeURI(
              file
            )}${devOnlyCacheBusterQueryString}`}
            as="style"
            crossOrigin={
              this.props.crossOrigin || process.env.__NEXT_CROSS_ORIGIN
            }
          />
        )
      }

      cssLinkElements.push(
        <link
          key={file}
          nonce={this.props.nonce}
          rel="stylesheet"
          href={`${assetPrefix}/_next/${encodeURI(
            file
          )}${devOnlyCacheBusterQueryString}`}
          crossOrigin={
            this.props.crossOrigin || process.env.__NEXT_CROSS_ORIGIN
          }
          data-n-g={isSharedFile ? '' : undefined}
          data-n-p={isSharedFile ? undefined : ''}
        />
      )
    })
    return cssLinkElements.length === 0 ? null : cssLinkElements
  }

  getPreloadDynamicChunks() {
    const {
      dynamicImports,
      assetPrefix,
      devOnlyCacheBusterQueryString,
    } = this.context

    return (
      dedupe(dynamicImports)
        .map((bundle) => {
          // `dynamicImports` will contain both `.js` and `.module.js` when the
          // feature is enabled. This clause will filter down to the modern
          // variants only.
          if (!bundle.file.endsWith(getOptionalModernScriptVariant('.js'))) {
            return null
          }

          return (
            <link
              rel="preload"
              key={bundle.file}
              href={`${assetPrefix}/_next/${encodeURI(
                bundle.file
              )}${devOnlyCacheBusterQueryString}`}
              as="script"
              nonce={this.props.nonce}
              crossOrigin={
                this.props.crossOrigin || process.env.__NEXT_CROSS_ORIGIN
              }
            />
          )
        })
        // Filter out nulled scripts
        .filter(Boolean)
    )
  }

  getPreloadMainLinks(files: DocumentFiles): JSX.Element[] | null {
    const { assetPrefix, devOnlyCacheBusterQueryString } = this.context
    const preloadFiles = files.allFiles.filter((file: string) => {
      // `dynamicImports` will contain both `.js` and `.module.js` when
      // the feature is enabled. This clause will filter down to the
      // modern variants only.
      return file.endsWith(getOptionalModernScriptVariant('.js'))
    })

    return !preloadFiles.length
      ? null
      : preloadFiles.map((file: string) => (
          <link
            key={file}
            nonce={this.props.nonce}
            rel="preload"
            href={`${assetPrefix}/_next/${encodeURI(
              file
            )}${devOnlyCacheBusterQueryString}`}
            as="script"
            crossOrigin={
              this.props.crossOrigin || process.env.__NEXT_CROSS_ORIGIN
            }
          />
        ))
  }

  makeStylesheetInert(node: ReactNode): ReactNode {
    return React.Children.map(node, (c: any) => {
      if (
        c.type === 'link' &&
        c.props['href'] &&
        OPTIMIZED_FONT_PROVIDERS.some((url) => c.props['href'].startsWith(url))
      ) {
        const newProps = { ...(c.props || {}) }
        newProps['data-href'] = newProps['href']
        newProps['href'] = undefined
        return React.cloneElement(c, newProps)
      } else if (c.props && c.props['children']) {
        c.props['children'] = this.makeStylesheetInert(c.props['children'])
      }
      return c
    })
  }

  render() {
    const {
      styles,
      ampPath,
      inAmpMode,
      hybridAmp,
      canonicalBase,
      __NEXT_DATA__,
      dangerousAsPath,
      headTags,
      unstable_runtimeJS,
      optimizeCss,
    } = this.context
    const disableRuntimeJS = unstable_runtimeJS === false

    this.context.docComponentsRendered.Head = true

    let { head } = this.context
    let children = this.props.children
    // show a warning if Head contains <title> (only in development)
    if (process.env.NODE_ENV !== 'production') {
      children = React.Children.map(children, (child: any) => {
        const isReactHelmet = child?.props?.['data-react-helmet']
        if (!isReactHelmet) {
          if (child?.type === 'title') {
            console.warn(
              "Warning: <title> should not be used in _document.js's <Head>. https://err.sh/next.js/no-document-title"
            )
          } else if (
            child?.type === 'meta' &&
            child?.props?.name === 'viewport'
          ) {
            console.warn(
              "Warning: viewport meta tags should not be used in _document.js's <Head>. https://err.sh/next.js/no-document-viewport-meta"
            )
          }
        }
        return child
      })
      if (this.props.crossOrigin)
        console.warn(
          'Warning: `Head` attribute `crossOrigin` is deprecated. https://err.sh/next.js/doc-crossorigin-deprecated'
        )
    }

    if (process.env.__NEXT_OPTIMIZE_FONTS && !inAmpMode) {
      children = this.makeStylesheetInert(children)
    }

    let hasAmphtmlRel = false
    let hasCanonicalRel = false

    // show warning and remove conflicting amp head tags
    head = React.Children.map(head || [], (child) => {
      if (!child) return child
      const { type, props } = child
      if (inAmpMode) {
        let badProp: string = ''

        if (type === 'meta' && props.name === 'viewport') {
          badProp = 'name="viewport"'
        } else if (type === 'link' && props.rel === 'canonical') {
          hasCanonicalRel = true
        } else if (type === 'script') {
          // only block if
          // 1. it has a src and isn't pointing to ampproject's CDN
          // 2. it is using dangerouslySetInnerHTML without a type or
          // a type of text/javascript
          if (
            (props.src && props.src.indexOf('ampproject') < -1) ||
            (props.dangerouslySetInnerHTML &&
              (!props.type || props.type === 'text/javascript'))
          ) {
            badProp = '<script'
            Object.keys(props).forEach((prop) => {
              badProp += ` ${prop}="${props[prop]}"`
            })
            badProp += '/>'
          }
        }

        if (badProp) {
          console.warn(
            `Found conflicting amp tag "${child.type}" with conflicting prop ${badProp} in ${__NEXT_DATA__.page}. https://err.sh/next.js/conflicting-amp-tag`
          )
          return null
        }
      } else {
        // non-amp mode
        if (type === 'link' && props.rel === 'amphtml') {
          hasAmphtmlRel = true
        }
      }
      return child
    })

    // try to parse styles from fragment for backwards compat
    const curStyles: React.ReactElement[] = Array.isArray(styles)
      ? (styles as React.ReactElement[])
      : []
    if (
      inAmpMode &&
      styles &&
      // @ts-ignore Property 'props' does not exist on type ReactElement
      styles.props &&
      // @ts-ignore Property 'props' does not exist on type ReactElement
      Array.isArray(styles.props.children)
    ) {
      const hasStyles = (el: React.ReactElement) =>
        el?.props?.dangerouslySetInnerHTML?.__html
      // @ts-ignore Property 'props' does not exist on type ReactElement
      styles.props.children.forEach((child: React.ReactElement) => {
        if (Array.isArray(child)) {
          child.forEach((el) => hasStyles(el) && curStyles.push(el))
        } else if (hasStyles(child)) {
          curStyles.push(child)
        }
      })
    }

    const files: DocumentFiles = getDocumentFiles(
      this.context.buildManifest,
      this.context.__NEXT_DATA__.page
    )
    return (
      <head {...this.props}>
        {this.context.isDevelopment && (
          <>
            <style
              data-next-hide-fouc
              data-ampdevmode={inAmpMode ? 'true' : undefined}
              dangerouslySetInnerHTML={{
                __html: `body{display:none}`,
              }}
            />
            <noscript
              data-next-hide-fouc
              data-ampdevmode={inAmpMode ? 'true' : undefined}
            >
              <style
                dangerouslySetInnerHTML={{
                  __html: `body{display:block}`,
                }}
              />
            </noscript>
          </>
        )}
        {children}
        {head}
        <meta
          name="next-head-count"
          content={React.Children.count(head || []).toString()}
        />
        {inAmpMode && (
          <>
            <meta
              name="viewport"
              content="width=device-width,minimum-scale=1,initial-scale=1"
            />
            {!hasCanonicalRel && (
              <link
                rel="canonical"
                href={canonicalBase + cleanAmpPath(dangerousAsPath)}
              />
            )}
            {/* https://www.ampproject.org/docs/fundamentals/optimize_amp#optimize-the-amp-runtime-loading */}
            <link
              rel="preload"
              as="script"
              href="https://cdn.ampproject.org/v0.js"
            />
            {/* Add custom styles before AMP styles to prevent accidental overrides */}
            {styles && (
              <style
                amp-custom=""
                dangerouslySetInnerHTML={{
                  __html: curStyles
                    .map((style) => style.props.dangerouslySetInnerHTML.__html)
                    .join('')
                    .replace(/\/\*# sourceMappingURL=.*\*\//g, '')
                    .replace(/\/\*@ sourceURL=.*?\*\//g, ''),
                }}
              />
            )}
            <style
              amp-boilerplate=""
              dangerouslySetInnerHTML={{
                __html: `body{-webkit-animation:-amp-start 8s steps(1,end) 0s 1 normal both;-moz-animation:-amp-start 8s steps(1,end) 0s 1 normal both;-ms-animation:-amp-start 8s steps(1,end) 0s 1 normal both;animation:-amp-start 8s steps(1,end) 0s 1 normal both}@-webkit-keyframes -amp-start{from{visibility:hidden}to{visibility:visible}}@-moz-keyframes -amp-start{from{visibility:hidden}to{visibility:visible}}@-ms-keyframes -amp-start{from{visibility:hidden}to{visibility:visible}}@-o-keyframes -amp-start{from{visibility:hidden}to{visibility:visible}}@keyframes -amp-start{from{visibility:hidden}to{visibility:visible}}`,
              }}
            />
            <noscript>
              <style
                amp-boilerplate=""
                dangerouslySetInnerHTML={{
                  __html: `body{-webkit-animation:none;-moz-animation:none;-ms-animation:none;animation:none}`,
                }}
              />
            </noscript>
            <script async src="https://cdn.ampproject.org/v0.js" />
          </>
        )}
        {!inAmpMode && (
          <>
            {!hasAmphtmlRel && hybridAmp && (
              <link
                rel="amphtml"
                href={canonicalBase + getAmpPath(ampPath, dangerousAsPath)}
              />
            )}
            {process.env.__NEXT_OPTIMIZE_FONTS
              ? this.makeStylesheetInert(this.getCssLinks(files, optimizeCss))
              : this.getCssLinks(files, optimizeCss)}
            {!disableRuntimeJS && this.getPreloadDynamicChunks()}
            {!disableRuntimeJS && this.getPreloadMainLinks(files)}
            {this.context.isDevelopment && (
              // this element is used to mount development styles so the
              // ordering matches production
              // (by default, style-loader injects at the bottom of <head />)
              <noscript id="__next_css__DO_NOT_USE__" />
            )}
            {styles || null}
          </>
        )}
        {React.createElement(React.Fragment, {}, ...(headTags || []))}
      </head>
    )
  }
}

export function Main() {
  const { inAmpMode, html, docComponentsRendered } = useContext(
    DocumentComponentContext
  )

  docComponentsRendered.Main = true

  if (inAmpMode) return <>{AMP_RENDER_TARGET}</>
  return <div id="__next" dangerouslySetInnerHTML={{ __html: html }} />
}

export class NextScript extends Component<OriginProps> {
  static contextType = DocumentComponentContext

  static propTypes = {
    nonce: PropTypes.string,
    crossOrigin: PropTypes.string,
  }

  context!: React.ContextType<typeof DocumentComponentContext>

  // Source: https://gist.github.com/samthor/64b114e4a4f539915a95b91ffd340acc
  static safariNomoduleFix =
    '!function(){var e=document,t=e.createElement("script");if(!("noModule"in t)&&"onbeforeload"in t){var n=!1;e.addEventListener("beforeload",function(e){if(e.target===t)n=!0;else if(!e.target.hasAttribute("nomodule")||!n)return;e.preventDefault()},!0),t.type="module",t.src=".",e.head.appendChild(t),t.remove()}}();'

  getDynamicChunks(files: DocumentFiles) {
    const {
      dynamicImports,
      assetPrefix,
      isDevelopment,
      devOnlyCacheBusterQueryString,
    } = this.context

    return dedupe(dynamicImports).map((bundle) => {
      let modernProps = {}
      if (process.env.__NEXT_MODERN_BUILD) {
        modernProps = bundle.file.endsWith('.module.js')
          ? { type: 'module' }
          : { noModule: true }
      }

      if (!bundle.file.endsWith('.js') || files.allFiles.includes(bundle.file))
        return null

      return (
        <script
          async={!isDevelopment}
          key={bundle.file}
          src={`${assetPrefix}/_next/${encodeURI(
            bundle.file
          )}${devOnlyCacheBusterQueryString}`}
          nonce={this.props.nonce}
          crossOrigin={
            this.props.crossOrigin || process.env.__NEXT_CROSS_ORIGIN
          }
          {...modernProps}
        />
      )
    })
  }

  getScripts(files: DocumentFiles) {
    const {
      assetPrefix,
      buildManifest,
      isDevelopment,
      devOnlyCacheBusterQueryString,
    } = this.context

    const normalScripts = files.allFiles.filter((file) => file.endsWith('.js'))
    const lowPriorityScripts = buildManifest.lowPriorityFiles?.filter((file) =>
      file.endsWith('.js')
    )

    return [...normalScripts, ...lowPriorityScripts].map((file) => {
      let modernProps = {}
      if (process.env.__NEXT_MODERN_BUILD) {
        modernProps = file.endsWith('.module.js')
          ? { type: 'module' }
          : { noModule: true }
      }

      return (
        <script
          key={file}
          src={`${assetPrefix}/_next/${encodeURI(
            file
          )}${devOnlyCacheBusterQueryString}`}
          nonce={this.props.nonce}
          async={!isDevelopment}
          crossOrigin={
            this.props.crossOrigin || process.env.__NEXT_CROSS_ORIGIN
          }
          {...modernProps}
        />
      )
    })
  }

  getPolyfillScripts() {
    // polyfills.js has to be rendered as nomodule without async
    // It also has to be the first script to load
    const {
      assetPrefix,
      buildManifest,
      devOnlyCacheBusterQueryString,
    } = this.context

    return buildManifest.polyfillFiles
      .filter(
        (polyfill) =>
          polyfill.endsWith('.js') && !polyfill.endsWith('.module.js')
      )
      .map((polyfill) => (
        <script
          key={polyfill}
          nonce={this.props.nonce}
          crossOrigin={
            this.props.crossOrigin || process.env.__NEXT_CROSS_ORIGIN
          }
          noModule={true}
          src={`${assetPrefix}/_next/${polyfill}${devOnlyCacheBusterQueryString}`}
        />
      ))
  }

  static getInlineScriptSource(documentProps: DocumentProps): string {
    const { __NEXT_DATA__ } = documentProps
    try {
      const data = JSON.stringify(__NEXT_DATA__)
      return htmlEscapeJsonString(data)
    } catch (err) {
      if (err.message.indexOf('circular structure')) {
        throw new Error(
          `Circular structure in "getInitialProps" result of page "${__NEXT_DATA__.page}". https://err.sh/vercel/next.js/circular-structure`
        )
      }
      throw err
    }
  }

  render() {
    const {
      assetPrefix,
      inAmpMode,
      buildManifest,
      unstable_runtimeJS,
      docComponentsRendered,
      devOnlyCacheBusterQueryString,
    } = this.context
    const disableRuntimeJS = unstable_runtimeJS === false

    docComponentsRendered.NextScript = true

    if (inAmpMode) {
      if (process.env.NODE_ENV === 'production') {
        return null
      }

      const ampDevFiles = [
        ...buildManifest.devFiles,
        ...buildManifest.ampDevFiles,
      ]

      return (
        <>
          {disableRuntimeJS ? null : (
            <script
              id="__NEXT_DATA__"
              type="application/json"
              nonce={this.props.nonce}
              crossOrigin={
                this.props.crossOrigin || process.env.__NEXT_CROSS_ORIGIN
              }
              dangerouslySetInnerHTML={{
                __html: NextScript.getInlineScriptSource(this.context),
              }}
              data-ampdevmode
            />
          )}
          {ampDevFiles.map((file) => (
            <script
              key={file}
              src={`${assetPrefix}/_next/${file}${devOnlyCacheBusterQueryString}`}
              nonce={this.props.nonce}
              crossOrigin={
                this.props.crossOrigin || process.env.__NEXT_CROSS_ORIGIN
              }
              data-ampdevmode
            />
          ))}
        </>
      )
    }

    if (process.env.NODE_ENV !== 'production') {
      if (this.props.crossOrigin)
        console.warn(
          'Warning: `NextScript` attribute `crossOrigin` is deprecated. https://err.sh/next.js/doc-crossorigin-deprecated'
        )
    }

    const files: DocumentFiles = getDocumentFiles(
      this.context.buildManifest,
      this.context.__NEXT_DATA__.page
    )
    return (
      <>
        {!disableRuntimeJS && buildManifest.devFiles
          ? buildManifest.devFiles.map((file: string) => (
              <script
                key={file}
                src={`${assetPrefix}/_next/${encodeURI(
                  file
                )}${devOnlyCacheBusterQueryString}`}
                nonce={this.props.nonce}
                crossOrigin={
                  this.props.crossOrigin || process.env.__NEXT_CROSS_ORIGIN
                }
              />
            ))
          : null}
        {disableRuntimeJS ? null : (
          <script
            id="__NEXT_DATA__"
            type="application/json"
            nonce={this.props.nonce}
            crossOrigin={
              this.props.crossOrigin || process.env.__NEXT_CROSS_ORIGIN
            }
            dangerouslySetInnerHTML={{
              __html: NextScript.getInlineScriptSource(this.context),
            }}
          />
        )}
        {process.env.__NEXT_MODERN_BUILD && !disableRuntimeJS ? (
          <script
            nonce={this.props.nonce}
            crossOrigin={
              this.props.crossOrigin || process.env.__NEXT_CROSS_ORIGIN
            }
            noModule={true}
            dangerouslySetInnerHTML={{
              __html: NextScript.safariNomoduleFix,
            }}
          />
        ) : null}
        {!disableRuntimeJS && this.getPolyfillScripts()}
        {disableRuntimeJS ? null : this.getDynamicChunks(files)}
        {disableRuntimeJS ? null : this.getScripts(files)}
      </>
    )
  }
}

function getAmpPath(ampPath: string, asPath: string): string {
  return ampPath || `${asPath}${asPath.includes('?') ? '&' : '?'}amp=1`
}<|MERGE_RESOLUTION|>--- conflicted
+++ resolved
@@ -156,20 +156,15 @@
 
   context!: React.ContextType<typeof DocumentComponentContext>
 
-<<<<<<< HEAD
   getCssLinks(
     files: DocumentFiles,
     optimizeCss: Boolean
   ): JSX.Element[] | null {
-    const { assetPrefix, devOnlyCacheBusterQueryString } = this.context
-=======
-  getCssLinks(files: DocumentFiles): JSX.Element[] | null {
     const {
       assetPrefix,
       devOnlyCacheBusterQueryString,
       dynamicImports,
     } = this.context
->>>>>>> dd4b9dab
     const cssFiles = files.allFiles.filter((f) => f.endsWith('.css'))
     const sharedFiles = new Set(files.sharedFiles)
 
