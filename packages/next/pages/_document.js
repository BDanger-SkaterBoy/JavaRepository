/* eslint-disable */
import React, { Component } from 'react'
import PropTypes from 'prop-types'
import htmlescape from 'htmlescape'
import flush from 'styled-jsx/server'
import css from 'styled-jsx/css'

const Fragment = React.Fragment || function Fragment ({ children }) {
  return <div>{children}</div>
}

export default class Document extends Component {
  static childContextTypes = {
    _documentProps: PropTypes.any
  }

  static getInitialProps ({ renderPage, styleNonce }) {
    const { html, head, buildManifest } = renderPage()
    const styles = flush({ nonce: styleNonce })
    return { html, head, styles, buildManifest }
  }

  getChildContext () {
    return { _documentProps: this.props }
  }

  render () {
    return <html>
      <Head />
      <body>
        <Main />
        <NextScript />
      </body>
    </html>
  }
}

export class Head extends Component {
  static contextTypes = {
    _documentProps: PropTypes.any
  }

  static propTypes = {
    nonce: PropTypes.string,
    crossOrigin: PropTypes.string
  }

  getCssLinks () {
    const { assetPrefix, files, __NEXT_DATA__: { crossOrigin } } = this.context._documentProps
    if(!files || files.length === 0) {
      return null
    }

    return files.map((file) => {
      // Only render .css files here
      if(!/\.css$/.exec(file)) {
        return null
      }

      return <link
        key={file}
        rel='stylesheet'
        href={`${assetPrefix}/_next/${file}`}
        crossOrigin={this.props.crossOrigin || crossOrigin}
      />
    })
  }

  getPreloadDynamicChunks () {
    const { dynamicImports, assetPrefix, scriptNonce, __NEXT_DATA__: { crossOrigin } } = this.context._documentProps
    return dynamicImports.map((bundle) => {
      return <link
        rel='preload'
        key={bundle.file}
        href={`${assetPrefix}/_next/${bundle.file}`}
        as='script'
        nonce={this.props.nonce || scriptNonce}
        crossOrigin={this.props.crossOrigin || crossOrigin}
      />
    })
  }

  getPreloadMainLinks () {
    const { assetPrefix, files, scriptNonce, __NEXT_DATA__: { crossOrigin } } = this.context._documentProps
    if(!files || files.length === 0) {
      return null
    }

    return files.map((file) => {
      // Only render .js files here
      if(!/\.js$/.exec(file)) {
        return null
      }

      return <link
        key={file}
        nonce={this.props.nonce || scriptNonce }
        rel='preload'
        href={`${assetPrefix}/_next/${file}`}
        as='script'
        crossOrigin={this.props.crossOrigin || crossOrigin}
      />
    })
  }

  render () {
    const { head, styles, csp, styleNonce, scriptNonce, staticMarkup, assetPrefix, __NEXT_DATA__ } = this.context._documentProps
    const { page, buildId, crossOrigin } = __NEXT_DATA__
    const pagePathname = getPagePathname(page)

    let children = this.props.children
    // show a warning if Head contains <title> (only in development)
    if (process.env.NODE_ENV !== 'production') {
      children = React.Children.map(children, (child) => {
        if (child && child.type === 'title') {
          console.warn("Warning: <title> should not be used in _document.js's <Head>. https://err.sh/next.js/no-document-title")
        }
        return child
      })
    }

    return <head {...this.props}>
<<<<<<< HEAD
      { (staticMarkup && csp) ? <meta http-equiv="Content-Security-Policy" content={csp} /> : null }
      { styleNonce ? <meta property="csp-nonce" content={styleNonce} /> : null }
=======
      {children}
>>>>>>> 1c8b09d7
      {head}
      {page !== '/_error' && <link rel='preload' href={`${assetPrefix}/_next/static/${buildId}/pages${pagePathname}`} as='script' nonce={this.props.nonce || scriptNonce} crossOrigin={this.props.crossOrigin || crossOrigin} />}
      <link rel='preload' href={`${assetPrefix}/_next/static/${buildId}/pages/_app.js`} as='script' nonce={this.props.nonce || scriptNonce} crossOrigin={this.props.crossOrigin || crossOrigin} />
      <link rel='preload' href={`${assetPrefix}/_next/static/${buildId}/pages/_error.js`} as='script' nonce={this.props.nonce || scriptNonce} crossOrigin={this.props.crossOrigin || crossOrigin} />
      {this.getPreloadDynamicChunks()}
      {this.getPreloadMainLinks()}
      {this.getCssLinks()}
      {styles || null}
<<<<<<< HEAD
      { process.env.NODE_ENV !== 'production' && <style nonce={styleNonce}>{`
        .__next_error__ {
          position: fixed;
          top: 0;
          left: 0;
          width: 100%;
          height: 100%;
          border: none;
          z-index: 2147483647;
        }
      `}</style> }
      {children}
=======
>>>>>>> 1c8b09d7
    </head>
  }
}

export class Main extends Component {
  static contextTypes = {
    _documentProps: PropTypes.any
  }

  render () {
    const { html } = this.context._documentProps
    return (
      <div id='__next' dangerouslySetInnerHTML={{ __html: html }} />
    )
  }
}

export class NextScript extends Component {
  static contextTypes = {
    _documentProps: PropTypes.any
  }

  static propTypes = {
    nonce: PropTypes.string,
    crossOrigin: PropTypes.string
  }

  getDynamicChunks () {
    const { dynamicImports, assetPrefix, scriptNonce, __NEXT_DATA__: { crossOrigin } } = this.context._documentProps
    return dynamicImports.map((bundle) => {
      return <script
        async
        key={bundle.file}
        src={`${assetPrefix}/_next/${bundle.file}`}
        nonce={this.props.nonce || scriptNonce}
        crossOrigin={this.props.crossOrigin || crossOrigin}
      />
    })
  }

  getScripts () {
    const { assetPrefix, files, scriptNonce, __NEXT_DATA__: { crossOrigin } } = this.context._documentProps
    if(!files || files.length === 0) {
      return null
    }

    return files.map((file) => {
      // Only render .js files here
      if(!/\.js$/.exec(file)) {
        return null
      }

      return <script
        key={file}
        src={`${assetPrefix}/_next/${file}`}
        nonce={this.props.nonce || scriptNonce}
        async
        crossOrigin={this.props.crossOrigin || crossOrigin}
      />
    })
  }

  static getInlineScriptSource (documentProps) {
    const { __NEXT_DATA__ } = documentProps
    return htmlescape(__NEXT_DATA__)
  }

  render () {
    const { staticMarkup, assetPrefix, scriptNonce, devFiles, __NEXT_DATA__ } = this.context._documentProps
    const { page, buildId, crossOrigin } = __NEXT_DATA__
    const pagePathname = getPagePathname(page)

    return <Fragment>
      {devFiles ? devFiles.map((file) => <script key={file} src={`${assetPrefix}/_next/${file}`} nonce={this.props.nonce || scriptNonce} crossOrigin={this.props.crossOrigin || crossOrigin} />) : null}
      {staticMarkup ? null : <script id="__NEXT_DATA__" type="application/json" dangerouslySetInnerHTML={{
        __html: NextScript.getInlineScriptSource(this.context._documentProps)
      }} />}
      {page !== '/_error' && <script async id={`__NEXT_PAGE__${page}`} src={`${assetPrefix}/_next/static/${buildId}/pages${pagePathname}`} nonce={this.props.nonce || scriptNonce} crossOrigin={this.props.crossOrigin || crossOrigin} />}
      <script async id={`__NEXT_PAGE__/_app`} src={`${assetPrefix}/_next/static/${buildId}/pages/_app.js`} nonce={this.props.nonce || scriptNonce} crossOrigin={this.props.crossOrigin || crossOrigin} />
      <script async id={`__NEXT_PAGE__/_error`} src={`${assetPrefix}/_next/static/${buildId}/pages/_error.js`} nonce={this.props.nonce || scriptNonce} crossOrigin={this.props.crossOrigin || crossOrigin} />
      {staticMarkup ? null : this.getDynamicChunks()}
      {staticMarkup ? null : this.getScripts()}
    </Fragment>
  }
}

function getPagePathname (page) {
  if (page === '/') {
    return '/index.js'
  }

  return `${page}.js`
}<|MERGE_RESOLUTION|>--- conflicted
+++ resolved
@@ -120,12 +120,9 @@
     }
 
     return <head {...this.props}>
-<<<<<<< HEAD
       { (staticMarkup && csp) ? <meta http-equiv="Content-Security-Policy" content={csp} /> : null }
       { styleNonce ? <meta property="csp-nonce" content={styleNonce} /> : null }
-=======
       {children}
->>>>>>> 1c8b09d7
       {head}
       {page !== '/_error' && <link rel='preload' href={`${assetPrefix}/_next/static/${buildId}/pages${pagePathname}`} as='script' nonce={this.props.nonce || scriptNonce} crossOrigin={this.props.crossOrigin || crossOrigin} />}
       <link rel='preload' href={`${assetPrefix}/_next/static/${buildId}/pages/_app.js`} as='script' nonce={this.props.nonce || scriptNonce} crossOrigin={this.props.crossOrigin || crossOrigin} />
@@ -134,7 +131,6 @@
       {this.getPreloadMainLinks()}
       {this.getCssLinks()}
       {styles || null}
-<<<<<<< HEAD
       { process.env.NODE_ENV !== 'production' && <style nonce={styleNonce}>{`
         .__next_error__ {
           position: fixed;
@@ -146,9 +142,6 @@
           z-index: 2147483647;
         }
       `}</style> }
-      {children}
-=======
->>>>>>> 1c8b09d7
     </head>
   }
 }
