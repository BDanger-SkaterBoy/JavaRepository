--- conflicted
+++ resolved
@@ -276,11 +276,7 @@
   }
 
   const progress = !options.silent && createProgress(filteredPaths.length)
-<<<<<<< HEAD
-  const pageDataDir = options.buildExport
-=======
   const pagesDataDir = options.buildExport
->>>>>>> fff897d7
     ? outDir
     : join(outDir, '_next/data', buildId)
 
@@ -322,11 +318,7 @@
         distDir,
         buildId,
         outDir,
-<<<<<<< HEAD
-        pageDataDir,
-=======
         pagesDataDir,
->>>>>>> fff897d7
         renderOpts,
         serverRuntimeConfig,
         subFolders,
@@ -368,11 +360,7 @@
             subFolders && route !== '/index' ? `${sep}index` : ''
           }.html`
         )
-<<<<<<< HEAD
-        const jsonDest = join(pageDataDir, `${route}.json`)
-=======
         const jsonDest = join(pagesDataDir, `${route}.json`)
->>>>>>> fff897d7
 
         await mkdirp(dirname(htmlDest))
         await mkdirp(dirname(jsonDest))
