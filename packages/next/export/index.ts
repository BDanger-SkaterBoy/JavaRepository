<<<<<<< HEAD
import * as chalk from 'chalk'
import findUp from 'find-up'
=======
import chalk from 'next/dist/compiled/chalk'
import findUp from 'next/dist/compiled/find-up'
>>>>>>> 0bfc0b3f
import {
  copyFile as copyFileOrig,
  existsSync,
  exists as existsOrig,
  mkdir as mkdirOrig,
  readFileSync,
  writeFileSync,
} from 'fs'
import Worker from 'jest-worker'
import { cpus } from 'os'
import { dirname, join, resolve, sep } from 'path'
import { promisify } from 'util'
import { AmpPageStatus, formatAmpMessages } from '../build/output/index'
import createSpinner from '../build/spinner'
import { API_ROUTE } from '../lib/constants'
import { recursiveCopy } from '../lib/recursive-copy'
import { recursiveDelete } from '../lib/recursive-delete'
import {
  BUILD_ID_FILE,
  CLIENT_PUBLIC_FILES_PATH,
  CLIENT_STATIC_FILES_PATH,
  CONFIG_FILE,
  EXPORT_DETAIL,
  PAGES_MANIFEST,
  PHASE_EXPORT,
  PRERENDER_MANIFEST,
  SERVERLESS_DIRECTORY,
  SERVER_DIRECTORY,
} from '../next-server/lib/constants'
import loadConfig, {
  isTargetLikeServerless,
} from '../next-server/server/config'
import { eventCliSession } from '../telemetry/events'
import { Telemetry } from '../telemetry/storage'
import { normalizePagePath } from '../next-server/server/normalize-page-path'
import { loadEnvConfig } from '../lib/load-env-config'

const copyFile = promisify(copyFileOrig)
const mkdir = promisify(mkdirOrig)
const exists = promisify(existsOrig)

const createProgress = (total: number, label = 'Exporting') => {
  let curProgress = 0
  let progressSpinner = createSpinner(`${label} (${curProgress}/${total})`, {
    spinner: {
      frames: [
        '[    ]',
        '[=   ]',
        '[==  ]',
        '[=== ]',
        '[ ===]',
        '[  ==]',
        '[   =]',
        '[    ]',
        '[   =]',
        '[  ==]',
        '[ ===]',
        '[====]',
        '[=== ]',
        '[==  ]',
        '[=   ]',
      ],
      interval: 80,
    },
  })

  return () => {
    curProgress++

    const newText = `${label} (${curProgress}/${total})`
    if (progressSpinner) {
      progressSpinner.text = newText
    } else {
      console.log(newText)
    }

    if (curProgress === total && progressSpinner) {
      progressSpinner.stop()
      console.log(newText)
    }
  }
}

type ExportPathMap = {
  [page: string]: { page: string; query?: { [key: string]: string } }
}

export default async function(
  dir: string,
  options: any,
  configuration?: any
): Promise<void> {
  function log(message: string) {
    if (options.silent) {
      return
    }
    console.log(message)
  }

  dir = resolve(dir)
  const nextConfig = configuration || loadConfig(PHASE_EXPORT, dir)
  const threads = options.threads || Math.max(cpus().length - 1, 1)
  const distDir = join(dir, nextConfig.distDir)

  const telemetry = options.buildExport ? null : new Telemetry({ distDir })

  if (telemetry) {
    telemetry.record(
      eventCliSession(PHASE_EXPORT, distDir, {
        cliCommand: 'export',
        isSrcDir: null,
        hasNowJson: !!(await findUp('now.json', { cwd: dir })),
        isCustomServer: null,
      })
    )
  }

  const subFolders = nextConfig.exportTrailingSlash
  const isLikeServerless = nextConfig.target !== 'server'

  log(`> using build directory: ${distDir}`)

  if (!existsSync(distDir)) {
    throw new Error(
      `Build directory ${distDir} does not exist. Make sure you run "next build" before running "next start" or "next export".`
    )
  }

  const buildId = readFileSync(join(distDir, BUILD_ID_FILE), 'utf8')
  const pagesManifest =
    !options.pages &&
    require(join(
      distDir,
      isLikeServerless ? SERVERLESS_DIRECTORY : SERVER_DIRECTORY,
      PAGES_MANIFEST
    ))

  let prerenderManifest
  try {
    prerenderManifest = require(join(distDir, PRERENDER_MANIFEST))
  } catch (_) {}

  const distPagesDir = join(
    distDir,
    isLikeServerless
      ? SERVERLESS_DIRECTORY
      : join(SERVER_DIRECTORY, 'static', buildId),
    'pages'
  )

  const pages = options.pages || Object.keys(pagesManifest)
  const defaultPathMap: ExportPathMap = {}
  let hasApiRoutes = false

  for (const page of pages) {
    // _document and _app are not real pages
    // _error is exported as 404.html later on
    // API Routes are Node.js functions

    if (page.match(API_ROUTE)) {
      hasApiRoutes = true
      continue
    }

    if (page === '/_document' || page === '/_app' || page === '/_error') {
      continue
    }

    // iSSG pages that are dynamic should not export templated version by
    // default. In most cases, this would never work. There is no server that
    // could run `getStaticProps`. If users make their page work lazily, they
    // can manually add it to the `exportPathMap`.
    if (prerenderManifest?.dynamicRoutes[page]) {
      continue
    }

    defaultPathMap[page] = { page }
  }

  // Initialize the output directory
  const outDir = options.outdir

  if (outDir === join(dir, 'public')) {
    throw new Error(
      `The 'public' directory is reserved in Next.js and can not be used as the export out directory. https://err.sh/zeit/next.js/can-not-output-to-public`
    )
  }

  await recursiveDelete(join(outDir))
  await mkdir(join(outDir, '_next', buildId), { recursive: true })

  writeFileSync(
    join(distDir, EXPORT_DETAIL),
    JSON.stringify({
      version: 1,
      outDirectory: outDir,
      success: false,
    }),
    'utf8'
  )

  // Copy static directory
  if (!options.buildExport && existsSync(join(dir, 'static'))) {
    log('  copying "static" directory')
    await recursiveCopy(join(dir, 'static'), join(outDir, 'static'))
  }

  // Copy .next/static directory
  if (existsSync(join(distDir, CLIENT_STATIC_FILES_PATH))) {
    log('  copying "static build" directory')
    await recursiveCopy(
      join(distDir, CLIENT_STATIC_FILES_PATH),
      join(outDir, '_next', CLIENT_STATIC_FILES_PATH)
    )
  }

  // Get the exportPathMap from the config file
  if (typeof nextConfig.exportPathMap !== 'function') {
    console.log(
      `> No "exportPathMap" found in "${CONFIG_FILE}". Generating map from "./pages"`
    )
    nextConfig.exportPathMap = async (defaultMap: ExportPathMap) => {
      return defaultMap
    }
  }

  // Start the rendering process
  const renderOpts = {
    dir,
    buildId,
    nextExport: true,
    env: loadEnvConfig(dir),
    assetPrefix: nextConfig.assetPrefix.replace(/\/$/, ''),
    distDir,
    dev: false,
    staticMarkup: false,
    hotReloader: null,
    canonicalBase: nextConfig.amp?.canonicalBase || '',
    isModern: nextConfig.experimental.modern,
    ampValidatorPath: nextConfig.experimental.amp?.validator || undefined,
    ampSkipValidation: nextConfig.experimental.amp?.skipValidation || false,
    ampOptimizerConfig: nextConfig.experimental.amp?.optimizer || undefined,
  }

  const { serverRuntimeConfig, publicRuntimeConfig } = nextConfig

  if (Object.keys(publicRuntimeConfig).length > 0) {
    ;(renderOpts as any).runtimeConfig = publicRuntimeConfig
  }

  // We need this for server rendering the Link component.
  ;(global as any).__NEXT_DATA__ = {
    nextExport: true,
  }

  log(`  launching ${threads} workers`)
  const exportPathMap = await nextConfig.exportPathMap(defaultPathMap, {
    dev: false,
    dir,
    outDir,
    distDir,
    buildId,
  })
  if (!exportPathMap['/404'] && !exportPathMap['/404.html']) {
    exportPathMap['/404'] = exportPathMap['/404.html'] = {
      page: '/_error',
    }
  }
  const exportPaths = Object.keys(exportPathMap)
  const filteredPaths = exportPaths.filter(
    // Remove API routes
    route => !exportPathMap[route].page.match(API_ROUTE)
  )

  if (filteredPaths.length !== exportPaths.length) {
    hasApiRoutes = true
  }

  // Warn if the user defines a path for an API page
  if (hasApiRoutes) {
    log(
      chalk.bold.red(`Attention`) +
        ': ' +
        chalk.yellow(
          `Statically exporting a Next.js application via \`next export\` disables API routes.`
        ) +
        `\n` +
        chalk.yellow(
          `This command is meant for static-only hosts, and is` +
            ' ' +
            chalk.bold(`not necessary to make your application static.`)
        ) +
        `\n` +
        chalk.yellow(
          `Pages in your application without server-side data dependencies will be automatically statically exported by \`next build\`, including pages powered by \`getStaticProps\`.`
        ) +
        `\nLearn more: https://err.sh/zeit/next.js/api-routes-static-export`
    )
  }

  const progress = !options.silent && createProgress(filteredPaths.length)
  const pagesDataDir = options.buildExport
    ? outDir
    : join(outDir, '_next/data', buildId)

  const ampValidations: AmpPageStatus = {}
  let hadValidationError = false

  const publicDir = join(dir, CLIENT_PUBLIC_FILES_PATH)
  // Copy public directory
  if (!options.buildExport && existsSync(publicDir)) {
    log('  copying "public" directory')
    await recursiveCopy(publicDir, outDir, {
      filter(path) {
        // Exclude paths used by pages
        return !exportPathMap[path]
      },
    })
  }

  const worker: Worker & { default: Function } = new Worker(
    require.resolve('./worker'),
    {
      maxRetries: 0,
      numWorkers: threads,
      enableWorkerThreads: nextConfig.experimental.workerThreads,
      exposedMethods: ['default'],
    }
  ) as any

  worker.getStdout().pipe(process.stdout)
  worker.getStderr().pipe(process.stderr)

  let renderError = false

  await Promise.all(
    filteredPaths.map(async path => {
      const result = await worker.default({
        path,
        pathMap: exportPathMap[path],
        distDir,
        buildId,
        outDir,
        pagesDataDir,
        renderOpts,
        serverRuntimeConfig,
        subFolders,
        buildExport: options.buildExport,
        serverless: isTargetLikeServerless(nextConfig.target),
      })

      for (const validation of result.ampValidations || []) {
        const { page, result } = validation
        ampValidations[page] = result
        hadValidationError =
          hadValidationError ||
          (Array.isArray(result?.errors) && result.errors.length > 0)
      }
      renderError = renderError || !!result.error

      if (
        options.buildExport &&
        typeof result.fromBuildExportRevalidate !== 'undefined'
      ) {
        configuration.initialPageRevalidationMap[path] =
          result.fromBuildExportRevalidate
      }
      if (progress) progress()
    })
  )

  worker.end()

  // copy prerendered routes to outDir
  if (!options.buildExport && prerenderManifest) {
    await Promise.all(
      Object.keys(prerenderManifest.routes).map(async route => {
        route = normalizePagePath(route)
        const orig = join(distPagesDir, route)
        const htmlDest = join(
          outDir,
          `${route}${
            subFolders && route !== '/index' ? `${sep}index` : ''
          }.html`
        )
        const ampHtmlDest = join(
          outDir,
          `${route}.amp${subFolders ? `${sep}index` : ''}.html`
        )
        const jsonDest = join(pagesDataDir, `${route}.json`)

        await mkdir(dirname(htmlDest), { recursive: true })
        await mkdir(dirname(jsonDest), { recursive: true })
        await copyFile(`${orig}.html`, htmlDest)
        await copyFile(`${orig}.json`, jsonDest)

        if (await exists(`${orig}.amp.html`)) {
          await mkdir(dirname(ampHtmlDest), { recursive: true })
          await copyFile(`${orig}.amp.html`, ampHtmlDest)
        }
      })
    )
  }

  if (Object.keys(ampValidations).length) {
    console.log(formatAmpMessages(ampValidations))
  }
  if (hadValidationError) {
    throw new Error(
      `AMP Validation caused the export to fail. https://err.sh/zeit/next.js/amp-export-validation`
    )
  }

  if (renderError) {
    throw new Error(`Export encountered errors`)
  }
  // Add an empty line to the console for the better readability.
  log('')

  writeFileSync(
    join(distDir, EXPORT_DETAIL),
    JSON.stringify({
      version: 1,
      outDirectory: outDir,
      success: true,
    }),
    'utf8'
  )

  if (telemetry) {
    await telemetry.flush()
  }
}<|MERGE_RESOLUTION|>--- conflicted
+++ resolved
@@ -1,10 +1,5 @@
-<<<<<<< HEAD
-import * as chalk from 'chalk'
-import findUp from 'find-up'
-=======
-import chalk from 'next/dist/compiled/chalk'
+import * as chalk from 'next/dist/compiled/chalk'
 import findUp from 'next/dist/compiled/find-up'
->>>>>>> 0bfc0b3f
 import {
   copyFile as copyFileOrig,
   existsSync,
