--- conflicted
+++ resolved
@@ -220,109 +220,6 @@
             return !buildExport && getStaticProps && !isDynamicRoute(path)
           }
 
-<<<<<<< HEAD
-        renderMethod = (mod as ComponentModule).renderReqToHTML
-        const result = await renderMethod(
-          req,
-          res,
-          'export',
-          {
-            ampPath: renderAmpPath,
-            /// @ts-ignore
-            optimizeFonts,
-            /// @ts-ignore
-            optimizeImages,
-            fontManifest: optimizeFonts
-              ? requireFontManifest(distDir, serverless)
-              : null,
-            locale: locale!,
-            locales: renderOpts.locales!,
-          },
-          // @ts-ignore
-          params
-        )
-        curRenderOpts = (result as any).renderOpts || {}
-        html = (result as any).html
-      }
-
-      if (!html && !(curRenderOpts as any).isNotFound) {
-        throw new Error(`Failed to render serverless page`)
-      }
-    } else {
-      const components = await loadComponents(distDir, page, serverless)
-
-      if (components.getServerSideProps) {
-        throw new Error(`Error for page ${page}: ${SERVER_PROPS_EXPORT_ERROR}`)
-      }
-
-      // for non-dynamic SSG pages we should have already
-      // prerendered the file
-      if (renderedDuringBuild(components.getStaticProps)) {
-        return results
-      }
-
-      // TODO: de-dupe the logic here between serverless and server mode
-      if (components.getStaticProps && !htmlFilepath.endsWith('.html')) {
-        // make sure it ends with .html if the name contains a dot
-        htmlFilepath += '.html'
-        htmlFilename += '.html'
-      }
-
-      if (typeof components.Component === 'string') {
-        html = components.Component
-        queryWithAutoExportWarn()
-      } else {
-        /**
-         * This sets environment variable to be used at the time of static export by head.tsx.
-         * Using this from process.env allows targeting both serverless and SSR by calling
-         * `process.env.__NEXT_OPTIMIZE_FONTS`.
-         * TODO(prateekbh@): Remove this when experimental.optimizeFonts are being cleaned up.
-         */
-        if (optimizeFonts) {
-          process.env.__NEXT_OPTIMIZE_FONTS = JSON.stringify(true)
-        }
-        if (optimizeImages) {
-          process.env.__NEXT_OPTIMIZE_IMAGES = JSON.stringify(true)
-        }
-        curRenderOpts = {
-          ...components,
-          ...renderOpts,
-          ampPath: renderAmpPath,
-          params,
-          optimizeFonts,
-          optimizeImages,
-          fontManifest: optimizeFonts
-            ? requireFontManifest(distDir, serverless)
-            : null,
-          locale: locale as string,
-        }
-        // @ts-ignore
-        html = await renderMethod(req, res, page, query, curRenderOpts)
-      }
-    }
-    results.ssgNotFound = (curRenderOpts as any).isNotFound
-
-    const validateAmp = async (
-      rawAmpHtml: string,
-      ampPageName: string,
-      validatorPath?: string
-    ) => {
-      const validator = await AmpHtmlValidator.getInstance(validatorPath)
-      const result = validator.validateString(rawAmpHtml)
-      const errors = result.errors.filter((e) => e.severity === 'ERROR')
-      const warnings = result.errors.filter((e) => e.severity !== 'ERROR')
-
-      if (warnings.length || errors.length) {
-        results.ampValidations.push({
-          page: ampPageName,
-          result: {
-            errors,
-            warnings,
-          },
-        })
-      }
-    }
-=======
           if (serverless) {
             const curUrl = url.parse(req.url!, true)
             req.url = url.format({
@@ -473,7 +370,6 @@
               })
             }
           }
->>>>>>> 63699817
 
           if (curRenderOpts.inAmpMode && !curRenderOpts.ampSkipValidation) {
             if (!results.ssgNotFound) {
