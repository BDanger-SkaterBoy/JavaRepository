import type { FontManifest, FontConfig } from '../server/font-utils'
import type { IncomingMessage, ServerResponse } from 'http'
import type { DomainLocale, NextConfigComplete } from '../server/config-shared'
import type { NextParsedUrlQuery } from '../server/request-meta'
import type { RenderToHTMLResult } from '../server/render'

// `HAS_APP_DIR` env var is inherited from parent process,
// then override react packages here for export worker.
if (process.env.HAS_APP_DIR) {
  require('../build/webpack/require-hook').overrideBuiltInReactPackages()
}
import '../server/node-polyfill-fetch'
import { loadRequireHook } from '../build/webpack/require-hook'

import { extname, join, dirname, sep } from 'path'
import { promises } from 'fs'
import AmpHtmlValidator from 'next/dist/compiled/amphtml-validator'
import { loadComponents } from '../server/load-components'
import { isDynamicRoute } from '../shared/lib/router/utils/is-dynamic'
import { getRouteMatcher } from '../shared/lib/router/utils/route-matcher'
import { getRouteRegex } from '../shared/lib/router/utils/route-regex'
import { normalizePagePath } from '../shared/lib/page-path/normalize-page-path'
import { SERVER_PROPS_EXPORT_ERROR } from '../lib/constants'
import { requireFontManifest } from '../server/require'
import { normalizeLocalePath } from '../shared/lib/i18n/normalize-locale-path'
import { trace } from '../trace'
import { isInAmpMode } from '../shared/lib/amp-mode'
import { setHttpClientAndAgentOptions } from '../server/config'
import RenderResult from '../server/render-result'
import isError from '../lib/is-error'
import { addRequestMeta } from '../server/request-meta'
import { normalizeAppPath } from '../shared/lib/router/utils/app-paths'
import { REDIRECT_ERROR_CODE } from '../client/components/redirect'
import { DYNAMIC_ERROR_CODE } from '../client/components/hooks-server-context'
import { NOT_FOUND_ERROR_CODE } from '../client/components/not-found'

loadRequireHook()

const envConfig = require('../shared/lib/runtime-config')

;(global as any).__NEXT_DATA__ = {
  nextExport: true,
}

interface AmpValidation {
  page: string
  result: {
    errors: AmpHtmlValidator.ValidationError[]
    warnings: AmpHtmlValidator.ValidationError[]
  }
}

interface PathMap {
  page: string
  query?: NextParsedUrlQuery
}

interface ExportPageInput {
  path: string
  pathMap: PathMap
  distDir: string
  outDir: string
  pagesDataDir: string
  renderOpts: RenderOpts
  buildExport?: boolean
  serverRuntimeConfig: { [key: string]: any }
  subFolders?: boolean
  optimizeFonts: FontConfig
  optimizeCss: any
  disableOptimizedLoading: any
  parentSpanId: any
  httpAgentOptions: NextConfigComplete['httpAgentOptions']
  serverComponents?: boolean
  appPaths: string[]
  enableUndici: NextConfigComplete['experimental']['enableUndici']
}

interface ExportPageResults {
  ampValidations: AmpValidation[]
  fromBuildExportRevalidate?: number
  error?: boolean
  ssgNotFound?: boolean
  duration: number
}

interface RenderOpts {
  runtimeConfig?: { [key: string]: any }
  params?: { [key: string]: string | string[] }
  ampPath?: string
  ampValidatorPath?: string
  ampSkipValidation?: boolean
  optimizeFonts?: FontConfig
  disableOptimizedLoading?: boolean
  optimizeCss?: any
  fontManifest?: FontManifest
  locales?: string[]
  locale?: string
  defaultLocale?: string
  domainLocales?: DomainLocale[]
  trailingSlash?: boolean
  supportsDynamicHTML?: boolean
}

<<<<<<< HEAD
type ComponentModule = ComponentType<{}> & {
  renderReqToHTML: RenderToHTMLResult
  getStaticProps?: GetStaticProps
}

=======
>>>>>>> cf1c0b60
export default async function exportPage({
  parentSpanId,
  path,
  pathMap,
  distDir,
  outDir,
  pagesDataDir,
  renderOpts,
  buildExport,
  serverRuntimeConfig,
  subFolders,
  optimizeFonts,
  optimizeCss,
  disableOptimizedLoading,
  httpAgentOptions,
  serverComponents,
  enableUndici,
}: ExportPageInput): Promise<ExportPageResults> {
  setHttpClientAndAgentOptions({
    httpAgentOptions,
    experimental: { enableUndici },
  })
  const exportPageSpan = trace('export-page-worker', parentSpanId)

  return exportPageSpan.traceAsyncFn(async () => {
    const start = Date.now()
    let results: Omit<ExportPageResults, 'duration'> = {
      ampValidations: [],
    }

    try {
      const { query: originalQuery = {} } = pathMap
      const { page } = pathMap
      const isAppDir = (pathMap as any)._isAppDir
      const filePath = normalizePagePath(path)
      const isDynamic = isDynamicRoute(page)
      const ampPath = `${filePath}.amp`
      let renderAmpPath = ampPath
      let query = { ...originalQuery }
      let params: { [key: string]: string | string[] } | undefined

      if (isAppDir) {
        outDir = join(distDir, 'server/app')
      }

      let updatedPath = query.__nextSsgPath || path
      let locale = query.__nextLocale || renderOpts.locale
      delete query.__nextLocale
      delete query.__nextSsgPath

      if (renderOpts.locale) {
        const localePathResult = normalizeLocalePath(path, renderOpts.locales)

        if (localePathResult.detectedLocale) {
          updatedPath = localePathResult.pathname
          locale = localePathResult.detectedLocale

          if (locale === renderOpts.defaultLocale) {
            renderAmpPath = `${normalizePagePath(updatedPath)}.amp`
          }
        }
      }

      // We need to show a warning if they try to provide query values
      // for an auto-exported page since they won't be available
      const hasOrigQueryValues = Object.keys(originalQuery).length > 0
      const queryWithAutoExportWarn = () => {
        if (hasOrigQueryValues) {
          throw new Error(
            `\nError: you provided query values for ${path} which is an auto-exported page. These can not be applied since the page can no longer be re-rendered on the server. To disable auto-export for this page add \`getInitialProps\`\n`
          )
        }
      }

      // Check if the page is a specified dynamic route
      const nonLocalizedPath = normalizeLocalePath(
        path,
        renderOpts.locales
      ).pathname

      if (isDynamic && page !== nonLocalizedPath) {
        const normalizedPage = isAppDir ? normalizeAppPath(page) : page

        params =
          getRouteMatcher(getRouteRegex(normalizedPage))(updatedPath) ||
          undefined
        if (params) {
          query = {
            ...query,
            ...params,
          }
        } else {
          throw new Error(
            `The provided export path '${updatedPath}' doesn't match the '${page}' page.\nRead more: https://nextjs.org/docs/messages/export-path-mismatch`
          )
        }
      }

      const headerMocks = {
        headers: {},
        getHeader: () => ({}),
        setHeader: () => {},
        hasHeader: () => false,
        removeHeader: () => {},
        getHeaderNames: () => [],
      }

      const req = {
        url: updatedPath,
        ...headerMocks,
      } as unknown as IncomingMessage
      const res = {
        ...headerMocks,
      } as unknown as ServerResponse

      if (updatedPath === '/500' && page === '/_error') {
        res.statusCode = 500
      }

      if (renderOpts.trailingSlash && !req.url?.endsWith('/')) {
        req.url += '/'
      }

      if (
        locale &&
        buildExport &&
        renderOpts.domainLocales &&
        renderOpts.domainLocales.some(
          (dl) =>
            dl.defaultLocale === locale || dl.locales?.includes(locale || '')
        )
      ) {
        addRequestMeta(req, '__nextIsLocaleDomain', true)
      }

      envConfig.setConfig({
        serverRuntimeConfig,
        publicRuntimeConfig: renderOpts.runtimeConfig,
      })

      const getHtmlFilename = (_path: string) =>
        subFolders ? `${_path}${sep}index.html` : `${_path}.html`
      let htmlFilename = getHtmlFilename(filePath)

      // dynamic routes can provide invalid extensions e.g. /blog/[...slug] returns an
      // extension of `.slug]`
      const pageExt = isDynamic ? '' : extname(page)
      const pathExt = isDynamic ? '' : extname(path)

      // force output 404.html for backwards compat
      if (path === '/404.html') {
        htmlFilename = path
      }
      // Make sure page isn't a folder with a dot in the name e.g. `v1.2`
      else if (pageExt !== pathExt && pathExt !== '') {
        const isBuiltinPaths = ['/500', '/404'].some(
          (p) => p === path || p === path + '.html'
        )
        // If the ssg path has .html extension, and it's not builtin paths, use it directly
        // Otherwise, use that as the filename instead
        const isHtmlExtPath = !isBuiltinPaths && path.endsWith('.html')
        htmlFilename = isHtmlExtPath ? getHtmlFilename(path) : path
      } else if (path === '/') {
        // If the path is the root, just use index.html
        htmlFilename = 'index.html'
      }

      const baseDir = join(outDir, dirname(htmlFilename))
      let htmlFilepath = join(outDir, htmlFilename)

      await promises.mkdir(baseDir, { recursive: true })
      let renderResult
      let curRenderOpts: RenderOpts = {}
      const { renderToHTML } = require('../server/render')
      let renderMethod = renderToHTML
      let inAmpMode = false,
        hybridAmp = false

      const renderedDuringBuild = (getStaticProps: any) => {
        return !buildExport && getStaticProps && !isDynamicRoute(path)
      }

      const components = await loadComponents({
        distDir,
        pathname: page,
        hasServerComponents: !!serverComponents,
        isAppPath: isAppDir,
      })
      curRenderOpts = {
        ...components,
        ...renderOpts,
        ampPath: renderAmpPath,
        params,
        optimizeFonts,
        optimizeCss,
        disableOptimizedLoading,
        fontManifest: optimizeFonts ? requireFontManifest(distDir) : null,
        locale: locale as string,
        supportsDynamicHTML: false,
      }

      // during build we attempt rendering app dir paths
      // and bail when dynamic dependencies are detected
      // only fully static paths are fully generated here
      if (isAppDir) {
        const { renderToHTMLOrFlight } =
          require('../server/app-render') as typeof import('../server/app-render')

        try {
          curRenderOpts.params ||= {}

          const result = await renderToHTMLOrFlight(
            req as any,
            res as any,
            page,
            query,
            curRenderOpts as any
          )
          const html = result?.toUnchunkedString()
          const flightData = (curRenderOpts as any).pageData
          const revalidate = (curRenderOpts as any).revalidate
          results.fromBuildExportRevalidate = revalidate

          if (revalidate !== 0) {
            await promises.writeFile(htmlFilepath, html, 'utf8')
            await promises.writeFile(
              htmlFilepath.replace(/\.html$/, '.rsc'),
              flightData
            )
          }
        } catch (err: any) {
          if (
            err.digest !== DYNAMIC_ERROR_CODE &&
            err.digest !== NOT_FOUND_ERROR_CODE &&
            !err.digest?.startsWith(REDIRECT_ERROR_CODE)
          ) {
            throw err
          }
        }

        return { ...results, duration: Date.now() - start }
      }

      const ampState = {
        ampFirst: components.pageConfig?.amp === true,
        hasQuery: Boolean(query.amp),
        hybrid: components.pageConfig?.amp === 'hybrid',
      }
      inAmpMode = isInAmpMode(ampState)
      hybridAmp = ampState.hybrid

      if (components.getServerSideProps) {
        throw new Error(`Error for page ${page}: ${SERVER_PROPS_EXPORT_ERROR}`)
      }

      // for non-dynamic SSG pages we should have already
      // prerendered the file
      if (renderedDuringBuild(components.getStaticProps)) {
        return { ...results, duration: Date.now() - start }
      }

      // TODO: de-dupe the logic here between serverless and server mode
      if (components.getStaticProps && !htmlFilepath.endsWith('.html')) {
        // make sure it ends with .html if the name contains a dot
        htmlFilepath += '.html'
        htmlFilename += '.html'
      }

      if (typeof components.Component === 'string') {
        renderResult = RenderResult.fromStatic(components.Component)
        queryWithAutoExportWarn()
      } else {
        /**
         * This sets environment variable to be used at the time of static export by head.tsx.
         * Using this from process.env allows targeting both serverless and SSR by calling
         * `process.env.__NEXT_OPTIMIZE_FONTS`.
         * TODO(prateekbh@): Remove this when experimental.optimizeFonts are being cleaned up.
         */
        if (optimizeFonts) {
          process.env.__NEXT_OPTIMIZE_FONTS = JSON.stringify(optimizeFonts)
        }
        if (optimizeCss) {
          process.env.__NEXT_OPTIMIZE_CSS = JSON.stringify(true)
        }
        renderResult = await renderMethod(
          req,
          res,
          page,
          query,
          // @ts-ignore
          curRenderOpts
        )
      }

      results.ssgNotFound = (curRenderOpts as any).isNotFound

      const validateAmp = async (
        rawAmpHtml: string,
        ampPageName: string,
        validatorPath?: string
      ) => {
        const validator = await AmpHtmlValidator.getInstance(validatorPath)
        const result = validator.validateString(rawAmpHtml)
        const errors = result.errors.filter((e) => e.severity === 'ERROR')
        const warnings = result.errors.filter((e) => e.severity !== 'ERROR')

        if (warnings.length || errors.length) {
          results.ampValidations.push({
            page: ampPageName,
            result: {
              errors,
              warnings,
            },
          })
        }
      }

      const html = renderResult ? renderResult.toUnchunkedString() : ''
      if (inAmpMode && !curRenderOpts.ampSkipValidation) {
        if (!results.ssgNotFound) {
          await validateAmp(html, path, curRenderOpts.ampValidatorPath)
        }
      } else if (hybridAmp) {
        // we need to render the AMP version
        let ampHtmlFilename = `${ampPath}${sep}index.html`
        if (!subFolders) {
          ampHtmlFilename = `${ampPath}.html`
        }
        const ampBaseDir = join(outDir, dirname(ampHtmlFilename))
        const ampHtmlFilepath = join(outDir, ampHtmlFilename)

        try {
          await promises.access(ampHtmlFilepath)
        } catch (_) {
          // make sure it doesn't exist from manual mapping
          let ampRenderResult = await renderMethod(
            req,
            res,
            page,
            // @ts-ignore
            { ...query, amp: '1' },
            curRenderOpts as any
          )

          const ampHtml = ampRenderResult
            ? ampRenderResult.toUnchunkedString()
            : ''
          if (!curRenderOpts.ampSkipValidation) {
            await validateAmp(ampHtml, page + '?amp=1')
          }
          await promises.mkdir(ampBaseDir, { recursive: true })
          await promises.writeFile(ampHtmlFilepath, ampHtml, 'utf8')
        }
      }

      if ((curRenderOpts as any).pageData) {
        const dataFile = join(
          pagesDataDir,
          htmlFilename.replace(/\.html$/, '.json')
        )

        await promises.mkdir(dirname(dataFile), { recursive: true })
        await promises.writeFile(
          dataFile,
          JSON.stringify((curRenderOpts as any).pageData),
          'utf8'
        )

        if (hybridAmp) {
          await promises.writeFile(
            dataFile.replace(/\.json$/, '.amp.json'),
            JSON.stringify((curRenderOpts as any).pageData),
            'utf8'
          )
        }
      }
      results.fromBuildExportRevalidate = (curRenderOpts as any).revalidate

      if (!results.ssgNotFound) {
        // don't attempt writing to disk if getStaticProps returned not found
        await promises.writeFile(htmlFilepath, html, 'utf8')
      }
    } catch (error) {
      console.error(
        `\nError occurred prerendering page "${path}". Read more: https://nextjs.org/docs/messages/prerender-error\n` +
          (isError(error) && error.stack ? error.stack : error)
      )
      results.error = true
    }
    return { ...results, duration: Date.now() - start }
  })
}<|MERGE_RESOLUTION|>--- conflicted
+++ resolved
@@ -101,14 +101,6 @@
   supportsDynamicHTML?: boolean
 }
 
-<<<<<<< HEAD
-type ComponentModule = ComponentType<{}> & {
-  renderReqToHTML: RenderToHTMLResult
-  getStaticProps?: GetStaticProps
-}
-
-=======
->>>>>>> cf1c0b60
 export default async function exportPage({
   parentSpanId,
   path,
