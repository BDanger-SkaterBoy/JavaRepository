--- conflicted
+++ resolved
@@ -300,15 +300,9 @@
           distDir,
           pathname: page,
           serverless,
-<<<<<<< HEAD
-          !!serverComponents,
-          isAppDir
-        )
-=======
           hasServerComponents: !!serverComponents,
-          isAppPath,
+          isAppPath: isAppDir,
         })
->>>>>>> d83ceeec
         const ampState = {
           ampFirst: pageConfig?.amp === true,
           hasQuery: Boolean(query.amp),
@@ -373,10 +367,9 @@
           distDir,
           pathname: page,
           serverless,
-<<<<<<< HEAD
-          !!serverComponents,
-          isAppDir
-        )
+          hasServerComponents: !!serverComponents,
+          isAppPath: isAppDir,
+        })
         curRenderOpts = {
           ...components,
           ...renderOpts,
@@ -460,11 +453,6 @@
           return { ...results, duration: Date.now() - start }
         }
 
-=======
-          hasServerComponents: !!serverComponents,
-          isAppPath,
-        })
->>>>>>> d83ceeec
         const ampState = {
           ampFirst: components.pageConfig?.amp === true,
           hasQuery: Boolean(query.amp),
