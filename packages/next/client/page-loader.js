import mitt from '../next-server/lib/mitt'

function hasRel(rel, link) {
  try {
    link = document.createElement('link')
    return link.relList.supports(rel)
  } catch {}
}

const relPrefetch =
  hasRel('preload') && !hasRel('prefetch')
    ? // https://caniuse.com/#feat=link-rel-preload
      // macOS and iOS (Safari does not support prefetch)
      'preload'
    : // https://caniuse.com/#feat=link-rel-prefetch
      // IE 11, Edge 12+, nearly all evergreen
      'prefetch'

const hasNoModule = 'noModule' in document.createElement('script')

function appendLink(href, rel, as) {
  return new Promise((res, rej, link) => {
    link = document.createElement('link')
    link.crossOrigin = process.crossOrigin
    link.href = href
    link.rel = rel
    if (as) link.as = as

    link.onload = res
    link.onerror = rej

    document.head.appendChild(link)
  })
}

export default class PageLoader {
  constructor(buildId, assetPrefix) {
    this.buildId = buildId
    this.assetPrefix = assetPrefix

    this.pageCache = {}
    this.prefetched = {}
    this.pageRegisterEvents = mitt()
    this.loadingRoutes = {}
    if (process.env.__NEXT_GRANULAR_CHUNKS) {
      this.promisedBuildManifest = new Promise(resolve => {
        if (window.__BUILD_MANIFEST) {
          resolve(window.__BUILD_MANIFEST)
        } else {
          window.__BUILD_MANIFEST_CB = () => {
            resolve(window.__BUILD_MANIFEST)
          }
        }
      })
    }
  }

  // Returns a promise for the dependencies for a particular route
  getDependencies(route) {
    return this.promisedBuildManifest.then(
      man =>
        (man[route] && man[route].map(url => `/_next/${encodeURI(url)}`)) || []
    )
  }

  normalizeRoute(route) {
    if (route[0] !== '/') {
      throw new Error(`Route name should start with a "/", got "${route}"`)
    }
    route = route.replace(/\/index$/, '/')

    if (route === '/') return route
    return route.replace(/\/$/, '')
  }

  loadPage(route) {
    return this.loadPageScript(route).then(v => v.page)
  }

  loadPageScript(route) {
    route = this.normalizeRoute(route)

    return new Promise((resolve, reject) => {
      const fire = ({ error, page, mod }) => {
        this.pageRegisterEvents.off(route, fire)
        delete this.loadingRoutes[route]

        if (error) {
          reject(error)
        } else {
          resolve({ page, mod })
        }
      }

      // If there's a cached version of the page, let's use it.
      const cachedPage = this.pageCache[route]
      if (cachedPage) {
        const { error, page, mod } = cachedPage
        error ? reject(error) : resolve({ page, mod })
        return
      }

      // Register a listener to get the page
      this.pageRegisterEvents.on(route, fire)

      // If the page is loading via SSR, we need to wait for it
      // rather downloading it again.
      if (document.querySelector(`script[data-next-page="${route}"]`)) {
        return
      }

      if (!this.loadingRoutes[route]) {
        this.loadingRoutes[route] = true
        if (process.env.__NEXT_GRANULAR_CHUNKS) {
          this.getDependencies(route).then(deps => {
            deps.forEach(d => {
              if (
                /\.js$/.test(d) &&
                !document.querySelector(`script[src^="${d}"]`)
              ) {
                this.loadScript(d, route, false)
              }
              if (
                /\.css$/.test(d) &&
                !document.querySelector(`link[rel=stylesheet][href^="${d}"]`)
              ) {
                appendLink(d, 'stylesheet').catch(() => {
                  // FIXME: handle failure
                  // Right now, this is needed to prevent an unhandled rejection.
                })
              }
            })
            this.loadRoute(route)
          })
        } else {
          this.loadRoute(route)
        }
      }
    })
  }

  async loadRoute(route) {
    route = this.normalizeRoute(route)
    let scriptRoute = route === '/' ? '/index.js' : `${route}.js`

    const url = `${this.assetPrefix}/_next/static/${encodeURIComponent(
      this.buildId
    )}/pages${encodeURI(scriptRoute)}`
    this.loadScript(url, route, true)
  }

  loadScript(url, route, isPage) {
    const script = document.createElement('script')
    if (process.env.__NEXT_MODERN_BUILD && hasNoModule) {
      script.type = 'module'
      // Only page bundle scripts need to have .module added to url,
      // dependencies already have it added during build manifest creation
      if (isPage) url = url.replace(/\.js$/, '.module.js')
    }
    script.crossOrigin = process.crossOrigin
    script.src = url
    script.onerror = () => {
      const error = new Error(`Error loading script ${url}`)
      error.code = 'PAGE_LOAD_ERROR'
      this.pageRegisterEvents.emit(route, { error })
    }
    document.body.appendChild(script)
  }

  // This method if called by the route code.
  registerPage(route, regFn) {
    const register = () => {
      try {
        const mod = regFn()
        const pageData = { page: mod.default || mod, mod }
        this.pageCache[route] = pageData
        this.pageRegisterEvents.emit(route, pageData)
      } catch (error) {
        this.pageCache[route] = { error }
        this.pageRegisterEvents.emit(route, { error })
      }
    }

    if (process.env.NODE_ENV !== 'production') {
      // Wait for webpack to become idle if it's not.
      // More info: https://github.com/zeit/next.js/pull/1511
      if (module.hot && module.hot.status() !== 'idle') {
        console.log(
          `Waiting for webpack to become "idle" to initialize the page: "${route}"`
        )

        const check = status => {
          if (status === 'idle') {
            module.hot.removeStatusHandler(check)
            register()
          }
        }
        module.hot.status(check)
        return
      }
    }

    register()
  }

  async prefetch(route, isDependency) {
    // https://github.com/GoogleChromeLabs/quicklink/blob/453a661fa1fa940e2d2e044452398e38c67a98fb/src/index.mjs#L115-L118
    // License: Apache 2.0
    let cn
    if ((cn = navigator.connection)) {
      // Don't prefetch if using 2G or if Save-Data is enabled.
      if (cn.saveData || /2g/.test(cn.effectiveType)) return
    }

<<<<<<< HEAD
    // Feature detection is used to see if preload is supported
    // If not fall back to loading script tags before the page is loaded
    // https://caniuse.com/#feat=link-rel-preload
    if (hasPreload) {
      preloadLink(url, url.match(/\.css$/) ? 'style' : 'script')
    }

    // This has to come after `preloadLink` so the operation is sync with the
    // DOM access dedupe. Otherwise, multiple calls will result in multiple
    // prefetches.
    if (process.env.__NEXT_GRANULAR_CHUNKS && !isDependency) {
      ;(await this.getDependencies(route)).forEach(url => {
        this.prefetch(url, true)
      })
    }

    if (hasPreload) {
      return
=======
    let url = this.assetPrefix
    if (isDependency) {
      url += route
    } else {
      route = this.normalizeRoute(route)
      this.prefetched[route] = true

      let scriptRoute = `${route === '/' ? '/index' : route}.js`
      if (process.env.__NEXT_MODERN_BUILD && hasNoModule) {
        scriptRoute = scriptRoute.replace(/\.js$/, '.module.js')
      }

      url += `/_next/static/${encodeURIComponent(
        this.buildId
      )}/pages${encodeURI(scriptRoute)}`
>>>>>>> ef6df482
    }

    if (
      document.querySelector(
        `link[rel="${relPrefetch}"][href^="${url}"], script[data-next-page="${route}"]`
      )
    ) {
      return
    }

    return Promise.all([
      appendLink(url, relPrefetch, url.match(/\.css$/) ? 'style' : 'script'),
      process.env.__NEXT_GRANULAR_CHUNKS &&
        !isDependency &&
        this.getDependencies(route).then(urls =>
          Promise.all(urls.map(url => this.prefetch(url, true)))
        ),
    ]).then(
      // do not return any data
      () => {},
      // swallow prefetch errors
      () => {}
    )
  }
}<|MERGE_RESOLUTION|>--- conflicted
+++ resolved
@@ -212,26 +212,6 @@
       if (cn.saveData || /2g/.test(cn.effectiveType)) return
     }
 
-<<<<<<< HEAD
-    // Feature detection is used to see if preload is supported
-    // If not fall back to loading script tags before the page is loaded
-    // https://caniuse.com/#feat=link-rel-preload
-    if (hasPreload) {
-      preloadLink(url, url.match(/\.css$/) ? 'style' : 'script')
-    }
-
-    // This has to come after `preloadLink` so the operation is sync with the
-    // DOM access dedupe. Otherwise, multiple calls will result in multiple
-    // prefetches.
-    if (process.env.__NEXT_GRANULAR_CHUNKS && !isDependency) {
-      ;(await this.getDependencies(route)).forEach(url => {
-        this.prefetch(url, true)
-      })
-    }
-
-    if (hasPreload) {
-      return
-=======
     let url = this.assetPrefix
     if (isDependency) {
       url += route
@@ -247,7 +227,6 @@
       url += `/_next/static/${encodeURIComponent(
         this.buildId
       )}/pages${encodeURI(scriptRoute)}`
->>>>>>> ef6df482
     }
 
     if (
