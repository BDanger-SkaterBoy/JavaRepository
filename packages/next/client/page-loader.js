/* global document, window */
import mitt from 'next-server/dist/lib/mitt'
import unfetch from 'unfetch'

// smaller version of https://gist.github.com/igrigorik/a02f2359f3bc50ca7a9c
function supportsPreload (list) {
  if (!list || !list.supports) {
    return false
  }
  try {
    return list.supports('preload')
  } catch (e) {
    return false
  }
}

const hasPreload = supportsPreload(document.createElement('link').relList)

export default class PageLoader {
  constructor (buildId, assetPrefix) {
    this.buildId = buildId
    this.assetPrefix = assetPrefix
    this.pageCache = {}
    this.prefetchCache = new Set()
    this.pageRegisterEvents = mitt()
    this.loadingRoutes = {}
    this.promisedBuildId = Promise.resolve()
  }

  normalizeRoute (route) {
    if (route[0] !== '/') {
      throw new Error(`Route name should start with a "/", got "${route}"`)
    }
    route = route.replace(/\/index$/, '/')

    if (route === '/') return route
    return route.replace(/\/$/, '')
  }

  loadPage (route) {
    route = this.normalizeRoute(route)

    return new Promise((resolve, reject) => {
      const fire = ({ error, page }) => {
        this.pageRegisterEvents.off(route, fire)
        delete this.loadingRoutes[route]

        if (error) {
          reject(error)
        } else {
          resolve(page)
        }
      }

      // If there's a cached version of the page, let's use it.
      const cachedPage = this.pageCache[route]
      if (cachedPage) {
        const { error, page } = cachedPage
        error ? reject(error) : resolve(page)
        return
      }

      // Register a listener to get the page
      this.pageRegisterEvents.on(route, fire)

      // If the page is loading via SSR, we need to wait for it
      // rather downloading it again.
      if (document.getElementById(`__NEXT_PAGE__${route}`)) {
        return
      }

      if (!this.loadingRoutes[route]) {
        // Make sure we don't load a dependency that's already loaded
        const loadedModules = new Set(
          Array.from(document.getElementsByTagName('script'), el => {
            const results = /\/_next\/[^?]*/g.exec(el.src)
            return results ? results[0] : el.src
          })
        )
        const deps = this.getDependencies(route)
        const urlsToLoad = deps.filter(url => !loadedModules.has(url))

        this.loadingRoutes[route] = true
        urlsToLoad.forEach(this.loadScript)
        this.loadRouteBundle(route)
      }
    })
  }

  // Retrieve a list of dependencies for a given route from the build manifest
  getDependencies (route) {
    if (!window.__BUILD_MANIFEST || !window.__BUILD_MANIFEST.pages[route]) {
      return []
    }
    return window.__BUILD_MANIFEST.pages[route].map(url => '/_next/' + url)
  }

  onDynamicBuildId () {
    this.promisedBuildId = new Promise(resolve => {
      unfetch(`${this.assetPrefix}/_next/static/HEAD_BUILD_ID`)
        .then(res => {
          if (res.ok) {
            return res
          }

          const err = new Error('Failed to fetch HEAD buildId')
          err.res = res
          throw err
        })
        .then(res => res.text())
        .then(buildId => {
          this.buildId = buildId.trim()
        })
        .catch(() => {
          // When this fails it's not a _huge_ deal, preload wont work and page
          // navigation will 404, triggering a SSR refresh
          console.warn(
            'Failed to load BUILD_ID from server. ' +
              'The following client-side page transition will likely 404 and cause a SSR.\n' +
              'http://err.sh/zeit/next.js/head-build-id'
          )
        })
        .then(resolve, resolve)
    })
  }

  async loadRouteBundle (route) {
    await this.promisedBuildId

    route = this.normalizeRoute(route)
    let scriptRoute = route === '/' ? '/index.js' : `${route}.js`

<<<<<<< HEAD
=======
    const script = document.createElement('script')

    if (process.env.__NEXT_MODERN_BUILD && 'noModule' in script) {
      script.type = 'module'
      scriptRoute = scriptRoute.replace(/\.js$/, '.module.js')
    }

>>>>>>> eae1f6b7
    const url = `${this.assetPrefix}/_next/static/${encodeURIComponent(
      this.buildId
    )}/pages${scriptRoute}`
    this.loadScript(url)
  }

  loadScript (url) {
    const script = document.createElement('script')
    script.crossOrigin = process.crossOrigin
    script.src = url
    script.async = false // Explicit async = false required for in-order execution
    script.onerror = () => {
      const error = new Error(`Error loading script ${url}`)
      error.code = 'PAGE_LOAD_ERROR'
      this.pageRegisterEvents.emit(url, { error })
    }
    document.body.appendChild(script)
  }

  // This method if called by the route code.
  registerPage (route, regFn) {
    const register = () => {
      try {
        const { error, page } = regFn()
        this.pageCache[route] = { error, page }
        this.pageRegisterEvents.emit(route, { error, page })
      } catch (error) {
        this.pageCache[route] = { error }
        this.pageRegisterEvents.emit(route, { error })
      }
    }

    if (process.env.NODE_ENV !== 'production') {
      // Wait for webpack to become idle if it's not.
      // More info: https://github.com/zeit/next.js/pull/1511
      if (module.hot && module.hot.status() !== 'idle') {
        console.log(
          `Waiting for webpack to become "idle" to initialize the page: "${route}"`
        )

        const check = status => {
          if (status === 'idle') {
            module.hot.removeStatusHandler(check)
            register()
          }
        }
        module.hot.status(check)
        return
      }
    }

    register()
  }

  async prefetch (route, isDependency) {
    route = this.normalizeRoute(route)
    let scriptRoute = `${route === '/' ? '/index' : route}.js`

    if (
      process.env.__NEXT_MODERN_BUILD &&
      'noModule' in document.createElement('script')
    ) {
      scriptRoute = scriptRoute.replace(/\.js$/, '.module.js')
    }

    if (
      this.prefetchCache.has(scriptRoute) ||
      document.getElementById(`__NEXT_PAGE__${route}`)
    ) {
      return
    }
    this.prefetchCache.add(scriptRoute)

    // Inspired by quicklink, license: https://github.com/GoogleChromeLabs/quicklink/blob/master/LICENSE
    // Don't prefetch if the user is on 2G / Don't prefetch if Save-Data is enabled
    if ('connection' in navigator) {
      if (
        (navigator.connection.effectiveType || '').indexOf('2g') !== -1 ||
        navigator.connection.saveData
      ) {
        return
      }
    }

    if (!isDependency) {
      this.getDependencies(route).forEach(url => {
        this.prefetch(url, true)
      })
    }

    // Feature detection is used to see if preload is supported
    // If not fall back to loading script tags before the page is loaded
    // https://caniuse.com/#feat=link-rel-preload
    if (hasPreload) {
      await this.promisedBuildId
      const url = isDependency
        ? route
        : `${this.assetPrefix}/_next/static/${encodeURIComponent(
          this.buildId
        )}/pages${scriptRoute}`
      this.createPreloadLink(url)
      return
    }

    if (isDependency) {
      // loadPage will automatically handle depencies, so no need to
      // preload them manually
      return
    }

    if (document.readyState === 'complete') {
      return this.loadPage(route).catch(() => {})
    } else {
      return new Promise(resolve => {
        window.addEventListener('load', () => {
          this.loadPage(route).then(() => resolve(), () => resolve())
        })
      })
    }
  }

  createPreloadLink (url) {
    const link = document.createElement('link')
    link.rel = 'preload'
    link.crossOrigin = process.crossOrigin
    link.href = url
    link.as = 'script'
    document.head.appendChild(link)
  }

  clearCache (route) {
    route = this.normalizeRoute(route)
    delete this.pageCache[route]
    delete this.loadingRoutes[route]

    const script = document.getElementById(`__NEXT_PAGE__${route}`)
    if (script) {
      script.parentNode.removeChild(script)
    }
  }
}<|MERGE_RESOLUTION|>--- conflicted
+++ resolved
@@ -130,16 +130,6 @@
     route = this.normalizeRoute(route)
     let scriptRoute = route === '/' ? '/index.js' : `${route}.js`
 
-<<<<<<< HEAD
-=======
-    const script = document.createElement('script')
-
-    if (process.env.__NEXT_MODERN_BUILD && 'noModule' in script) {
-      script.type = 'module'
-      scriptRoute = scriptRoute.replace(/\.js$/, '.module.js')
-    }
-
->>>>>>> eae1f6b7
     const url = `${this.assetPrefix}/_next/static/${encodeURIComponent(
       this.buildId
     )}/pages${scriptRoute}`
@@ -148,6 +138,10 @@
 
   loadScript (url) {
     const script = document.createElement('script')
+    if (process.env.__NEXT_MODERN_BUILD && 'noModule' in script) {
+      script.type = 'module'
+      url = url.replace(/\.js$/, '.module.js')
+    }
     script.crossOrigin = process.crossOrigin
     script.src = url
     script.async = false // Explicit async = false required for in-order execution
