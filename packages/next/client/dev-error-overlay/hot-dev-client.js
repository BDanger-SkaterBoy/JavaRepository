/* eslint-disable camelcase */
/**
MIT License

Copyright (c) 2013-present, Facebook, Inc.

Permission is hereby granted, free of charge, to any person obtaining a copy
of this software and associated documentation files (the "Software"), to deal
in the Software without restriction, including without limitation the rights
to use, copy, modify, merge, publish, distribute, sublicense, and/or sell
copies of the Software, and to permit persons to whom the Software is
furnished to do so, subject to the following conditions:

The above copyright notice and this permission notice shall be included in all
copies or substantial portions of the Software.

THE SOFTWARE IS PROVIDED "AS IS", WITHOUT WARRANTY OF ANY KIND, EXPRESS OR
IMPLIED, INCLUDING BUT NOT LIMITED TO THE WARRANTIES OF MERCHANTABILITY,
FITNESS FOR A PARTICULAR PURPOSE AND NONINFRINGEMENT. IN NO EVENT SHALL THE
AUTHORS OR COPYRIGHT HOLDERS BE LIABLE FOR ANY CLAIM, DAMAGES OR OTHER
LIABILITY, WHETHER IN AN ACTION OF CONTRACT, TORT OR OTHERWISE, ARISING FROM,
OUT OF OR IN CONNECTION WITH THE SOFTWARE OR THE USE OR OTHER DEALINGS IN THE
SOFTWARE.
*/
// This file is based on https://github.com/facebook/create-react-app/blob/v1.1.4/packages/react-dev-utils/webpackHotDevClient.js
// It's been edited to rely on webpack-hot-middleware and to be more compatible with SSR / Next.js

'use strict'
import { getEventSourceWrapper } from './eventsource'
import formatWebpackMessages from './format-webpack-messages'
import * as ErrorOverlay from 'react-error-overlay'
import stripAnsi from 'strip-ansi'
import { rewriteStacktrace } from '../source-map-support'
import fetch from 'unfetch'

// This alternative WebpackDevServer combines the functionality of:
// https://github.com/webpack/webpack-dev-server/blob/webpack-1/client/index.js
// https://github.com/webpack/webpack/blob/webpack-1/hot/dev-server.js

// It only supports their simplest configuration (hot updates on same server).
// It makes some opinionated choices on top, like adding a syntax error overlay
// that looks similar to our console output. The error overlay is inspired by:
// https://github.com/glenjamin/webpack-hot-middleware

// This is a modified version of create-react-app's webpackHotDevClient.js
// It implements webpack-hot-middleware's EventSource events instead of webpack-dev-server's websocket.
// https://github.com/facebook/create-react-app/blob/25184c4e91ebabd16fe1cde3d8630830e4a36a01/packages/react-dev-utils/webpackHotDevClient.js

let hadRuntimeError = false
let customHmrEventHandler
export default function connect (options) {
  // Open stack traces in an editor.
  ErrorOverlay.setEditorHandler(function editorHandler ({ fileName, lineNumber, colNumber }) {
    // Resolve invalid paths coming from react-error-overlay
    const resolvedFilename = fileName.replace(/^webpack:\/\//, '')
    fetch(
      '/_next/development/open-stack-frame-in-editor' +
        `?fileName=${window.encodeURIComponent(resolvedFilename)}` +
        `&lineNumber=${lineNumber || 1}` +
        `&colNumber=${colNumber || 1}`
    )
  })

  // We need to keep track of if there has been a runtime error.
  // Essentially, we cannot guarantee application state was not corrupted by the
  // runtime error. To prevent confusing behavior, we forcibly reload the entire
  // application. This is handled below when we are notified of a compile (code
  // change).
  // See https://github.com/facebook/create-react-app/issues/3096
  ErrorOverlay.startReportingRuntimeErrors({
    onError: function () {
      hadRuntimeError = true
    }
  })

  if (module.hot && typeof module.hot.dispose === 'function') {
    module.hot.dispose(function () {
      // TODO: why do we need this?
      ErrorOverlay.stopReportingRuntimeErrors()
    })
  }

  const eventSourceWrapper = getEventSourceWrapper(options)
  eventSourceWrapper.addMessageListener((event) => {
    // This is the heartbeat event
    if (event.data === '\uD83D\uDC93') {
      return
    }
    try {
      processMessage(event)
    } catch (ex) {
      console.warn('Invalid HMR message: ' + event.data + '\n' + ex)
    }
  })

  return {
    subscribeToHmrEvent (handler) {
      customHmrEventHandler = handler
    },
<<<<<<< HEAD
    addMessageListenerToEventSourceWrapper (fn) {
      eventSourceWrapper.addMessageListener(fn)
=======
    reportRuntimeError (err) {
      ErrorOverlay.reportRuntimeError(err)
>>>>>>> 77b23264
    },
    prepareError (err) {
      // Temporary workaround for https://github.com/facebook/create-react-app/issues/4760
      // Should be removed once the fix lands
      hadRuntimeError = true
      // react-error-overlay expects a type of `Error`
      const error = new Error(err.message)
      error.name = err.name
      error.stack = err.stack
      // __NEXT_DIST_DIR is provided by webpack
      rewriteStacktrace(error, process.env.__NEXT_DIST_DIR)
      return error
    }
  }
}

// Remember some state related to hot module replacement.
var isFirstCompilation = true
var mostRecentCompilationHash = null
var hasCompileErrors = false

function clearOutdatedErrors () {
  // Clean up outdated compile errors, if any.
  if (typeof console !== 'undefined' && typeof console.clear === 'function') {
    if (hasCompileErrors) {
      console.clear()
    }
  }
}

// Successful compilation.
function handleSuccess () {
  const isHotUpdate = !isFirstCompilation
  isFirstCompilation = false
  hasCompileErrors = false

  // Attempt to apply hot updates or reload.
  if (isHotUpdate) {
    tryApplyUpdates(function onHotUpdateSuccess () {
      // Only dismiss it when we're sure it's a hot update.
      // Otherwise it would flicker right before the reload.
      ErrorOverlay.dismissBuildError()
    })
  }
}

// Compilation with warnings (e.g. ESLint).
function handleWarnings (warnings) {
  clearOutdatedErrors()

  // Print warnings to the console.
  const formatted = formatWebpackMessages({
    warnings: warnings,
    errors: []
  })

  if (typeof console !== 'undefined' && typeof console.warn === 'function') {
    for (let i = 0; i < formatted.warnings.length; i++) {
      if (i === 5) {
        console.warn(
          'There were more warnings in other files.\n' +
            'You can find a complete log in the terminal.'
        )
        break
      }
      console.warn(stripAnsi(formatted.warnings[i]))
    }
  }
}

// Compilation with errors (e.g. syntax error or missing modules).
function handleErrors (errors) {
  clearOutdatedErrors()

  isFirstCompilation = false
  hasCompileErrors = true

  // "Massage" webpack messages.
  var formatted = formatWebpackMessages({
    errors: errors,
    warnings: []
  })

  // Only show the first error.
  ErrorOverlay.reportBuildError(formatted.errors[0])

  // Also log them to the console.
  if (typeof console !== 'undefined' && typeof console.error === 'function') {
    for (var i = 0; i < formatted.errors.length; i++) {
      console.error(stripAnsi(formatted.errors[i]))
    }
  }
}

// There is a newer version of the code available.
function handleAvailableHash (hash) {
  // Update last known compilation hash.
  mostRecentCompilationHash = hash
}

// Handle messages from the server.
function processMessage (e) {
  const obj = JSON.parse(e.data)
  switch (obj.action) {
    case 'building': {
      console.log(
        '[HMR] bundle ' + (obj.name ? "'" + obj.name + "' " : '') +
        'rebuilding'
      )
      break
    }
    case 'built':
    case 'sync': {
      clearOutdatedErrors()

      if (obj.hash) {
        handleAvailableHash(obj.hash)
      }

      if (obj.warnings.length > 0) {
        handleWarnings(obj.warnings)
      }

      if (obj.errors.length > 0) {
        // When there is a compilation error coming from SSR we have to reload the page on next successful compile
        if (obj.action === 'sync') {
          hadRuntimeError = true
        }
        handleErrors(obj.errors)
        break
      }

      handleSuccess()
      break
    }
    default: {
      if (customHmrEventHandler) {
        customHmrEventHandler(obj)
        break
      }
      break
    }
  }
}

// Is there a newer version of this code available?
function isUpdateAvailable () {
  /* globals __webpack_hash__ */
  // __webpack_hash__ is the hash of the current compilation.
  // It's a global variable injected by Webpack.
  return mostRecentCompilationHash !== __webpack_hash__
}

// Webpack disallows updates in other states.
function canApplyUpdates () {
  return module.hot.status() === 'idle'
}

// Attempt to update code on the fly, fall back to a hard reload.
async function tryApplyUpdates (onHotUpdateSuccess) {
  if (!module.hot) {
    // HotModuleReplacementPlugin is not in Webpack configuration.
    console.error('HotModuleReplacementPlugin is not in Webpack configuration.')
    // window.location.reload();
    return
  }

  if (!isUpdateAvailable() || !canApplyUpdates()) {
    ErrorOverlay.dismissBuildError()
    return
  }

  function handleApplyUpdates (err, updatedModules) {
    if (err || hadRuntimeError) {
      if (err) {
        console.warn('Error while applying updates, reloading page', err)
      }
      if (hadRuntimeError) {
        console.warn('Had runtime error previously, reloading page')
      }
      window.location.reload()
      return
    }

    if (typeof onHotUpdateSuccess === 'function') {
      // Maybe we want to do something.
      onHotUpdateSuccess()
    }

    if (isUpdateAvailable()) {
      // While we were updating, there was a new update! Do it again.
      tryApplyUpdates()
    }
  }

  // https://webpack.github.io/docs/hot-module-replacement.html#check
  try {
    const updatedModules = await module.hot.check(/* autoApply */ {
      ignoreUnaccepted: true
    })
    if (updatedModules) {
      handleApplyUpdates(null, updatedModules)
    }
  } catch (err) {
    handleApplyUpdates(err, null)
  }
}<|MERGE_RESOLUTION|>--- conflicted
+++ resolved
@@ -97,13 +97,11 @@
     subscribeToHmrEvent (handler) {
       customHmrEventHandler = handler
     },
-<<<<<<< HEAD
     addMessageListenerToEventSourceWrapper (fn) {
       eventSourceWrapper.addMessageListener(fn)
-=======
+    },
     reportRuntimeError (err) {
       ErrorOverlay.reportRuntimeError(err)
->>>>>>> 77b23264
     },
     prepareError (err) {
       // Temporary workaround for https://github.com/facebook/create-react-app/issues/4760
