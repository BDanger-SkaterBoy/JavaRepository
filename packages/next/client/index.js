--- conflicted
+++ resolved
@@ -494,7 +494,6 @@
   // lastAppProps has to be set before ReactDom.render to account for ReactDom throwing an error.
   lastAppProps = appProps
 
-<<<<<<< HEAD
   let resolvePromise
   const renderPromise = new Promise((resolve, reject) => {
     if (lastRenderReject) {
@@ -510,8 +509,6 @@
     }
   })
 
-=======
->>>>>>> dc1658f1
   const elem = (
     <Root callback={resolvePromise}>
       <AppContainer>
@@ -529,7 +526,6 @@
     ),
     appElement
   )
-<<<<<<< HEAD
 
   await renderPromise
 }
@@ -539,6 +535,4 @@
   // as soon as React flushes the update.
   React.useLayoutEffect(() => callback(), [callback])
   return children
-=======
->>>>>>> dc1658f1
 }