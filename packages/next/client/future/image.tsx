--- conflicted
+++ resolved
@@ -570,11 +570,7 @@
       }
     }
   }
-<<<<<<< HEAD
-  
-  const imgStyle = Object.assign({}, style)
-  const svgBlurPlaceholder = `url("data:image/svg+xml;charset=utf-8,%3Csvg xmlns='http%3A//www.w3.org/2000/svg' viewBox='0 0 ${widthInt} ${heightInt}'%3E%3Cfilter id='b' color-interpolation-filters='sRGB'%3E%3CfeGaussianBlur stdDeviation='50'/%3E%3C/filter%3E%3Cimage filter='url(%23b)' x='0' y='0' height='100%25' width='100%25' href='${blurDataURL}'/%3E%3C/svg%3E")`
-=======
+
   const imgStyle = Object.assign(
     fill
       ? {
@@ -586,8 +582,7 @@
     showAltText || placeholder === 'blur' ? {} : { color: 'transparent' },
     style
   )
-  const svgBlurPlaceholder = `url("data:image/svg+xml;charset=utf-8,%3Csvg xmlns='http%3A//www.w3.org/2000/svg' viewBox='0 0 ${widthInt} ${heightInt}'%3E%3Cfilter id='b' color-interpolation-filters='sRGB'%3E%3CfeGaussianBlur stdDeviation='50'/%3E%3CfeComponentTransfer%3E%3CfeFuncA type='discrete' tableValues='1 1'/%3E%3C/feComponentTransfer%3E%3C/filter%3E%3Cimage filter='url(%23b)' x='0' y='0' height='100%25' width='100%25' href='${blurDataURL}'/%3E%3C/svg%3E")`
->>>>>>> 3d276534
+  const svgBlurPlaceholder = `url("data:image/svg+xml;charset=utf-8,%3Csvg xmlns='http%3A//www.w3.org/2000/svg' viewBox='0 0 ${widthInt} ${heightInt}'%3E%3Cfilter id='b' color-interpolation-filters='sRGB'%3E%3CfeGaussianBlur stdDeviation='50'/%3E%3C/filter%3E%3Cimage filter='url(%23b)' x='0' y='0' height='100%25' width='100%25' href='${blurDataURL}'/%3E%3C/svg%3E")`
   const blurStyle =
     placeholder === 'blur' && !blurComplete
       ? {
