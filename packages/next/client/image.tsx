--- conflicted
+++ resolved
@@ -23,11 +23,6 @@
   ['default', defaultLoader],
 ])
 
-<<<<<<< HEAD
-type LoaderKey = 'imgix' | 'cloudinary' | 'akamai' | 'uploadcare' | 'default'
-
-=======
->>>>>>> 1231ddb0
 const VALID_LAYOUT_VALUES = [
   'fill',
   'fixed',
