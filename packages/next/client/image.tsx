import React, { ReactElement } from 'react'
import Head from '../next-server/lib/head'
<<<<<<< HEAD
import { toBase64 } from '../next-server/lib/to-base-64'
=======
import { useIntersection } from './use-intersection'
>>>>>>> c8fa2848

const VALID_LOADING_VALUES = ['lazy', 'eager', undefined] as const
type LoadingValue = typeof VALID_LOADING_VALUES[number]

const loaders = new Map<LoaderKey, (props: LoaderProps) => string>([
  ['imgix', imgixLoader],
  ['cloudinary', cloudinaryLoader],
  ['akamai', akamaiLoader],
  ['default', defaultLoader],
])

type LoaderKey = 'imgix' | 'cloudinary' | 'akamai' | 'default'

const VALID_LAYOUT_VALUES = [
  'fill',
  'fixed',
  'intrinsic',
  'responsive',
  undefined,
] as const
type LayoutValue = typeof VALID_LAYOUT_VALUES[number]

type ImageData = {
  deviceSizes: number[]
  imageSizes: number[]
  loader: LoaderKey
  path: string
  domains?: string[]
}

type ImgElementStyle = NonNullable<JSX.IntrinsicElements['img']['style']>

type ImageProps = Omit<
  JSX.IntrinsicElements['img'],
  'src' | 'srcSet' | 'ref' | 'width' | 'height' | 'loading' | 'style'
> & {
  src: string
  quality?: number | string
  priority?: boolean
  loading?: LoadingValue
  unoptimized?: boolean
  objectFit?: ImgElementStyle['objectFit']
  objectPosition?: ImgElementStyle['objectPosition']
} & (
    | {
        width?: never
        height?: never
        /** @deprecated Use `layout="fill"` instead */
        unsized: true
      }
    | { width?: never; height?: never; layout: 'fill' }
    | {
        width: number | string
        height: number | string
        layout?: Exclude<LayoutValue, 'fill'>
      }
  )

const imageData: ImageData = process.env.__NEXT_IMAGE_OPTS as any
const {
  deviceSizes: configDeviceSizes,
  imageSizes: configImageSizes,
  loader: configLoader,
  path: configPath,
  domains: configDomains,
} = imageData
// sort smallest to largest
const allSizes = [...configDeviceSizes, ...configImageSizes]
configDeviceSizes.sort((a, b) => a - b)
allSizes.sort((a, b) => a - b)

function getSizes(
  width: number | undefined,
  layout: LayoutValue
): { sizes: number[]; kind: 'w' | 'x' } {
  if (
    typeof width !== 'number' ||
    layout === 'fill' ||
    layout === 'responsive'
  ) {
    return { sizes: configDeviceSizes, kind: 'w' }
  }

  const sizes = [
    ...new Set(
      [width, width * 2, width * 3].map(
        (w) => allSizes.find((p) => p >= w) || allSizes[allSizes.length - 1]
      )
    ),
  ]
  return { sizes, kind: 'x' }
}

function computeSrc(
  src: string,
  unoptimized: boolean,
  layout: LayoutValue,
  width?: number,
  quality?: number
): string {
  if (unoptimized) {
    return src
  }
  const { sizes } = getSizes(width, layout)
  const largest = sizes[sizes.length - 1]
  return callLoader({ src, width: largest, quality })
}

type CallLoaderProps = {
  src: string
  width: number
  quality?: number
}

function callLoader(loaderProps: CallLoaderProps) {
  const load = loaders.get(configLoader) || defaultLoader
  return load({ root: configPath, ...loaderProps })
}

type SrcSetData = {
  src: string
  unoptimized: boolean
  layout: LayoutValue
  width?: number
  quality?: number
}

function generateSrcSet({
  src,
  unoptimized,
  layout,
  width,
  quality,
}: SrcSetData): string | undefined {
  // At each breakpoint, generate an image url using the loader, such as:
  // ' www.example.com/foo.jpg?w=480 480w, '
  if (unoptimized) {
    return undefined
  }

  const { sizes, kind } = getSizes(width, layout)
  return sizes
    .map(
      (size, i) =>
        `${callLoader({ src, width: size, quality })} ${
          kind === 'w' ? size : i + 1
        }${kind}`
    )
    .join(', ')
}

type PreloadData = {
  src: string
  unoptimized: boolean
  layout: LayoutValue
  width: number | undefined
  sizes?: string
  quality?: number
}

function generatePreload({
  src,
  unoptimized = false,
  layout,
  width,
  sizes,
  quality,
}: PreloadData): ReactElement {
  // This function generates an image preload that makes use of the "imagesrcset" and "imagesizes"
  // attributes for preloading responsive images. They're still experimental, but fully backward
  // compatible, as the link tag includes all necessary attributes, even if the final two are ignored.
  // See: https://web.dev/preload-responsive-images/
  return (
    <Head>
      <link
        rel="preload"
        as="image"
        href={computeSrc(src, unoptimized, layout, width, quality)}
        // @ts-ignore: imagesrcset and imagesizes not yet in the link element type
        imagesrcset={generateSrcSet({
          src,
          unoptimized,
          layout,
          width,
          quality,
        })}
        imagesizes={sizes}
      />
    </Head>
  )
}

function getInt(x: unknown): number | undefined {
  if (typeof x === 'number') {
    return x
  }
  if (typeof x === 'string') {
    return parseInt(x, 10)
  }
  return undefined
}

export default function Image({
  src,
  sizes,
  unoptimized = false,
  priority = false,
  loading,
  className,
  quality,
  width,
  height,
  objectFit,
  objectPosition,
  ...all
}: ImageProps) {
  let rest: Partial<ImageProps> = all
  let layout: NonNullable<LayoutValue> = sizes ? 'responsive' : 'intrinsic'
  let unsized = false
  if ('unsized' in rest) {
    unsized = Boolean(rest.unsized)
    // Remove property so it's not spread into image:
    delete rest['unsized']
  } else if ('layout' in rest) {
    // Override default layout if the user specified one:
    if (rest.layout) layout = rest.layout

    // Remove property so it's not spread into image:
    delete rest['layout']
  }

  if (process.env.NODE_ENV !== 'production') {
    if (!src) {
      throw new Error(
        `Image is missing required "src" property. Make sure you pass "src" in props to the \`next/image\` component. Received: ${JSON.stringify(
          { width, height, quality }
        )}`
      )
    }
    if (!VALID_LAYOUT_VALUES.includes(layout)) {
      throw new Error(
        `Image with src "${src}" has invalid "layout" property. Provided "${layout}" should be one of ${VALID_LAYOUT_VALUES.map(
          String
        ).join(',')}.`
      )
    }
    if (!VALID_LOADING_VALUES.includes(loading)) {
      throw new Error(
        `Image with src "${src}" has invalid "loading" property. Provided "${loading}" should be one of ${VALID_LOADING_VALUES.map(
          String
        ).join(',')}.`
      )
    }
    if (priority && loading === 'lazy') {
      throw new Error(
        `Image with src "${src}" has both "priority" and "loading='lazy'" properties. Only one should be used.`
      )
    }
    if (unsized) {
      throw new Error(
        `Image with src "${src}" has deprecated "unsized" property, which was removed in favor of the "layout='fill'" property`
      )
    }
  }

  let isLazy =
    !priority && (loading === 'lazy' || typeof loading === 'undefined')
  if (src && src.startsWith('data:')) {
    // https://developer.mozilla.org/en-US/docs/Web/HTTP/Basics_of_HTTP/Data_URIs
    unoptimized = true
    isLazy = false
  }

  const [setRef, isIntersected] = useIntersection<HTMLImageElement>({
    rootMargin: '200px',
    disabled: !isLazy,
  })
  const isVisible = !isLazy || isIntersected

  const widthInt = getInt(width)
  const heightInt = getInt(height)
  const qualityInt = getInt(quality)

  let wrapperStyle: JSX.IntrinsicElements['div']['style'] | undefined
  let sizerStyle: JSX.IntrinsicElements['div']['style'] | undefined
  let sizerSvg: string | undefined
  let imgStyle: ImgElementStyle | undefined = {
    visibility: isVisible ? 'visible' : 'hidden',

    position: 'absolute',
    top: 0,
    left: 0,
    bottom: 0,
    right: 0,

    boxSizing: 'border-box',
    padding: 0,
    border: 'none',
    margin: 'auto',

    display: 'block',
    width: 0,
    height: 0,
    minWidth: '100%',
    maxWidth: '100%',
    minHeight: '100%',
    maxHeight: '100%',

    objectFit,
    objectPosition,
  }
  if (
    typeof widthInt !== 'undefined' &&
    typeof heightInt !== 'undefined' &&
    layout !== 'fill'
  ) {
    // <Image src="i.png" width="100" height="100" />
    const quotient = heightInt / widthInt
    const paddingTop = isNaN(quotient) ? '100%' : `${quotient * 100}%`
    if (layout === 'responsive') {
      // <Image src="i.png" width="100" height="100" layout="responsive" />
      wrapperStyle = {
        display: 'block',
        overflow: 'hidden',
        position: 'relative',

        boxSizing: 'border-box',
        margin: 0,
      }
      sizerStyle = { display: 'block', boxSizing: 'border-box', paddingTop }
    } else if (layout === 'intrinsic') {
      // <Image src="i.png" width="100" height="100" layout="intrinsic" />
      wrapperStyle = {
        display: 'inline-block',
        maxWidth: '100%',
        overflow: 'hidden',
        position: 'relative',
        boxSizing: 'border-box',
        margin: 0,
      }
      sizerStyle = {
        boxSizing: 'border-box',
        display: 'block',
        maxWidth: '100%',
      }
      sizerSvg = `<svg width="${widthInt}" height="${heightInt}" xmlns="http://www.w3.org/2000/svg" version="1.1"/>`
    } else if (layout === 'fixed') {
      // <Image src="i.png" width="100" height="100" layout="fixed" />
      wrapperStyle = {
        overflow: 'hidden',
        boxSizing: 'border-box',
        display: 'inline-block',
        position: 'relative',
        width: widthInt,
        height: heightInt,
      }
    }
  } else if (
    typeof widthInt === 'undefined' &&
    typeof heightInt === 'undefined' &&
    layout === 'fill'
  ) {
    // <Image src="i.png" layout="fill" />
    wrapperStyle = {
      display: 'block',
      overflow: 'hidden',

      position: 'absolute',
      top: 0,
      left: 0,
      bottom: 0,
      right: 0,

      boxSizing: 'border-box',
      margin: 0,
    }
  } else {
    // <Image src="i.png" />
    if (process.env.NODE_ENV !== 'production') {
      throw new Error(
        `Image with src "${src}" must use "width" and "height" properties or "layout='fill'" property.`
      )
    }
  }

  // Generate attribute values
  const imgSrc = computeSrc(src, unoptimized, layout, widthInt, qualityInt)
  const imgSrcSet = generateSrcSet({
    src,
    unoptimized,
    layout,
    width: widthInt,
    quality: qualityInt,
  })

  let imgAttributes:
<<<<<<< HEAD
    | {
        src: string
        srcSet?: string
      }
    | {
        src: string
        'data-src': string
        'data-srcset'?: string
      }
  if (!lazy) {
=======
    | Pick<JSX.IntrinsicElements['img'], 'src' | 'srcSet'>
    | undefined

  if (isVisible) {
>>>>>>> c8fa2848
    imgAttributes = {
      src: imgSrc,
      srcSet: imgSrcSet,
    }
<<<<<<< HEAD
  } else {
    imgAttributes = {
      src: 'data:image/gif;base64,R0lGODlhAQABAAD/ACwAAAAAAQABAAACADs=',
      'data-src': imgSrc,
      'data-srcset': imgSrcSet,
    }
    className = className ? className + ' __lazy' : '__lazy'
=======
>>>>>>> c8fa2848
  }

  // No need to add preloads on the client side--by the time the application is hydrated,
  // it's too late for preloads
  const shouldPreload = priority && typeof window === 'undefined'

  if (unsized) {
    wrapperStyle = undefined
    sizerStyle = undefined
    imgStyle = undefined
  }
  return (
    <div style={wrapperStyle}>
      {shouldPreload
        ? generatePreload({
            src,
            layout,
            unoptimized,
            width: widthInt,
            sizes,
            quality: qualityInt,
          })
        : null}
      {sizerStyle ? (
        <div style={sizerStyle}>
          {sizerSvg ? (
            <img
              style={{ maxWidth: '100%', display: 'block' }}
              alt=""
              aria-hidden={true}
              role="presentation"
              src={`data:image/svg+xml;base64,${toBase64(sizerSvg)}`}
            />
          ) : null}
        </div>
      ) : null}
      <img
        {...rest}
        {...imgAttributes}
        decoding="async"
        className={className}
        sizes={sizes}
        ref={setRef}
        style={imgStyle}
      />
    </div>
  )
}

//BUILT IN LOADERS

type LoaderProps = CallLoaderProps & { root: string }

function normalizeSrc(src: string) {
  return src[0] === '/' ? src.slice(1) : src
}

function imgixLoader({ root, src, width, quality }: LoaderProps): string {
  // Demo: https://static.imgix.net/daisy.png?format=auto&fit=max&w=300
  const params = ['auto=format', 'fit=max', 'w=' + width]
  let paramsString = ''
  if (quality) {
    params.push('q=' + quality)
  }

  if (params.length) {
    paramsString = '?' + params.join('&')
  }
  return `${root}${normalizeSrc(src)}${paramsString}`
}

function akamaiLoader({ root, src, width }: LoaderProps): string {
  return `${root}${normalizeSrc(src)}?imwidth=${width}`
}

function cloudinaryLoader({ root, src, width, quality }: LoaderProps): string {
  // Demo: https://res.cloudinary.com/demo/image/upload/w_300,c_limit/turtles.jpg
  const params = ['f_auto', 'c_limit', 'w_' + width]
  let paramsString = ''
  if (quality) {
    params.push('q_' + quality)
  }
  if (params.length) {
    paramsString = params.join(',') + '/'
  }
  return `${root}${paramsString}${normalizeSrc(src)}`
}

function defaultLoader({ root, src, width, quality }: LoaderProps): string {
  if (process.env.NODE_ENV !== 'production') {
    const missingValues = []

    // these should always be provided but make sure they are
    if (!src) missingValues.push('src')
    if (!width) missingValues.push('width')

    if (missingValues.length > 0) {
      throw new Error(
        `Next Image Optimization requires ${missingValues.join(
          ', '
        )} to be provided. Make sure you pass them as props to the \`next/image\` component. Received: ${JSON.stringify(
          { src, width, quality }
        )}`
      )
    }

    if (src.startsWith('//')) {
      throw new Error(
        `Failed to parse src "${src}" on \`next/image\`, protocol-relative URL (//) must be changed to an absolute URL (http:// or https://)`
      )
    }

    if (!src.startsWith('/') && configDomains) {
      let parsedSrc: URL
      try {
        parsedSrc = new URL(src)
      } catch (err) {
        console.error(err)
        throw new Error(
          `Failed to parse src "${src}" on \`next/image\`, if using relative image it must start with a leading slash "/" or be an absolute URL (http:// or https://)`
        )
      }

      if (!configDomains.includes(parsedSrc.hostname)) {
        throw new Error(
          `Invalid src prop (${src}) on \`next/image\`, hostname "${parsedSrc.hostname}" is not configured under images in your \`next.config.js\`\n` +
            `See more info: https://err.sh/next.js/next-image-unconfigured-host`
        )
      }
    }
  }

  return `${root}?url=${encodeURIComponent(src)}&w=${width}&q=${quality || 75}`
}<|MERGE_RESOLUTION|>--- conflicted
+++ resolved
@@ -1,10 +1,7 @@
 import React, { ReactElement } from 'react'
 import Head from '../next-server/lib/head'
-<<<<<<< HEAD
 import { toBase64 } from '../next-server/lib/to-base-64'
-=======
 import { useIntersection } from './use-intersection'
->>>>>>> c8fa2848
 
 const VALID_LOADING_VALUES = ['lazy', 'eager', undefined] as const
 type LoadingValue = typeof VALID_LOADING_VALUES[number]
@@ -400,38 +397,13 @@
     quality: qualityInt,
   })
 
-  let imgAttributes:
-<<<<<<< HEAD
-    | {
-        src: string
-        srcSet?: string
-      }
-    | {
-        src: string
-        'data-src': string
-        'data-srcset'?: string
-      }
-  if (!lazy) {
-=======
-    | Pick<JSX.IntrinsicElements['img'], 'src' | 'srcSet'>
-    | undefined
+  const imgAttributes: Pick<JSX.IntrinsicElements['img'], 'src' | 'srcSet'> = {
+    src: 'data:image/gif;base64,R0lGODlhAQABAIAAAAAAAP///yH5BAEAAAAALAAAAAABAAEAAAIBRAA7' 
+  }
 
   if (isVisible) {
->>>>>>> c8fa2848
-    imgAttributes = {
-      src: imgSrc,
-      srcSet: imgSrcSet,
-    }
-<<<<<<< HEAD
-  } else {
-    imgAttributes = {
-      src: 'data:image/gif;base64,R0lGODlhAQABAAD/ACwAAAAAAQABAAACADs=',
-      'data-src': imgSrc,
-      'data-srcset': imgSrcSet,
-    }
-    className = className ? className + ' __lazy' : '__lazy'
-=======
->>>>>>> c8fa2848
+    imgAttributes.src = imgSrc
+    imgAttributes.srcSet = imgSrcSet
   }
 
   // No need to add preloads on the client side--by the time the application is hydrated,
