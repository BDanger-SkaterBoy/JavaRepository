--- conflicted
+++ resolved
@@ -118,27 +118,6 @@
   return { widths, kind: 'x' }
 }
 
-<<<<<<< HEAD
-=======
-type CallLoaderProps = {
-  src: string
-  width: number
-  quality?: number
-}
-
-function callLoader(loaderProps: CallLoaderProps): string {
-  const load = loaders.get(configLoader)
-  if (load) {
-    return load({ root: configPath, ...loaderProps })
-  }
-  throw new Error(
-    `Unknown "loader" found in "next.config.js". Expected: ${VALID_LOADERS.join(
-      ', '
-    )}. Received: ${configLoader}`
-  )
-}
-
->>>>>>> 9ff37855
 type GenImgAttrsData = {
   src: string
   unoptimized: boolean
@@ -489,13 +468,7 @@
 
 //BUILT IN LOADERS
 
-<<<<<<< HEAD
-function normalizeSrc(src: string) {
-=======
-type LoaderProps = CallLoaderProps & { root: string }
-
 function normalizeSrc(src: string): string {
->>>>>>> 9ff37855
   return src[0] === '/' ? src.slice(1) : src
 }
 
