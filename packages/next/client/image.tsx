import React, { ReactElement, useEffect, useRef } from 'react'
import Head from '../next-server/lib/head'

const VALID_LOADING_VALUES = ['lazy', 'eager', undefined] as const
type LoadingValue = typeof VALID_LOADING_VALUES[number]

const loaders = new Map<LoaderKey, (props: LoaderProps) => string>([
  ['imgix', imgixLoader],
  ['cloudinary', cloudinaryLoader],
  ['akamai', akamaiLoader],
  ['default', defaultLoader],
])

type LoaderKey = 'imgix' | 'cloudinary' | 'akamai' | 'default'

type ImageData = {
  deviceSizes: number[]
  iconSizes: number[]
  loader: LoaderKey
  path: string
  domains?: string[]
}

type ImageProps = Omit<
  JSX.IntrinsicElements['img'],
  'src' | 'srcSet' | 'ref' | 'width' | 'height' | 'loading'
> & {
  src: string
  quality?: number | string
  priority?: boolean
  loading?: LoadingValue
  unoptimized?: boolean
} & (
    | { width: number | string; height: number | string; unsized?: false }
    | { width?: number | string; height?: number | string; unsized: true }
  )

const imageData: ImageData = process.env.__NEXT_IMAGE_OPTS as any
const {
  deviceSizes: configDeviceSizes,
  iconSizes: configIconSizes,
  loader: configLoader,
  path: configPath,
  domains: configDomains,
} = imageData
// sort smallest to largest
configDeviceSizes.sort((a, b) => a - b)
configIconSizes.sort((a, b) => a - b)

let cachedObserver: IntersectionObserver
const IntersectionObserver =
  typeof window !== 'undefined' ? window.IntersectionObserver : null

function getObserver(): IntersectionObserver | undefined {
  // Return shared instance of IntersectionObserver if already created
  if (cachedObserver) {
    return cachedObserver
  }

  // Only create shared IntersectionObserver if supported in browser
  if (!IntersectionObserver) {
    return undefined
  }

  return (cachedObserver = new IntersectionObserver(
    (entries) => {
      entries.forEach((entry) => {
        if (entry.isIntersecting) {
          let lazyImage = entry.target as HTMLImageElement
          if (lazyImage.dataset.src) {
            lazyImage.src = lazyImage.dataset.src
          }
          if (lazyImage.dataset.srcset) {
            lazyImage.srcset = lazyImage.dataset.srcset
          }
          lazyImage.style.visibility = 'visible'
          lazyImage.classList.remove('__lazy')
          cachedObserver.unobserve(lazyImage)
        }
      })
    },
    { rootMargin: '200px' }
  ))
}

function getDeviceSizes(width: number | undefined): number[] {
  if (typeof width !== 'number') {
    return configDeviceSizes
  }
  const smallest = configDeviceSizes[0]
  if (width < smallest && configIconSizes.includes(width)) {
    return [width]
  }
  const widths: number[] = []
  for (let size of configDeviceSizes) {
    widths.push(size)
    if (size >= width) {
      break
    }
  }
  return widths
}

function computeSrc(
  src: string,
  unoptimized: boolean,
  width?: number,
  quality?: number
): string {
  if (unoptimized) {
    return src
  }
  const widths = getDeviceSizes(width)
  const largest = widths[widths.length - 1]
  return callLoader({ src, width: largest, quality })
}

type CallLoaderProps = {
  src: string
  width: number
  quality?: number
}

function callLoader(loaderProps: CallLoaderProps) {
  const load = loaders.get(configLoader) || defaultLoader
  return load({ root: configPath, ...loaderProps })
}

type SrcSetData = {
  src: string
  unoptimized: boolean
  width?: number
  quality?: number
}

function generateSrcSet({
  src,
  unoptimized,
  width,
  quality,
}: SrcSetData): string | undefined {
  // At each breakpoint, generate an image url using the loader, such as:
  // ' www.example.com/foo.jpg?w=480 480w, '
  if (unoptimized) {
    return undefined
  }

  return getDeviceSizes(width)
    .map((w) => `${callLoader({ src, width: w, quality })} ${w}w`)
    .join(', ')
}

type PreloadData = {
  src: string
  unoptimized: boolean
  width: number | undefined
  sizes?: string
  quality?: number
}

function generatePreload({
  src,
  width,
  unoptimized = false,
  sizes,
  quality,
}: PreloadData): ReactElement {
  // This function generates an image preload that makes use of the "imagesrcset" and "imagesizes"
  // attributes for preloading responsive images. They're still experimental, but fully backward
  // compatible, as the link tag includes all necessary attributes, even if the final two are ignored.
  // See: https://web.dev/preload-responsive-images/
  return (
    <Head>
      <link
        rel="preload"
        as="image"
        href={computeSrc(src, unoptimized, width, quality)}
        // @ts-ignore: imagesrcset and imagesizes not yet in the link element type
        imagesrcset={generateSrcSet({ src, unoptimized, width, quality })}
        imagesizes={sizes}
      />
    </Head>
  )
}

function getInt(x: unknown): number | undefined {
  if (typeof x === 'number') {
    return x
  }
  if (typeof x === 'string') {
    return parseInt(x, 10)
  }
  return undefined
}

export default function Image({
  src,
  sizes,
  unoptimized = false,
  priority = false,
  loading,
  className,
  quality,
  width,
  height,
  unsized,
  ...rest
}: ImageProps) {
  const thisEl = useRef<HTMLImageElement>(null)

  if (process.env.NODE_ENV !== 'production') {
    if (!src) {
      throw new Error(
        `Image is missing required "src" property. Make sure you pass "src" in props to the \`next/image\` component. Received: ${JSON.stringify(
          { width, height, quality, unsized }
        )}`
      )
    }
    if (!VALID_LOADING_VALUES.includes(loading)) {
      throw new Error(
        `Image with src "${src}" has invalid "loading" property. Provided "${loading}" should be one of ${VALID_LOADING_VALUES.map(
          String
        ).join(',')}.`
      )
    }
    if (priority && loading === 'lazy') {
      throw new Error(
        `Image with src "${src}" has both "priority" and "loading=lazy" properties. Only one should be used.`
      )
    }
  }

  let lazy = loading === 'lazy'
  if (!priority && typeof loading === 'undefined') {
    lazy = true
  }

  useEffect(() => {
    const target = thisEl.current

    if (target && lazy) {
      const observer = getObserver()

      if (observer) {
        observer.observe(target)

        return () => {
          observer.unobserve(target)
        }
      }
    }
  }, [thisEl, lazy])

  const widthInt = getInt(width)
  const heightInt = getInt(height)
  const qualityInt = getInt(quality)

  let divStyle: React.CSSProperties | undefined
  let imgStyle: React.CSSProperties | undefined
  let wrapperStyle: React.CSSProperties | undefined
  if (
    typeof widthInt !== 'undefined' &&
    typeof heightInt !== 'undefined' &&
    !unsized
  ) {
    // <Image src="i.png" width={100} height={100} />
    // <Image src="i.png" width="100" height="100" />
    const quotient = heightInt / widthInt
    const ratio = isNaN(quotient) ? 1 : quotient * 100
    wrapperStyle = {
      maxWidth: '100%',
      width: widthInt,
    }
    divStyle = {
      position: 'relative',
      paddingBottom: `${ratio}%`,
    }
    imgStyle = {
      visibility: lazy ? 'hidden' : 'visible',
      height: '100%',
      left: '0',
      position: 'absolute',
      top: '0',
      width: '100%',
    }
  } else if (
    typeof widthInt === 'undefined' &&
    typeof heightInt === 'undefined' &&
    unsized
  ) {
    // <Image src="i.png" unsized />
    if (process.env.NODE_ENV !== 'production') {
      if (priority) {
        // <Image src="i.png" unsized priority />
        console.warn(
          `Image with src "${src}" has both "priority" and "unsized" properties. Only one should be used.`
        )
      }
    }
  } else {
    // <Image src="i.png" />
    if (process.env.NODE_ENV !== 'production') {
      throw new Error(
        `Image with src "${src}" must use "width" and "height" properties or "unsized" property.`
      )
    }
  }

  // Generate attribute values
  const imgSrc = computeSrc(src, unoptimized, widthInt, qualityInt)
  const imgSrcSet = generateSrcSet({
    src,
    width: widthInt,
    unoptimized,
    quality: qualityInt,
  })

  let imgAttributes:
    | {
        src: string
        srcSet?: string
      }
    | {
        'data-src': string
        'data-srcset'?: string
      }
  if (!lazy) {
    imgAttributes = {
      src: imgSrc,
    }
    if (imgSrcSet) {
      imgAttributes.srcSet = imgSrcSet
    }
  } else {
    imgAttributes = {
      'data-src': imgSrc,
    }
    if (imgSrcSet) {
      imgAttributes['data-srcset'] = imgSrcSet
    }
    className = className ? className + ' __lazy' : '__lazy'
  }

  // No need to add preloads on the client side--by the time the application is hydrated,
  // it's too late for preloads
  const shouldPreload = priority && typeof window === 'undefined'

  return (
    <div style={wrapperStyle}>
      <div style={divStyle}>
        {shouldPreload
          ? generatePreload({
              src,
              width: widthInt,
              unoptimized,
              sizes,
              quality: qualityInt,
            })
          : ''}
        <img
          {...rest}
          {...imgAttributes}
          className={className}
          sizes={sizes}
          ref={thisEl}
          style={imgStyle}
        />
      </div>
    </div>
  )
}

//BUILT IN LOADERS

type LoaderProps = CallLoaderProps & { root: string }

function normalizeSrc(src: string) {
  return src[0] === '/' ? src.slice(1) : src
}

function imgixLoader({ root, src, width, quality }: LoaderProps): string {
  const params = ['auto=format', 'w=' + width]
  let paramsString = ''
  if (quality) {
    params.push('q=' + quality)
  }

  if (params.length) {
    paramsString = '?' + params.join('&')
  }
  return `${root}${normalizeSrc(src)}${paramsString}`
}

function akamaiLoader({ root, src, width }: LoaderProps): string {
  return `${root}${normalizeSrc(src)}?imwidth=${width}`
}

function cloudinaryLoader({ root, src, width, quality }: LoaderProps): string {
  const params = ['f_auto', 'w_' + width]
  let paramsString = ''
  if (quality) {
    params.push('q_' + quality)
  }
  if (params.length) {
    paramsString = params.join(',') + '/'
  }
  return `${root}${paramsString}${normalizeSrc(src)}`
}

function defaultLoader({ root, src, width, quality }: LoaderProps): string {
  if (process.env.NODE_ENV !== 'production') {
    const missingValues = []

    // these should always be provided but make sure they are
    if (!src) missingValues.push('src')
    if (!width) missingValues.push('width')

    if (missingValues.length > 0) {
      throw new Error(
        `Next Image Optimization requires ${missingValues.join(
          ', '
        )} to be provided. Make sure you pass them as props to the \`next/image\` component. Received: ${JSON.stringify(
          { src, width, quality }
        )}`
      )
    }

    if (src && !src.startsWith('/') && configDomains) {
      let parsedSrc: URL
      try {
        parsedSrc = new URL(src)
      } catch (err) {
        console.error(err)
        throw new Error(
          `Failed to parse "${src}" if using relative image it must start with a leading slash "/" or be an absolute URL`
        )
      }

      if (!configDomains.includes(parsedSrc.hostname)) {
        throw new Error(
          `Invalid src prop (${src}) on \`next/image\`, hostname is not configured under images in your \`next.config.js\``
        )
      }
    }
  }

<<<<<<< HEAD
  return `${root}?url=${encodeURIComponent(src)}&w=${width}&q=${quality || 100}`
=======
  return `${root}?url=${encodeURIComponent(src)}&w=${width}&q=${
    quality || '75'
  }`
>>>>>>> 080b91f9
}<|MERGE_RESOLUTION|>--- conflicted
+++ resolved
@@ -444,11 +444,5 @@
     }
   }
 
-<<<<<<< HEAD
-  return `${root}?url=${encodeURIComponent(src)}&w=${width}&q=${quality || 100}`
-=======
-  return `${root}?url=${encodeURIComponent(src)}&w=${width}&q=${
-    quality || '75'
-  }`
->>>>>>> 080b91f9
+  return `${root}?url=${encodeURIComponent(src)}&w=${width}&q=${quality || 75}`
 }