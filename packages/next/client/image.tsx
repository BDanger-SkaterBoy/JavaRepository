import React, { ReactElement, useEffect, useRef } from 'react'
import Head from '../next-server/lib/head'

const loaders: { [key: string]: (props: LoaderProps) => string } = {
  imgix: imgixLoader,
  cloudinary: cloudinaryLoader,
  default: defaultLoader,
}

type ImageData = {
  sizes?: number[]
}

type ImageProps = Omit<
  JSX.IntrinsicElements['img'],
  'src' | 'srcSet' | 'ref'
> & {
  src: string
<<<<<<< HEAD
  width: number
  height: number
  host?: string
=======
  quality?: string
>>>>>>> 01e6bd16
  priority?: boolean
  lazy?: boolean
  unoptimized?: boolean
}

const imageData: ImageData = process.env.__NEXT_IMAGE_OPTS as any
const breakpoints = imageData.sizes || [640, 1024, 1600]
// Auto optimize defaults to on if not specified
if (imageData.autoOptimize === undefined) {
  imageData.autoOptimize = true
}

let cachedObserver: IntersectionObserver
const IntersectionObserver =
  typeof window !== 'undefined' ? window.IntersectionObserver : null

function getObserver(): IntersectionObserver | undefined {
  // Return shared instance of IntersectionObserver if already created
  if (cachedObserver) {
    return cachedObserver
  }

  // Only create shared IntersectionObserver if supported in browser
  if (!IntersectionObserver) {
    return undefined
  }

  return (cachedObserver = new IntersectionObserver(
    (entries) => {
      entries.forEach((entry) => {
        if (entry.isIntersecting) {
          let lazyImage = entry.target as HTMLImageElement
          if (lazyImage.dataset.src) {
            lazyImage.src = lazyImage.dataset.src
          }
          if (lazyImage.dataset.srcset) {
            lazyImage.srcset = lazyImage.dataset.srcset
          }
          lazyImage.classList.remove('__lazy')
          cachedObserver.unobserve(lazyImage)
        }
      })
    },
    { rootMargin: '200px' }
  ))
}

function computeSrc(
  src: string,
  unoptimized: boolean,
  quality?: string
): string {
  if (unoptimized) {
    return src
  }
  return callLoader({ src, quality })
}

type CallLoaderProps = {
  src: string
  width?: number
  quality?: string
}

function callLoader(loaderProps: CallLoaderProps) {
  let loader = loaders[imageData.loader || 'default']
  return loader({ root: imageData.path, ...loaderProps })
}

type SrcSetData = {
  src: string
  widths: number[]
  quality?: string
}

function generateSrcSet({ src, widths, quality }: SrcSetData): string {
  // At each breakpoint, generate an image url using the loader, such as:
  // ' www.example.com/foo.jpg?w=480 480w, '
  return widths
    .map((width: number) => `${callLoader({ src, width, quality })} ${width}w`)
    .join(', ')
}

type PreloadData = {
  src: string
  widths: number[]
  sizes?: string
  unoptimized?: boolean
  quality?: string
}

function generatePreload({
  src,
  widths,
  unoptimized = false,
  sizes,
  quality,
}: PreloadData): ReactElement {
  // This function generates an image preload that makes use of the "imagesrcset" and "imagesizes"
  // attributes for preloading responsive images. They're still experimental, but fully backward
  // compatible, as the link tag includes all necessary attributes, even if the final two are ignored.
  // See: https://web.dev/preload-responsive-images/
  return (
    <Head>
      <link
        rel="preload"
        as="image"
        href={computeSrc(src, unoptimized, quality)}
        // @ts-ignore: imagesrcset and imagesizes not yet in the link element type
        imagesrcset={generateSrcSet({ src, widths, quality })}
        imagesizes={sizes}
      />
    </Head>
  )
}

export default function Image({
  src,
  sizes,
  width,
  height,
  unoptimized = false,
  priority = false,
  lazy = false,
  className,
  quality,
  ...rest
}: ImageProps) {
  const thisEl = useRef<HTMLImageElement>(null)

  // Sanity Checks:
  // If priority and lazy are present, log an error and use priority only.
  if (priority && lazy) {
    if (process.env.NODE_ENV !== 'production') {
      console.error(
        `Image with src ${src} has both priority and lazy tags. Only one should be used.`
      )
    }
    lazy = false
  }

<<<<<<< HEAD
  host = host || 'default'
=======
  // Normalize provided src
  if (src[0] === '/') {
    src = src.slice(1)
  }
>>>>>>> 01e6bd16

  useEffect(() => {
    const target = thisEl.current

    if (target && lazy) {
      const observer = getObserver()

      if (observer) {
        observer.observe(target)

        return () => {
          observer.unobserve(target)
        }
      }
    }
  }, [thisEl, lazy])

  // Generate attribute values
  const imgSrc = computeSrc(src, unoptimized, quality)
  const imgSrcSet = !unoptimized
    ? generateSrcSet({
        src,
        widths: breakpoints,
        quality,
      })
    : undefined

  let imgAttributes:
    | {
        src: string
        srcSet?: string
      }
    | {
        'data-src': string
        'data-srcset'?: string
      }
  if (!lazy) {
    imgAttributes = {
      src: imgSrc,
    }
    if (imgSrcSet) {
      imgAttributes.srcSet = imgSrcSet
    }
  } else {
    imgAttributes = {
      'data-src': imgSrc,
    }
    if (imgSrcSet) {
      imgAttributes['data-srcset'] = imgSrcSet
    }
    className = className ? className + ' __lazy' : '__lazy'
  }

  // No need to add preloads on the client side--by the time the application is hydrated,
  // it's too late for preloads
  const shouldPreload = priority && typeof window === 'undefined'

  const ratio = (height / width) * 100
  const paddingBottom = `${isNaN(ratio) ? 100 : ratio}%`

  return (
    <div style={{ position: 'relative', paddingBottom }}>
      {shouldPreload
        ? generatePreload({
            src,
            widths: breakpoints,
            unoptimized,
            sizes,
          })
        : ''}
      <img
        {...rest}
        {...imgAttributes}
        className={className}
        sizes={sizes}
        ref={thisEl}
        style={{
          height: '100%',
          left: '0',
          position: 'absolute',
          top: '0',
          width: '100%',
        }}
      />
    </div>
  )
}

//BUILT IN LOADERS

type LoaderProps = CallLoaderProps & { root: string }

<<<<<<< HEAD
function normalizeSrc(src: string) {
  return src[0] === '/' ? src.slice(1) : src
}

function imgixLoader({ root, src, width }: LoaderProps): string {
  return `${root}${normalizeSrc(src)}${width ? '?w=' + width : ''}`
}

function cloudinaryLoader({ root, src, width }: LoaderProps): string {
  return `${root}${width ? 'w_' + width + '/' : ''}${normalizeSrc(src)}`
=======
function imgixLoader({ root, src, width, quality }: LoaderProps): string {
  const params = []
  let paramsString = ''
  if (width) {
    params.push('w=' + width)
  }
  if (quality) {
    params.push('q=' + quality)
  }
  if (imageData.autoOptimize) {
    params.push('auto=compress')
  }
  if (params.length) {
    paramsString = '?' + params.join('&')
  }
  return `${root}${src}${paramsString}`
}

function cloudinaryLoader({ root, src, width, quality }: LoaderProps): string {
  const params = []
  let paramsString = ''
  if (!quality && imageData.autoOptimize) {
    quality = 'auto'
  }
  if (width) {
    params.push('w_' + width)
  }
  if (quality) {
    params.push('q_' + quality)
  }
  if (params.length) {
    paramsString = params.join(',') + '/'
  }
  return `${root}${paramsString}${src}`
>>>>>>> 01e6bd16
}

function defaultLoader({ root, src, width, quality }: LoaderProps): string {
  return `${root}?url=${encodeURIComponent(src)}&${
    width ? `w=${width}&` : ''
  }q=${quality || '100'}`
}<|MERGE_RESOLUTION|>--- conflicted
+++ resolved
@@ -16,13 +16,10 @@
   'src' | 'srcSet' | 'ref'
 > & {
   src: string
-<<<<<<< HEAD
   width: number
   height: number
   host?: string
-=======
-  quality?: string
->>>>>>> 01e6bd16
+  quality?: string
   priority?: boolean
   lazy?: boolean
   unoptimized?: boolean
@@ -164,14 +161,12 @@
     lazy = false
   }
 
-<<<<<<< HEAD
   host = host || 'default'
-=======
+  
   // Normalize provided src
   if (src[0] === '/') {
     src = src.slice(1)
   }
->>>>>>> 01e6bd16
 
   useEffect(() => {
     const target = thisEl.current
@@ -264,18 +259,10 @@
 
 type LoaderProps = CallLoaderProps & { root: string }
 
-<<<<<<< HEAD
 function normalizeSrc(src: string) {
   return src[0] === '/' ? src.slice(1) : src
 }
 
-function imgixLoader({ root, src, width }: LoaderProps): string {
-  return `${root}${normalizeSrc(src)}${width ? '?w=' + width : ''}`
-}
-
-function cloudinaryLoader({ root, src, width }: LoaderProps): string {
-  return `${root}${width ? 'w_' + width + '/' : ''}${normalizeSrc(src)}`
-=======
 function imgixLoader({ root, src, width, quality }: LoaderProps): string {
   const params = []
   let paramsString = ''
@@ -291,7 +278,7 @@
   if (params.length) {
     paramsString = '?' + params.join('&')
   }
-  return `${root}${src}${paramsString}`
+  return `${root}${normalizeSrc(src)}${paramsString}`
 }
 
 function cloudinaryLoader({ root, src, width, quality }: LoaderProps): string {
@@ -309,8 +296,7 @@
   if (params.length) {
     paramsString = params.join(',') + '/'
   }
-  return `${root}${paramsString}${src}`
->>>>>>> 01e6bd16
+  return `${root}${paramsString}${normalizeSrc(src)}`
 }
 
 function defaultLoader({ root, src, width, quality }: LoaderProps): string {
