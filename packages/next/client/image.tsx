--- conflicted
+++ resolved
@@ -460,7 +460,6 @@
     })
   }
 
-<<<<<<< HEAD
   const img = (
     <img
       {...rest}
@@ -475,13 +474,6 @@
     />
   )
 
-  if (unsized) {
-    wrapperStyle = undefined
-    sizerStyle = undefined
-    imgStyle = undefined
-  }
-=======
->>>>>>> aada946f
   return (
     <div style={wrapperStyle}>
       {sizerStyle ? (
