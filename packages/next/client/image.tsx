--- conflicted
+++ resolved
@@ -355,7 +355,7 @@
   })
 }
 
-<<<<<<< HEAD
+sanjaiyan-image-loading-priority
 const ImageElement = ({
   imgAttributes,
   heightInt,
@@ -412,7 +412,7 @@
             if (process.env.NODE_ENV !== 'production') {
               if (!srcString) {
                 console.error(`Image is missing required "src" property:`, img)
-=======
+
 const ImageElement = forwardRef<HTMLImageElement | null, ImageElementProps>(
   (
     {
@@ -464,7 +464,7 @@
               }
               if (!img) {
                 return
->>>>>>> d41afd71
+ canary
               }
               if (onError) {
                 // If the image has an error before react hydrates, then the error is lost.
