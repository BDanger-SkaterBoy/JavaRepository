--- conflicted
+++ resolved
@@ -205,13 +205,6 @@
     })
   }
 
-<<<<<<< HEAD
-  prefetch(options: { priority?: boolean } = {}) {
-    if (!this.p || typeof window === 'undefined') return
-    // Prefetch the JSON page if asked (only in the client)
-    const [href, asPath] = this.getPaths()
-    Router.prefetch(href, asPath, { priority: options.priority })
-=======
   prefetch(options?: PrefetchOptions) {
     if (!this.p || typeof window === 'undefined') return
     // Prefetch the JSON page if asked (only in the client)
@@ -225,7 +218,6 @@
         throw err
       }
     })
->>>>>>> 3bfb6501
     prefetched[href] = true
   }
 
