--- conflicted
+++ resolved
@@ -128,15 +128,6 @@
   }
 
   // replace state instead of push if prop is present
-<<<<<<< HEAD
-  router[replace ? 'replace' : 'push'](href, as, { shallow, locale }).then(
-    (success: boolean) => {
-      if (!success) return
-      if (scroll) {
-        window.scrollTo(0, 0)
-        a11ySmartFocus()
-      }
-=======
   router[replace ? 'replace' : 'push'](href, as, {
     shallow,
     locale,
@@ -144,9 +135,7 @@
   }).then((success: boolean) => {
     if (!success) return
     if (scroll) {
-      // FIXME: proper route announcing at Router level, not Link:
-      document.body.focus()
->>>>>>> c0ff5ef2
+      a11ySmartFocus()
     }
   })
 }
