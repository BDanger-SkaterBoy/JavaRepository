--- conflicted
+++ resolved
@@ -768,41 +768,24 @@
     if (response) return response
 
     if (initialServerDataBuffer) {
-<<<<<<< HEAD
-      const { readable, writable } = new TransformStream()
-      response = createFromReadableStream(readable)
-      nextServerDataRegisterWriter(writable.getWriter())
-    } else {
-      if (serialized) {
-        const { readable, writable } = new TransformStream()
-        const writer = writable.getWriter()
-        writer.write(new TextEncoder().encode(serialized))
-        writer.close()
-        response = createFromReadableStream(readable)
-      } else {
-        response = createFromFetch(fetchFlight(getCacheKey()))
-      }
-=======
       const readable = new ReadableStream({
         start(controller) {
           nextServerDataRegisterWriter(controller)
         },
       })
-      response = createFromFetch(Promise.resolve({ body: readable }))
+      response = createFromReadableStream(readable)
     } else {
-      const fetchPromise = serialized
-        ? (() => {
-            const readable = new ReadableStream({
-              start(controller) {
-                controller.enqueue(new TextEncoder().encode(serialized))
-                controller.close()
-              },
-            })
-            return Promise.resolve({ body: readable })
-          })()
-        : fetchFlight(getCacheKey())
-      response = createFromFetch(fetchPromise)
->>>>>>> 6a1e8db7
+      if (serialized) {
+        const readable = new ReadableStream({
+          start(controller) {
+            controller.enqueue(new TextEncoder().encode(serialized))
+            controller.close()
+          },
+        })
+        response = createFromReadableStream(readable)
+      } else {
+        response = createFromFetch(fetchFlight(getCacheKey()))
+      }
     }
 
     rscCache.set(cacheKey, response)
