/* global location */
import '@next/polyfill-module'
import React from 'react'
import ReactDOM from 'react-dom'
import { HeadManagerContext } from '../next-server/lib/head-manager-context'
import mitt from '../next-server/lib/mitt'
import { RouterContext } from '../next-server/lib/router-context'
import type Router from '../next-server/lib/router/router'
import type {
  AppComponent,
  AppProps,
  PrivateRouteInfo,
} from '../next-server/lib/router/router'
import { delBasePath, hasBasePath } from '../next-server/lib/router/router'
import { formatUrl } from '../next-server/lib/router/utils/format-url'
import { isDynamicRoute } from '../next-server/lib/router/utils/is-dynamic'
import { parseRelativeUrl } from '../next-server/lib/router/utils/parse-relative-url'
import * as querystring from '../next-server/lib/router/utils/querystring'
import * as envConfig from '../next-server/lib/runtime-config'
import type { NEXT_DATA } from '../next-server/lib/utils'
import { getURL, loadGetInitialProps, ST } from '../next-server/lib/utils'
import initHeadManager from './head-manager'
import PageLoader, { looseToArray, StyleSheetTuple } from './page-loader'
import measureWebVitals from './performance-relayer'
import { createRouter, makePublicRouterInstance } from './router'

/// <reference types="react-dom/experimental" />

declare let __webpack_public_path__: string

declare global {
  interface Window {
    /* test fns */
    __NEXT_HYDRATED?: boolean
    __NEXT_HYDRATED_CB?: () => void

    /* prod */
    __NEXT_PRELOADREADY?: (ids?: string[]) => void
    __NEXT_DATA__: NEXT_DATA
    __NEXT_P: any[]
  }
}

type RenderRouteInfo = PrivateRouteInfo & { App: AppComponent }
type RenderErrorProps = Omit<RenderRouteInfo, 'Component' | 'styleSheets'>

const data: typeof window['__NEXT_DATA__'] = JSON.parse(
  document.getElementById('__NEXT_DATA__')!.textContent!
)
window.__NEXT_DATA__ = data

export const version = process.env.__NEXT_VERSION

const {
  props: hydrateProps,
  err: hydrateErr,
  page,
  query,
  buildId,
  assetPrefix,
  runtimeConfig,
  dynamicIds,
  isFallback,
  head: initialHeadData,
  locales,
} = data

let { locale, defaultLocale } = data

const prefix = assetPrefix || ''

// With dynamic assetPrefix it's no longer possible to set assetPrefix at the build time
// So, this is how we do it in the client side at runtime
__webpack_public_path__ = `${prefix}/_next/` //eslint-disable-line
// Initialize next/config with the environment configuration
envConfig.setConfig({
  serverRuntimeConfig: {},
  publicRuntimeConfig: runtimeConfig || {},
})

function getAsPath(relativePath: string) {
  const url = parseRelativeUrl(relativePath)
  const { pathname } = url
  url.pathname = hasBasePath(pathname) ? delBasePath(pathname) : pathname
  return formatUrl(url)
}

<<<<<<< HEAD
const asPath = getAsPath(getURL())
=======
if (process.env.__NEXT_i18n_SUPPORT) {
  const {
    normalizeLocalePath,
  } = require('../next-server/lib/i18n/normalize-locale-path')

  if (locales) {
    const localePathResult = normalizeLocalePath(asPath, locales)

    if (localePathResult.detectedLocale) {
      asPath = asPath.substr(localePathResult.detectedLocale.length + 1) || '/'
    } else {
      // derive the default locale if it wasn't detected in the asPath
      // since we don't prerender static pages with all possible default
      // locales
      defaultLocale = locale
    }
  }
}
>>>>>>> 71d798ce

type RegisterFn = (input: [string, () => void]) => void

const pageLoader = new PageLoader(buildId, prefix, page)
const register: RegisterFn = ([r, f]) => pageLoader.registerPage(r, f)
if (window.__NEXT_P) {
  // Defer page registration for another tick. This will increase the overall
  // latency in hydrating the page, but reduce the total blocking time.
  window.__NEXT_P.map((p) => setTimeout(() => register(p), 0))
}
window.__NEXT_P = []
;(window.__NEXT_P as any).push = register

const headManager = initHeadManager(initialHeadData)
const appElement = document.getElementById('__next')

let lastAppProps: AppProps
let lastRenderReject: (() => void) | null
let webpackHMR: any
export let router: Router
let CachedComponent: React.ComponentType
let cachedStyleSheets: StyleSheetTuple[]
let CachedApp: AppComponent, onPerfEntry: (metric: any) => void

class Container extends React.Component<{
  fn: (err: Error, info?: any) => void
}> {
  componentDidCatch(componentErr: Error, info: any) {
    this.props.fn(componentErr, info)
  }

  componentDidMount() {
    this.scrollToHash()

    // We need to replace the router state if:
    // - the page was (auto) exported and has a query string or search (hash)
    // - it was auto exported and is a dynamic route (to provide params)
    // - if it is a client-side skeleton (fallback render)
    if (
      router.isSsr &&
      (isFallback ||
        (data.nextExport &&
          (isDynamicRoute(router.pathname) || location.search)) ||
        (hydrateProps && hydrateProps.__N_SSG && location.search))
    ) {
      // update query on mount for exported pages
      router.replace(
        router.pathname +
          '?' +
          String(
            querystring.assign(
              querystring.urlQueryToSearchParams(router.query),
              new URLSearchParams(location.search)
            )
          ),
        asPath,
        {
          // @ts-ignore
          // WARNING: `_h` is an internal option for handing Next.js
          // client-side hydration. Your app should _never_ use this property.
          // It may change at any time without notice.
          _h: 1,
          // Fallback pages must trigger the data fetch, so the transition is
          // not shallow.
          // Other pages (strictly updating query) happens shallowly, as data
          // requirements would already be present.
          shallow: !isFallback,
        }
      )
    }
  }

  componentDidUpdate() {
    this.scrollToHash()
  }

  scrollToHash() {
    let { hash } = location
    hash = hash && hash.substring(1)
    if (!hash) return

    const el = document.getElementById(hash)
    if (!el) return

    // If we call scrollIntoView() in here without a setTimeout
    // it won't scroll properly.
    setTimeout(() => el.scrollIntoView(), 0)
  }

  render() {
    if (process.env.NODE_ENV === 'production') {
      return this.props.children
    } else {
      const { ReactDevOverlay } = require('@next/react-dev-overlay/lib/client')
      return <ReactDevOverlay>{this.props.children}</ReactDevOverlay>
    }
  }
}

export const emitter = mitt()

export default async (opts: { webpackHMR?: any } = {}) => {
  // This makes sure this specific lines are removed in production
  if (process.env.NODE_ENV === 'development') {
    webpackHMR = opts.webpackHMR
  }
  const { page: app, mod } = await pageLoader.loadPage('/_app')
  CachedApp = app as AppComponent

  if (mod && mod.reportWebVitals) {
    onPerfEntry = ({
      id,
      name,
      startTime,
      value,
      duration,
      entryType,
      entries,
    }) => {
      // Combines timestamp with random number for unique ID
      const uniqueID = `${Date.now()}-${
        Math.floor(Math.random() * (9e12 - 1)) + 1e12
      }`
      let perfStartEntry

      if (entries && entries.length) {
        perfStartEntry = entries[0].startTime
      }

      mod.reportWebVitals({
        id: id || uniqueID,
        name,
        startTime: startTime || perfStartEntry,
        value: value == null ? duration : value,
        label:
          entryType === 'mark' || entryType === 'measure'
            ? 'custom'
            : 'web-vital',
      })
    }
  }

  let initialErr = hydrateErr

  try {
    ;({
      page: CachedComponent,
      styleSheets: cachedStyleSheets,
    } = await pageLoader.loadPage(page))

    if (process.env.NODE_ENV !== 'production') {
      const { isValidElementType } = require('react-is')
      if (!isValidElementType(CachedComponent)) {
        throw new Error(
          `The default export is not a React Component in page: "${page}"`
        )
      }
    }
  } catch (error) {
    // This catches errors like throwing in the top level of a module
    initialErr = error
  }

  if (process.env.NODE_ENV === 'development') {
    const { getNodeError } = require('@next/react-dev-overlay/lib/client')
    // Server-side runtime errors need to be re-thrown on the client-side so
    // that the overlay is rendered.
    if (initialErr) {
      if (initialErr === hydrateErr) {
        setTimeout(() => {
          let error
          try {
            // Generate a new error object. We `throw` it because some browsers
            // will set the `stack` when thrown, and we want to ensure ours is
            // not overridden when we re-throw it below.
            throw new Error(initialErr!.message)
          } catch (e) {
            error = e
          }

          error.name = initialErr!.name
          error.stack = initialErr!.stack

          const node = getNodeError(error)
          throw node
        })
      }
      // We replaced the server-side error with a client-side error, and should
      // no longer rewrite the stack trace to a Node error.
      else {
        setTimeout(() => {
          throw initialErr
        })
      }
    }
  }

  if (window.__NEXT_PRELOADREADY) {
    await window.__NEXT_PRELOADREADY(dynamicIds)
  }

  router = createRouter(page, query, asPath, {
    initialProps: hydrateProps,
    pageLoader,
    App: CachedApp,
    Component: CachedComponent,
    initialStyleSheets: cachedStyleSheets,
    wrapApp,
    err: initialErr,
    isFallback: Boolean(isFallback),
    subscription: ({ Component, styleSheets, props, err }, App) =>
      render({ App, Component, styleSheets, props, err }),
    locale,
    locales,
    defaultLocale,
  })

  // call init-client middleware
  if (process.env.__NEXT_PLUGINS) {
    // @ts-ignore
    // eslint-disable-next-line
    import('next-plugin-loader?middleware=on-init-client!')
      .then((initClientModule) => {
        return initClientModule.default({ router })
      })
      .catch((initClientErr) => {
        console.error('Error calling client-init for plugins', initClientErr)
      })
  }

  const renderCtx = {
    App: CachedApp,
    Component: CachedComponent,
    styleSheets: cachedStyleSheets,
    props: hydrateProps,
    err: initialErr,
  }

  if (process.env.NODE_ENV === 'production') {
    render(renderCtx)
    return emitter
  } else {
    return { emitter, render, renderCtx }
  }
}

export async function render(renderingProps: RenderRouteInfo) {
  if (renderingProps.err) {
    await renderError(renderingProps)
    return
  }

  try {
    await doRender(renderingProps)
  } catch (renderErr) {
    // bubble up cancelation errors
    if (renderErr.cancelled) {
      throw renderErr
    }

    if (process.env.NODE_ENV === 'development') {
      // Ensure this error is displayed in the overlay in development
      setTimeout(() => {
        throw renderErr
      })
    }
    await renderError({ ...renderingProps, err: renderErr })
  }
}

// This method handles all runtime and debug errors.
// 404 and 500 errors are special kind of errors
// and they are still handle via the main render method.
export function renderError(renderErrorProps: RenderErrorProps) {
  const { App, err } = renderErrorProps

  // In development runtime errors are caught by our overlay
  // In production we catch runtime errors using componentDidCatch which will trigger renderError
  if (process.env.NODE_ENV !== 'production') {
    // A Next.js rendering runtime error is always unrecoverable
    // FIXME: let's make this recoverable (error in GIP client-transition)
    webpackHMR.onUnrecoverableError()

    // We need to render an empty <App> so that the `<ReactDevOverlay>` can
    // render itself.
    return doRender({
      App: () => null,
      props: {},
      Component: () => null,
      styleSheets: [],
    })
  }
  if (process.env.__NEXT_PLUGINS) {
    // @ts-ignore
    // eslint-disable-next-line
    import('next-plugin-loader?middleware=on-error-client!')
      .then((onClientErrorModule) => {
        return onClientErrorModule.default({ err })
      })
      .catch((onClientErrorErr) => {
        console.error(
          'error calling on-error-client for plugins',
          onClientErrorErr
        )
      })
  }

  // Make sure we log the error to the console, otherwise users can't track down issues.
  console.error(err)
  return pageLoader
    .loadPage('/_error')
    .then(({ page: ErrorComponent, styleSheets }) => {
      // In production we do a normal render with the `ErrorComponent` as component.
      // If we've gotten here upon initial render, we can use the props from the server.
      // Otherwise, we need to call `getInitialProps` on `App` before mounting.
      const AppTree = wrapApp(App)
      const appCtx = {
        Component: ErrorComponent,
        AppTree,
        router,
        ctx: { err, pathname: page, query, asPath, AppTree },
      }
      return Promise.resolve(
        renderErrorProps.props
          ? renderErrorProps.props
          : loadGetInitialProps(App, appCtx)
      ).then((initProps) =>
        doRender({
          ...renderErrorProps,
          err,
          Component: ErrorComponent,
          styleSheets,
          props: initProps,
        })
      )
    })
}

// If hydrate does not exist, eg in preact.
let isInitialRender = typeof ReactDOM.hydrate === 'function'
let reactRoot: any = null
function renderReactElement(reactEl: JSX.Element, domEl: HTMLElement) {
  if (process.env.__NEXT_REACT_MODE !== 'legacy') {
    if (!reactRoot) {
      const opts = { hydrate: true }
      reactRoot =
        process.env.__NEXT_REACT_MODE === 'concurrent'
          ? (ReactDOM as any).unstable_createRoot(domEl, opts)
          : (ReactDOM as any).unstable_createBlockingRoot(domEl, opts)
    }
    reactRoot.render(reactEl)
  } else {
    // mark start of hydrate/render
    if (ST) {
      performance.mark('beforeRender')
    }

    // The check for `.hydrate` is there to support React alternatives like preact
    if (isInitialRender) {
      ReactDOM.hydrate(reactEl, domEl, markHydrateComplete)
      isInitialRender = false

      if (onPerfEntry && ST) {
        measureWebVitals(onPerfEntry)
      }
    } else {
      ReactDOM.render(reactEl, domEl, markRenderComplete)
    }
  }
}

function markHydrateComplete() {
  if (!ST) return

  performance.mark('afterHydrate') // mark end of hydration

  performance.measure(
    'Next.js-before-hydration',
    'navigationStart',
    'beforeRender'
  )
  performance.measure('Next.js-hydration', 'beforeRender', 'afterHydrate')

  if (onPerfEntry) {
    performance.getEntriesByName('Next.js-hydration').forEach(onPerfEntry)
  }
  clearMarks()
}

function markRenderComplete() {
  if (!ST) return

  performance.mark('afterRender') // mark end of render
  const navStartEntries = performance.getEntriesByName('routeChange', 'mark')

  if (!navStartEntries.length) {
    return
  }

  performance.measure(
    'Next.js-route-change-to-render',
    navStartEntries[0].name,
    'beforeRender'
  )
  performance.measure('Next.js-render', 'beforeRender', 'afterRender')
  if (onPerfEntry) {
    performance.getEntriesByName('Next.js-render').forEach(onPerfEntry)
    performance
      .getEntriesByName('Next.js-route-change-to-render')
      .forEach(onPerfEntry)
  }
  clearMarks()
  ;['Next.js-route-change-to-render', 'Next.js-render'].forEach((measure) =>
    performance.clearMeasures(measure)
  )
}

function clearMarks() {
  ;[
    'beforeRender',
    'afterHydrate',
    'afterRender',
    'routeChange',
  ].forEach((mark) => performance.clearMarks(mark))
}

function AppContainer({
  children,
}: React.PropsWithChildren<{}>): React.ReactElement {
  return (
    <Container
      fn={(error) =>
        renderError({ App: CachedApp, err: error }).catch((err) =>
          console.error('Error rendering page: ', err)
        )
      }
    >
      <RouterContext.Provider value={makePublicRouterInstance(router)}>
        <HeadManagerContext.Provider value={headManager}>
          {children}
        </HeadManagerContext.Provider>
      </RouterContext.Provider>
    </Container>
  )
}

const wrapApp = (App: AppComponent) => (
  wrappedAppProps: Record<string, any>
) => {
  const appProps: AppProps = {
    ...wrappedAppProps,
    Component: CachedComponent,
    err: hydrateErr,
    router,
  }
  return (
    <AppContainer>
      <App {...appProps} />
    </AppContainer>
  )
}

function doRender({
  App,
  Component,
  props,
  err,
  styleSheets,
}: RenderRouteInfo): Promise<any> {
  Component = Component || lastAppProps.Component
  props = props || lastAppProps.props

  const appProps: AppProps = {
    ...props,
    Component,
    err,
    router,
  }
  // lastAppProps has to be set before ReactDom.render to account for ReactDom throwing an error.
  lastAppProps = appProps

  let canceled = false
  let resolvePromise: () => void
  const renderPromise = new Promise((resolve, reject) => {
    if (lastRenderReject) {
      lastRenderReject()
    }
    resolvePromise = () => {
      lastRenderReject = null
      resolve()
    }
    lastRenderReject = () => {
      canceled = true
      lastRenderReject = null

      const error: any = new Error('Cancel rendering route')
      error.cancelled = true
      reject(error)
    }
  })

  // This function has a return type to ensure it doesn't start returning a
  // Promise. It should remain synchronous.
  function onStart(): boolean {
    if (
      // We can skip this during hydration. Running it wont cause any harm, but
      // we may as well save the CPU cycles.
      isInitialRender ||
      // We use `style-loader` in development, so we don't need to do anything
      // unless we're in production:
      process.env.NODE_ENV !== 'production'
    ) {
      return false
    }

    const currentStyleTags = looseToArray<HTMLStyleElement>(
      document.querySelectorAll('style[data-n-href]')
    )
    const currentHrefs = new Set(
      currentStyleTags.map((tag) => tag.getAttribute('data-n-href'))
    )

    styleSheets.forEach(({ href, text }) => {
      if (!currentHrefs.has(href)) {
        const styleTag = document.createElement('style')
        styleTag.setAttribute('data-n-href', href)
        styleTag.setAttribute('media', 'x')

        document.head.appendChild(styleTag)
        styleTag.appendChild(document.createTextNode(text))
      }
    })
    return true
  }

  function onCommit() {
    if (
      // We use `style-loader` in development, so we don't need to do anything
      // unless we're in production:
      process.env.NODE_ENV === 'production' &&
      // We can skip this during hydration. Running it wont cause any harm, but
      // we may as well save the CPU cycles:
      !isInitialRender &&
      // Ensure this render was not canceled
      !canceled
    ) {
      const desiredHrefs = new Set(styleSheets.map((s) => s.href))
      const currentStyleTags = looseToArray<HTMLStyleElement>(
        document.querySelectorAll('style[data-n-href]')
      )
      const currentHrefs = currentStyleTags.map(
        (tag) => tag.getAttribute('data-n-href')!
      )

      // Toggle `<style>` tags on or off depending on if they're needed:
      for (let idx = 0; idx < currentHrefs.length; ++idx) {
        if (desiredHrefs.has(currentHrefs[idx])) {
          currentStyleTags[idx].removeAttribute('media')
        } else {
          currentStyleTags[idx].setAttribute('media', 'x')
        }
      }

      // Reorder styles into intended order:
      let referenceNode = document.querySelector('noscript[data-n-css]')
      if (
        // This should be an invariant:
        referenceNode
      ) {
        styleSheets.forEach(({ href }) => {
          const targetTag = document.querySelector(
            `style[data-n-href="${href}"]`
          )
          if (
            // This should be an invariant:
            targetTag
          ) {
            referenceNode!.parentNode!.insertBefore(
              targetTag,
              referenceNode!.nextSibling
            )
            referenceNode = targetTag
          }
        })
      }

      // Finally, clean up server rendered stylesheets:
      looseToArray<HTMLLinkElement>(
        document.querySelectorAll('link[data-n-p]')
      ).forEach((el) => {
        el.parentNode!.removeChild(el)
      })

      // Force browser to recompute layout, which should prevent a flash of
      // unstyled content:
      getComputedStyle(document.body, 'height')
    }

    resolvePromise()
  }

  const elem = (
    <Root callback={onCommit}>
      <AppContainer>
        <App {...appProps} />
      </AppContainer>
    </Root>
  )

  onStart()

  // We catch runtime errors using componentDidCatch which will trigger renderError
  renderReactElement(
    process.env.__NEXT_STRICT_MODE ? (
      <React.StrictMode>{elem}</React.StrictMode>
    ) : (
      elem
    ),
    appElement!
  )

  return renderPromise
}

function Root({
  callback,
  children,
}: React.PropsWithChildren<{
  callback: () => void
}>): React.ReactElement {
  // We use `useLayoutEffect` to guarantee the callback is executed
  // as soon as React flushes the update.
  React.useLayoutEffect(() => callback(), [callback])
  if (process.env.__NEXT_TEST_MODE) {
    // eslint-disable-next-line react-hooks/rules-of-hooks
    React.useEffect(() => {
      window.__NEXT_HYDRATED = true

      if (window.__NEXT_HYDRATED_CB) {
        window.__NEXT_HYDRATED_CB()
      }
    }, [])
  }
  return children as React.ReactElement
}<|MERGE_RESOLUTION|>--- conflicted
+++ resolved
@@ -85,9 +85,9 @@
   return formatUrl(url)
 }
 
-<<<<<<< HEAD
+
 const asPath = getAsPath(getURL())
-=======
+
 if (process.env.__NEXT_i18n_SUPPORT) {
   const {
     normalizeLocalePath,
@@ -106,7 +106,6 @@
     }
   }
 }
->>>>>>> 71d798ce
 
 type RegisterFn = (input: [string, () => void]) => void
 
