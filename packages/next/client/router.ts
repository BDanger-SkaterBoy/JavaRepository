--- conflicted
+++ resolved
@@ -5,7 +5,6 @@
   RouterEventMap,
 } from '../next-server/lib/router/router'
 import { RouterContext } from '../next-server/lib/router-context'
-import { EventType } from '../next-server/lib/mitt'
 
 type ClassArguments<T> = T extends new (...args: infer U) => any ? U : any
 
@@ -42,11 +41,7 @@
   'isFallback',
   'basePath',
 ]
-<<<<<<< HEAD
-const routerEvents: EventType[] = [
-=======
 const routerEvents: Array<keyof RouterEventMap> = [
->>>>>>> e0fde40f
   'routeChangeStart',
   'beforeHistoryChange',
   'routeChangeComplete',
