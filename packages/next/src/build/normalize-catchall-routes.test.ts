import { normalizeCatchAllRoutes } from './normalize-catchall-routes'

describe('normalizeCatchallRoutes', () => {
  it('should not add the catch-all to the interception route', () => {
    const appPaths = {
      '/': ['/page'],
      '/[...slug]': ['/[...slug]/page'],
      '/things/[...ids]': ['/things/[...ids]/page'],
      '/(.)things/[...ids]': ['/@modal/(.)things/[...ids]/page'],
    }

    const initialAppPaths = JSON.parse(JSON.stringify(appPaths))

    // normalize appPaths against catchAlls
    normalizeCatchAllRoutes(appPaths)

    // ensure values are correct after normalizing
    expect(appPaths).toMatchObject(initialAppPaths)
  })

  it('should add the catch-all route to all matched paths when nested', () => {
    const appPaths = {
      '/parallel-nested-catchall': ['/parallel-nested-catchall/page'],
      '/parallel-nested-catchall/[...catchAll]': [
        '/parallel-nested-catchall/[...catchAll]/page',
        '/parallel-nested-catchall/@slot/[...catchAll]/page',
      ],
      '/parallel-nested-catchall/bar': ['/parallel-nested-catchall/bar/page'],
      '/parallel-nested-catchall/foo': [
        '/parallel-nested-catchall/foo/page',
        '/parallel-nested-catchall/@slot/foo/page',
      ],
      '/parallel-nested-catchall/foo/[id]': [
        '/parallel-nested-catchall/foo/[id]/page',
      ],
      '/parallel-nested-catchall/foo/[...catchAll]': [
        '/parallel-nested-catchall/@slot/foo/[...catchAll]/page',
      ],
    }

    // normalize appPaths against catchAlls
    normalizeCatchAllRoutes(appPaths)

    // ensure values are correct after normalizing
    expect(appPaths).toMatchObject({
      '/parallel-nested-catchall': ['/parallel-nested-catchall/page'],
      '/parallel-nested-catchall/[...catchAll]': [
        '/parallel-nested-catchall/[...catchAll]/page',
        '/parallel-nested-catchall/@slot/[...catchAll]/page',
      ],
      '/parallel-nested-catchall/bar': [
        '/parallel-nested-catchall/bar/page',
        '/parallel-nested-catchall/@slot/[...catchAll]/page', // inserted
      ],
      '/parallel-nested-catchall/foo': [
        '/parallel-nested-catchall/foo/page',
        '/parallel-nested-catchall/@slot/foo/page',
      ],
      '/parallel-nested-catchall/foo/[id]': [
        '/parallel-nested-catchall/foo/[id]/page',
        '/parallel-nested-catchall/@slot/foo/[...catchAll]/page', // inserted
      ],
      '/parallel-nested-catchall/foo/[...catchAll]': [
        '/parallel-nested-catchall/@slot/foo/[...catchAll]/page',
        '/parallel-nested-catchall/[...catchAll]/page', // inserted
      ],
    })
  })

  it('should add the catch-all route to all matched paths at the root', () => {
    const appPaths = {
      '/': ['/page'],
      '/[...catchAll]': ['/[...catchAll]/page', '/@slot/[...catchAll]/page'],
      '/bar': ['/bar/page'],
      '/foo': ['/foo/page', '/@slot/foo/page'],
      '/foo/[id]': ['/foo/[id]/page'],
      '/foo/[...catchAll]': ['/@slot/foo/[...catchAll]/page'],
    }

    // normalize appPaths against catchAlls
    normalizeCatchAllRoutes(appPaths)

    // ensure values are correct after normalizing
    expect(appPaths).toMatchObject({
      '/': [
        '/page',
        '/@slot/[...catchAll]/page', // inserted
      ],
      '/[...catchAll]': ['/[...catchAll]/page', '/@slot/[...catchAll]/page'],
      '/bar': [
        '/bar/page',
        '/@slot/[...catchAll]/page', // inserted
      ],
      '/foo': ['/foo/page', '/@slot/foo/page'],
      '/foo/[id]': [
        '/foo/[id]/page',
        '/@slot/foo/[...catchAll]/page', // inserted
      ],
      '/foo/[...catchAll]': [
        '/@slot/foo/[...catchAll]/page',
        '/[...catchAll]/page', //inserted
      ],
    })
  })

  it('should not add the catch-all route to segments that have a more specific default', () => {
    const appPaths = {
      '/': ['/page'],
      '/[[...catchAll]]': ['/[[...catchAll]]/page'],
      '/nested/[foo]/[bar]/default': [
        '/nested/[foo]/[bar]/default',
        '/nested/[foo]/[bar]/@slot/default',
      ],
      '/nested/[foo]/[bar]': ['/nested/[foo]/[bar]/@slot/page'],
      '/nested/[foo]/[bar]/[baz]/default': [
        '/nested/[foo]/[bar]/@slot/[baz]/default',
        '/[[...catchAll]]/page',
      ],
      '/nested/[foo]/[bar]/[baz]': ['/nested/[foo]/[bar]/@slot/[baz]/page'],
    }

    const initialAppPaths = JSON.parse(JSON.stringify(appPaths))
    normalizeCatchAllRoutes(appPaths)
    expect(appPaths).toMatchObject(initialAppPaths)
  })

  it('should not add the catch-all route to segments that have a more specific [dynamicRoute]', () => {
    const appPaths = {
      '/': ['/page'],
      '/[[...catchAll]]': ['/[[...catchAll]]/page'],
      '/nested/[foo]/[bar]/default': ['/nested/[foo]/[bar]/default'],
      '/nested/[foo]/[bar]': ['/nested/[foo]/[bar]/@slot/page'],
      '/nested/[foo]/[bar]/[baz]': ['/nested/[foo]/[bar]/@slot/[baz]/page'],
    }

<<<<<<< HEAD
    const initialAppPaths = JSON.parse(JSON.stringify(appPaths))
    normalizeCatchAllRoutes(appPaths)
=======
    // normalize appPaths against catchAlls
    normalizeCatchAllRoutes(appPaths)

    // ensure values are correct after normalizing
>>>>>>> 4f07843d
    expect(appPaths).toMatchObject(initialAppPaths)
  })

  it('should not add the catch-all route to a path that has a @children slot', async () => {
    const appPaths = {
      '/': ['/@children/page', '/@slot/page'],
      '/[...slug]': ['/[...slug]/page'],
      '/nested': ['/nested/@children/page'],
    }

    const initialAppPaths = JSON.parse(JSON.stringify(appPaths))

    // normalize appPaths against catchAlls
    normalizeCatchAllRoutes(appPaths)

    // ensure values are correct after normalizing
    expect(appPaths).toMatchObject(initialAppPaths)
  })
})<|MERGE_RESOLUTION|>--- conflicted
+++ resolved
@@ -120,7 +120,11 @@
     }
 
     const initialAppPaths = JSON.parse(JSON.stringify(appPaths))
+
+    // normalize appPaths against catchAlls
     normalizeCatchAllRoutes(appPaths)
+
+    // ensure values are correct after normalizing
     expect(appPaths).toMatchObject(initialAppPaths)
   })
 
@@ -133,15 +137,12 @@
       '/nested/[foo]/[bar]/[baz]': ['/nested/[foo]/[bar]/@slot/[baz]/page'],
     }
 
-<<<<<<< HEAD
     const initialAppPaths = JSON.parse(JSON.stringify(appPaths))
-    normalizeCatchAllRoutes(appPaths)
-=======
+
     // normalize appPaths against catchAlls
     normalizeCatchAllRoutes(appPaths)
 
     // ensure values are correct after normalizing
->>>>>>> 4f07843d
     expect(appPaths).toMatchObject(initialAppPaths)
   })
 
