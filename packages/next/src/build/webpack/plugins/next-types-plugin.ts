--- conflicted
+++ resolved
@@ -156,7 +156,7 @@
   return `\`${route}\``
 }
 
-function createRouteDefinitions(rewrites: Rewrites, redirects: Redirect[]) {
+function createRouteDefinitions(originalNextModule: string, rewrites: Rewrites, redirects: Redirect[]) {
   const extraRoutes: string[] = []
   function addExtraRoute(route: string) {
     // TODO: For now, we only handle absolute rewrite sources strictly, and ignore
@@ -178,19 +178,10 @@
     addExtraRoute(redirect.source)
   }
 
-<<<<<<< HEAD
   const fallback = !edgeRoutes.length && !nodeRoutes.length ? 'string' : ''
 
   return `
 type SearchOrHash = \`?\${string}\` | \`#\${string}\`
-=======
-function createRouteDefinitions(originalNextModule: string) {
-  const fallback =
-    !edgeRouteTypes.length && !nodeRouteTypes.length ? 'string' : ''
-
-  return `type SearchOrHash = \`?\${string}\` | \`#\${string}\`
-type Suffix = '' | SearchOrHash
->>>>>>> dee944bb
 
 type SafeSlug<S extends string> = 
   S extends \`\${string}/\${string}\`
@@ -423,31 +414,21 @@
           await Promise.all(promises)
 
           if (this.typedRoutes) {
-<<<<<<< HEAD
             // `devPageFiles` applies to both edge and node compilation.
             if (!this.isEdgeServer) {
               devPageFiles.forEach((file) => this.collectPage(file))
             }
-=======
+
             const originalNextModule = await fs.readFile(
               path.join(__dirname, '../../../../types/index.d.ts'),
               'utf-8'
             )
 
-            pageFiles.forEach((file) => {
-              this.collectPage(file)
-            })
->>>>>>> dee944bb
-
             const linkTypePath = path.join('types', 'link.d.ts')
             const assetPath =
               assetDirRelative + '/' + linkTypePath.replace(/\\/g, '/')
             assets[assetPath] = new sources.RawSource(
-<<<<<<< HEAD
-              createRouteDefinitions(this.rewrites, this.redirects)
-=======
-              createRouteDefinitions(originalNextModule)
->>>>>>> dee944bb
+              createRouteDefinitions(originalNextModule, this.rewrites, this.redirects)
             ) as unknown as webpack.sources.RawSource
           }
 
