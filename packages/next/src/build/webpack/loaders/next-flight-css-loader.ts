--- conflicted
+++ resolved
@@ -7,37 +7,6 @@
 import crypto from 'crypto'
 import type webpack from 'webpack'
 
-<<<<<<< HEAD
-export function pitch(this: any) {
-  if (process.env.NODE_ENV !== 'production') {
-    const content = this.fs.readFileSync(this.resourcePath)
-    this.data.__checksum = crypto
-      .createHash('sha1')
-      .update(typeof content === 'string' ? Buffer.from(content) : content)
-      .digest()
-      .toString('hex')
-  }
-}
-
-const NextServerCSSLoader = function (this: any, content: string) {
-  this.cacheable && this.cacheable()
-
-  // Only add the checksum during development.
-  if (process.env.NODE_ENV !== 'production') {
-    const isCSSModule = this.resourcePath.match(/\.module\.(css|sass|scss)$/)
-    const checksum = crypto
-      .createHash('sha1')
-      .update(
-        this.data.__checksum +
-          (typeof content === 'string' ? Buffer.from(content) : content)
-      )
-      .digest()
-      .toString('hex')
-      .substring(0, 12)
-
-    if (isCSSModule) {
-      return `\
-=======
 type NextServerCSSLoaderOptions = {
   cssModules: boolean
 }
@@ -62,7 +31,7 @@
           this.resourcePath.match(/\.module\.(css|sass|scss)$/) !== null
       }
       const checksum = crypto
-        .createHash('sha256')
+        .createHash('sha1')
         .update(typeof content === 'string' ? Buffer.from(content) : content)
         .digest()
         .toString('hex')
@@ -70,7 +39,6 @@
 
       if (isCSSModule) {
         return `\
->>>>>>> a8d09d73
 ${content}
 module.exports.__checksum = ${JSON.stringify(checksum)}
 `
