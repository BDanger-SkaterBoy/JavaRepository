--- conflicted
+++ resolved
@@ -147,12 +147,8 @@
     collectIconModuleIfExists('apple'),
     collectIconModuleIfExists('openGraph'),
     collectIconModuleIfExists('twitter'),
-<<<<<<< HEAD
-    isRootLayer && collectIconModuleIfExists('favicon'),
-    isRootLayer && collectIconModuleIfExists('manifest'),
-=======
     isRootLayoutOrRootPage && collectIconModuleIfExists('favicon'),
->>>>>>> 1d300456
+    isRootLayoutOrRootPage && collectIconModuleIfExists('manifest'),
   ])
 
   return hasStaticMetadataFiles ? staticImagesMetadata : null
