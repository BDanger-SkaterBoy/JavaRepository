import type webpack from 'webpack'
import { getModuleBuildInfo } from './get-module-build-info'
import { stringifyRequest } from '../stringify-request'
import { MiddlewareConfig } from '../../analysis/get-page-static-info'

export type EdgeFunctionLoaderOptions = {
  absolutePagePath: string
  page: string
  rootDir: string
  preferredRegion: string | string[] | undefined
<<<<<<< HEAD
  maxDuration: number | undefined
=======
  middlewareConfig: string
>>>>>>> f7533e0d
}

const nextEdgeFunctionLoader: webpack.LoaderDefinitionFunction<EdgeFunctionLoaderOptions> =
  function nextEdgeFunctionLoader(this) {
    const {
      absolutePagePath,
      page,
      rootDir,
      preferredRegion,
<<<<<<< HEAD
      maxDuration,
=======
      middlewareConfig: middlewareConfigBase64,
>>>>>>> f7533e0d
    }: EdgeFunctionLoaderOptions = this.getOptions()
    const stringifiedPagePath = stringifyRequest(this, absolutePagePath)
    const buildInfo = getModuleBuildInfo(this._module as any)
    const middlewareConfig: MiddlewareConfig = JSON.parse(
      Buffer.from(middlewareConfigBase64, 'base64').toString()
    )
    buildInfo.route = {
      page: page || '/',
      absolutePagePath,
      preferredRegion,
<<<<<<< HEAD
      maxDuration,
=======
      middlewareConfig,
>>>>>>> f7533e0d
    }
    buildInfo.nextEdgeApiFunction = {
      page: page || '/',
    }
    buildInfo.rootDir = rootDir

    return `
        import 'next/dist/esm/server/web/globals'
        import { adapter } from 'next/dist/esm/server/web/adapter'
        import { IncrementalCache } from 'next/dist/esm/server/lib/incremental-cache'

        import handler from ${stringifiedPagePath}

        if (typeof handler !== 'function') {
          throw new Error('The Edge Function "pages${page}" must export a \`default\` function');
        }

        export default function (opts) {
          return adapter({
              ...opts,
              IncrementalCache,
              page: ${JSON.stringify(page)},
              handler,
          })
        }
    `
  }

export default nextEdgeFunctionLoader<|MERGE_RESOLUTION|>--- conflicted
+++ resolved
@@ -8,11 +8,8 @@
   page: string
   rootDir: string
   preferredRegion: string | string[] | undefined
-<<<<<<< HEAD
   maxDuration: number | undefined
-=======
   middlewareConfig: string
->>>>>>> f7533e0d
 }
 
 const nextEdgeFunctionLoader: webpack.LoaderDefinitionFunction<EdgeFunctionLoaderOptions> =
@@ -22,11 +19,8 @@
       page,
       rootDir,
       preferredRegion,
-<<<<<<< HEAD
       maxDuration,
-=======
       middlewareConfig: middlewareConfigBase64,
->>>>>>> f7533e0d
     }: EdgeFunctionLoaderOptions = this.getOptions()
     const stringifiedPagePath = stringifyRequest(this, absolutePagePath)
     const buildInfo = getModuleBuildInfo(this._module as any)
@@ -37,11 +31,8 @@
       page: page || '/',
       absolutePagePath,
       preferredRegion,
-<<<<<<< HEAD
       maxDuration,
-=======
       middlewareConfig,
->>>>>>> f7533e0d
     }
     buildInfo.nextEdgeApiFunction = {
       page: page || '/',
