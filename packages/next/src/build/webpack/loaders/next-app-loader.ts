--- conflicted
+++ resolved
@@ -451,11 +451,8 @@
     page,
     absolutePagePath: createAbsolutePath(appDir, pagePath),
     preferredRegion,
-<<<<<<< HEAD
     maxDuration,
-=======
     middlewareConfig,
->>>>>>> f7533e0d
   }
 
   const extensions = pageExtensions.map((extension) => `.${extension}`)
