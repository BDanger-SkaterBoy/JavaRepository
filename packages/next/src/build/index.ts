--- conflicted
+++ resolved
@@ -523,27 +523,22 @@
         appPaths = await nextBuildSpan
           .traceChild('collect-app-paths')
           .traceAsyncFn(() =>
-<<<<<<< HEAD
             recursiveReadDir(
               appDir,
-              validFileMatcher.isAppRouterPage,
+              (absolutePath) => {
+                if (validFileMatcher.isAppRouterPage(absolutePath)) {
+                  return true
+                }
+                // For now we only collect the root /not-found page in the app
+                // directory as the 404 fallback.
+                if (validFileMatcher.isRootNotFound(absolutePath)) {
+                  return true
+                }
+                return false
+              },
               undefined,
-              // Ignore files/directories starting with `_` in the app directory
               (part) => part.startsWith('_')
             )
-=======
-            recursiveReadDir(appDir, (absolutePath) => {
-              if (validFileMatcher.isAppRouterPage(absolutePath)) {
-                return true
-              }
-              // For now we only collect the root /not-found page in the app
-              // directory as the 404 fallback.
-              if (validFileMatcher.isRootNotFound(absolutePath)) {
-                return true
-              }
-              return false
-            })
->>>>>>> 3b1aaa26
           )
       }
 
