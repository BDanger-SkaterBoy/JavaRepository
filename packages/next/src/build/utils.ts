import type { NextConfigComplete } from '../server/config-shared'
import type { AppBuildManifest } from './webpack/plugins/app-build-manifest-plugin'
import type { AssetBinding } from './webpack/loaders/get-module-build-info'
import type { GetStaticPaths, PageConfig, ServerRuntime } from 'next/types'
import type { BuildManifest } from '../server/get-page-files'
import type {
  Redirect,
  Rewrite,
  Header,
  CustomRoutes,
} from '../lib/load-custom-routes'
import type { UnwrapPromise } from '../lib/coalesced-function'
import type {
  EdgeFunctionDefinition,
  MiddlewareManifest,
} from './webpack/plugins/middleware-plugin'
import type { AppRouteUserlandModule } from '../server/future/route-modules/app-route/module'
import type { StaticGenerationAsyncStorage } from '../client/components/static-generation-async-storage'

import '../server/require-hook'
import '../server/node-polyfill-fetch'
import '../server/node-polyfill-crypto'
import '../server/node-environment'
import chalk from 'next/dist/compiled/chalk'
import getGzipSize from 'next/dist/compiled/gzip-size'
import textTable from 'next/dist/compiled/text-table'
import path from 'path'
import { promises as fs } from 'fs'
import { isValidElementType } from 'next/dist/compiled/react-is'
import stripAnsi from 'next/dist/compiled/strip-ansi'
import browserslist from 'next/dist/compiled/browserslist'
import {
  SSG_GET_INITIAL_PROPS_CONFLICT,
  SERVER_PROPS_GET_INIT_PROPS_CONFLICT,
  SERVER_PROPS_SSG_CONFLICT,
  MIDDLEWARE_FILENAME,
  INSTRUMENTATION_HOOK_FILENAME,
} from '../lib/constants'
import { MODERN_BROWSERSLIST_TARGET } from '../shared/lib/constants'
import prettyBytes from '../lib/pretty-bytes'
import { getRouteRegex } from '../shared/lib/router/utils/route-regex'
import { getRouteMatcher } from '../shared/lib/router/utils/route-matcher'
import { isDynamicRoute } from '../shared/lib/router/utils/is-dynamic'
import escapePathDelimiters from '../shared/lib/router/utils/escape-path-delimiters'
import { findPageFile } from '../server/lib/find-page-file'
import { removeTrailingSlash } from '../shared/lib/router/utils/remove-trailing-slash'
import { isEdgeRuntime } from '../lib/is-edge-runtime'
import { normalizeLocalePath } from '../shared/lib/i18n/normalize-locale-path'
import * as Log from './output/log'
import {
  loadComponents,
  LoadComponentsReturnType,
} from '../server/load-components'
import { trace } from '../trace'
import { setHttpClientAndAgentOptions } from '../server/config'
import { recursiveDelete } from '../lib/recursive-delete'
import { Sema } from 'next/dist/compiled/async-sema'
import { denormalizePagePath } from '../shared/lib/page-path/denormalize-page-path'
import { normalizePagePath } from '../shared/lib/page-path/normalize-page-path'
import { getRuntimeContext } from '../server/web/sandbox'
import { isClientReference } from '../lib/client-reference'
import { StaticGenerationAsyncStorageWrapper } from '../server/async-storage/static-generation-async-storage-wrapper'
import { IncrementalCache } from '../server/lib/incremental-cache'
import { patchFetch } from '../server/lib/patch-fetch'
import { nodeFs } from '../server/lib/node-fs-methods'
import * as ciEnvironment from '../telemetry/ci-info'

export type ROUTER_TYPE = 'pages' | 'app'

const RESERVED_PAGE = /^\/(_app|_error|_document|api(\/|$))/
const fileGzipStats: { [k: string]: Promise<number> | undefined } = {}
const fsStatGzip = (file: string) => {
  const cached = fileGzipStats[file]
  if (cached) return cached
  return (fileGzipStats[file] = getGzipSize.file(file))
}

const fileSize = async (file: string) => (await fs.stat(file)).size

const fileStats: { [k: string]: Promise<number> | undefined } = {}
const fsStat = (file: string) => {
  const cached = fileStats[file]
  if (cached) return cached
  return (fileStats[file] = fileSize(file))
}

export function unique<T>(main: ReadonlyArray<T>, sub: ReadonlyArray<T>): T[] {
  return [...new Set([...main, ...sub])]
}

export function difference<T>(
  main: ReadonlyArray<T> | ReadonlySet<T>,
  sub: ReadonlyArray<T> | ReadonlySet<T>
): T[] {
  const a = new Set(main)
  const b = new Set(sub)
  return [...a].filter((x) => !b.has(x))
}

/**
 * Return an array of the items shared by both arrays.
 */
function intersect<T>(main: ReadonlyArray<T>, sub: ReadonlyArray<T>): T[] {
  const a = new Set(main)
  const b = new Set(sub)
  return [...new Set([...a].filter((x) => b.has(x)))]
}

function sum(a: ReadonlyArray<number>): number {
  return a.reduce((size, stat) => size + stat, 0)
}

function denormalizeAppPagePath(page: string): string {
  // `/` is normalized to `/index` and `/index` is normalized to `/index/index`
  if (page.endsWith('/index')) {
    page = page.replace(/\/index$/, '')
  }
  return page + '/page'
}

type ComputeFilesGroup = {
  files: ReadonlyArray<string>
  size: {
    total: number
  }
}

type ComputeFilesManifest = {
  unique: ComputeFilesGroup
  common: ComputeFilesGroup
}

type ComputeFilesManifestResult = {
  router: {
    pages: ComputeFilesManifest
    app?: ComputeFilesManifest
  }
  sizes: Map<string, number>
}

let cachedBuildManifest: BuildManifest | undefined
let cachedAppBuildManifest: AppBuildManifest | undefined

let lastCompute: ComputeFilesManifestResult | undefined
let lastComputePageInfo: boolean | undefined

export async function computeFromManifest(
  manifests: {
    build: BuildManifest
    app?: AppBuildManifest
  },
  distPath: string,
  gzipSize: boolean = true,
  pageInfos?: Map<string, PageInfo>
): Promise<ComputeFilesManifestResult> {
  if (
    Object.is(cachedBuildManifest, manifests.build) &&
    lastComputePageInfo === !!pageInfos &&
    Object.is(cachedAppBuildManifest, manifests.app)
  ) {
    return lastCompute!
  }

  // Determine the files that are in pages and app and count them, this will
  // tell us if they are unique or common.

  const countBuildFiles = (
    map: Map<string, number>,
    key: string,
    manifest: Record<string, ReadonlyArray<string>>
  ) => {
    for (const file of manifest[key]) {
      if (key === '/_app') {
        map.set(file, Infinity)
      } else if (map.has(file)) {
        map.set(file, map.get(file)! + 1)
      } else {
        map.set(file, 1)
      }
    }
  }

  const files: {
    pages: {
      each: Map<string, number>
      expected: number
    }
    app?: {
      each: Map<string, number>
      expected: number
    }
  } = {
    pages: { each: new Map(), expected: 0 },
  }

  for (const key in manifests.build.pages) {
    if (pageInfos) {
      const pageInfo = pageInfos.get(key)
      // don't include AMP pages since they don't rely on shared bundles
      // AMP First pages are not under the pageInfos key
      if (pageInfo?.isHybridAmp) {
        continue
      }
    }

    files.pages.expected++
    countBuildFiles(files.pages.each, key, manifests.build.pages)
  }

  // Collect the build files form the app manifest.
  if (manifests.app?.pages) {
    files.app = { each: new Map<string, number>(), expected: 0 }

    for (const key in manifests.app.pages) {
      files.app.expected++
      countBuildFiles(files.app.each, key, manifests.app.pages)
    }
  }

  const getSize = gzipSize ? fsStatGzip : fsStat
  const stats = new Map<string, number>()

  // For all of the files in the pages and app manifests, compute the file size
  // at once.

  await Promise.all(
    [
      ...new Set<string>([
        ...files.pages.each.keys(),
        ...(files.app?.each.keys() ?? []),
      ]),
    ].map(async (f) => {
      try {
        // Add the file size to the stats.
        stats.set(f, await getSize(path.join(distPath, f)))
      } catch {}
    })
  )

  const groupFiles = async (listing: {
    each: Map<string, number>
    expected: number
  }): Promise<ComputeFilesManifest> => {
    const entries = [...listing.each.entries()]

    const shapeGroup = (group: [string, number][]): ComputeFilesGroup =>
      group.reduce(
        (acc, [f]) => {
          acc.files.push(f)

          const size = stats.get(f)
          if (typeof size === 'number') {
            acc.size.total += size
          }

          return acc
        },
        {
          files: [] as string[],
          size: {
            total: 0,
          },
        }
      )

    return {
      unique: shapeGroup(entries.filter(([, len]) => len === 1)),
      common: shapeGroup(
        entries.filter(
          ([, len]) => len === listing.expected || len === Infinity
        )
      ),
    }
  }

  lastCompute = {
    router: {
      pages: await groupFiles(files.pages),
      app: files.app ? await groupFiles(files.app) : undefined,
    },
    sizes: stats,
  }

  cachedBuildManifest = manifests.build
  cachedAppBuildManifest = manifests.app
  lastComputePageInfo = !!pageInfos
  return lastCompute!
}

export function isMiddlewareFilename(file?: string) {
  return file === MIDDLEWARE_FILENAME || file === `src/${MIDDLEWARE_FILENAME}`
}

export function isInstrumentationHookFilename(file?: string) {
  return (
    file === INSTRUMENTATION_HOOK_FILENAME ||
    file === `src/${INSTRUMENTATION_HOOK_FILENAME}`
  )
}

export interface PageInfo {
  isHybridAmp?: boolean
  size: number
  totalSize: number
  static: boolean
  isSsg: boolean
  ssgPageRoutes: string[] | null
  initialRevalidateSeconds: number | false
  pageDuration: number | undefined
  ssgPageDurations: number[] | undefined
  runtime: ServerRuntime
}

export async function printTreeView(
  lists: {
    pages: ReadonlyArray<string>
    app?: ReadonlyArray<string>
  },
  pageInfos: Map<string, PageInfo>,
  {
    distPath,
    buildId,
    pagesDir,
    pageExtensions,
    buildManifest,
    appBuildManifest,
    middlewareManifest,
    useStatic404,
    gzipSize = true,
  }: {
    distPath: string
    buildId: string
    pagesDir?: string
    pageExtensions: string[]
    buildManifest: BuildManifest
    appBuildManifest?: AppBuildManifest
    middlewareManifest: MiddlewareManifest
    useStatic404: boolean
    gzipSize?: boolean
  }
) {
  const getPrettySize = (_size: number): string => {
    const size = prettyBytes(_size)
    // green for 0-130kb
    if (_size < 130 * 1000) return chalk.green(size)
    // yellow for 130-170kb
    if (_size < 170 * 1000) return chalk.yellow(size)
    // red for >= 170kb
    return chalk.red.bold(size)
  }

  const MIN_DURATION = 300
  const getPrettyDuration = (_duration: number): string => {
    const duration = `${_duration} ms`
    // green for 300-1000ms
    if (_duration < 1000) return chalk.green(duration)
    // yellow for 1000-2000ms
    if (_duration < 2000) return chalk.yellow(duration)
    // red for >= 2000ms
    return chalk.red.bold(duration)
  }

  const getCleanName = (fileName: string) =>
    fileName
      // Trim off `static/`
      .replace(/^static\//, '')
      // Re-add `static/` for root files
      .replace(/^<buildId>/, 'static')
      // Remove file hash
      .replace(/(?:^|[.-])([0-9a-z]{6})[0-9a-z]{14}(?=\.)/, '.$1')

  // Check if we have a custom app.
  const hasCustomApp =
    pagesDir && (await findPageFile(pagesDir, '/_app', pageExtensions, false))

  const filterAndSortList = (list: ReadonlyArray<string>) =>
    list
      .slice()
      .filter(
        (e) =>
          !(
            e === '/_document' ||
            e === '/_error' ||
            (!hasCustomApp && e === '/_app')
          )
      )
      .sort((a, b) => a.localeCompare(b))

  // Collect all the symbols we use so we can print the icons out.
  const usedSymbols = new Set()

  const messages: [string, string, string][] = []

  const stats = await computeFromManifest(
    { build: buildManifest, app: appBuildManifest },
    distPath,
    gzipSize,
    pageInfos
  )

  const printFileTree = async ({
    list,
    routerType,
  }: {
    list: ReadonlyArray<string>
    routerType: ROUTER_TYPE
  }) => {
    messages.push(
      [
        routerType === 'app' ? 'Route (app)' : 'Route (pages)',
        'Size',
        'First Load JS',
      ].map((entry) => chalk.underline(entry)) as [string, string, string]
    )

    filterAndSortList(list).forEach((item, i, arr) => {
      const border =
        i === 0
          ? arr.length === 1
            ? '─'
            : '┌'
          : i === arr.length - 1
          ? '└'
          : '├'

      const pageInfo = pageInfos.get(item)
      const ampFirst = buildManifest.ampFirstPages.includes(item)
      const totalDuration =
        (pageInfo?.pageDuration || 0) +
        (pageInfo?.ssgPageDurations?.reduce((a, b) => a + (b || 0), 0) || 0)

      const symbol =
        item === '/_app' || item === '/_app.server'
          ? ' '
          : pageInfo?.static
          ? '○'
          : pageInfo?.isSsg
          ? '●'
          : isEdgeRuntime(pageInfo?.runtime)
          ? 'ℇ'
          : 'λ'

      usedSymbols.add(symbol)

      if (pageInfo?.initialRevalidateSeconds) usedSymbols.add('ISR')

      messages.push([
        `${border} ${symbol} ${
          pageInfo?.initialRevalidateSeconds
            ? `${item} (ISR: ${pageInfo?.initialRevalidateSeconds} Seconds)`
            : item
        }${
          totalDuration > MIN_DURATION
            ? ` (${getPrettyDuration(totalDuration)})`
            : ''
        }`,
        pageInfo
          ? ampFirst
            ? chalk.cyan('AMP')
            : pageInfo.size >= 0
            ? prettyBytes(pageInfo.size)
            : ''
          : '',
        pageInfo
          ? ampFirst
            ? chalk.cyan('AMP')
            : pageInfo.size >= 0
            ? getPrettySize(pageInfo.totalSize)
            : ''
          : '',
      ])

      const uniqueCssFiles =
        buildManifest.pages[item]?.filter(
          (file) =>
            file.endsWith('.css') &&
            stats.router[routerType]?.unique.files.includes(file)
        ) || []

      if (uniqueCssFiles.length > 0) {
        const contSymbol = i === arr.length - 1 ? ' ' : '├'

        uniqueCssFiles.forEach((file, index, { length }) => {
          const innerSymbol = index === length - 1 ? '└' : '├'
          const size = stats.sizes.get(file)
          messages.push([
            `${contSymbol}   ${innerSymbol} ${getCleanName(file)}`,
            typeof size === 'number' ? prettyBytes(size) : '',
            '',
          ])
        })
      }

      if (pageInfo?.ssgPageRoutes?.length) {
        const totalRoutes = pageInfo.ssgPageRoutes.length
        const contSymbol = i === arr.length - 1 ? ' ' : '├'

        let routes: { route: string; duration: number; avgDuration?: number }[]
        if (
          pageInfo.ssgPageDurations &&
          pageInfo.ssgPageDurations.some((d) => d > MIN_DURATION)
        ) {
          const previewPages = totalRoutes === 8 ? 8 : Math.min(totalRoutes, 7)
          const routesWithDuration = pageInfo.ssgPageRoutes
            .map((route, idx) => ({
              route,
              duration: pageInfo.ssgPageDurations![idx] || 0,
            }))
            .sort(({ duration: a }, { duration: b }) =>
              // Sort by duration
              // keep too small durations in original order at the end
              a <= MIN_DURATION && b <= MIN_DURATION ? 0 : b - a
            )
          routes = routesWithDuration.slice(0, previewPages)
          const remainingRoutes = routesWithDuration.slice(previewPages)
          if (remainingRoutes.length) {
            const remaining = remainingRoutes.length
            const avgDuration = Math.round(
              remainingRoutes.reduce(
                (total, { duration }) => total + duration,
                0
              ) / remainingRoutes.length
            )
            routes.push({
              route: `[+${remaining} more paths]`,
              duration: 0,
              avgDuration,
            })
          }
        } else {
          const previewPages = totalRoutes === 4 ? 4 : Math.min(totalRoutes, 3)
          routes = pageInfo.ssgPageRoutes
            .slice(0, previewPages)
            .map((route) => ({ route, duration: 0 }))
          if (totalRoutes > previewPages) {
            const remaining = totalRoutes - previewPages
            routes.push({ route: `[+${remaining} more paths]`, duration: 0 })
          }
        }

        routes.forEach(
          ({ route, duration, avgDuration }, index, { length }) => {
            const innerSymbol = index === length - 1 ? '└' : '├'
            messages.push([
              `${contSymbol}   ${innerSymbol} ${route}${
                duration > MIN_DURATION
                  ? ` (${getPrettyDuration(duration)})`
                  : ''
              }${
                avgDuration && avgDuration > MIN_DURATION
                  ? ` (avg ${getPrettyDuration(avgDuration)})`
                  : ''
              }`,
              '',
              '',
            ])
          }
        )
      }
    })

    const sharedFilesSize = stats.router[routerType]?.common.size.total
    const sharedFiles = stats.router[routerType]?.common.files ?? []

    messages.push([
      '+ First Load JS shared by all',
      typeof sharedFilesSize === 'number' ? getPrettySize(sharedFilesSize) : '',
      '',
    ])
    const sharedCssFiles: string[] = []
    ;[
      ...sharedFiles
        .filter((file) => {
          if (file.endsWith('.css')) {
            sharedCssFiles.push(file)
            return false
          }
          return true
        })
        .map((e) => e.replace(buildId, '<buildId>'))
        .sort(),
      ...sharedCssFiles.map((e) => e.replace(buildId, '<buildId>')).sort(),
    ].forEach((fileName, index, { length }) => {
      const innerSymbol = index === length - 1 ? '└' : '├'

      const originalName = fileName.replace('<buildId>', buildId)
      const cleanName = getCleanName(fileName)
      const size = stats.sizes.get(originalName)

      messages.push([
        `  ${innerSymbol} ${cleanName}`,
        typeof size === 'number' ? prettyBytes(size) : '',
        '',
      ])
    })
  }

  // If enabled, then print the tree for the app directory.
  if (lists.app && stats.router.app) {
    await printFileTree({
      routerType: 'app',
      list: lists.app,
    })

    messages.push(['', '', ''])
  }

  pageInfos.set('/404', {
    ...(pageInfos.get('/404') || pageInfos.get('/_error')),
    static: useStatic404,
  } as any)

  if (!lists.pages.includes('/404')) {
    lists.pages = [...lists.pages, '/404']
  }

  // Print the tree view for the pages directory.
  await printFileTree({
    routerType: 'pages',
    list: lists.pages,
  })

  const middlewareInfo = middlewareManifest.middleware?.['/']
  if (middlewareInfo?.files.length > 0) {
    const middlewareSizes = await Promise.all(
      middlewareInfo.files
        .map((dep) => `${distPath}/${dep}`)
        .map(gzipSize ? fsStatGzip : fsStat)
    )

    messages.push(['', '', ''])
    messages.push(['ƒ Middleware', getPrettySize(sum(middlewareSizes)), ''])
  }

  console.log(
    textTable(messages, {
      align: ['l', 'l', 'r'],
      stringLength: (str) => stripAnsi(str).length,
    })
  )

  console.log()
  console.log(
    textTable(
      [
        usedSymbols.has('ℇ') && [
          'ℇ',
          '(Streaming)',
          `server-side renders with streaming (uses React 18 SSR streaming or Server Components)`,
        ],
        usedSymbols.has('λ') && [
          'λ',
          '(Server)',
          `server-side renders at runtime (uses ${chalk.cyan(
            'getInitialProps'
          )} or ${chalk.cyan('getServerSideProps')})`,
        ],
        usedSymbols.has('○') && [
          '○',
          '(Static)',
          'automatically rendered as static HTML (uses no initial props)',
        ],
        usedSymbols.has('●') && [
          '●',
          '(SSG)',
          `automatically generated as static HTML + JSON (uses ${chalk.cyan(
            'getStaticProps'
          )})`,
        ],
        usedSymbols.has('ISR') && [
          '',
          '(ISR)',
          `incremental static regeneration (uses revalidate in ${chalk.cyan(
            'getStaticProps'
          )})`,
        ],
      ].filter((x) => x) as [string, string, string][],
      {
        align: ['l', 'l', 'l'],
        stringLength: (str) => stripAnsi(str).length,
      }
    )
  )

  console.log()
}

export function printCustomRoutes({
  redirects,
  rewrites,
  headers,
}: CustomRoutes) {
  const printRoutes = (
    routes: Redirect[] | Rewrite[] | Header[],
    type: 'Redirects' | 'Rewrites' | 'Headers'
  ) => {
    const isRedirects = type === 'Redirects'
    const isHeaders = type === 'Headers'
    console.log(chalk.underline(type))
    console.log()

    /*
        ┌ source
        ├ permanent/statusCode
        └ destination
     */
    const routesStr = (routes as any[])
      .map((route: { source: string }) => {
        let routeStr = `┌ source: ${route.source}\n`

        if (!isHeaders) {
          const r = route as Rewrite
          routeStr += `${isRedirects ? '├' : '└'} destination: ${
            r.destination
          }\n`
        }
        if (isRedirects) {
          const r = route as Redirect
          routeStr += `└ ${
            r.statusCode
              ? `status: ${r.statusCode}`
              : `permanent: ${r.permanent}`
          }\n`
        }

        if (isHeaders) {
          const r = route as Header
          routeStr += `└ headers:\n`

          for (let i = 0; i < r.headers.length; i++) {
            const header = r.headers[i]
            const last = i === headers.length - 1

            routeStr += `  ${last ? '└' : '├'} ${header.key}: ${header.value}\n`
          }
        }

        return routeStr
      })
      .join('\n')

    console.log(routesStr, '\n')
  }

  if (redirects.length) {
    printRoutes(redirects, 'Redirects')
  }
  if (headers.length) {
    printRoutes(headers, 'Headers')
  }

  const combinedRewrites = [
    ...rewrites.beforeFiles,
    ...rewrites.afterFiles,
    ...rewrites.fallback,
  ]
  if (combinedRewrites.length) {
    printRoutes(combinedRewrites, 'Rewrites')
  }
}

export async function getJsPageSizeInKb(
  routerType: ROUTER_TYPE,
  page: string,
  distPath: string,
  buildManifest: BuildManifest,
  appBuildManifest?: AppBuildManifest,
  gzipSize: boolean = true,
  cachedStats?: ComputeFilesManifestResult
): Promise<[number, number]> {
  const pageManifest = routerType === 'pages' ? buildManifest : appBuildManifest
  if (!pageManifest) {
    throw new Error('expected appBuildManifest with an "app" pageType')
  }

  // If stats was not provided, then compute it again.
  const stats =
    cachedStats ??
    (await computeFromManifest(
      { build: buildManifest, app: appBuildManifest },
      distPath,
      gzipSize
    ))

  const pageData = stats.router[routerType]
  if (!pageData) {
    // This error shouldn't happen and represents an error in Next.js.
    throw new Error('expected "app" manifest data with an "app" pageType')
  }

  const pagePath =
    routerType === 'pages'
      ? denormalizePagePath(page)
      : denormalizeAppPagePath(page)

  const fnFilterJs = (entry: string) => entry.endsWith('.js')

  const pageFiles = (pageManifest.pages[pagePath] ?? []).filter(fnFilterJs)
  const appFiles = (pageManifest.pages['/_app'] ?? []).filter(fnFilterJs)

  const fnMapRealPath = (dep: string) => `${distPath}/${dep}`

  const allFilesReal = unique(pageFiles, appFiles).map(fnMapRealPath)
  const selfFilesReal = difference(
    // Find the files shared by the pages files and the unique files...
    intersect(pageFiles, pageData.unique.files),
    // but without the common files.
    pageData.common.files
  ).map(fnMapRealPath)

  const getSize = gzipSize ? fsStatGzip : fsStat

  // Try to get the file size from the page data if available, otherwise do a
  // raw compute.
  const getCachedSize = async (file: string) => {
    const key = file.slice(distPath.length + 1)
    const size: number | undefined = stats.sizes.get(key)

    // If the size wasn't in the stats bundle, then get it from the file
    // directly.
    if (typeof size !== 'number') {
      return getSize(file)
    }

    return size
  }

  try {
    // Doesn't use `Promise.all`, as we'd double compute duplicate files. This
    // function is memoized, so the second one will instantly resolve.
    const allFilesSize = sum(await Promise.all(allFilesReal.map(getCachedSize)))
    const selfFilesSize = sum(
      await Promise.all(selfFilesReal.map(getCachedSize))
    )

    return [selfFilesSize, allFilesSize]
  } catch {}
  return [-1, -1]
}

export async function buildStaticPaths({
  page,
  getStaticPaths,
  staticPathsResult,
  configFileName,
  locales,
  defaultLocale,
  appDir,
}: {
  page: string
  getStaticPaths?: GetStaticPaths
  staticPathsResult?: UnwrapPromise<ReturnType<GetStaticPaths>>
  configFileName: string
  locales?: string[]
  defaultLocale?: string
  appDir?: boolean
}): Promise<
  Omit<UnwrapPromise<ReturnType<GetStaticPaths>>, 'paths'> & {
    paths: string[]
    encodedPaths: string[]
  }
> {
  const prerenderPaths = new Set<string>()
  const encodedPrerenderPaths = new Set<string>()
  const _routeRegex = getRouteRegex(page)
  const _routeMatcher = getRouteMatcher(_routeRegex)

  // Get the default list of allowed params.
  const _validParamKeys = Object.keys(_routeMatcher(page))

  if (!staticPathsResult) {
    if (getStaticPaths) {
      staticPathsResult = await getStaticPaths({ locales, defaultLocale })
    } else {
      throw new Error(
        `invariant: attempted to buildStaticPaths without "staticPathsResult" or "getStaticPaths" ${page}`
      )
    }
  }

  const expectedReturnVal =
    `Expected: { paths: [], fallback: boolean }\n` +
    `See here for more info: https://nextjs.org/docs/messages/invalid-getstaticpaths-value`

  if (
    !staticPathsResult ||
    typeof staticPathsResult !== 'object' ||
    Array.isArray(staticPathsResult)
  ) {
    throw new Error(
      `Invalid value returned from getStaticPaths in ${page}. Received ${typeof staticPathsResult} ${expectedReturnVal}`
    )
  }

  const invalidStaticPathKeys = Object.keys(staticPathsResult).filter(
    (key) => !(key === 'paths' || key === 'fallback')
  )

  if (invalidStaticPathKeys.length > 0) {
    throw new Error(
      `Extra keys returned from getStaticPaths in ${page} (${invalidStaticPathKeys.join(
        ', '
      )}) ${expectedReturnVal}`
    )
  }

  if (
    !(
      typeof staticPathsResult.fallback === 'boolean' ||
      staticPathsResult.fallback === 'blocking'
    )
  ) {
    throw new Error(
      `The \`fallback\` key must be returned from getStaticPaths in ${page}.\n` +
        expectedReturnVal
    )
  }

  const toPrerender = staticPathsResult.paths

  if (!Array.isArray(toPrerender)) {
    throw new Error(
      `Invalid \`paths\` value returned from getStaticPaths in ${page}.\n` +
        `\`paths\` must be an array of strings or objects of shape { params: [key: string]: string }`
    )
  }

  toPrerender.forEach((entry) => {
    // For a string-provided path, we must make sure it matches the dynamic
    // route.
    if (typeof entry === 'string') {
      entry = removeTrailingSlash(entry)

      const localePathResult = normalizeLocalePath(entry, locales)
      let cleanedEntry = entry

      if (localePathResult.detectedLocale) {
        cleanedEntry = entry.slice(localePathResult.detectedLocale.length + 1)
      } else if (defaultLocale) {
        entry = `/${defaultLocale}${entry}`
      }

      const result = _routeMatcher(cleanedEntry)
      if (!result) {
        throw new Error(
          `The provided path \`${cleanedEntry}\` does not match the page: \`${page}\`.`
        )
      }

      // If leveraging the string paths variant the entry should already be
      // encoded so we decode the segments ensuring we only escape path
      // delimiters
      prerenderPaths.add(
        entry
          .split('/')
          .map((segment) =>
            escapePathDelimiters(decodeURIComponent(segment), true)
          )
          .join('/')
      )
      encodedPrerenderPaths.add(entry)
    }
    // For the object-provided path, we must make sure it specifies all
    // required keys.
    else {
      const invalidKeys = Object.keys(entry).filter(
        (key) => key !== 'params' && key !== 'locale'
      )

      if (invalidKeys.length) {
        throw new Error(
          `Additional keys were returned from \`getStaticPaths\` in page "${page}". ` +
            `URL Parameters intended for this dynamic route must be nested under the \`params\` key, i.e.:` +
            `\n\n\treturn { params: { ${_validParamKeys
              .map((k) => `${k}: ...`)
              .join(', ')} } }` +
            `\n\nKeys that need to be moved: ${invalidKeys.join(', ')}.\n`
        )
      }

      const { params = {} } = entry
      let builtPage = page
      let encodedBuiltPage = page

      _validParamKeys.forEach((validParamKey) => {
        const { repeat, optional } = _routeRegex.groups[validParamKey]
        let paramValue = params[validParamKey]
        if (
          optional &&
          params.hasOwnProperty(validParamKey) &&
          (paramValue === null ||
            paramValue === undefined ||
            (paramValue as any) === false)
        ) {
          paramValue = []
        }
        if (
          (repeat && !Array.isArray(paramValue)) ||
          (!repeat && typeof paramValue !== 'string')
        ) {
          // If from appDir and not all params were provided from
          // generateStaticParams we can just filter this entry out
          // as it's meant to be generated at runtime
          if (appDir && typeof paramValue === 'undefined') {
            builtPage = ''
            encodedBuiltPage = ''
            return
          }

          throw new Error(
            `A required parameter (${validParamKey}) was not provided as ${
              repeat ? 'an array' : 'a string'
            } received ${typeof paramValue} in ${
              appDir ? 'generateStaticParams' : 'getStaticPaths'
            } for ${page}`
          )
        }
        let replaced = `[${repeat ? '...' : ''}${validParamKey}]`
        if (optional) {
          replaced = `[${replaced}]`
        }
        builtPage = builtPage
          .replace(
            replaced,
            repeat
              ? (paramValue as string[])
                  .map((segment) => escapePathDelimiters(segment, true))
                  .join('/')
              : escapePathDelimiters(paramValue as string, true)
          )
          .replace(/(?!^)\/$/, '')

        encodedBuiltPage = encodedBuiltPage
          .replace(
            replaced,
            repeat
              ? (paramValue as string[]).map(encodeURIComponent).join('/')
              : encodeURIComponent(paramValue as string)
          )
          .replace(/(?!^)\/$/, '')
      })

      if (!builtPage && !encodedBuiltPage) {
        return
      }

      if (entry.locale && !locales?.includes(entry.locale)) {
        throw new Error(
          `Invalid locale returned from getStaticPaths for ${page}, the locale ${entry.locale} is not specified in ${configFileName}`
        )
      }
      const curLocale = entry.locale || defaultLocale || ''

      prerenderPaths.add(
        `${curLocale ? `/${curLocale}` : ''}${
          curLocale && builtPage === '/' ? '' : builtPage
        }`
      )
      encodedPrerenderPaths.add(
        `${curLocale ? `/${curLocale}` : ''}${
          curLocale && encodedBuiltPage === '/' ? '' : encodedBuiltPage
        }`
      )
    }
  })

  return {
    paths: [...prerenderPaths],
    fallback: staticPathsResult.fallback,
    encodedPaths: [...encodedPrerenderPaths],
  }
}

export type AppConfig = {
  revalidate?: number | false
  dynamicParams?: true | false
  dynamic?: 'auto' | 'error' | 'force-static' | 'force-dynamic'
  fetchCache?: 'force-cache' | 'only-cache'
  preferredRegion?: string
}
export type GenerateParams = Array<{
  config?: AppConfig
  isDynamicSegment?: boolean
  segmentPath: string
  getStaticPaths?: GetStaticPaths
  generateStaticParams?: any
  isLayout?: boolean
}>

export const collectAppConfig = (mod: any): AppConfig | undefined => {
  let hasConfig = false

  const config: AppConfig = {}
  if (typeof mod?.revalidate !== 'undefined') {
    config.revalidate = mod.revalidate
    hasConfig = true
  }
  if (typeof mod?.dynamicParams !== 'undefined') {
    config.dynamicParams = mod.dynamicParams
    hasConfig = true
  }
  if (typeof mod?.dynamic !== 'undefined') {
    config.dynamic = mod.dynamic
    hasConfig = true
  }
  if (typeof mod?.fetchCache !== 'undefined') {
    config.fetchCache = mod.fetchCache
    hasConfig = true
  }
  if (typeof mod?.preferredRegion !== 'undefined') {
    config.preferredRegion = mod.preferredRegion
    hasConfig = true
  }

  return hasConfig ? config : undefined
}

export const collectGenerateParams = async (
  segment: any,
  parentSegments: string[] = [],
  generateParams: GenerateParams = []
): Promise<GenerateParams> => {
  if (!Array.isArray(segment)) return generateParams
  const isLayout = !!segment[2]?.layout
  const mod = await (isLayout
    ? segment[2]?.layout?.[0]?.()
    : segment[2]?.page?.[0]?.())
  const config = collectAppConfig(mod)

  const isClientComponent = isClientReference(mod)
  const isDynamicSegment = segment[0] && /^\[.+\]$/.test(segment[0])

  const result = {
    isLayout,
    isDynamicSegment,
    segmentPath: `/${parentSegments.join('/')}${
      segment[0] && parentSegments.length > 0 ? '/' : ''
    }${segment[0]}`,
    config,
    getStaticPaths: isClientComponent ? undefined : mod?.getStaticPaths,
    generateStaticParams: isClientComponent
      ? undefined
      : mod?.generateStaticParams,
  }

  if (segment[0]) {
    parentSegments.push(segment[0])
  }

  if (result.config || result.generateStaticParams || result.getStaticPaths) {
    generateParams.push(result)
  } else if (isDynamicSegment) {
    // It is a dynamic route, but no config was provided
    generateParams.push(result)
  }

  return collectGenerateParams(
    segment[1]?.children,
    parentSegments,
    generateParams
  )
}

export async function buildAppStaticPaths({
  page,
  distDir,
  configFileName,
  generateParams,
  isrFlushToDisk,
  incrementalCacheHandlerPath,
  requestHeaders,
  maxMemoryCacheSize,
  fetchCacheKeyPrefix,
  staticGenerationAsyncStorage,
  serverHooks,
}: {
  page: string
  configFileName: string
  generateParams: GenerateParams
  incrementalCacheHandlerPath?: string
  distDir: string
  isrFlushToDisk?: boolean
  fetchCacheKeyPrefix?: string
  maxMemoryCacheSize?: number
  requestHeaders: IncrementalCache['requestHeaders']
  staticGenerationAsyncStorage: Parameters<
    typeof patchFetch
  >[0]['staticGenerationAsyncStorage']
  serverHooks: Parameters<typeof patchFetch>[0]['serverHooks']
}) {
  patchFetch({
    staticGenerationAsyncStorage,
    serverHooks,
  })

  let CacheHandler: any

  if (incrementalCacheHandlerPath) {
    CacheHandler = require(incrementalCacheHandlerPath)
    CacheHandler = CacheHandler.default || CacheHandler
  }

  const incrementalCache = new IncrementalCache({
    fs: nodeFs,
    dev: true,
    appDir: true,
    flushToDisk: isrFlushToDisk,
    serverDistDir: path.join(distDir, 'server'),
    fetchCacheKeyPrefix,
    maxMemoryCacheSize,
    getPrerenderManifest: () => ({
      version: -1 as any, // letting us know this doesn't conform to spec
      routes: {},
      dynamicRoutes: {},
      notFoundRoutes: [],
      preview: null as any, // `preview` is special case read in next-dev-server
    }),
    CurCacheHandler: CacheHandler,
    requestHeaders,
    minimalMode: ciEnvironment.hasNextSupport,
  })

  return StaticGenerationAsyncStorageWrapper.wrap(
    staticGenerationAsyncStorage,
    {
      pathname: page,
      renderOpts: {
        originalPathname: page,
        incrementalCache,
        supportsDynamicHTML: true,
        isRevalidate: false,
        isBot: false,
      },
    },
    async () => {
      const pageEntry = generateParams[generateParams.length - 1]

      // if the page has legacy getStaticPaths we call it like normal
      if (typeof pageEntry?.getStaticPaths === 'function') {
        return buildStaticPaths({
          page,
          configFileName,
          getStaticPaths: pageEntry.getStaticPaths,
        })
      } else {
        // if generateStaticParams is being used we iterate over them
        // collecting them from each level
        type Params = Array<Record<string, string | string[]>>
        let hadAllParamsGenerated = false

        const buildParams = async (
          paramsItems: Params = [{}],
          idx = 0
        ): Promise<Params> => {
          const curGenerate = generateParams[idx]

          if (idx === generateParams.length) {
            return paramsItems
          }
          if (
            typeof curGenerate.generateStaticParams !== 'function' &&
            idx < generateParams.length
          ) {
            if (curGenerate.isDynamicSegment) {
              // This dynamic level has no generateStaticParams so we change
              // this flag to false, but it could be covered by a later
              // generateStaticParams so it could be set back to true.
              hadAllParamsGenerated = false
            }
            return buildParams(paramsItems, idx + 1)
          }
          hadAllParamsGenerated = true

          const newParams = []

          for (const params of paramsItems) {
            const result = await curGenerate.generateStaticParams({ params })
            // TODO: validate the result is valid here or wait for
            // buildStaticPaths to validate?
            for (const item of result) {
              newParams.push({ ...params, ...item })
            }
          }

          if (idx < generateParams.length) {
            return buildParams(newParams, idx + 1)
          }
          return newParams
        }
        const builtParams = await buildParams()
        const fallback = !generateParams.some(
          // TODO: dynamic params should be allowed
          // to be granular per segment but we need
          // additional information stored/leveraged in
          // the prerender-manifest to allow this behavior
          (generate) => generate.config?.dynamicParams === false
        )

        if (!hadAllParamsGenerated) {
          return {
            paths: undefined,
            fallback:
              process.env.NODE_ENV === 'production' && isDynamicRoute(page)
                ? true
                : undefined,
            encodedPaths: undefined,
          }
        }

        return buildStaticPaths({
          staticPathsResult: {
            fallback,
            paths: builtParams.map((params) => ({ params })),
          },
          page,
          configFileName,
          appDir: true,
        })
      }
    }
  )
}

export async function isPageStatic({
  page,
  distDir,
  configFileName,
  runtimeEnvConfig,
  httpAgentOptions,
  locales,
  defaultLocale,
  parentId,
  pageRuntime,
  edgeInfo,
  pageType,
  hasServerComponents,
  originalAppPath,
  isrFlushToDisk,
  maxMemoryCacheSize,
  incrementalCacheHandlerPath,
}: {
  page: string
  distDir: string
  configFileName: string
  runtimeEnvConfig: any
  httpAgentOptions: NextConfigComplete['httpAgentOptions']
  locales?: string[]
  defaultLocale?: string
  parentId?: any
  edgeInfo?: any
  pageType?: 'pages' | 'app'
  pageRuntime?: ServerRuntime
  hasServerComponents?: boolean
  originalAppPath?: string
  isrFlushToDisk?: boolean
  maxMemoryCacheSize?: number
  incrementalCacheHandlerPath?: string
  nextConfigOutput: 'standalone' | 'export'
}): Promise<{
  isStatic?: boolean
  isAmpOnly?: boolean
  isHybridAmp?: boolean
  hasServerProps?: boolean
  hasStaticProps?: boolean
  prerenderRoutes?: string[]
  encodedPrerenderRoutes?: string[]
  prerenderFallback?: boolean | 'blocking'
  isNextImageImported?: boolean
  traceIncludes?: string[]
  traceExcludes?: string[]
  appConfig?: AppConfig
}> {
  const isPageStaticSpan = trace('is-page-static-utils', parentId)
  return isPageStaticSpan
    .traceAsyncFn(async () => {
      require('../shared/lib/runtime-config').setConfig(runtimeEnvConfig)
      setHttpClientAndAgentOptions({
        httpAgentOptions,
      })

      let componentsResult: LoadComponentsReturnType
      let prerenderRoutes: Array<string> | undefined
      let encodedPrerenderRoutes: Array<string> | undefined
      let prerenderFallback: boolean | 'blocking' | undefined
      let appConfig: AppConfig = {}
      let isClientComponent: boolean = false
      const pathIsEdgeRuntime = isEdgeRuntime(pageRuntime)

      if (pathIsEdgeRuntime) {
        const runtime = await getRuntimeContext({
          paths: edgeInfo.files.map((file: string) => path.join(distDir, file)),
          edgeFunctionEntry: {
            ...edgeInfo,
            wasm: (edgeInfo.wasm ?? []).map((binding: AssetBinding) => ({
              ...binding,
              filePath: path.join(distDir, binding.filePath),
            })),
          },
          name: edgeInfo.name,
          useCache: true,
          distDir,
        })
        const mod =
          runtime.context._ENTRIES[`middleware_${edgeInfo.name}`].ComponentMod

        isClientComponent = isClientReference(mod)
        componentsResult = {
          Component: mod.default,
          ComponentMod: mod,
          pageConfig: mod.config || {},
          // @ts-expect-error this is not needed during require
          buildManifest: {},
          reactLoadableManifest: {},
          getServerSideProps: mod.getServerSideProps,
          getStaticPaths: mod.getStaticPaths,
          getStaticProps: mod.getStaticProps,
        }
      } else {
        componentsResult = await loadComponents({
          distDir,
          pathname: originalAppPath || page,
          hasServerComponents: !!hasServerComponents,
          isAppPath: pageType === 'app',
        })
      }
      const Comp = componentsResult.Component || {}
      let staticPathsResult:
        | UnwrapPromise<ReturnType<GetStaticPaths>>
        | undefined

      if (pageType === 'app') {
        isClientComponent = isClientReference(componentsResult.ComponentMod)
        const tree = componentsResult.ComponentMod.tree

        // This is present on the new route modules.
        const userland: AppRouteUserlandModule | undefined =
          componentsResult.ComponentMod.routeModule?.userland

        const staticGenerationAsyncStorage: StaticGenerationAsyncStorage =
          componentsResult.ComponentMod.staticGenerationAsyncStorage
        if (!staticGenerationAsyncStorage) {
          throw new Error(
            'Invariant: staticGenerationAsyncStorage should be defined on the module'
          )
        }

        const serverHooks = componentsResult.ComponentMod.serverHooks
        if (!serverHooks) {
          throw new Error(
            'Invariant: serverHooks should be defined on the module'
          )
        }

        const generateParams: GenerateParams = userland
          ? [
              {
                config: {
                  revalidate: userland.revalidate,
                  dynamic: userland.dynamic,
                  dynamicParams: userland.dynamicParams,
                },
                generateStaticParams: userland.generateStaticParams,
                segmentPath: page,
              },
            ]
          : await collectGenerateParams(tree)

        appConfig = generateParams.reduce(
          (builtConfig: AppConfig, curGenParams): AppConfig => {
            const {
              dynamic,
              fetchCache,
              preferredRegion,
              revalidate: curRevalidate,
            } = curGenParams?.config || {}

            // TODO: should conflicting configs here throw an error
            // e.g. if layout defines one region but page defines another
            if (typeof builtConfig.preferredRegion === 'undefined') {
              builtConfig.preferredRegion = preferredRegion
            }
            if (typeof builtConfig.dynamic === 'undefined') {
              builtConfig.dynamic = dynamic
            }
            if (typeof builtConfig.fetchCache === 'undefined') {
              builtConfig.fetchCache = fetchCache
            }

            // any revalidate number overrides false
            // shorter revalidate overrides longer (initially)
            if (typeof builtConfig.revalidate === 'undefined') {
              builtConfig.revalidate = curRevalidate
            }
            if (
              typeof curRevalidate === 'number' &&
              (typeof builtConfig.revalidate !== 'number' ||
                curRevalidate < builtConfig.revalidate)
            ) {
              builtConfig.revalidate = curRevalidate
            }
            return builtConfig
          },
          {}
        )

        if (appConfig.dynamic === 'force-static' && pathIsEdgeRuntime) {
          Log.warn(
            `Page "${page}" is using runtime = 'edge' which is currently incompatible with dynamic = 'force-static'. Please remove either "runtime" or "force-static" for correct behavior`
          )
        }

        if (appConfig.dynamic === 'force-dynamic') {
          appConfig.revalidate = 0
        }

        if (isDynamicRoute(page)) {
          ;({
            paths: prerenderRoutes,
            fallback: prerenderFallback,
            encodedPaths: encodedPrerenderRoutes,
          } = await buildAppStaticPaths({
            page,
            serverHooks,
            staticGenerationAsyncStorage,
            configFileName,
            generateParams,
            distDir,
            requestHeaders: {},
            isrFlushToDisk,
            maxMemoryCacheSize,
            incrementalCacheHandlerPath,
          }))
        }
      } else {
        if (!Comp || !isValidElementType(Comp) || typeof Comp === 'string') {
          throw new Error('INVALID_DEFAULT_EXPORT')
        }
      }

      const hasGetInitialProps = !!(Comp as any).getInitialProps
      const hasStaticProps = !!componentsResult.getStaticProps
      const hasStaticPaths = !!componentsResult.getStaticPaths
      const hasServerProps = !!componentsResult.getServerSideProps
      const hasLegacyServerProps = !!(await componentsResult.ComponentMod
        .unstable_getServerProps)
      const hasLegacyStaticProps = !!(await componentsResult.ComponentMod
        .unstable_getStaticProps)
      const hasLegacyStaticPaths = !!(await componentsResult.ComponentMod
        .unstable_getStaticPaths)
      const hasLegacyStaticParams = !!(await componentsResult.ComponentMod
        .unstable_getStaticParams)

      if (hasLegacyStaticParams) {
        throw new Error(
          `unstable_getStaticParams was replaced with getStaticPaths. Please update your code.`
        )
      }

      if (hasLegacyStaticPaths) {
        throw new Error(
          `unstable_getStaticPaths was replaced with getStaticPaths. Please update your code.`
        )
      }

      if (hasLegacyStaticProps) {
        throw new Error(
          `unstable_getStaticProps was replaced with getStaticProps. Please update your code.`
        )
      }

      if (hasLegacyServerProps) {
        throw new Error(
          `unstable_getServerProps was replaced with getServerSideProps. Please update your code.`
        )
      }

      // A page cannot be prerendered _and_ define a data requirement. That's
      // contradictory!
      if (hasGetInitialProps && hasStaticProps) {
        throw new Error(SSG_GET_INITIAL_PROPS_CONFLICT)
      }

      if (hasGetInitialProps && hasServerProps) {
        throw new Error(SERVER_PROPS_GET_INIT_PROPS_CONFLICT)
      }

      if (hasStaticProps && hasServerProps) {
        throw new Error(SERVER_PROPS_SSG_CONFLICT)
      }

      const pageIsDynamic = isDynamicRoute(page)
      // A page cannot have static parameters if it is not a dynamic page.
      if (hasStaticProps && hasStaticPaths && !pageIsDynamic) {
        throw new Error(
          `getStaticPaths can only be used with dynamic pages, not '${page}'.` +
            `\nLearn more: https://nextjs.org/docs/routing/dynamic-routes`
        )
      }

      if (hasStaticProps && pageIsDynamic && !hasStaticPaths) {
        throw new Error(
          `getStaticPaths is required for dynamic SSG pages and is missing for '${page}'.` +
            `\nRead more: https://nextjs.org/docs/messages/invalid-getstaticpaths-value`
        )
      }

      if ((hasStaticProps && hasStaticPaths) || staticPathsResult) {
        ;({
          paths: prerenderRoutes,
          fallback: prerenderFallback,
          encodedPaths: encodedPrerenderRoutes,
        } = await buildStaticPaths({
          page,
          locales,
          defaultLocale,
          configFileName,
          staticPathsResult,
          getStaticPaths: componentsResult.getStaticPaths!,
        }))
      }

      const isNextImageImported = (globalThis as any).__NEXT_IMAGE_IMPORTED
      const config: PageConfig = isClientComponent
        ? {}
        : componentsResult.pageConfig

      if (config.unstable_includeFiles || config.unstable_excludeFiles) {
        Log.warn(
          `unstable_includeFiles/unstable_excludeFiles has been removed in favor of the option in next.config.js.\nSee more info here: https://nextjs.org/docs/advanced-features/output-file-tracing#caveats`
        )
      }

      return {
        isStatic: !hasStaticProps && !hasGetInitialProps && !hasServerProps,
        isHybridAmp: config.amp === 'hybrid',
        isAmpOnly: config.amp === true,
        prerenderRoutes,
        prerenderFallback,
        encodedPrerenderRoutes,
        hasStaticProps,
        hasServerProps,
        isNextImageImported,
        appConfig,
      }
    })
    .catch((err) => {
      if (err.message === 'INVALID_DEFAULT_EXPORT') {
        throw err
      }
      console.error(err)
      throw new Error(`Failed to collect page data for ${page}`)
    })
}

export async function hasCustomGetInitialProps(
  page: string,
  distDir: string,
  runtimeEnvConfig: any,
  checkingApp: boolean
): Promise<boolean> {
  require('../shared/lib/runtime-config').setConfig(runtimeEnvConfig)

  const components = await loadComponents({
    distDir,
    pathname: page,
    hasServerComponents: false,
    isAppPath: false,
  })
  let mod = components.ComponentMod

  if (checkingApp) {
    mod = (await mod._app) || mod.default || mod
  } else {
    mod = mod.default || mod
  }
  mod = await mod
  return mod.getInitialProps !== mod.origGetInitialProps
}

export async function getNamedExports(
  page: string,
  distDir: string,
  runtimeEnvConfig: any
): Promise<Array<string>> {
  require('../shared/lib/runtime-config').setConfig(runtimeEnvConfig)
  const components = await loadComponents({
    distDir,
    pathname: page,
    hasServerComponents: false,
    isAppPath: false,
  })
  let mod = components.ComponentMod

  return Object.keys(mod)
}

export function detectConflictingPaths(
  combinedPages: string[],
  ssgPages: Set<string>,
  additionalSsgPaths: Map<string, string[]>
) {
  const conflictingPaths = new Map<
    string,
    Array<{
      path: string
      page: string
    }>
  >()

  const dynamicSsgPages = [...ssgPages].filter((page) => isDynamicRoute(page))
  const additionalSsgPathsByPath: {
    [page: string]: { [path: string]: string }
  } = {}

  additionalSsgPaths.forEach((paths, pathsPage) => {
    additionalSsgPathsByPath[pathsPage] ||= {}
    paths.forEach((curPath) => {
      const currentPath = curPath.toLowerCase()
      additionalSsgPathsByPath[pathsPage][currentPath] = curPath
    })
  })

  additionalSsgPaths.forEach((paths, pathsPage) => {
    paths.forEach((curPath) => {
      const lowerPath = curPath.toLowerCase()
      let conflictingPage = combinedPages.find(
        (page) => page.toLowerCase() === lowerPath
      )

      if (conflictingPage) {
        conflictingPaths.set(lowerPath, [
          { path: curPath, page: pathsPage },
          { path: conflictingPage, page: conflictingPage },
        ])
      } else {
        let conflictingPath: string | undefined

        conflictingPage = dynamicSsgPages.find((page) => {
          if (page === pathsPage) return false

          conflictingPath =
            additionalSsgPaths.get(page) == null
              ? undefined
              : additionalSsgPathsByPath[page][lowerPath]
          return conflictingPath
        })

        if (conflictingPage && conflictingPath) {
          conflictingPaths.set(lowerPath, [
            { path: curPath, page: pathsPage },
            { path: conflictingPath, page: conflictingPage },
          ])
        }
      }
    })
  })

  if (conflictingPaths.size > 0) {
    let conflictingPathsOutput = ''

    conflictingPaths.forEach((pathItems) => {
      pathItems.forEach((pathItem, idx) => {
        const isDynamic = pathItem.page !== pathItem.path

        if (idx > 0) {
          conflictingPathsOutput += 'conflicts with '
        }

        conflictingPathsOutput += `path: "${pathItem.path}"${
          isDynamic ? ` from page: "${pathItem.page}" ` : ' '
        }`
      })
      conflictingPathsOutput += '\n'
    })

    Log.error(
      'Conflicting paths returned from getStaticPaths, paths must be unique per page.\n' +
        'See more info here: https://nextjs.org/docs/messages/conflicting-ssg-paths\n\n' +
        conflictingPathsOutput
    )
    process.exit(1)
  }
}

export async function copyTracedFiles(
  dir: string,
  distDir: string,
  pageKeys: readonly string[],
  appPageKeys: readonly string[] | undefined,
  tracingRoot: string,
  serverConfig: { [key: string]: any },
  middlewareManifest: MiddlewareManifest,
  hasInstrumentationHook: boolean
) {
  const outputPath = path.join(distDir, 'standalone')
  let moduleType = false
  try {
    const packageJsonPath = path.join(distDir, '../package.json')
    const packageJson = JSON.parse(await fs.readFile(packageJsonPath, 'utf8'))
    moduleType = packageJson.type === 'module'
  } catch {}
  const copiedFiles = new Set()
  await recursiveDelete(outputPath)

  async function handleTraceFiles(traceFilePath: string) {
    const traceData = JSON.parse(await fs.readFile(traceFilePath, 'utf8')) as {
      files: string[]
    }
    const copySema = new Sema(10, { capacity: traceData.files.length })
    const traceFileDir = path.dirname(traceFilePath)

    await Promise.all(
      traceData.files.map(async (relativeFile) => {
        await copySema.acquire()

        const tracedFilePath = path.join(traceFileDir, relativeFile)
        const fileOutputPath = path.join(
          outputPath,
          path.relative(tracingRoot, tracedFilePath)
        )

        if (!copiedFiles.has(fileOutputPath)) {
          copiedFiles.add(fileOutputPath)

          await fs.mkdir(path.dirname(fileOutputPath), { recursive: true })
          const symlink = await fs.readlink(tracedFilePath).catch(() => null)

          if (symlink) {
            try {
              await fs.symlink(symlink, fileOutputPath)
            } catch (e: any) {
              if (e.code !== 'EEXIST') {
                throw e
              }
            }
          } else {
            await fs.copyFile(tracedFilePath, fileOutputPath)
          }
        }

        await copySema.release()
      })
    )
  }

  async function handleEdgeFunction(page: EdgeFunctionDefinition) {
    async function handleFile(file: string) {
      const originalPath = path.join(distDir, file)
      const fileOutputPath = path.join(
        outputPath,
        path.relative(tracingRoot, distDir),
        file
      )
      await fs.mkdir(path.dirname(fileOutputPath), { recursive: true })
      await fs.copyFile(originalPath, fileOutputPath)
    }
    await Promise.all([
      page.files.map(handleFile),
      page.wasm?.map((file) => handleFile(file.filePath)),
      page.assets?.map((file) => handleFile(file.filePath)),
    ])
  }

  const edgeFunctionHandlers: Promise<any>[] = []

  for (const middleware of Object.values(middlewareManifest.middleware)) {
    if (isMiddlewareFilename(middleware.name)) {
      edgeFunctionHandlers.push(handleEdgeFunction(middleware))
    }
  }

  for (const page of Object.values(middlewareManifest.functions)) {
    edgeFunctionHandlers.push(handleEdgeFunction(page))
  }

  await Promise.all(edgeFunctionHandlers)

  for (const page of pageKeys) {
    if (middlewareManifest.functions.hasOwnProperty(page)) {
      continue
    }
    const pageFile = path.join(
      distDir,
      'server',
      'pages',
      `${normalizePagePath(page)}.js`
    )
    const pageTraceFile = `${pageFile}.nft.json`
    await handleTraceFiles(pageTraceFile).catch((err) => {
      Log.warn(`Failed to copy traced files for ${pageFile}`, err)
    })
  }

  if (appPageKeys) {
    for (const page of appPageKeys) {
      if (middlewareManifest.functions.hasOwnProperty(page)) {
        continue
      }
      const pageFile = path.join(distDir, 'server', 'app', `${page}.js`)
      const pageTraceFile = `${pageFile}.nft.json`
      await handleTraceFiles(pageTraceFile).catch((err) => {
        Log.warn(`Failed to copy traced files for ${pageFile}`, err)
      })
    }
  }

  if (hasInstrumentationHook) {
    await handleTraceFiles(
      path.join(distDir, 'server', 'instrumentation.js.nft.json')
    )
  }

  await handleTraceFiles(path.join(distDir, 'next-server.js.nft.json'))
  const serverOutputPath = path.join(
    outputPath,
    path.relative(tracingRoot, dir),
    'server.js'
  )
  await fs.mkdir(path.dirname(serverOutputPath), { recursive: true })
  await fs.writeFile(
    serverOutputPath,
    `${
      moduleType
        ? `import http from 'http'
import path from 'path'
import { fileURLToPath } from 'url'
const __dirname = fileURLToPath(new URL('.', import.meta.url))
import { createServerHandler } from 'next/dist/server/lib/render-server-standalone.js'
`
        : `
const http = require('http')
const path = require('path')
const { createServerHandler } = require('next/dist/server/lib/render-server-standalone')`
    }

const dir = path.join(__dirname)

process.env.NODE_ENV = 'production'
process.chdir(__dirname)

// Make sure commands gracefully respect termination signals (e.g. from Docker)
// Allow the graceful termination to be manually configurable
if (!process.env.NEXT_MANUAL_SIG_HANDLE) {
  process.on('SIGTERM', () => process.exit(0))
  process.on('SIGINT', () => process.exit(0))
}

const currentPort = parseInt(process.env.PORT, 10) || 3000
const hostname = process.env.HOSTNAME || 'localhost'
const keepAliveTimeout = parseInt(process.env.KEEP_ALIVE_TIMEOUT, 10);
const isValidKeepAliveTimeout =
  !Number.isNaN(keepAliveTimeout) &&
  Number.isFinite(keepAliveTimeout) &&
  keepAliveTimeout >= 0;
const nextConfig = ${JSON.stringify({
      ...serverConfig,
      distDir: `./${path.relative(dir, distDir)}`,
    })}

process.env.__NEXT_PRIVATE_STANDALONE_CONFIG = JSON.stringify(nextConfig)

createServerHandler({
  port: currentPort,
  hostname,
  dir,
  conf: nextConfig,
  keepAliveTimeout: isValidKeepAliveTimeout ? keepAliveTimeout : undefined,
}).then((nextHandler) => {
  const server = http.createServer(async (req, res) => {
    try {
      await nextHandler(req, res)
    } catch (err) {
      console.error(err);
      res.statusCode = 500
      res.end('Internal Server Error')
    }
  })
<<<<<<< HEAD
  
  if (isValidKeepAliveTimeout) {
=======

  if (
    !Number.isNaN(keepAliveTimeout) &&
      Number.isFinite(keepAliveTimeout) &&
      keepAliveTimeout >= 0
  ) {
>>>>>>> cf9591cd
    server.keepAliveTimeout = keepAliveTimeout
  }
  server.listen(currentPort, async (err) => {
    if (err) {
      console.error("Failed to start server", err)
      process.exit(1)
    }

    console.log(
      'Listening on port',
      currentPort,
      'url: http://' + hostname + ':' + currentPort
    )
  });

}).catch(err => {
  console.error(err);
  process.exit(1);
});`
  )
}

export function isReservedPage(page: string) {
  return RESERVED_PAGE.test(page)
}

export function isCustomErrorPage(page: string) {
  return page === '/404' || page === '/500'
}

export function isMiddlewareFile(file: string) {
  return (
    file === `/${MIDDLEWARE_FILENAME}` || file === `/src/${MIDDLEWARE_FILENAME}`
  )
}

export function isInstrumentationHookFile(file: string) {
  return (
    file === `/${INSTRUMENTATION_HOOK_FILENAME}` ||
    file === `/src/${INSTRUMENTATION_HOOK_FILENAME}`
  )
}

export function getPossibleInstrumentationHookFilenames(
  folder: string,
  extensions: string[]
) {
  const files = []
  for (const extension of extensions) {
    files.push(
      path.join(folder, `${INSTRUMENTATION_HOOK_FILENAME}.${extension}`),
      path.join(folder, `src`, `${INSTRUMENTATION_HOOK_FILENAME}.${extension}`)
    )
  }

  return files
}

export function getPossibleMiddlewareFilenames(
  folder: string,
  extensions: string[]
) {
  return extensions.map((extension) =>
    path.join(folder, `${MIDDLEWARE_FILENAME}.${extension}`)
  )
}

export class NestedMiddlewareError extends Error {
  constructor(
    nestedFileNames: string[],
    mainDir: string,
    pagesOrAppDir: string
  ) {
    super(
      `Nested Middleware is not allowed, found:\n` +
        `${nestedFileNames.map((file) => `pages${file}`).join('\n')}\n` +
        `Please move your code to a single file at ${path.join(
          path.posix.sep,
          path.relative(mainDir, path.resolve(pagesOrAppDir, '..')),
          'middleware'
        )} instead.\n` +
        `Read More - https://nextjs.org/docs/messages/nested-middleware`
    )
  }
}

export function getSupportedBrowsers(
  dir: string,
  isDevelopment: boolean,
  config: NextConfigComplete
): string[] | undefined {
  let browsers: any
  try {
    const browsersListConfig = browserslist.loadConfig({
      path: dir,
      env: isDevelopment ? 'development' : 'production',
    })
    // Running `browserslist` resolves `extends` and other config features into a list of browsers
    if (browsersListConfig && browsersListConfig.length > 0) {
      browsers = browserslist(browsersListConfig)
    }
  } catch {}

  // When user has browserslist use that target
  if (browsers && browsers.length > 0) {
    return browsers
  }

  // When the user sets `legacyBrowsers: true`, we pass undefined
  // to SWC which is basically ES5 and matches the default behavior
  // prior to Next.js 13
  return config.experimental.legacyBrowsers
    ? undefined
    : MODERN_BROWSERSLIST_TARGET
}<|MERGE_RESOLUTION|>--- conflicted
+++ resolved
@@ -1975,19 +1975,11 @@
       res.end('Internal Server Error')
     }
   })
-<<<<<<< HEAD
-  
+
   if (isValidKeepAliveTimeout) {
-=======
-
-  if (
-    !Number.isNaN(keepAliveTimeout) &&
-      Number.isFinite(keepAliveTimeout) &&
-      keepAliveTimeout >= 0
-  ) {
->>>>>>> cf9591cd
     server.keepAliveTimeout = keepAliveTimeout
   }
+
   server.listen(currentPort, async (err) => {
     if (err) {
       console.error("Failed to start server", err)
