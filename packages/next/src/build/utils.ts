import type { NextConfig, NextConfigComplete } from '../server/config-shared'
import type { AppBuildManifest } from './webpack/plugins/app-build-manifest-plugin'
import type { AssetBinding } from './webpack/loaders/get-module-build-info'
import type {
  GetStaticPaths,
  GetStaticPathsResult,
  PageConfig,
  ServerRuntime,
} from 'next/types'
import type { BuildManifest } from '../server/get-page-files'
import type {
  Redirect,
  Rewrite,
  Header,
  CustomRoutes,
} from '../lib/load-custom-routes'
import type {
  EdgeFunctionDefinition,
  MiddlewareManifest,
} from './webpack/plugins/middleware-plugin'
import type { WebpackLayerName } from '../lib/constants'
import type { AppPageModule } from '../server/future/route-modules/app-page/module'
import type { RouteModule } from '../server/future/route-modules/route-module'
import type { LoaderTree } from '../server/lib/app-dir-module'
import type { NextComponentType } from '../shared/lib/utils'

import '../server/require-hook'
import '../server/node-polyfill-crypto'
import '../server/node-environment'

import { green, yellow, red, cyan, bold, underline } from '../lib/picocolors'
import getGzipSize from 'next/dist/compiled/gzip-size'
import textTable from 'next/dist/compiled/text-table'
import path from 'path'
import { promises as fs } from 'fs'
import { isValidElementType } from 'next/dist/compiled/react-is'
import stripAnsi from 'next/dist/compiled/strip-ansi'
import browserslist from 'next/dist/compiled/browserslist'
import {
  SSG_GET_INITIAL_PROPS_CONFLICT,
  SERVER_PROPS_GET_INIT_PROPS_CONFLICT,
  SERVER_PROPS_SSG_CONFLICT,
  MIDDLEWARE_FILENAME,
  INSTRUMENTATION_HOOK_FILENAME,
  WEBPACK_LAYERS,
} from '../lib/constants'
import { MODERN_BROWSERSLIST_TARGET } from '../shared/lib/constants'
import prettyBytes from '../lib/pretty-bytes'
import { getRouteRegex } from '../shared/lib/router/utils/route-regex'
import { getRouteMatcher } from '../shared/lib/router/utils/route-matcher'
import { isDynamicRoute } from '../shared/lib/router/utils/is-dynamic'
import escapePathDelimiters from '../shared/lib/router/utils/escape-path-delimiters'
import { findPageFile } from '../server/lib/find-page-file'
import { removeTrailingSlash } from '../shared/lib/router/utils/remove-trailing-slash'
import { isEdgeRuntime } from '../lib/is-edge-runtime'
import { normalizeLocalePath } from '../shared/lib/i18n/normalize-locale-path'
import * as Log from './output/log'
import { loadComponents } from '../server/load-components'
import type { LoadComponentsReturnType } from '../server/load-components'
import { trace } from '../trace'
import { setHttpClientAndAgentOptions } from '../server/setup-http-agent-env'
import { Sema } from 'next/dist/compiled/async-sema'
import { denormalizePagePath } from '../shared/lib/page-path/denormalize-page-path'
import { normalizePagePath } from '../shared/lib/page-path/normalize-page-path'
import { getRuntimeContext } from '../server/web/sandbox'
import { isClientReference } from '../lib/client-reference'
import { StaticGenerationAsyncStorageWrapper } from '../server/async-storage/static-generation-async-storage-wrapper'
import { IncrementalCache } from '../server/lib/incremental-cache'
import { nodeFs } from '../server/lib/node-fs-methods'
import * as ciEnvironment from '../telemetry/ci-info'
import { normalizeAppPath } from '../shared/lib/router/utils/app-paths'
import { denormalizeAppPagePath } from '../shared/lib/page-path/denormalize-app-path'
import { RouteKind } from '../server/future/route-kind'
import { isAppRouteRouteModule } from '../server/future/route-modules/checks'
<<<<<<< HEAD
import { interopDefault } from '../lib/interop-default'
=======
import type { PageExtensions } from './page-extensions-type'
>>>>>>> f1bc5386

export type ROUTER_TYPE = 'pages' | 'app'

// Use `print()` for expected console output
const print = console.log

const RESERVED_PAGE = /^\/(_app|_error|_document|api(\/|$))/
const fileGzipStats: { [k: string]: Promise<number> | undefined } = {}
const fsStatGzip = (file: string) => {
  const cached = fileGzipStats[file]
  if (cached) return cached
  return (fileGzipStats[file] = getGzipSize.file(file))
}

const fileSize = async (file: string) => (await fs.stat(file)).size

const fileStats: { [k: string]: Promise<number> | undefined } = {}
const fsStat = (file: string) => {
  const cached = fileStats[file]
  if (cached) return cached
  return (fileStats[file] = fileSize(file))
}

export function unique<T>(main: ReadonlyArray<T>, sub: ReadonlyArray<T>): T[] {
  return [...new Set([...main, ...sub])]
}

export function difference<T>(
  main: ReadonlyArray<T> | ReadonlySet<T>,
  sub: ReadonlyArray<T> | ReadonlySet<T>
): T[] {
  const a = new Set(main)
  const b = new Set(sub)
  return [...a].filter((x) => !b.has(x))
}

/**
 * Return an array of the items shared by both arrays.
 */
function intersect<T>(main: ReadonlyArray<T>, sub: ReadonlyArray<T>): T[] {
  const a = new Set(main)
  const b = new Set(sub)
  return [...new Set([...a].filter((x) => b.has(x)))]
}

function sum(a: ReadonlyArray<number>): number {
  return a.reduce((size, stat) => size + stat, 0)
}

type ComputeFilesGroup = {
  files: ReadonlyArray<string>
  size: {
    total: number
  }
}

type ComputeFilesManifest = {
  unique: ComputeFilesGroup
  common: ComputeFilesGroup
}

type ComputeFilesManifestResult = {
  router: {
    pages: ComputeFilesManifest
    app?: ComputeFilesManifest
  }
  sizes: Map<string, number>
}

let cachedBuildManifest: BuildManifest | undefined
let cachedAppBuildManifest: AppBuildManifest | undefined

let lastCompute: ComputeFilesManifestResult | undefined
let lastComputePageInfo: boolean | undefined

export async function computeFromManifest(
  manifests: {
    build: BuildManifest
    app?: AppBuildManifest
  },
  distPath: string,
  gzipSize: boolean = true,
  pageInfos?: Map<string, PageInfo>
): Promise<ComputeFilesManifestResult> {
  if (
    Object.is(cachedBuildManifest, manifests.build) &&
    lastComputePageInfo === !!pageInfos &&
    Object.is(cachedAppBuildManifest, manifests.app)
  ) {
    return lastCompute!
  }

  // Determine the files that are in pages and app and count them, this will
  // tell us if they are unique or common.

  const countBuildFiles = (
    map: Map<string, number>,
    key: string,
    manifest: Record<string, ReadonlyArray<string>>
  ) => {
    for (const file of manifest[key]) {
      if (key === '/_app') {
        map.set(file, Infinity)
      } else if (map.has(file)) {
        map.set(file, map.get(file)! + 1)
      } else {
        map.set(file, 1)
      }
    }
  }

  const files: {
    pages: {
      each: Map<string, number>
      expected: number
    }
    app?: {
      each: Map<string, number>
      expected: number
    }
  } = {
    pages: { each: new Map(), expected: 0 },
  }

  for (const key in manifests.build.pages) {
    if (pageInfos) {
      const pageInfo = pageInfos.get(key)
      // don't include AMP pages since they don't rely on shared bundles
      // AMP First pages are not under the pageInfos key
      if (pageInfo?.isHybridAmp) {
        continue
      }
    }

    files.pages.expected++
    countBuildFiles(files.pages.each, key, manifests.build.pages)
  }

  // Collect the build files form the app manifest.
  if (manifests.app?.pages) {
    files.app = { each: new Map<string, number>(), expected: 0 }

    for (const key in manifests.app.pages) {
      files.app.expected++
      countBuildFiles(files.app.each, key, manifests.app.pages)
    }
  }

  const getSize = gzipSize ? fsStatGzip : fsStat
  const stats = new Map<string, number>()

  // For all of the files in the pages and app manifests, compute the file size
  // at once.

  await Promise.all(
    [
      ...new Set<string>([
        ...files.pages.each.keys(),
        ...(files.app?.each.keys() ?? []),
      ]),
    ].map(async (f) => {
      try {
        // Add the file size to the stats.
        stats.set(f, await getSize(path.join(distPath, f)))
      } catch {}
    })
  )

  const groupFiles = async (listing: {
    each: Map<string, number>
    expected: number
  }): Promise<ComputeFilesManifest> => {
    const entries = [...listing.each.entries()]

    const shapeGroup = (group: [string, number][]): ComputeFilesGroup =>
      group.reduce(
        (acc, [f]) => {
          acc.files.push(f)

          const size = stats.get(f)
          if (typeof size === 'number') {
            acc.size.total += size
          }

          return acc
        },
        {
          files: [] as string[],
          size: {
            total: 0,
          },
        }
      )

    return {
      unique: shapeGroup(entries.filter(([, len]) => len === 1)),
      common: shapeGroup(
        entries.filter(
          ([, len]) => len === listing.expected || len === Infinity
        )
      ),
    }
  }

  lastCompute = {
    router: {
      pages: await groupFiles(files.pages),
      app: files.app ? await groupFiles(files.app) : undefined,
    },
    sizes: stats,
  }

  cachedBuildManifest = manifests.build
  cachedAppBuildManifest = manifests.app
  lastComputePageInfo = !!pageInfos
  return lastCompute!
}

export function isMiddlewareFilename(file?: string) {
  return file === MIDDLEWARE_FILENAME || file === `src/${MIDDLEWARE_FILENAME}`
}

export function isInstrumentationHookFilename(file?: string) {
  return (
    file === INSTRUMENTATION_HOOK_FILENAME ||
    file === `src/${INSTRUMENTATION_HOOK_FILENAME}`
  )
}

const filterAndSortList = (
  list: ReadonlyArray<string>,
  routeType: ROUTER_TYPE,
  hasCustomApp: boolean
) => {
  let pages: string[]
  if (routeType === 'app') {
    // filter out static app route of /favicon.ico
    pages = list.filter((e) => e !== '/favicon.ico')
  } else {
    // filter built-in pages
    pages = list
      .slice()
      .filter(
        (e) =>
          !(
            e === '/_document' ||
            e === '/_error' ||
            (!hasCustomApp && e === '/_app')
          )
      )
  }
  return pages.sort((a, b) => a.localeCompare(b))
}

export interface PageInfo {
  isHybridAmp?: boolean
  size: number
  totalSize: number
  isStatic: boolean
  isSSG: boolean
  isPPR: boolean
  ssgPageRoutes: string[] | null
  initialRevalidateSeconds: number | false
  pageDuration: number | undefined
  ssgPageDurations: number[] | undefined
  runtime: ServerRuntime
  hasEmptyPrelude?: boolean
  hasPostponed?: boolean
  isDynamicAppRoute?: boolean
}

export type PageInfos = Map<string, PageInfo>

export type SerializedPageInfos = [string, PageInfo][]

export function serializePageInfos(input: PageInfos): SerializedPageInfos {
  return Array.from(input.entries())
}

export function deserializePageInfos(input: SerializedPageInfos): PageInfos {
  return new Map(input)
}

export async function printTreeView(
  lists: {
    pages: ReadonlyArray<string>
    app: ReadonlyArray<string> | undefined
  },
  pageInfos: Map<string, PageInfo>,
  {
    distPath,
    buildId,
    pagesDir,
    pageExtensions,
    buildManifest,
    appBuildManifest,
    middlewareManifest,
    useStaticPages404,
    gzipSize = true,
  }: {
    distPath: string
    buildId: string
    pagesDir?: string
    pageExtensions: PageExtensions
    buildManifest: BuildManifest
    appBuildManifest?: AppBuildManifest
    middlewareManifest: MiddlewareManifest
    useStaticPages404: boolean
    gzipSize?: boolean
  }
) {
  const getPrettySize = (_size: number): string => {
    const size = prettyBytes(_size)
    // green for 0-130kb
    if (_size < 130 * 1000) return green(size)
    // yellow for 130-170kb
    if (_size < 170 * 1000) return yellow(size)
    // red for >= 170kb
    return red(bold(size))
  }

  const MIN_DURATION = 300
  const getPrettyDuration = (_duration: number): string => {
    const duration = `${_duration} ms`
    // green for 300-1000ms
    if (_duration < 1000) return green(duration)
    // yellow for 1000-2000ms
    if (_duration < 2000) return yellow(duration)
    // red for >= 2000ms
    return red(bold(duration))
  }

  const getCleanName = (fileName: string) =>
    fileName
      // Trim off `static/`
      .replace(/^static\//, '')
      // Re-add `static/` for root files
      .replace(/^<buildId>/, 'static')
      // Remove file hash
      .replace(/(?:^|[.-])([0-9a-z]{6})[0-9a-z]{14}(?=\.)/, '.$1')

  // Check if we have a custom app.
  const hasCustomApp = !!(
    pagesDir && (await findPageFile(pagesDir, '/_app', pageExtensions, false))
  )

  // Collect all the symbols we use so we can print the icons out.
  const usedSymbols = new Set()

  const messages: [string, string, string][] = []

  const stats = await computeFromManifest(
    { build: buildManifest, app: appBuildManifest },
    distPath,
    gzipSize,
    pageInfos
  )

  const printFileTree = async ({
    list,
    routerType,
  }: {
    list: ReadonlyArray<string>
    routerType: ROUTER_TYPE
  }) => {
    const filteredPages = filterAndSortList(list, routerType, hasCustomApp)
    if (filteredPages.length === 0) {
      return
    }

    messages.push(
      [
        routerType === 'app' ? 'Route (app)' : 'Route (pages)',
        'Size',
        'First Load JS',
      ].map((entry) => underline(entry)) as [string, string, string]
    )

    filteredPages.forEach((item, i, arr) => {
      const border =
        i === 0
          ? arr.length === 1
            ? '─'
            : '┌'
          : i === arr.length - 1
          ? '└'
          : '├'

      const pageInfo = pageInfos.get(item)
      const ampFirst = buildManifest.ampFirstPages.includes(item)
      const totalDuration =
        (pageInfo?.pageDuration || 0) +
        (pageInfo?.ssgPageDurations?.reduce((a, b) => a + (b || 0), 0) || 0)

      let symbol: string

      if (item === '/_app' || item === '/_app.server') {
        symbol = ' '
      } else if (isEdgeRuntime(pageInfo?.runtime)) {
        symbol = 'ℇ'
      } else if (pageInfo?.isPPR) {
        if (
          // If the page has an empty prelude, then it's equivalent to a dynamic page
          pageInfo?.hasEmptyPrelude ||
          // ensure we don't mark dynamic paths that postponed as being dynamic
          // since in this case we're able to partially prerender it
          (pageInfo.isDynamicAppRoute && !pageInfo.hasPostponed)
        ) {
          symbol = 'λ'
        } else if (!pageInfo?.hasPostponed) {
          symbol = '○'
        } else {
          symbol = '◐'
        }
      } else if (pageInfo?.isStatic) {
        symbol = '○'
      } else if (pageInfo?.isSSG) {
        symbol = '●'
      } else {
        symbol = 'λ'
      }

      usedSymbols.add(symbol)

      if (pageInfo?.initialRevalidateSeconds) usedSymbols.add('ISR')

      messages.push([
        `${border} ${symbol} ${
          pageInfo?.initialRevalidateSeconds
            ? `${item} (ISR: ${pageInfo?.initialRevalidateSeconds} Seconds)`
            : item
        }${
          totalDuration > MIN_DURATION
            ? ` (${getPrettyDuration(totalDuration)})`
            : ''
        }`,
        pageInfo
          ? ampFirst
            ? cyan('AMP')
            : pageInfo.size >= 0
            ? prettyBytes(pageInfo.size)
            : ''
          : '',
        pageInfo
          ? ampFirst
            ? cyan('AMP')
            : pageInfo.size >= 0
            ? getPrettySize(pageInfo.totalSize)
            : ''
          : '',
      ])

      const uniqueCssFiles =
        buildManifest.pages[item]?.filter(
          (file) =>
            file.endsWith('.css') &&
            stats.router[routerType]?.unique.files.includes(file)
        ) || []

      if (uniqueCssFiles.length > 0) {
        const contSymbol = i === arr.length - 1 ? ' ' : '├'

        uniqueCssFiles.forEach((file, index, { length }) => {
          const innerSymbol = index === length - 1 ? '└' : '├'
          const size = stats.sizes.get(file)
          messages.push([
            `${contSymbol}   ${innerSymbol} ${getCleanName(file)}`,
            typeof size === 'number' ? prettyBytes(size) : '',
            '',
          ])
        })
      }

      if (pageInfo?.ssgPageRoutes?.length) {
        const totalRoutes = pageInfo.ssgPageRoutes.length
        const contSymbol = i === arr.length - 1 ? ' ' : '├'

        let routes: { route: string; duration: number; avgDuration?: number }[]
        if (
          pageInfo.ssgPageDurations &&
          pageInfo.ssgPageDurations.some((d) => d > MIN_DURATION)
        ) {
          const previewPages = totalRoutes === 8 ? 8 : Math.min(totalRoutes, 7)
          const routesWithDuration = pageInfo.ssgPageRoutes
            .map((route, idx) => ({
              route,
              duration: pageInfo.ssgPageDurations![idx] || 0,
            }))
            .sort(({ duration: a }, { duration: b }) =>
              // Sort by duration
              // keep too small durations in original order at the end
              a <= MIN_DURATION && b <= MIN_DURATION ? 0 : b - a
            )
          routes = routesWithDuration.slice(0, previewPages)
          const remainingRoutes = routesWithDuration.slice(previewPages)
          if (remainingRoutes.length) {
            const remaining = remainingRoutes.length
            const avgDuration = Math.round(
              remainingRoutes.reduce(
                (total, { duration }) => total + duration,
                0
              ) / remainingRoutes.length
            )
            routes.push({
              route: `[+${remaining} more paths]`,
              duration: 0,
              avgDuration,
            })
          }
        } else {
          const previewPages = totalRoutes === 4 ? 4 : Math.min(totalRoutes, 3)
          routes = pageInfo.ssgPageRoutes
            .slice(0, previewPages)
            .map((route) => ({ route, duration: 0 }))
          if (totalRoutes > previewPages) {
            const remaining = totalRoutes - previewPages
            routes.push({ route: `[+${remaining} more paths]`, duration: 0 })
          }
        }

        routes.forEach(
          ({ route, duration, avgDuration }, index, { length }) => {
            const innerSymbol = index === length - 1 ? '└' : '├'
            messages.push([
              `${contSymbol}   ${innerSymbol} ${route}${
                duration > MIN_DURATION
                  ? ` (${getPrettyDuration(duration)})`
                  : ''
              }${
                avgDuration && avgDuration > MIN_DURATION
                  ? ` (avg ${getPrettyDuration(avgDuration)})`
                  : ''
              }`,
              '',
              '',
            ])
          }
        )
      }
    })

    const sharedFilesSize = stats.router[routerType]?.common.size.total
    const sharedFiles = stats.router[routerType]?.common.files ?? []

    messages.push([
      '+ First Load JS shared by all',
      typeof sharedFilesSize === 'number' ? getPrettySize(sharedFilesSize) : '',
      '',
    ])
    const sharedCssFiles: string[] = []
    ;[
      ...sharedFiles
        .filter((file) => {
          if (file.endsWith('.css')) {
            sharedCssFiles.push(file)
            return false
          }
          return true
        })
        .map((e) => e.replace(buildId, '<buildId>'))
        .sort(),
      ...sharedCssFiles.map((e) => e.replace(buildId, '<buildId>')).sort(),
    ].forEach((fileName, index, { length }) => {
      const innerSymbol = index === length - 1 ? '└' : '├'

      const originalName = fileName.replace('<buildId>', buildId)
      const cleanName = getCleanName(fileName)
      const size = stats.sizes.get(originalName)

      messages.push([
        `  ${innerSymbol} ${cleanName}`,
        typeof size === 'number' ? prettyBytes(size) : '',
        '',
      ])
    })
  }

  // If enabled, then print the tree for the app directory.
  if (lists.app && stats.router.app) {
    await printFileTree({
      routerType: 'app',
      list: lists.app,
    })

    messages.push(['', '', ''])
  }

  pageInfos.set('/404', {
    ...(pageInfos.get('/404') || pageInfos.get('/_error'))!,
    isStatic: useStaticPages404,
  })

  // If there's no app /_notFound page present, then the 404 is still using the pages/404
  if (!lists.pages.includes('/404') && !lists.app?.includes('/_not-found')) {
    lists.pages = [...lists.pages, '/404']
  }

  // Print the tree view for the pages directory.
  await printFileTree({
    routerType: 'pages',
    list: lists.pages,
  })

  const middlewareInfo = middlewareManifest.middleware?.['/']
  if (middlewareInfo?.files.length > 0) {
    const middlewareSizes = await Promise.all(
      middlewareInfo.files
        .map((dep) => `${distPath}/${dep}`)
        .map(gzipSize ? fsStatGzip : fsStat)
    )

    messages.push(['', '', ''])
    messages.push(['ƒ Middleware', getPrettySize(sum(middlewareSizes)), ''])
  }

  print(
    textTable(messages, {
      align: ['l', 'l', 'r'],
      stringLength: (str) => stripAnsi(str).length,
    })
  )

  print()
  print(
    textTable(
      [
        usedSymbols.has('○') && [
          '○',
          '(Static)',
          'prerendered as static content',
        ],
        usedSymbols.has('●') && [
          '●',
          '(SSG)',
          `prerendered as static HTML (uses ${cyan('getStaticProps')})`,
        ],
        usedSymbols.has('ISR') && [
          '',
          '(ISR)',
          `incremental static regeneration (uses revalidate in ${cyan(
            'getStaticProps'
          )})`,
        ],
        usedSymbols.has('◐') && [
          '◐',
          '(Partial Prerender)',
          'prerendered as static HTML with dynamic server-streamed content',
        ],
        usedSymbols.has('λ') && [
          'λ',
          '(Dynamic)',
          `server-rendered on demand using Node.js`,
        ],
        usedSymbols.has('ℇ') && [
          'ℇ',
          '(Edge Runtime)',
          `server-rendered on demand using the Edge Runtime`,
        ],
      ].filter((x) => x) as [string, string, string][],
      {
        align: ['l', 'l', 'l'],
        stringLength: (str) => stripAnsi(str).length,
      }
    )
  )

  print()
}

export function printCustomRoutes({
  redirects,
  rewrites,
  headers,
}: CustomRoutes) {
  const printRoutes = (
    routes: Redirect[] | Rewrite[] | Header[],
    type: 'Redirects' | 'Rewrites' | 'Headers'
  ) => {
    const isRedirects = type === 'Redirects'
    const isHeaders = type === 'Headers'
    print(underline(type))
    print()

    /*
        ┌ source
        ├ permanent/statusCode
        └ destination
     */
    const routesStr = (routes as any[])
      .map((route: { source: string }) => {
        let routeStr = `┌ source: ${route.source}\n`

        if (!isHeaders) {
          const r = route as Rewrite
          routeStr += `${isRedirects ? '├' : '└'} destination: ${
            r.destination
          }\n`
        }
        if (isRedirects) {
          const r = route as Redirect
          routeStr += `└ ${
            r.statusCode
              ? `status: ${r.statusCode}`
              : `permanent: ${r.permanent}`
          }\n`
        }

        if (isHeaders) {
          const r = route as Header
          routeStr += `└ headers:\n`

          for (let i = 0; i < r.headers.length; i++) {
            const header = r.headers[i]
            const last = i === headers.length - 1

            routeStr += `  ${last ? '└' : '├'} ${header.key}: ${header.value}\n`
          }
        }

        return routeStr
      })
      .join('\n')

    print(routesStr, '\n')
  }

  if (redirects.length) {
    printRoutes(redirects, 'Redirects')
  }
  if (headers.length) {
    printRoutes(headers, 'Headers')
  }

  const combinedRewrites = [
    ...rewrites.beforeFiles,
    ...rewrites.afterFiles,
    ...rewrites.fallback,
  ]
  if (combinedRewrites.length) {
    printRoutes(combinedRewrites, 'Rewrites')
  }
}

export async function getJsPageSizeInKb(
  routerType: ROUTER_TYPE,
  page: string,
  distPath: string,
  buildManifest: BuildManifest,
  appBuildManifest?: AppBuildManifest,
  gzipSize: boolean = true,
  cachedStats?: ComputeFilesManifestResult
): Promise<[number, number]> {
  const pageManifest = routerType === 'pages' ? buildManifest : appBuildManifest
  if (!pageManifest) {
    throw new Error('expected appBuildManifest with an "app" pageType')
  }

  // Normalize appBuildManifest keys
  if (routerType === 'app') {
    pageManifest.pages = Object.entries(pageManifest.pages).reduce(
      (acc: Record<string, string[]>, [key, value]) => {
        const newKey = normalizeAppPath(key)
        acc[newKey] = value as string[]
        return acc
      },
      {}
    )
  }

  // If stats was not provided, then compute it again.
  const stats =
    cachedStats ??
    (await computeFromManifest(
      { build: buildManifest, app: appBuildManifest },
      distPath,
      gzipSize
    ))

  const pageData = stats.router[routerType]
  if (!pageData) {
    // This error shouldn't happen and represents an error in Next.js.
    throw new Error('expected "app" manifest data with an "app" pageType')
  }

  const pagePath =
    routerType === 'pages'
      ? denormalizePagePath(page)
      : denormalizeAppPagePath(page)

  const fnFilterJs = (entry: string) => entry.endsWith('.js')

  const pageFiles = (pageManifest.pages[pagePath] ?? []).filter(fnFilterJs)
  const appFiles = (pageManifest.pages['/_app'] ?? []).filter(fnFilterJs)

  const fnMapRealPath = (dep: string) => `${distPath}/${dep}`

  const allFilesReal = unique(pageFiles, appFiles).map(fnMapRealPath)
  const selfFilesReal = difference(
    // Find the files shared by the pages files and the unique files...
    intersect(pageFiles, pageData.unique.files),
    // but without the common files.
    pageData.common.files
  ).map(fnMapRealPath)

  const getSize = gzipSize ? fsStatGzip : fsStat

  // Try to get the file size from the page data if available, otherwise do a
  // raw compute.
  const getCachedSize = async (file: string) => {
    const key = file.slice(distPath.length + 1)
    const size: number | undefined = stats.sizes.get(key)

    // If the size wasn't in the stats bundle, then get it from the file
    // directly.
    if (typeof size !== 'number') {
      return getSize(file)
    }

    return size
  }

  try {
    // Doesn't use `Promise.all`, as we'd double compute duplicate files. This
    // function is memoized, so the second one will instantly resolve.
    const allFilesSize = sum(await Promise.all(allFilesReal.map(getCachedSize)))
    const selfFilesSize = sum(
      await Promise.all(selfFilesReal.map(getCachedSize))
    )

    return [selfFilesSize, allFilesSize]
  } catch {}
  return [-1, -1]
}

export async function buildStaticPaths({
  page,
  getStaticPaths,
  staticPathsResult,
  configFileName,
  locales,
  defaultLocale,
  appDir,
}: {
  page: string
  getStaticPaths?: GetStaticPaths
  staticPathsResult?: GetStaticPathsResult
  configFileName: string
  locales?: string[]
  defaultLocale?: string
  appDir?: boolean
}): Promise<
  Omit<GetStaticPathsResult, 'paths'> & {
    paths: string[]
    encodedPaths: string[]
  }
> {
  const prerenderPaths = new Set<string>()
  const encodedPrerenderPaths = new Set<string>()
  const _routeRegex = getRouteRegex(page)
  const _routeMatcher = getRouteMatcher(_routeRegex)

  // Get the default list of allowed params.
  const _validParamKeys = Object.keys(_routeMatcher(page))

  if (!staticPathsResult) {
    if (getStaticPaths) {
      staticPathsResult = await getStaticPaths({ locales, defaultLocale })
    } else {
      throw new Error(
        `invariant: attempted to buildStaticPaths without "staticPathsResult" or "getStaticPaths" ${page}`
      )
    }
  }

  const expectedReturnVal =
    `Expected: { paths: [], fallback: boolean }\n` +
    `See here for more info: https://nextjs.org/docs/messages/invalid-getstaticpaths-value`

  if (
    !staticPathsResult ||
    typeof staticPathsResult !== 'object' ||
    Array.isArray(staticPathsResult)
  ) {
    throw new Error(
      `Invalid value returned from getStaticPaths in ${page}. Received ${typeof staticPathsResult} ${expectedReturnVal}`
    )
  }

  const invalidStaticPathKeys = Object.keys(staticPathsResult).filter(
    (key) => !(key === 'paths' || key === 'fallback')
  )

  if (invalidStaticPathKeys.length > 0) {
    throw new Error(
      `Extra keys returned from getStaticPaths in ${page} (${invalidStaticPathKeys.join(
        ', '
      )}) ${expectedReturnVal}`
    )
  }

  if (
    !(
      typeof staticPathsResult.fallback === 'boolean' ||
      staticPathsResult.fallback === 'blocking'
    )
  ) {
    throw new Error(
      `The \`fallback\` key must be returned from getStaticPaths in ${page}.\n` +
        expectedReturnVal
    )
  }

  const toPrerender = staticPathsResult.paths

  if (!Array.isArray(toPrerender)) {
    throw new Error(
      `Invalid \`paths\` value returned from getStaticPaths in ${page}.\n` +
        `\`paths\` must be an array of strings or objects of shape { params: [key: string]: string }`
    )
  }

  toPrerender.forEach((entry) => {
    // For a string-provided path, we must make sure it matches the dynamic
    // route.
    if (typeof entry === 'string') {
      entry = removeTrailingSlash(entry)

      const localePathResult = normalizeLocalePath(entry, locales)
      let cleanedEntry = entry

      if (localePathResult.detectedLocale) {
        cleanedEntry = entry.slice(localePathResult.detectedLocale.length + 1)
      } else if (defaultLocale) {
        entry = `/${defaultLocale}${entry}`
      }

      const result = _routeMatcher(cleanedEntry)
      if (!result) {
        throw new Error(
          `The provided path \`${cleanedEntry}\` does not match the page: \`${page}\`.`
        )
      }

      // If leveraging the string paths variant the entry should already be
      // encoded so we decode the segments ensuring we only escape path
      // delimiters
      prerenderPaths.add(
        entry
          .split('/')
          .map((segment) =>
            escapePathDelimiters(decodeURIComponent(segment), true)
          )
          .join('/')
      )
      encodedPrerenderPaths.add(entry)
    }
    // For the object-provided path, we must make sure it specifies all
    // required keys.
    else {
      const invalidKeys = Object.keys(entry).filter(
        (key) => key !== 'params' && key !== 'locale'
      )

      if (invalidKeys.length) {
        throw new Error(
          `Additional keys were returned from \`getStaticPaths\` in page "${page}". ` +
            `URL Parameters intended for this dynamic route must be nested under the \`params\` key, i.e.:` +
            `\n\n\treturn { params: { ${_validParamKeys
              .map((k) => `${k}: ...`)
              .join(', ')} } }` +
            `\n\nKeys that need to be moved: ${invalidKeys.join(', ')}.\n`
        )
      }

      const { params = {} } = entry
      let builtPage = page
      let encodedBuiltPage = page

      _validParamKeys.forEach((validParamKey) => {
        const { repeat, optional } = _routeRegex.groups[validParamKey]
        let paramValue = params[validParamKey]
        if (
          optional &&
          params.hasOwnProperty(validParamKey) &&
          (paramValue === null ||
            paramValue === undefined ||
            (paramValue as any) === false)
        ) {
          paramValue = []
        }
        if (
          (repeat && !Array.isArray(paramValue)) ||
          (!repeat && typeof paramValue !== 'string')
        ) {
          // If from appDir and not all params were provided from
          // generateStaticParams we can just filter this entry out
          // as it's meant to be generated at runtime
          if (appDir && typeof paramValue === 'undefined') {
            builtPage = ''
            encodedBuiltPage = ''
            return
          }

          throw new Error(
            `A required parameter (${validParamKey}) was not provided as ${
              repeat ? 'an array' : 'a string'
            } received ${typeof paramValue} in ${
              appDir ? 'generateStaticParams' : 'getStaticPaths'
            } for ${page}`
          )
        }
        let replaced = `[${repeat ? '...' : ''}${validParamKey}]`
        if (optional) {
          replaced = `[${replaced}]`
        }
        builtPage = builtPage
          .replace(
            replaced,
            repeat
              ? (paramValue as string[])
                  .map((segment) => escapePathDelimiters(segment, true))
                  .join('/')
              : escapePathDelimiters(paramValue as string, true)
          )
          .replace(/\\/g, '/')
          .replace(/(?!^)\/$/, '')

        encodedBuiltPage = encodedBuiltPage
          .replace(
            replaced,
            repeat
              ? (paramValue as string[]).map(encodeURIComponent).join('/')
              : encodeURIComponent(paramValue as string)
          )
          .replace(/\\/g, '/')
          .replace(/(?!^)\/$/, '')
      })

      if (!builtPage && !encodedBuiltPage) {
        return
      }

      if (entry.locale && !locales?.includes(entry.locale)) {
        throw new Error(
          `Invalid locale returned from getStaticPaths for ${page}, the locale ${entry.locale} is not specified in ${configFileName}`
        )
      }
      const curLocale = entry.locale || defaultLocale || ''

      prerenderPaths.add(
        `${curLocale ? `/${curLocale}` : ''}${
          curLocale && builtPage === '/' ? '' : builtPage
        }`
      )
      encodedPrerenderPaths.add(
        `${curLocale ? `/${curLocale}` : ''}${
          curLocale && encodedBuiltPage === '/' ? '' : encodedBuiltPage
        }`
      )
    }
  })

  return {
    paths: [...prerenderPaths],
    fallback: staticPathsResult.fallback,
    encodedPaths: [...encodedPrerenderPaths],
  }
}

export type AppConfigDynamic =
  | 'auto'
  | 'error'
  | 'force-static'
  | 'force-dynamic'

export type AppConfig = {
  revalidate?: number | false
  dynamicParams?: true | false
  dynamic?: AppConfigDynamic
  fetchCache?: 'force-cache' | 'only-cache'
  preferredRegion?: string
}

type Params = Record<string, string | string[]>

type GenerateStaticParams = (options: { params?: Params }) => Promise<Params[]>

type GenerateParamsResult = {
  config?: AppConfig
  isDynamicSegment?: boolean
  segmentPath: string
  getStaticPaths?: GetStaticPaths
  generateStaticParams?: GenerateStaticParams
  isLayout?: boolean
}

export type GenerateParamsResults = GenerateParamsResult[]

export const collectAppConfig = (mod: any): AppConfig | undefined => {
  let hasConfig = false

  const config: AppConfig = {}
  if (typeof mod?.revalidate !== 'undefined') {
    config.revalidate = mod.revalidate
    hasConfig = true
  }
  if (typeof mod?.dynamicParams !== 'undefined') {
    config.dynamicParams = mod.dynamicParams
    hasConfig = true
  }
  if (typeof mod?.dynamic !== 'undefined') {
    config.dynamic = mod.dynamic
    hasConfig = true
  }
  if (typeof mod?.fetchCache !== 'undefined') {
    config.fetchCache = mod.fetchCache
    hasConfig = true
  }
  if (typeof mod?.preferredRegion !== 'undefined') {
    config.preferredRegion = mod.preferredRegion
    hasConfig = true
  }

  return hasConfig ? config : undefined
}

/**
 * Walks the loader tree and collects the generate parameters for each segment.
 *
 * @param tree the loader tree
 * @returns the generate parameters for each segment
 */
export async function collectGenerateParams(tree: LoaderTree) {
  const generateParams: GenerateParamsResults = []
  const parentSegments: string[] = []

  let currentLoaderTree = tree
  while (currentLoaderTree) {
    const [
      // TODO: check if this is ever undefined
      page = '',
      parallelRoutes,
      components,
    ] = currentLoaderTree

    // If the segment doesn't have any components, then skip it.
    if (!components) continue

    const isLayout = !!components.layout
    const mod = await (isLayout
      ? components.layout?.[0]?.()
      : components.page?.[0]?.())

    if (page) {
      parentSegments.push(page)
    }

    const config = mod ? collectAppConfig(mod) : undefined
    const isClientComponent = isClientReference(mod)

    const isDynamicSegment = /^\[.+\]$/.test(page)

    const { generateStaticParams, getStaticPaths } = mod || {}

    if (isDynamicSegment && isClientComponent && generateStaticParams) {
      throw new Error(
        `Page "${page}" cannot export "generateStaticParams()" because it is a client component`
      )
    }

    const segmentPath = `/${parentSegments.join('/')}${
      page && parentSegments.length > 0 ? '/' : ''
    }${page}`

    const result: GenerateParamsResult = {
      isLayout,
      isDynamicSegment,
      segmentPath,
      config,
      getStaticPaths: !isClientComponent ? getStaticPaths : undefined,
      generateStaticParams: !isClientComponent
        ? generateStaticParams
        : undefined,
    }

    // If the configuration contributes to the static generation, then add it
    // to the list.
    if (
      result.config ||
      result.generateStaticParams ||
      result.getStaticPaths ||
      isDynamicSegment
    ) {
      generateParams.push(result)
    }

    // Use this route's parallel route children as the next segment.
    currentLoaderTree = parallelRoutes.children
  }

  return generateParams
}

export async function buildAppStaticPaths({
  dir,
  page,
  distDir,
  configFileName,
  generateParams,
  isrFlushToDisk,
  incrementalCacheHandlerPath,
  requestHeaders,
  maxMemoryCacheSize,
  fetchCacheKeyPrefix,
  ppr,
  ComponentMod,
}: {
  dir: string
  page: string
  configFileName: string
  generateParams: GenerateParamsResults
  incrementalCacheHandlerPath?: string
  distDir: string
  isrFlushToDisk?: boolean
  fetchCacheKeyPrefix?: string
  maxMemoryCacheSize?: number
  requestHeaders: IncrementalCache['requestHeaders']
  ppr: boolean
  ComponentMod: AppPageModule
}) {
  ComponentMod.patchFetch()

  let CacheHandler: any

  if (incrementalCacheHandlerPath) {
    CacheHandler = interopDefault(
      await import(
        path.isAbsolute(incrementalCacheHandlerPath)
          ? incrementalCacheHandlerPath
          : path.join(dir, incrementalCacheHandlerPath)
      )
    )
  }

  const incrementalCache = new IncrementalCache({
    fs: nodeFs,
    dev: true,
    // Enabled both for build as we're only writing this cache, not reading it.
    pagesDir: true,
    appDir: true,
    flushToDisk: isrFlushToDisk,
    serverDistDir: path.join(distDir, 'server'),
    fetchCacheKeyPrefix,
    maxMemoryCacheSize,
    getPrerenderManifest: () => ({
      version: -1 as any, // letting us know this doesn't conform to spec
      routes: {},
      dynamicRoutes: {},
      notFoundRoutes: [],
      preview: null as any, // `preview` is special case read in next-dev-server
    }),
    CurCacheHandler: CacheHandler,
    requestHeaders,
    minimalMode: ciEnvironment.hasNextSupport,
    experimental: { ppr },
  })

  return StaticGenerationAsyncStorageWrapper.wrap(
    ComponentMod.staticGenerationAsyncStorage,
    {
      urlPathname: page,
      renderOpts: {
        originalPathname: page,
        incrementalCache,
        supportsDynamicHTML: true,
        isRevalidate: false,
        isBot: false,
        // building static paths should never postpone
        experimental: { ppr: false },
      },
    },
    async () => {
      const pageEntry = generateParams[generateParams.length - 1]

      // if the page has legacy getStaticPaths we call it like normal
      if (typeof pageEntry?.getStaticPaths === 'function') {
        return buildStaticPaths({
          page,
          configFileName,
          getStaticPaths: pageEntry.getStaticPaths,
        })
      } else {
        // if generateStaticParams is being used we iterate over them
        // collecting them from each level
        let hadAllParamsGenerated = false

        const buildParams = async (
          paramsItems: Params[] = [{}],
          idx = 0
        ): Promise<Params[]> => {
          const curGenerate = generateParams[idx]

          if (idx === generateParams.length) {
            return paramsItems
          }

          if (
            typeof curGenerate.generateStaticParams !== 'function' &&
            idx < generateParams.length
          ) {
            if (curGenerate.isDynamicSegment) {
              // This dynamic level has no generateStaticParams so we change
              // this flag to false, but it could be covered by a later
              // generateStaticParams so it could be set back to true.
              hadAllParamsGenerated = false
            }
            return buildParams(paramsItems, idx + 1)
          }
          hadAllParamsGenerated = true

          const newParams: Params[] = []

          if (curGenerate.generateStaticParams) {
            for (const params of paramsItems) {
              const result = await curGenerate.generateStaticParams({
                params,
              })
              // TODO: validate the result is valid here or wait for buildStaticPaths to validate?
              for (const item of result) {
                newParams.push({ ...params, ...item })
              }
            }
          }

          if (idx < generateParams.length) {
            return buildParams(newParams, idx + 1)
          }

          return newParams
        }

        const builtParams = await buildParams()
        const fallback = !generateParams.some(
          // TODO: dynamic params should be allowed
          // to be granular per segment but we need
          // additional information stored/leveraged in
          // the prerender-manifest to allow this behavior
          (generate) => generate.config?.dynamicParams === false
        )

        if (!hadAllParamsGenerated) {
          return {
            paths: undefined,
            fallback:
              process.env.NODE_ENV === 'production' && isDynamicRoute(page)
                ? true
                : undefined,
            encodedPaths: undefined,
          }
        }

        return buildStaticPaths({
          staticPathsResult: {
            fallback,
            paths: builtParams.map((params) => ({ params })),
          },
          page,
          configFileName,
          appDir: true,
        })
      }
    }
  )
}

export async function isPageStatic({
  dir,
  page,
  distDir,
  configFileName,
  runtimeEnvConfig,
  httpAgentOptions,
  locales,
  defaultLocale,
  parentId,
  pageRuntime,
  edgeInfo,
  pageType,
  originalAppPath,
  isrFlushToDisk,
  maxMemoryCacheSize,
  incrementalCacheHandlerPath,
  ppr,
}: {
  dir: string
  page: string
  distDir: string
  configFileName: string
  runtimeEnvConfig: any
  httpAgentOptions: NextConfigComplete['httpAgentOptions']
  locales?: string[]
  defaultLocale?: string
  parentId?: any
  edgeInfo?: any
  pageType?: 'pages' | 'app'
  pageRuntime?: ServerRuntime
  originalAppPath?: string
  isrFlushToDisk?: boolean
  maxMemoryCacheSize?: number
  incrementalCacheHandlerPath?: string
  nextConfigOutput: 'standalone' | 'export'
  ppr: boolean
}): Promise<{
  isPPR?: boolean
  isStatic?: boolean
  isAmpOnly?: boolean
  isHybridAmp?: boolean
  hasServerProps?: boolean
  hasStaticProps?: boolean
  prerenderRoutes?: string[]
  encodedPrerenderRoutes?: string[]
  prerenderFallback?: boolean | 'blocking'
  isNextImageImported?: boolean
  traceIncludes?: string[]
  traceExcludes?: string[]
  appConfig?: AppConfig
}> {
  const isPageStaticSpan = trace('is-page-static-utils', parentId)
  return isPageStaticSpan
    .traceAsyncFn(async () => {
      require('../shared/lib/runtime-config.external').setConfig(
        runtimeEnvConfig
      )
      setHttpClientAndAgentOptions({
        httpAgentOptions,
      })

      let componentsResult: LoadComponentsReturnType
      let prerenderRoutes: Array<string> | undefined
      let encodedPrerenderRoutes: Array<string> | undefined
      let prerenderFallback: boolean | 'blocking' | undefined
      let appConfig: AppConfig = {}
      let isClientComponent: boolean = false
      const pathIsEdgeRuntime = isEdgeRuntime(pageRuntime)

      if (pathIsEdgeRuntime) {
        const runtime = await getRuntimeContext({
          paths: edgeInfo.files.map((file: string) => path.join(distDir, file)),
          edgeFunctionEntry: {
            ...edgeInfo,
            wasm: (edgeInfo.wasm ?? []).map((binding: AssetBinding) => ({
              ...binding,
              filePath: path.join(distDir, binding.filePath),
            })),
          },
          name: edgeInfo.name,
          useCache: true,
          distDir,
        })
        const mod =
          runtime.context._ENTRIES[`middleware_${edgeInfo.name}`].ComponentMod

        isClientComponent = isClientReference(mod)
        componentsResult = {
          Component: mod.default,
          ComponentMod: mod,
          pageConfig: mod.config || {},
          // @ts-expect-error this is not needed during require
          buildManifest: {},
          reactLoadableManifest: {},
          getServerSideProps: mod.getServerSideProps,
          getStaticPaths: mod.getStaticPaths,
          getStaticProps: mod.getStaticProps,
        }
      } else {
        componentsResult = await loadComponents({
          distDir,
          page: originalAppPath || page,
          isAppPath: pageType === 'app',
        })
      }
      const Comp = componentsResult.Component as NextComponentType | undefined
      let staticPathsResult: GetStaticPathsResult | undefined

      const routeModule: RouteModule =
        componentsResult.ComponentMod?.routeModule

      if (pageType === 'app') {
        const ComponentMod: AppPageModule = componentsResult.ComponentMod

        isClientComponent = isClientReference(componentsResult.ComponentMod)

        const { tree } = ComponentMod

        const generateParams: GenerateParamsResults =
          routeModule && isAppRouteRouteModule(routeModule)
            ? [
                {
                  config: {
                    revalidate: routeModule.userland.revalidate,
                    dynamic: routeModule.userland.dynamic,
                    dynamicParams: routeModule.userland.dynamicParams,
                  },
                  generateStaticParams:
                    routeModule.userland.generateStaticParams,
                  segmentPath: page,
                },
              ]
            : await collectGenerateParams(tree)

        appConfig = generateParams.reduce(
          (builtConfig: AppConfig, curGenParams): AppConfig => {
            const {
              dynamic,
              fetchCache,
              preferredRegion,
              revalidate: curRevalidate,
            } = curGenParams?.config || {}

            // TODO: should conflicting configs here throw an error
            // e.g. if layout defines one region but page defines another
            if (typeof builtConfig.preferredRegion === 'undefined') {
              builtConfig.preferredRegion = preferredRegion
            }
            if (typeof builtConfig.dynamic === 'undefined') {
              builtConfig.dynamic = dynamic
            }
            if (typeof builtConfig.fetchCache === 'undefined') {
              builtConfig.fetchCache = fetchCache
            }

            // any revalidate number overrides false
            // shorter revalidate overrides longer (initially)
            if (typeof builtConfig.revalidate === 'undefined') {
              builtConfig.revalidate = curRevalidate
            }
            if (
              typeof curRevalidate === 'number' &&
              (typeof builtConfig.revalidate !== 'number' ||
                curRevalidate < builtConfig.revalidate)
            ) {
              builtConfig.revalidate = curRevalidate
            }
            return builtConfig
          },
          {}
        )

        if (appConfig.dynamic === 'force-static' && pathIsEdgeRuntime) {
          Log.warn(
            `Page "${page}" is using runtime = 'edge' which is currently incompatible with dynamic = 'force-static'. Please remove either "runtime" or "force-static" for correct behavior`
          )
        }

        // If force dynamic was set and we don't have PPR enabled, then set the
        // revalidate to 0.
        // TODO: (PPR) remove this once PPR is enabled by default
        if (appConfig.dynamic === 'force-dynamic' && !ppr) {
          appConfig.revalidate = 0
        }

        if (isDynamicRoute(page)) {
          ;({
            paths: prerenderRoutes,
            fallback: prerenderFallback,
            encodedPaths: encodedPrerenderRoutes,
          } = await buildAppStaticPaths({
            dir,
            page,
            configFileName,
            generateParams,
            distDir,
            requestHeaders: {},
            isrFlushToDisk,
            maxMemoryCacheSize,
            incrementalCacheHandlerPath,
            ppr,
            ComponentMod,
          }))
        }
      } else {
        if (!Comp || !isValidElementType(Comp) || typeof Comp === 'string') {
          throw new Error('INVALID_DEFAULT_EXPORT')
        }
      }

      const hasGetInitialProps = !!Comp?.getInitialProps
      const hasStaticProps = !!componentsResult.getStaticProps
      const hasStaticPaths = !!componentsResult.getStaticPaths
      const hasServerProps = !!componentsResult.getServerSideProps

      // A page cannot be prerendered _and_ define a data requirement. That's
      // contradictory!
      if (hasGetInitialProps && hasStaticProps) {
        throw new Error(SSG_GET_INITIAL_PROPS_CONFLICT)
      }

      if (hasGetInitialProps && hasServerProps) {
        throw new Error(SERVER_PROPS_GET_INIT_PROPS_CONFLICT)
      }

      if (hasStaticProps && hasServerProps) {
        throw new Error(SERVER_PROPS_SSG_CONFLICT)
      }

      const pageIsDynamic = isDynamicRoute(page)
      // A page cannot have static parameters if it is not a dynamic page.
      if (hasStaticProps && hasStaticPaths && !pageIsDynamic) {
        throw new Error(
          `getStaticPaths can only be used with dynamic pages, not '${page}'.` +
            `\nLearn more: https://nextjs.org/docs/routing/dynamic-routes`
        )
      }

      if (hasStaticProps && pageIsDynamic && !hasStaticPaths) {
        throw new Error(
          `getStaticPaths is required for dynamic SSG pages and is missing for '${page}'.` +
            `\nRead more: https://nextjs.org/docs/messages/invalid-getstaticpaths-value`
        )
      }

      if ((hasStaticProps && hasStaticPaths) || staticPathsResult) {
        ;({
          paths: prerenderRoutes,
          fallback: prerenderFallback,
          encodedPaths: encodedPrerenderRoutes,
        } = await buildStaticPaths({
          page,
          locales,
          defaultLocale,
          configFileName,
          staticPathsResult,
          getStaticPaths: componentsResult.getStaticPaths!,
        }))
      }

      const isNextImageImported = (globalThis as any).__NEXT_IMAGE_IMPORTED
      const config: PageConfig = isClientComponent
        ? {}
        : componentsResult.pageConfig

      if (config.unstable_includeFiles || config.unstable_excludeFiles) {
        Log.warn(
          `unstable_includeFiles/unstable_excludeFiles has been removed in favor of the option in next.config.js.\nSee more info here: https://nextjs.org/docs/advanced-features/output-file-tracing#caveats`
        )
      }

      let isStatic = false
      if (!hasStaticProps && !hasGetInitialProps && !hasServerProps) {
        isStatic = true
      }

      // When PPR is enabled, any route may contain or be completely static, so
      // mark this route as static.
      let isPPR = false
      if (ppr && routeModule.definition.kind === RouteKind.APP_PAGE) {
        isPPR = true
        isStatic = true
      }

      return {
        isStatic,
        isPPR,
        isHybridAmp: config.amp === 'hybrid',
        isAmpOnly: config.amp === true,
        prerenderRoutes,
        prerenderFallback,
        encodedPrerenderRoutes,
        hasStaticProps,
        hasServerProps,
        isNextImageImported,
        appConfig,
      }
    })
    .catch((err) => {
      if (err.message === 'INVALID_DEFAULT_EXPORT') {
        throw err
      }
      console.error(err)
      throw new Error(`Failed to collect page data for ${page}`)
    })
}

export async function hasCustomGetInitialProps(
  page: string,
  distDir: string,
  runtimeEnvConfig: any,
  checkingApp: boolean
): Promise<boolean> {
  require('../shared/lib/runtime-config.external').setConfig(runtimeEnvConfig)

  const components = await loadComponents({
    distDir,
    page: page,
    isAppPath: false,
  })
  let mod = components.ComponentMod

  if (checkingApp) {
    mod = (await mod._app) || mod.default || mod
  } else {
    mod = mod.default || mod
  }
  mod = await mod
  return mod.getInitialProps !== mod.origGetInitialProps
}

export async function getDefinedNamedExports(
  page: string,
  distDir: string,
  runtimeEnvConfig: any
): Promise<ReadonlyArray<string>> {
  require('../shared/lib/runtime-config.external').setConfig(runtimeEnvConfig)
  const components = await loadComponents({
    distDir,
    page: page,
    isAppPath: false,
  })

  return Object.keys(components.ComponentMod).filter((key) => {
    return typeof components.ComponentMod[key] !== 'undefined'
  })
}

export function detectConflictingPaths(
  combinedPages: string[],
  ssgPages: Set<string>,
  additionalSsgPaths: Map<string, string[]>
) {
  const conflictingPaths = new Map<
    string,
    Array<{
      path: string
      page: string
    }>
  >()

  const dynamicSsgPages = [...ssgPages].filter((page) => isDynamicRoute(page))
  const additionalSsgPathsByPath: {
    [page: string]: { [path: string]: string }
  } = {}

  additionalSsgPaths.forEach((paths, pathsPage) => {
    additionalSsgPathsByPath[pathsPage] ||= {}
    paths.forEach((curPath) => {
      const currentPath = curPath.toLowerCase()
      additionalSsgPathsByPath[pathsPage][currentPath] = curPath
    })
  })

  additionalSsgPaths.forEach((paths, pathsPage) => {
    paths.forEach((curPath) => {
      const lowerPath = curPath.toLowerCase()
      let conflictingPage = combinedPages.find(
        (page) => page.toLowerCase() === lowerPath
      )

      if (conflictingPage) {
        conflictingPaths.set(lowerPath, [
          { path: curPath, page: pathsPage },
          { path: conflictingPage, page: conflictingPage },
        ])
      } else {
        let conflictingPath: string | undefined

        conflictingPage = dynamicSsgPages.find((page) => {
          if (page === pathsPage) return false

          conflictingPath =
            additionalSsgPaths.get(page) == null
              ? undefined
              : additionalSsgPathsByPath[page][lowerPath]
          return conflictingPath
        })

        if (conflictingPage && conflictingPath) {
          conflictingPaths.set(lowerPath, [
            { path: curPath, page: pathsPage },
            { path: conflictingPath, page: conflictingPage },
          ])
        }
      }
    })
  })

  if (conflictingPaths.size > 0) {
    let conflictingPathsOutput = ''

    conflictingPaths.forEach((pathItems) => {
      pathItems.forEach((pathItem, idx) => {
        const isDynamic = pathItem.page !== pathItem.path

        if (idx > 0) {
          conflictingPathsOutput += 'conflicts with '
        }

        conflictingPathsOutput += `path: "${pathItem.path}"${
          isDynamic ? ` from page: "${pathItem.page}" ` : ' '
        }`
      })
      conflictingPathsOutput += '\n'
    })

    Log.error(
      'Conflicting paths returned from getStaticPaths, paths must be unique per page.\n' +
        'See more info here: https://nextjs.org/docs/messages/conflicting-ssg-paths\n\n' +
        conflictingPathsOutput
    )
    process.exit(1)
  }
}

export async function copyTracedFiles(
  dir: string,
  distDir: string,
  pageKeys: readonly string[],
  appPageKeys: readonly string[] | undefined,
  tracingRoot: string,
  serverConfig: NextConfig,
  middlewareManifest: MiddlewareManifest,
  hasInstrumentationHook: boolean,
  staticPages: Set<string>
) {
  const outputPath = path.join(distDir, 'standalone')
  let moduleType = false
  const nextConfig = {
    ...serverConfig,
    distDir: `./${path.relative(dir, distDir)}`,
  }
  try {
    const packageJsonPath = path.join(distDir, '../package.json')
    const packageJson = JSON.parse(await fs.readFile(packageJsonPath, 'utf8'))
    moduleType = packageJson.type === 'module'
  } catch {}
  const copiedFiles = new Set()
  await fs.rm(outputPath, { recursive: true, force: true })

  async function handleTraceFiles(traceFilePath: string) {
    const traceData = JSON.parse(await fs.readFile(traceFilePath, 'utf8')) as {
      files: string[]
    }
    const copySema = new Sema(10, { capacity: traceData.files.length })
    const traceFileDir = path.dirname(traceFilePath)

    await Promise.all(
      traceData.files.map(async (relativeFile) => {
        await copySema.acquire()

        const tracedFilePath = path.join(traceFileDir, relativeFile)
        const fileOutputPath = path.join(
          outputPath,
          path.relative(tracingRoot, tracedFilePath)
        )

        if (!copiedFiles.has(fileOutputPath)) {
          copiedFiles.add(fileOutputPath)

          await fs.mkdir(path.dirname(fileOutputPath), { recursive: true })
          const symlink = await fs.readlink(tracedFilePath).catch(() => null)

          if (symlink) {
            try {
              await fs.symlink(symlink, fileOutputPath)
            } catch (e: any) {
              if (e.code !== 'EEXIST') {
                throw e
              }
            }
          } else {
            await fs.copyFile(tracedFilePath, fileOutputPath)
          }
        }

        await copySema.release()
      })
    )
  }

  async function handleEdgeFunction(page: EdgeFunctionDefinition) {
    async function handleFile(file: string) {
      const originalPath = path.join(distDir, file)
      const fileOutputPath = path.join(
        outputPath,
        path.relative(tracingRoot, distDir),
        file
      )
      await fs.mkdir(path.dirname(fileOutputPath), { recursive: true })
      await fs.copyFile(originalPath, fileOutputPath)
    }
    await Promise.all([
      page.files.map(handleFile),
      page.wasm?.map((file) => handleFile(file.filePath)),
      page.assets?.map((file) => handleFile(file.filePath)),
    ])
  }

  const edgeFunctionHandlers: Promise<any>[] = []

  for (const middleware of Object.values(middlewareManifest.middleware)) {
    if (isMiddlewareFilename(middleware.name)) {
      edgeFunctionHandlers.push(handleEdgeFunction(middleware))
    }
  }

  for (const page of Object.values(middlewareManifest.functions)) {
    edgeFunctionHandlers.push(handleEdgeFunction(page))
  }

  await Promise.all(edgeFunctionHandlers)

  for (const page of pageKeys) {
    if (middlewareManifest.functions.hasOwnProperty(page)) {
      continue
    }
    const route = normalizePagePath(page)

    if (staticPages.has(route)) {
      continue
    }

    const pageFile = path.join(
      distDir,
      'server',
      'pages',
      `${normalizePagePath(page)}.js`
    )
    const pageTraceFile = `${pageFile}.nft.json`
    await handleTraceFiles(pageTraceFile).catch((err) => {
      if (err.code !== 'ENOENT' || (page !== '/404' && page !== '/500')) {
        Log.warn(`Failed to copy traced files for ${pageFile}`, err)
      }
    })
  }

  if (appPageKeys) {
    for (const page of appPageKeys) {
      if (middlewareManifest.functions.hasOwnProperty(page)) {
        continue
      }
      const pageFile = path.join(distDir, 'server', 'app', `${page}.js`)
      const pageTraceFile = `${pageFile}.nft.json`
      await handleTraceFiles(pageTraceFile).catch((err) => {
        Log.warn(`Failed to copy traced files for ${pageFile}`, err)
      })
    }
  }

  if (hasInstrumentationHook) {
    await handleTraceFiles(
      path.join(distDir, 'server', 'instrumentation.js.nft.json')
    )
  }

  await handleTraceFiles(path.join(distDir, 'next-server.js.nft.json'))
  const serverOutputPath = path.join(
    outputPath,
    path.relative(tracingRoot, dir),
    'server.js'
  )
  await fs.mkdir(path.dirname(serverOutputPath), { recursive: true })

  await fs.writeFile(
    serverOutputPath,
    `${
      moduleType
        ? `performance.mark('next-start');
import path from 'path'
import { fileURLToPath } from 'url'
import module from 'module'
const require = module.createRequire(import.meta.url)
const __dirname = fileURLToPath(new URL('.', import.meta.url))
`
        : `const path = require('path')`
    }

const dir = path.join(__dirname)

process.env.NODE_ENV = 'production'
process.chdir(__dirname)

// Make sure commands gracefully respect termination signals (e.g. from Docker)
// Allow the graceful termination to be manually configurable
if (!process.env.NEXT_MANUAL_SIG_HANDLE) {
  process.on('SIGTERM', () => process.exit(0))
  process.on('SIGINT', () => process.exit(0))
}

const currentPort = parseInt(process.env.PORT, 10) || 3000
const hostname = process.env.HOSTNAME || '0.0.0.0'

let keepAliveTimeout = parseInt(process.env.KEEP_ALIVE_TIMEOUT, 10)
const nextConfig = ${JSON.stringify(nextConfig)}

process.env.__NEXT_PRIVATE_STANDALONE_CONFIG = JSON.stringify(nextConfig)

require('next')
const { startServer } = require('next/dist/server/lib/start-server')

if (
  Number.isNaN(keepAliveTimeout) ||
  !Number.isFinite(keepAliveTimeout) ||
  keepAliveTimeout < 0
) {
  keepAliveTimeout = undefined
}

startServer({
  dir,
  isDev: false,
  config: nextConfig,
  hostname,
  port: currentPort,
  allowRetry: false,
  keepAliveTimeout,
}).catch((err) => {
  console.error(err);
  process.exit(1);
});`
  )
}

export function isReservedPage(page: string) {
  return RESERVED_PAGE.test(page)
}

export function isAppBuiltinNotFoundPage(page: string) {
  return /next[\\/]dist[\\/]client[\\/]components[\\/]not-found-error/.test(
    page
  )
}

export function isCustomErrorPage(page: string) {
  return page === '/404' || page === '/500'
}

export function isMiddlewareFile(file: string) {
  return (
    file === `/${MIDDLEWARE_FILENAME}` || file === `/src/${MIDDLEWARE_FILENAME}`
  )
}

export function isInstrumentationHookFile(file: string) {
  return (
    file === `/${INSTRUMENTATION_HOOK_FILENAME}` ||
    file === `/src/${INSTRUMENTATION_HOOK_FILENAME}`
  )
}

export function getPossibleInstrumentationHookFilenames(
  folder: string,
  extensions: string[]
) {
  const files = []
  for (const extension of extensions) {
    files.push(
      path.join(folder, `${INSTRUMENTATION_HOOK_FILENAME}.${extension}`),
      path.join(folder, `src`, `${INSTRUMENTATION_HOOK_FILENAME}.${extension}`)
    )
  }

  return files
}

export function getPossibleMiddlewareFilenames(
  folder: string,
  extensions: string[]
) {
  return extensions.map((extension) =>
    path.join(folder, `${MIDDLEWARE_FILENAME}.${extension}`)
  )
}

export class NestedMiddlewareError extends Error {
  constructor(
    nestedFileNames: string[],
    mainDir: string,
    pagesOrAppDir: string
  ) {
    super(
      `Nested Middleware is not allowed, found:\n` +
        `${nestedFileNames.map((file) => `pages${file}`).join('\n')}\n` +
        `Please move your code to a single file at ${path.join(
          path.posix.sep,
          path.relative(mainDir, path.resolve(pagesOrAppDir, '..')),
          'middleware'
        )} instead.\n` +
        `Read More - https://nextjs.org/docs/messages/nested-middleware`
    )
  }
}

export function getSupportedBrowsers(
  dir: string,
  isDevelopment: boolean
): string[] | undefined {
  let browsers: any
  try {
    const browsersListConfig = browserslist.loadConfig({
      path: dir,
      env: isDevelopment ? 'development' : 'production',
    })
    // Running `browserslist` resolves `extends` and other config features into a list of browsers
    if (browsersListConfig && browsersListConfig.length > 0) {
      browsers = browserslist(browsersListConfig)
    }
  } catch {}

  // When user has browserslist use that target
  if (browsers && browsers.length > 0) {
    return browsers
  }

  // Uses modern browsers as the default.
  return MODERN_BROWSERSLIST_TARGET
}

export function isWebpackServerLayer(
  layer: WebpackLayerName | null | undefined
): boolean {
  return Boolean(layer && WEBPACK_LAYERS.GROUP.server.includes(layer as any))
}

export function isWebpackDefaultLayer(
  layer: WebpackLayerName | null | undefined
): boolean {
  return layer === null || layer === undefined
}

export function isWebpackAppLayer(
  layer: WebpackLayerName | null | undefined
): boolean {
  return Boolean(layer && WEBPACK_LAYERS.GROUP.app.includes(layer as any))
}<|MERGE_RESOLUTION|>--- conflicted
+++ resolved
@@ -72,11 +72,8 @@
 import { denormalizeAppPagePath } from '../shared/lib/page-path/denormalize-app-path'
 import { RouteKind } from '../server/future/route-kind'
 import { isAppRouteRouteModule } from '../server/future/route-modules/checks'
-<<<<<<< HEAD
 import { interopDefault } from '../lib/interop-default'
-=======
 import type { PageExtensions } from './page-extensions-type'
->>>>>>> f1bc5386
 
 export type ROUTER_TYPE = 'pages' | 'app'
 
