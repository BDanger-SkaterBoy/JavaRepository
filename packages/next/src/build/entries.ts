--- conflicted
+++ resolved
@@ -301,11 +301,8 @@
   appDirLoader?: string
   hasInstrumentationHook?: boolean
   preferredRegion: string | string[] | undefined
-<<<<<<< HEAD
   maxDuration: number | undefined
-=======
   middlewareConfig?: MiddlewareConfig
->>>>>>> f7533e0d
 }) {
   if (
     opts.pagesType === 'app' &&
@@ -318,13 +315,10 @@
       appDirLoader: Buffer.from(opts.appDirLoader || '').toString('base64'),
       nextConfigOutput: opts.config.output,
       preferredRegion: opts.preferredRegion,
-<<<<<<< HEAD
       maxDuration: opts.maxDuration,
-=======
       middlewareConfig: Buffer.from(
         JSON.stringify(opts.middlewareConfig || {})
       ).toString('base64'),
->>>>>>> f7533e0d
     }
 
     return {
@@ -341,6 +335,7 @@
         ? encodeMatchers(opts.middleware.matchers)
         : '',
       preferredRegion: opts.preferredRegion,
+      maxDuration: opts.maxDuration,
       middlewareConfig: Buffer.from(
         JSON.stringify(opts.middlewareConfig || {})
       ).toString('base64'),
@@ -355,13 +350,10 @@
       page: opts.page,
       rootDir: opts.rootDir,
       preferredRegion: opts.preferredRegion,
-<<<<<<< HEAD
       maxDuration: opts.maxDuration,
-=======
       middlewareConfig: Buffer.from(
         JSON.stringify(opts.middlewareConfig || {})
       ).toString('base64'),
->>>>>>> f7533e0d
     }
 
     return `next-edge-function-loader?${stringify(loaderParams)}!`
@@ -393,13 +385,10 @@
     incrementalCacheHandlerPath:
       opts.config.experimental.incrementalCacheHandlerPath,
     preferredRegion: opts.preferredRegion,
-<<<<<<< HEAD
     maxDuration: opts.maxDuration,
-=======
     middlewareConfig: Buffer.from(
       JSON.stringify(opts.middlewareConfig || {})
     ).toString('base64'),
->>>>>>> f7533e0d
   }
 
   return {
@@ -606,13 +595,10 @@
               assetPrefix: config.assetPrefix,
               nextConfigOutput: config.output,
               preferredRegion: staticInfo.preferredRegion,
-<<<<<<< HEAD
               maxDuration: staticInfo.maxDuration,
-=======
               middlewareConfig: Buffer.from(
                 JSON.stringify(staticInfo.middleware || {})
               ).toString('base64'),
->>>>>>> f7533e0d
             })
           } else if (isInstrumentationHookFile(page) && pagesType === 'root') {
             server[serverBundlePath.replace('src/', '')] = {
@@ -630,13 +616,10 @@
                 page,
                 absolutePagePath,
                 preferredRegion: staticInfo.preferredRegion,
-<<<<<<< HEAD
                 maxDuration: staticInfo.maxDuration,
-=======
                 middlewareConfig: Buffer.from(
                   JSON.stringify(staticInfo.middleware || {})
                 ).toString('base64'),
->>>>>>> f7533e0d
               }),
             ]
           } else {
@@ -660,13 +643,10 @@
               // This isn't used with edge as it needs to be set on the entry module, which will be the `edgeServerEntry` instead.
               // Still passing it here for consistency.
               preferredRegion: staticInfo.preferredRegion,
-<<<<<<< HEAD
               maxDuration: staticInfo.maxDuration,
-=======
               middlewareConfig: Buffer.from(
                 JSON.stringify(staticInfo.middleware || {})
               ).toString('base64'),
->>>>>>> f7533e0d
             }).import
           }
           const normalizedServerBundlePath =
@@ -685,11 +665,8 @@
             pagesType,
             appDirLoader,
             preferredRegion: staticInfo.preferredRegion,
-<<<<<<< HEAD
             maxDuration: staticInfo.maxDuration,
-=======
             middlewareConfig: staticInfo.middleware,
->>>>>>> f7533e0d
           })
         },
       })
