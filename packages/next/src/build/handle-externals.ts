--- conflicted
+++ resolved
@@ -377,23 +377,9 @@
   isOptOutBundling: boolean
   request: string
 }) {
-<<<<<<< HEAD
-=======
-  const shouldBeBundled =
-    isResourceInPackages(
-      resolvedRes,
-      config.transpilePackages,
-      resolvedExternalPackageDirs
-    ) ||
-    (isEsm && isAppLayer) ||
-    (!isAppLayer && config.bundlePagesRouterDependencies)
-
->>>>>>> d0d22ac6
   if (nodeModulesRegex.test(resolvedRes)) {
     const shouldBundlePages =
-      !isAppLayer &&
-      config.experimental.bundlePagesExternals &&
-      !isOptOutBundling
+      !isAppLayer && config.bundlePagesRouterDependencies && !isOptOutBundling
     const shouldBeBundled =
       shouldBundlePages ||
       isResourceInPackages(
