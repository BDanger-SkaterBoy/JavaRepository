--- conflicted
+++ resolved
@@ -125,92 +125,6 @@
   )
 }
 
-<<<<<<< HEAD
-function getReactProfilingInProduction() {
-  return {
-    'react-dom$': 'react-dom/profiling',
-    'scheduler/tracing': 'scheduler/tracing-profiling',
-  }
-}
-
-function createRSCAliases(
-  bundledReactChannel: string,
-  opts: {
-    layer: WebpackLayerName
-    isEdgeServer: boolean
-    reactProductionProfiling: boolean
-    reactServerCondition?: boolean
-  }
-) {
-  let alias: Record<string, string> = {
-    react$: `next/dist/compiled/react${bundledReactChannel}`,
-    'react-dom$': `next/dist/compiled/react-dom${bundledReactChannel}`,
-    'react/jsx-runtime$': `next/dist/compiled/react${bundledReactChannel}/jsx-runtime`,
-    'react/jsx-dev-runtime$': `next/dist/compiled/react${bundledReactChannel}/jsx-dev-runtime`,
-    'react-dom/client$': `next/dist/compiled/react-dom${bundledReactChannel}/client`,
-    'react-dom/server$': `next/dist/compiled/react-dom${bundledReactChannel}/server`,
-    'react-dom/server.edge$': `next/dist/compiled/react-dom${bundledReactChannel}/server.edge`,
-    'react-dom/server.browser$': `next/dist/compiled/react-dom${bundledReactChannel}/server.browser`,
-    'react-server-dom-webpack/client$': `next/dist/compiled/react-server-dom-webpack${bundledReactChannel}/client`,
-    'react-server-dom-webpack/client.edge$': `next/dist/compiled/react-server-dom-webpack${bundledReactChannel}/client.edge`,
-    'react-server-dom-webpack/server.edge$': `next/dist/compiled/react-server-dom-webpack${bundledReactChannel}/server.edge`,
-    'react-server-dom-webpack/server.node$': `next/dist/compiled/react-server-dom-webpack${bundledReactChannel}/server.node`,
-  }
-
-  if (!opts.isEdgeServer) {
-    if (opts.layer === WEBPACK_LAYERS.serverSideRendering) {
-      alias = {
-        ...alias,
-        'react/jsx-runtime$': `next/dist/server/future/route-modules/app-page/vendored/${opts.layer}/react-jsx-runtime`,
-        'react/jsx-dev-runtime$': `next/dist/server/future/route-modules/app-page/vendored/${opts.layer}/react-jsx-dev-runtime`,
-        react$: `next/dist/server/future/route-modules/app-page/vendored/${opts.layer}/react`,
-        'react-dom$': `next/dist/server/future/route-modules/app-page/vendored/${opts.layer}/react-dom`,
-        'react-server-dom-webpack/client.edge$': `next/dist/server/future/route-modules/app-page/vendored/${opts.layer}/react-server-dom-webpack-client-edge`,
-      }
-    } else if (opts.layer === WEBPACK_LAYERS.reactServerComponents) {
-      alias = {
-        ...alias,
-        'react/jsx-runtime$': `next/dist/server/future/route-modules/app-page/vendored/${opts.layer}/react-jsx-runtime`,
-        'react/jsx-dev-runtime$': `next/dist/server/future/route-modules/app-page/vendored/${opts.layer}/react-jsx-dev-runtime`,
-        react$: `next/dist/server/future/route-modules/app-page/vendored/${opts.layer}/react`,
-        'react-dom$': `next/dist/server/future/route-modules/app-page/vendored/${opts.layer}/react-dom`,
-        'react-server-dom-webpack/server.edge$': `next/dist/server/future/route-modules/app-page/vendored/${opts.layer}/react-server-dom-webpack-server-edge`,
-        'react-server-dom-webpack/server.node$': `next/dist/server/future/route-modules/app-page/vendored/${opts.layer}/react-server-dom-webpack-server-node`,
-      }
-    }
-  }
-
-  if (opts.isEdgeServer) {
-    if (opts.layer === WEBPACK_LAYERS.reactServerComponents) {
-      alias[
-        'react$'
-      ] = `next/dist/compiled/react${bundledReactChannel}/react.shared-subset`
-    }
-    // Use server rendering stub for RSC and SSR
-    // x-ref: https://github.com/facebook/react/pull/25436
-    alias[
-      'react-dom$'
-    ] = `next/dist/compiled/react-dom${bundledReactChannel}/server-rendering-stub`
-  }
-
-  if (opts.reactProductionProfiling) {
-    alias[
-      'react-dom$'
-    ] = `next/dist/compiled/react-dom${bundledReactChannel}/profiling`
-    alias[
-      'scheduler/tracing'
-    ] = `next/dist/compiled/scheduler${bundledReactChannel}/tracing-profiling`
-  }
-
-  alias[
-    '@vercel/turbopack-ecmascript-runtime/dev/client/hmr-client.ts'
-  ] = `next/dist/client/dev/noop-turbopack-hmr`
-
-  return alias
-}
-
-=======
->>>>>>> a255e028
 const devtoolRevertWarning = execOnce(
   (devtool: webpack.Configuration['devtool']) => {
     console.warn(
