import chalk from '../../lib/chalk'

export const prefixes = {
<<<<<<< HEAD
  wait: chalk.white(chalk.bold(/*.cyan*/ '○')), // ●
  error: chalk.red(chalk.bold(/*.red*/ 'X')),
  warn: chalk.yellow(chalk.bold(/*.yellow*/ '⚠')),
  ready: chalk.bold(/*.green*/ '▲'), // no color
  info: chalk.white(chalk.bold(/*.cyan*/ ' ')),
  event: chalk.green(chalk.bold(/*.magenta*/ '✓')),
  trace: chalk.magenta(chalk.bold(/*.magenta*/ ' ')),
=======
  wait: '- ' + chalk.cyan('wait'),
  error: '- ' + chalk.red('error'),
  warn: '- ' + chalk.yellow('warn'),
  ready: '- ' + chalk.green('ready'),
  info: '- ' + chalk.cyan('info'),
  event: '- ' + chalk.magenta('event'),
  trace: '- ' + chalk.magenta('trace'),
>>>>>>> 928c4c09
} as const

const LOGGING_METHOD = {
  log: 'log',
  warn: 'warn',
  error: 'error',
} as const

function prefixedLog(prefixType: keyof typeof prefixes, ...message: any[]) {
  if ((message[0] === '' || message[0] === undefined) && message.length === 1) {
    message.shift()
  }

  const consoleMethod: keyof typeof LOGGING_METHOD =
    prefixType in LOGGING_METHOD
      ? LOGGING_METHOD[prefixType as keyof typeof LOGGING_METHOD]
      : 'log'

  const prefix = prefixes[prefixType]
  // If there's no message, don't print the prefix but a new line
  if (message.length === 0) {
    console[consoleMethod]('')
  } else {
<<<<<<< HEAD
    console[consoleMethod](now() + ' ' + prefix, ...message)
  }
}

export function createPrefix(prefixType: keyof typeof prefixes) {
  return now() + ' ' + prefixes[prefixType]
}

export function now() {
  let date = new Date()
  let hour = date.getHours()
  let min = date.getMinutes()
  let sec = date.getSeconds()
  let mil = date.getMilliseconds()

  // pad start with 0 for single digit numbers
  const hourStr = hour < 10 ? '0' + hour : hour
  const minStr = min < 10 ? '0' + min : min
  const secStr = sec < 10 ? '0' + sec : sec

  // pad start with 0 for milliseconds to always show 3 digits
  const milStr = mil < 100 ? (mil < 10 ? '00' + mil : '0' + mil) : mil

  return `${hourStr}:${minStr}:${secStr}:${milStr}`
}

const timestampPrefixLength = now().length
export function bootstrap(...message: any[]) {
  console.log(' '.repeat(timestampPrefixLength) + ' ', ...message)
=======
    console[consoleMethod](prefix, ...message)
  }
>>>>>>> 928c4c09
}

export function wait(...message: any[]) {
  prefixedLog('wait', ...message)
}

export function error(...message: any[]) {
  prefixedLog('error', ...message)
}

export function warn(...message: any[]) {
  prefixedLog('warn', ...message)
}

export function ready(...message: any[]) {
  prefixedLog('ready', ...message)
}

export function info(...message: any[]) {
  prefixedLog('info', ...message)
}

export function event(...message: any[]) {
  prefixedLog('event', ...message)
}

export function trace(...message: any[]) {
  prefixedLog('trace', ...message)
}

const warnOnceMessages = new Set()
export function warnOnce(...message: any[]) {
  if (!warnOnceMessages.has(message[0])) {
    warnOnceMessages.add(message.join(' '))

    warn(...message)
  }
}<|MERGE_RESOLUTION|>--- conflicted
+++ resolved
@@ -1,7 +1,6 @@
 import chalk from '../../lib/chalk'
 
 export const prefixes = {
-<<<<<<< HEAD
   wait: chalk.white(chalk.bold(/*.cyan*/ '○')), // ●
   error: chalk.red(chalk.bold(/*.red*/ 'X')),
   warn: chalk.yellow(chalk.bold(/*.yellow*/ '⚠')),
@@ -9,15 +8,6 @@
   info: chalk.white(chalk.bold(/*.cyan*/ ' ')),
   event: chalk.green(chalk.bold(/*.magenta*/ '✓')),
   trace: chalk.magenta(chalk.bold(/*.magenta*/ ' ')),
-=======
-  wait: '- ' + chalk.cyan('wait'),
-  error: '- ' + chalk.red('error'),
-  warn: '- ' + chalk.yellow('warn'),
-  ready: '- ' + chalk.green('ready'),
-  info: '- ' + chalk.cyan('info'),
-  event: '- ' + chalk.magenta('event'),
-  trace: '- ' + chalk.magenta('trace'),
->>>>>>> 928c4c09
 } as const
 
 const LOGGING_METHOD = {
@@ -41,7 +31,6 @@
   if (message.length === 0) {
     console[consoleMethod]('')
   } else {
-<<<<<<< HEAD
     console[consoleMethod](now() + ' ' + prefix, ...message)
   }
 }
@@ -71,10 +60,6 @@
 const timestampPrefixLength = now().length
 export function bootstrap(...message: any[]) {
   console.log(' '.repeat(timestampPrefixLength) + ' ', ...message)
-=======
-    console[consoleMethod](prefix, ...message)
-  }
->>>>>>> 928c4c09
 }
 
 export function wait(...message: any[]) {
