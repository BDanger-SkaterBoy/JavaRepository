--- conflicted
+++ resolved
@@ -73,17 +73,6 @@
     .filter(Array.isArray)
     .map(([name, options]: any) => [require.resolve(name), options])
 
-<<<<<<< HEAD
-  // Use modularized imports for next/server to ensure treeshaking.
-  // This prevents ImageResponse related assets from being bundled when not used.
-  // TODO: move it into next-swc
-  const modularizeImportsConfig = modularizeImports || {}
-  modularizeImportsConfig['next/server'] = {
-    transform: 'next/dist/server/web/exports/{{ kebabCase member }}',
-  }
-
-=======
->>>>>>> 06fea4d6
   return {
     jsc: {
       ...(resolvedBaseUrl && paths
@@ -148,15 +137,9 @@
     // otherwise the setting from next.config.js will be used
     reactRemoveProperties: jest
       ? false
-<<<<<<< HEAD
       : compilerOptions?.reactRemoveProperties,
-    modularizeImports: modularizeImportsConfig,
+    modularizeImports,
     relay: compilerOptions?.relay,
-=======
-      : nextConfig?.compiler?.reactRemoveProperties,
-    modularizeImports: nextConfig?.modularizeImports,
-    relay: nextConfig?.compiler?.relay,
->>>>>>> 06fea4d6
     // Always transform styled-jsx and error when `client-only` condition is triggered
     styledJsx: true,
     // Disable css-in-js libs (without client-only integration) transform on server layer for server components
