import type {
  NextConfig,
  ExperimentalConfig,
  EmotionConfig,
  StyledComponentsConfig,
} from '../../server/config-shared'
import type { ResolvedBaseUrl } from '../load-jsconfig'

const nextDistPath =
  /(next[\\/]dist[\\/]shared[\\/]lib)|(next[\\/]dist[\\/]client)|(next[\\/]dist[\\/]pages)/

const regeneratorRuntimePath = require.resolve(
  'next/dist/compiled/regenerator-runtime'
)

export function getParserOptions({ filename, jsConfig, ...rest }: any) {
  const isTSFile = filename.endsWith('.ts')
  const isTypeScript = isTSFile || filename.endsWith('.tsx')
  const enableDecorators = Boolean(
    jsConfig?.compilerOptions?.experimentalDecorators
  )
  return {
    ...rest,
    syntax: isTypeScript ? 'typescript' : 'ecmascript',
    dynamicImport: true,
    decorators: enableDecorators,
    // Exclude regular TypeScript files from React transformation to prevent e.g. generic parameters and angle-bracket type assertion from being interpreted as JSX tags.
    [isTypeScript ? 'tsx' : 'jsx']: !isTSFile,
    importAssertions: true,
  }
}

function getBaseSWCOptions({
  filename,
  jest,
  development,
  hasReactRefresh,
  globalWindow,
  modularizeImports,
  swcPlugins,
  compilerOptions,
  resolvedBaseUrl,
  jsConfig,
  swcCacheDir,
  serverComponents,
  isReactServerLayer,
}: {
  filename: string
  jest?: boolean
  development: boolean
  hasReactRefresh: boolean
  globalWindow: boolean
  modularizeImports?: NextConfig['modularizeImports']
  compilerOptions: NextConfig['compiler']
  swcPlugins: ExperimentalConfig['swcPlugins']
  resolvedBaseUrl?: ResolvedBaseUrl
  jsConfig: any
  swcCacheDir?: string
  serverComponents?: boolean
  isReactServerLayer?: boolean
}) {
  const parserConfig = getParserOptions({ filename, jsConfig })
  const paths = jsConfig?.compilerOptions?.paths
  const enableDecorators = Boolean(
    jsConfig?.compilerOptions?.experimentalDecorators
  )
  const emitDecoratorMetadata = Boolean(
    jsConfig?.compilerOptions?.emitDecoratorMetadata
  )
  const useDefineForClassFields = Boolean(
    jsConfig?.compilerOptions?.useDefineForClassFields
  )
  const plugins = (swcPlugins ?? [])
    .filter(Array.isArray)
    .map(([name, options]: any) => [require.resolve(name), options])

  return {
    jsc: {
      ...(resolvedBaseUrl && paths
        ? {
            baseUrl: resolvedBaseUrl.baseUrl,
            paths,
          }
        : {}),
      externalHelpers: !process.versions.pnp && !jest,
      parser: parserConfig,
      experimental: {
        keepImportAttributes: true,
        emitAssertForImportAttributes: true,
        plugins,
        cacheRoot: swcCacheDir,
      },
      transform: {
        // Enables https://github.com/swc-project/swc/blob/0359deb4841be743d73db4536d4a22ac797d7f65/crates/swc_ecma_ext_transforms/src/jest.rs
        ...(jest
          ? {
              hidden: {
                jest: true,
              },
            }
          : {}),
        legacyDecorator: enableDecorators,
        decoratorMetadata: emitDecoratorMetadata,
        useDefineForClassFields: useDefineForClassFields,
        react: {
          importSource:
            jsConfig?.compilerOptions?.jsxImportSource ??
            (compilerOptions?.emotion && !isReactServerLayer
              ? '@emotion/react'
              : 'react'),
          runtime: 'automatic',
          pragma: 'React.createElement',
          pragmaFrag: 'React.Fragment',
          throwIfNamespace: true,
          development: !!development,
          useBuiltins: true,
          refresh: !!hasReactRefresh,
        },
        optimizer: {
          simplify: false,
          globals: jest
            ? null
            : {
                typeofs: {
                  window: globalWindow ? 'object' : 'undefined',
                },
                envs: {
                  NODE_ENV: development ? '"development"' : '"production"',
                },
                // TODO: handle process.browser to match babel replacing as well
              },
        },
        regenerator: {
          importPath: regeneratorRuntimePath,
        },
      },
    },
    sourceMaps: jest ? 'inline' : undefined,
    removeConsole: compilerOptions?.removeConsole,
    // disable "reactRemoveProperties" when "jest" is true
    // otherwise the setting from next.config.js will be used
    reactRemoveProperties: jest
      ? false
      : compilerOptions?.reactRemoveProperties,
    // Map the k-v map to an array of pairs.
    modularizeImports: modularizeImports
      ? Object.fromEntries(
          Object.entries(modularizeImports).map(([mod, config]) => [
            mod,
            {
              ...config,
              transform:
                typeof config.transform === 'string'
                  ? config.transform
                  : Object.entries(config.transform).map(([key, value]) => [
                      key,
                      value,
                    ]),
            },
          ])
        )
      : undefined,
    relay: compilerOptions?.relay,
    // Always transform styled-jsx and error when `client-only` condition is triggered
    styledJsx: {},
    // Disable css-in-js libs (without client-only integration) transform on server layer for server components
    ...(!isReactServerLayer && {
      // eslint-disable-next-line @typescript-eslint/no-use-before-define
      emotion: getEmotionOptions(compilerOptions?.emotion, development),
      // eslint-disable-next-line @typescript-eslint/no-use-before-define
      styledComponents: getStyledComponentsOptions(
        compilerOptions?.styledComponents,
        development
      ),
    }),
    serverComponents:
      serverComponents && !jest
        ? {
            isReactServerLayer: !!isReactServerLayer,
          }
        : undefined,
    serverActions:
      serverComponents && !jest
        ? {
            // always enable server actions
            // TODO: remove this option
            enabled: true,
            isReactServerLayer: !!isReactServerLayer,
          }
        : undefined,
  }
}

function getStyledComponentsOptions(
  styledComponentsConfig: undefined | boolean | StyledComponentsConfig,
  development: any
) {
  if (!styledComponentsConfig) {
    return null
  } else if (typeof styledComponentsConfig === 'object') {
    return {
      ...styledComponentsConfig,
      displayName: styledComponentsConfig.displayName ?? Boolean(development),
    }
  } else {
    return {
      displayName: Boolean(development),
    }
  }
}

/*
Output module type

For app router where server components is enabled, we prefer to bundle es6 modules,
Use output module es6 to make sure:
- the esm module is present
- if the module is mixed syntax, the esm + cjs code are both present

For pages router will remain untouched
*/
function getModuleOptions(esm: boolean) {
  return esm ? { module: { type: 'es6' } } : {}
}

function getEmotionOptions(
  emotionConfig: undefined | boolean | EmotionConfig,
  development: boolean
) {
  if (!emotionConfig) {
    return null
  }
  let autoLabel = !!development
  switch (typeof emotionConfig === 'object' && emotionConfig.autoLabel) {
    case 'never':
      autoLabel = false
      break
    case 'always':
      autoLabel = true
      break
    case 'dev-only':
    default:
      break
  }
  return {
    enabled: true,
    autoLabel,
    sourcemap: development,
    ...(typeof emotionConfig === 'object' && {
      importMap: emotionConfig.importMap,
      labelFormat: emotionConfig.labelFormat,
      sourcemap: development && emotionConfig.sourceMap,
    }),
  }
}

export function getJestSWCOptions({
  isServer,
  filename,
  esm,
  modularizeImports,
  swcPlugins,
  compilerOptions,
  jsConfig,
  resolvedBaseUrl,
  pagesDir,
}: {
  isServer: boolean
  filename: string
  esm: boolean
  modularizeImports?: NextConfig['modularizeImports']
  swcPlugins: ExperimentalConfig['swcPlugins']
  compilerOptions: NextConfig['compiler']
  jsConfig: any
  resolvedBaseUrl?: ResolvedBaseUrl
  pagesDir?: string
  serverComponents?: boolean
}) {
  let baseOptions = getBaseSWCOptions({
    filename,
    jest: true,
    development: false,
    hasReactRefresh: false,
    globalWindow: !isServer,
    modularizeImports,
    swcPlugins,
    compilerOptions,
    jsConfig,
    resolvedBaseUrl,
    // Don't apply server layer transformations for Jest
    isReactServerLayer: false,
    // Disable server / client graph assertions for Jest
    serverComponents: false,
  })

  const isNextDist = nextDistPath.test(filename)

  return {
    ...baseOptions,
    env: {
      targets: {
        // Targets the current version of Node.js
        node: process.versions.node,
      },
    },
    module: {
      type: esm && !isNextDist ? 'es6' : 'commonjs',
    },
    disableNextSsg: true,
    disablePageConfig: true,
    pagesDir,
  }
}

export function getLoaderSWCOptions({
  // This is not passed yet as "paths" resolving is handled by webpack currently.
  // resolvedBaseUrl,
  filename,
  development,
  isServer,
  pagesDir,
  appDir,
  isPageFile,
  hasReactRefresh,
  modularizeImports,
  optimizeServerReact,
  optimizePackageImports,
  swcPlugins,
  compilerOptions,
  jsConfig,
  supportedBrowsers,
  swcCacheDir,
  relativeFilePathFromRoot,
  serverComponents,
  isReactServerLayer,
<<<<<<< HEAD
  esm,
}: // This is not passed yet as "paths" resolving is handled by webpack currently.
// resolvedBaseUrl,
{
=======
}: {
>>>>>>> d605ef61
  filename: string
  development: boolean
  isServer: boolean
  pagesDir?: string
  appDir?: string
  isPageFile: boolean
  hasReactRefresh: boolean
  optimizeServerReact?: boolean
  modularizeImports: NextConfig['modularizeImports']
  optimizePackageImports?: NonNullable<
    NextConfig['experimental']
  >['optimizePackageImports']
  swcPlugins: ExperimentalConfig['swcPlugins']
  compilerOptions: NextConfig['compiler']
  jsConfig: any
  supportedBrowsers: string[] | undefined
  swcCacheDir: string
  relativeFilePathFromRoot: string
  esm?: boolean
  serverComponents?: boolean
  isReactServerLayer?: boolean
}) {
  let baseOptions: any = getBaseSWCOptions({
    filename,
    development,
    globalWindow: !isServer,
    hasReactRefresh,
    modularizeImports,
    swcPlugins,
    compilerOptions,
    jsConfig,
    // resolvedBaseUrl,
    swcCacheDir,
    isReactServerLayer,
    serverComponents,
  })
  baseOptions.fontLoaders = {
    fontLoaders: [
      'next/font/local',
      'next/font/google',

      // TODO: remove this in the next major version
      '@next/font/local',
      '@next/font/google',
    ],
    relativeFilePathFromRoot,
  }
  baseOptions.cjsRequireOptimizer = {
    packages: {
      'next/server': {
        transforms: {
          NextRequest: 'next/dist/server/web/spec-extension/request',
          NextResponse: 'next/dist/server/web/spec-extension/response',
          ImageResponse: 'next/dist/server/web/spec-extension/image-response',
          userAgentFromString: 'next/dist/server/web/spec-extension/user-agent',
          userAgent: 'next/dist/server/web/spec-extension/user-agent',
        },
      },
    },
  }

  if (optimizeServerReact && isServer && !development) {
    baseOptions.optimizeServerReact = {
      optimize_use_state: true,
    }
  }

  // Modularize import optimization for barrel files
  if (optimizePackageImports) {
    baseOptions.autoModularizeImports = {
      packages: optimizePackageImports,
    }
  }

  const isNextDist = nextDistPath.test(filename)

  if (isServer) {
    return {
      ...baseOptions,
      // Disables getStaticProps/getServerSideProps tree shaking on the server compilation for pages
      disableNextSsg: true,
      disablePageConfig: true,
      isDevelopment: development,
      isServerCompiler: isServer,
      pagesDir,
      appDir,
      isPageFile,
      env: {
        targets: {
          // Targets the current version of Node.js
          node: process.versions.node,
        },
      },
      ...getModuleOptions(!!esm),
    }
  } else {
    const options = {
      ...baseOptions,
      // Ensure Next.js internals are output as commonjs modules
      ...(isNextDist
        ? {
            module: {
              type: 'commonjs',
            },
          }
        : getModuleOptions(!!esm)),
      disableNextSsg: !isPageFile,
      isDevelopment: development,
      isServerCompiler: isServer,
      pagesDir,
      appDir,
      isPageFile,
      ...(supportedBrowsers && supportedBrowsers.length > 0
        ? {
            env: {
              targets: supportedBrowsers,
            },
          }
        : {}),
    }
    if (!options.env) {
      // Matches default @babel/preset-env behavior
      options.jsc.target = 'es5'
    }
    return options
  }
}<|MERGE_RESOLUTION|>--- conflicted
+++ resolved
@@ -333,14 +333,8 @@
   relativeFilePathFromRoot,
   serverComponents,
   isReactServerLayer,
-<<<<<<< HEAD
   esm,
-}: // This is not passed yet as "paths" resolving is handled by webpack currently.
-// resolvedBaseUrl,
-{
-=======
 }: {
->>>>>>> d605ef61
   filename: string
   development: boolean
   isServer: boolean
