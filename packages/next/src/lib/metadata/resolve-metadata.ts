--- conflicted
+++ resolved
@@ -16,16 +16,13 @@
 import { resolveOpenGraph } from './resolve-opengraph'
 import { mergeTitle } from './resolve-title'
 import { resolveAsArrayOrUndefined } from './generate/utils'
-<<<<<<< HEAD
 import { isClientReference } from '../../build/is-client-reference'
-=======
 import {
   getLayoutOrPageModule,
   LoaderTree,
 } from '../../server/lib/app-dir-module'
 import { ComponentsType } from '../../build/webpack/loaders/next-app-loader'
 import { interopDefault } from '../interop-default'
->>>>>>> 25dfdbb1
 
 type FieldResolver<Key extends keyof Metadata> = (
   T: Metadata[Key]
