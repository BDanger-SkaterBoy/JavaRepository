import path from '../../../shared/lib/isomorphic/path'
import * as Log from '../../../build/output/log'

function isStringOrURL(icon: any): icon is string | URL {
  return typeof icon === 'string' || icon instanceof URL
}

function createLocalMetadataBase() {
  return new URL(`http://localhost:${process.env.PORT || 3000}`)
}

// For deployment url for metadata routes, prefer to use the deployment url if possible
// as these routes are unique to the deployments url.
export function getSocialImageFallbackMetadataBase(
  metadataBase: URL | null
): URL | null {
  const isMetadataBaseMissing = !metadataBase
  const defaultMetadataBase = createLocalMetadataBase()
  const deploymentUrl =
    process.env.VERCEL_URL && new URL(`https://${process.env.VERCEL_URL}`)

  let fallbackMetadata
  if (process.env.NODE_ENV === 'development') {
    fallbackMetadata = defaultMetadataBase
  } else {
    fallbackMetadata =
      process.env.NODE_ENV === 'production' &&
      deploymentUrl &&
      process.env.VERCEL_ENV === 'preview'
        ? deploymentUrl
        : metadataBase || deploymentUrl || defaultMetadataBase
  }

  if (isMetadataBaseMissing) {
<<<<<<< HEAD
    // Add new line to warning for worker output
    console.log('')
=======
>>>>>>> 4e5fef4f
    Log.warnOnce(
      `\nmetadata.metadataBase is not set for resolving social open graph or twitter images, fallbacks to "${fallbackMetadata.origin}". See https://nextjs.org/docs/app/api-reference/functions/generate-metadata#metadatabase`
    )
  }

  return fallbackMetadata
}

function resolveUrl(url: null | undefined, metadataBase: URL | null): null
function resolveUrl(url: string | URL, metadataBase: URL | null): URL
function resolveUrl(
  url: string | URL | null | undefined,
  metadataBase: URL | null
): URL | null
function resolveUrl(
  url: string | URL | null | undefined,
  metadataBase: URL | null
): URL | null {
  if (url instanceof URL) return url
  if (!url) return null

  try {
    // If we can construct a URL instance from url, ignore metadataBase
    const parsedUrl = new URL(url)
    return parsedUrl
  } catch (_) {}

  if (!metadataBase) {
    metadataBase = createLocalMetadataBase()
  }

  // Handle relative or absolute paths
  const basePath = metadataBase.pathname || ''
  const joinedPath = path.join(basePath, url)

  return new URL(joinedPath, metadataBase)
}

export { isStringOrURL, resolveUrl }<|MERGE_RESOLUTION|>--- conflicted
+++ resolved
@@ -32,11 +32,6 @@
   }
 
   if (isMetadataBaseMissing) {
-<<<<<<< HEAD
-    // Add new line to warning for worker output
-    console.log('')
-=======
->>>>>>> 4e5fef4f
     Log.warnOnce(
       `\nmetadata.metadataBase is not set for resolving social open graph or twitter images, fallbacks to "${fallbackMetadata.origin}". See https://nextjs.org/docs/app/api-reference/functions/generate-metadata#metadatabase`
     )
