#!/usr/bin/env node
import { existsSync } from 'fs'
import arg from 'next/dist/compiled/arg/index.js'
import * as Log from '../build/output/log'
import { CliCommand } from '../lib/commands'
import build from '../build'
import { printAndExit } from '../server/lib/utils'
import isError from '../lib/is-error'
import { getProjectDir } from '../lib/get-project-dir'

const nextBuild: CliCommand = (argv) => {
  const validArgs: arg.Spec = {
    // Types
    '--help': Boolean,
    '--profile': Boolean,
    '--debug': Boolean,
    '--no-lint': Boolean,
    '--no-mangling': Boolean,
    '--experimental-app-only': Boolean,
    '--experimental-turbo': Boolean,
    '--experimental-turbo-root': String,
    '--build-mode': String,
    // Aliases
    '-h': '--help',
    '-d': '--debug',
  }

  let args: arg.Result<arg.Spec>
  try {
    args = arg(validArgs, { argv })
  } catch (error) {
    if (isError(error) && error.code === 'ARG_UNKNOWN_OPTION') {
      return printAndExit(error.message, 1)
    }
    throw error
  }
  if (args['--help']) {
    printAndExit(
      `
      Description
        Compiles the application for production deployment

      Usage
        $ next build <dir>

      <dir> represents the directory of the Next.js application.
      If no directory is provided, the current directory will be used.

      Options
      --profile                Can be used to enable React Production Profiling
      --no-lint                Disable linting
      --no-mangling            Disable mangling
      --experimental-app-only  Only build 'app' routes
      --experimental-turbo     Enable experimental turbo mode
      --help, -h               Displays this message
    `,
      0
    )
  }
  if (args['--profile']) {
    Log.warn('Profiling is enabled. Note: This may affect performance')
  }
  if (args['--no-lint']) {
    Log.warn('Linting is disabled')
  }
  if (args['--no-mangling']) {
    Log.warn(
      'Mangling is disabled. Note: This may affect performance and should only be used for debugging purposes'
    )
  }
  const dir = getProjectDir(args._[0])

  // Check if the provided directory exists
  if (!existsSync(dir)) {
    printAndExit(`> No such directory exists as the project root: ${dir}`)
  }

  if (args['--experimental-turbo']) {
    process.env.TURBOPACK = '1'
  }

  return build(
    dir,
    args['--profile'],
    args['--debug'] || process.env.NEXT_DEBUG_BUILD,
    !args['--no-lint'],
    args['--no-mangling'],
    args['--experimental-app-only'],
<<<<<<< HEAD
    args['--experimental-turbo'],
    args['--experimental-turbo-root'],
=======
    !!process.env.TURBOPACK,
>>>>>>> 36a7aff6
    args['--build-mode'] || 'default'
  ).catch((err) => {
    console.error('')
    if (
      isError(err) &&
      (err.code === 'INVALID_RESOLVE_ALIAS' ||
        err.code === 'WEBPACK_ERRORS' ||
        err.code === 'BUILD_OPTIMIZATION_FAILED' ||
        err.code === 'NEXT_EXPORT_ERROR' ||
        err.code === 'NEXT_STATIC_GEN_BAILOUT' ||
        err.code === 'EDGE_RUNTIME_UNSUPPORTED_API')
    ) {
      printAndExit(`> ${err.message}`)
    } else {
      console.error('> Build error occurred')
      printAndExit(err)
    }
  })
}

export { nextBuild }<|MERGE_RESOLUTION|>--- conflicted
+++ resolved
@@ -86,12 +86,8 @@
     !args['--no-lint'],
     args['--no-mangling'],
     args['--experimental-app-only'],
-<<<<<<< HEAD
-    args['--experimental-turbo'],
+    !!process.env.TURBOPACK,
     args['--experimental-turbo-root'],
-=======
-    !!process.env.TURBOPACK,
->>>>>>> 36a7aff6
     args['--build-mode'] || 'default'
   ).catch((err) => {
     console.error('')
