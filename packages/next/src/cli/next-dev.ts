--- conflicted
+++ resolved
@@ -260,23 +260,10 @@
         try {
           // these should not error
           if (
-<<<<<<< HEAD
-            configKey === 'onDemandEntries' ||
-            configKey === 'rewrites' ||
-            configKey === 'redirects' ||
-            configKey === 'headers' ||
-            configKey === 'serverComponentsExternalPackages' ||
-            configKey === 'appDir' ||
-            configKey === 'images' ||
-            configKey === 'reactStrictMode' ||
-            configKey === 'swcMinify' ||
-            configKey === 'configFileName'
-=======
             // we only want the key after the dot for experimental options
             supportedTurbopackNextConfigOptions
               .map((key) => key.split('.').splice(-1)[0])
               .includes(configKey)
->>>>>>> 160997bb
           ) {
             return false
           }
