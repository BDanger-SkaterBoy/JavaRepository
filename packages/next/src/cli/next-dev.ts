#!/usr/bin/env node
import arg from 'next/dist/compiled/arg/index.js'
import { startServer } from '../server/lib/start-server'
import { getPort, printAndExit } from '../server/lib/utils'
import * as Log from '../build/output/log'
import { startedDevelopmentServer } from '../build/output'
import { CliCommand } from '../lib/commands'
import isError from '../lib/is-error'
import { getProjectDir } from '../lib/get-project-dir'
import { CONFIG_FILES, PHASE_DEVELOPMENT_SERVER } from '../shared/lib/constants'
import path from 'path'
import type { NextConfig } from '../../types'
import type { NextConfigComplete } from '../server/config-shared'
import { traceGlobals } from '../trace/shared'
import { isIPv6 } from 'net'
import cluster from 'cluster'
import { Telemetry } from '../telemetry/storage'
import loadConfig from '../server/config'
import { findPagesDir } from '../lib/find-pages-dir'
import { fileExists } from '../lib/file-exists'
import Watchpack from 'next/dist/compiled/watchpack'
import stripAnsi from 'next/dist/compiled/strip-ansi'

let isTurboSession = false
let sessionStopHandled = false
let sessionStarted = Date.now()
let dir: string
let unwatchConfigFiles: () => void

const handleSessionStop = async () => {
  if (sessionStopHandled) return
  sessionStopHandled = true

  try {
    const { eventCliSession } =
      require('../telemetry/events/session-stopped') as typeof import('../telemetry/events/session-stopped')

    const config = await loadConfig(
      PHASE_DEVELOPMENT_SERVER,
      dir,
      undefined,
      undefined,
      true
    )

    let telemetry =
      (traceGlobals.get('telemetry') as InstanceType<
        typeof import('../telemetry/storage').Telemetry
      >) ||
      new Telemetry({
        distDir: path.join(dir, config.distDir),
      })

    let appDir: boolean = !!traceGlobals.get('pagesDir')
    let pagesDir: boolean = !!traceGlobals.get('appDir')

    if (
      typeof traceGlobals.get('pagesDir') === 'undefined' ||
      typeof traceGlobals.get('appDir') === 'undefined'
    ) {
      const pagesResult = await findPagesDir(dir, !!config.experimental.appDir)
      appDir = !!pagesResult.appDir
      pagesDir = !!pagesResult.pagesDir
    }

    telemetry.record(
      eventCliSession({
        cliCommand: 'dev',
        turboFlag: isTurboSession,
        durationMilliseconds: Date.now() - sessionStarted,
        pagesDir,
        appDir,
      }),
      true
    )
    telemetry.flushDetached('dev', dir)
  } catch (_) {
    // errors here aren't actionable so don't add
    // noise to the output
  }
  process.exit(0)
}

if (cluster.isMaster) {
  process.on('SIGINT', handleSessionStop)
  process.on('SIGTERM', handleSessionStop)
} else {
  process.on('SIGINT', () => process.exit(0))
  process.on('SIGTERM', () => process.exit(0))
}

function watchConfigFiles(dirToWatch: string) {
  if (unwatchConfigFiles) {
    unwatchConfigFiles()
  }

  const wp = new Watchpack()
  wp.watch({ files: CONFIG_FILES.map((file) => path.join(dirToWatch, file)) })
  wp.on('change', (filename) => {
    console.log(
      `\n> Found a change in ${path.basename(
        filename
      )}. Restart the server to see the changes in effect.`
    )
  })
  return () => wp.close()
}

const nextDev: CliCommand = async (argv) => {
  const validArgs: arg.Spec = {
    // Types
    '--help': Boolean,
    '--port': Number,
    '--hostname': String,
    '--turbo': Boolean,

    // To align current messages with native binary.
    // Will need to adjust subcommand later.
    '--show-all': Boolean,
    '--root': String,

    // Aliases
    '-h': '--help',
    '-p': '--port',
    '-H': '--hostname',
  }
  let args: arg.Result<arg.Spec>
  try {
    args = arg(validArgs, { argv })
  } catch (error) {
    if (isError(error) && error.code === 'ARG_UNKNOWN_OPTION') {
      return printAndExit(error.message, 1)
    }
    throw error
  }
  if (args['--help']) {
    console.log(`
      Description
        Starts the application in development mode (hot-code reloading, error
        reporting, etc.)

      Usage
        $ next dev <dir> -p <port number>

      <dir> represents the directory of the Next.js application.
      If no directory is provided, the current directory will be used.

      Options
        --port, -p      A port number on which to start the application
        --hostname, -H  Hostname on which to start the application (default: 0.0.0.0)
        --help, -h      Displays this message
    `)
    process.exit(0)
  }

  dir = getProjectDir(process.env.NEXT_PRIVATE_DEV_DIR || args._[0])
  unwatchConfigFiles = watchConfigFiles(dir)

  // Check if pages dir exists and warn if not
  if (!(await fileExists(dir, 'directory'))) {
    printAndExit(`> No such directory exists as the project root: ${dir}`)
  }

  async function preflight() {
    const { getPackageVersion } = await Promise.resolve(
      require('../lib/get-package-version')
    )
    const [sassVersion, nodeSassVersion] = await Promise.all([
      getPackageVersion({ cwd: dir, name: 'sass' }),
      getPackageVersion({ cwd: dir, name: 'node-sass' }),
    ])
    if (sassVersion && nodeSassVersion) {
      Log.warn(
        'Your project has both `sass` and `node-sass` installed as dependencies, but should only use one or the other. ' +
          'Please remove the `node-sass` dependency from your project. ' +
          ' Read more: https://nextjs.org/docs/messages/duplicate-sass'
      )
    }
  }

  const port = getPort(args)
  // If neither --port nor PORT were specified, it's okay to retry new ports.
  const allowRetry =
    args['--port'] === undefined && process.env.PORT === undefined

  // We do not set a default host value here to prevent breaking
  // some set-ups that rely on listening on other interfaces
  const host = args['--hostname']

  const devServerOptions = {
    allowRetry,
    dev: true,
    dir,
    hostname: host,
    isNextDevCommand: true,
    port,
  }

  const supportedTurbopackNextConfigOptions = [
    'configFileName',
    'env',
    'experimental.appDir',
    'experimental.resolveAlias',
    'experimental.serverComponentsExternalPackages',
    'experimental.turbopackLoaders',
    'images',
    'reactStrictMode',
    'swcMinify',
    'transpilePackages',
  ]

  // check for babelrc, swc plugins
  async function validateNextConfig(isCustomTurbopack: boolean) {
    const { getPkgManager } =
      require('../lib/helpers/get-pkg-manager') as typeof import('../lib/helpers/get-pkg-manager')
    const { getBabelConfigFile } =
      require('../build/webpack-config') as typeof import('../build/webpack-config')
    const { defaultConfig } =
      require('../server/config-shared') as typeof import('../server/config-shared')
    const chalk =
      require('next/dist/compiled/chalk') as typeof import('next/dist/compiled/chalk')
    const { interopDefault } =
      require('../lib/interop-default') as typeof import('../lib/interop-default')

    // To regenerate the TURBOPACK gradient require('gradient-string')('blue', 'red')('>>> TURBOPACK')
    const isTTY = process.stdout.isTTY

    const turbopackGradient = `${chalk.bold(
      isTTY
        ? '\x1B[38;2;0;0;255m>\x1B[39m\x1B[38;2;23;0;232m>\x1B[39m\x1B[38;2;46;0;209m>\x1B[39m \x1B[38;2;70;0;185mT\x1B[39m\x1B[38;2;93;0;162mU\x1B[39m\x1B[38;2;116;0;139mR\x1B[39m\x1B[38;2;139;0;116mB\x1B[39m\x1B[38;2;162;0;93mO\x1B[39m\x1B[38;2;185;0;70mP\x1B[39m\x1B[38;2;209;0;46mA\x1B[39m\x1B[38;2;232;0;23mC\x1B[39m\x1B[38;2;255;0;0mK\x1B[39m'
        : '>>> TURBOPACK'
    )} ${chalk.dim('(alpha)')}\n\n`

    let thankYouMsg = `Thank you for trying Next.js v13 with Turbopack! As a reminder,\nTurbopack is currently in alpha and not yet ready for production.\nWe appreciate your ongoing support as we work to make it ready\nfor everyone.\n`

    let unsupportedParts = ''
    let babelrc = await getBabelConfigFile(dir)
    if (babelrc) babelrc = path.basename(babelrc)

    let hasNonDefaultConfig
    let rawNextConfig: NextConfig = {}

    try {
      rawNextConfig = interopDefault(
        await loadConfig(PHASE_DEVELOPMENT_SERVER, dir, undefined, true)
      ) as NextConfig

      if (typeof rawNextConfig === 'function') {
        rawNextConfig = (rawNextConfig as any)(PHASE_DEVELOPMENT_SERVER, {
          defaultConfig,
        })
      }

      const checkUnsupportedCustomConfig = (
        configKey = '',
        parentUserConfig: any,
        parentDefaultConfig: any
      ): boolean => {
        try {
          // these should not error
          if (
<<<<<<< HEAD
            configKey === 'onDemandEntries' ||
            configKey === 'rewrites' ||
            configKey === 'redirects' ||
            configKey === 'headers' ||
            configKey === 'serverComponentsExternalPackages' ||
            configKey === 'appDir' ||
            configKey === 'images' ||
            configKey === 'reactStrictMode' ||
            configKey === 'swcMinify' ||
            configKey === 'configFileName'
=======
            // we only want the key after the dot for experimental options
            supportedTurbopackNextConfigOptions
              .map((key) => key.split('.').splice(-1)[0])
              .includes(configKey)
>>>>>>> 4911a27e
          ) {
            return false
          }
          let userValue = parentUserConfig?.[configKey]
          let defaultValue = parentDefaultConfig?.[configKey]

          if (typeof defaultValue !== 'object') {
            return defaultValue !== userValue
          }
          return Object.keys(userValue || {}).some((key: string) => {
            return checkUnsupportedCustomConfig(key, userValue, defaultValue)
          })
        } catch (e) {
          console.error(
            `Unexpected error occurred while checking ${configKey}`,
            e
          )
          return false
        }
      }

      hasNonDefaultConfig = Object.keys(rawNextConfig).some((key) =>
        checkUnsupportedCustomConfig(key, rawNextConfig, defaultConfig)
      )
    } catch (e) {
      console.error('Unexpected error occurred while checking config', e)
    }

    const hasWarningOrError = babelrc || hasNonDefaultConfig
    if (!hasWarningOrError) {
      thankYouMsg = chalk.dim(thankYouMsg)
    }
    console.log(turbopackGradient + thankYouMsg)

    let feedbackMessage = `Learn more about Next.js v13 and Turbopack: ${chalk.underline(
      'https://nextjs.link/with-turbopack'
    )}\nPlease direct feedback to: ${chalk.underline(
      'https://nextjs.link/turbopack-feedback'
    )}\n`

    if (!hasWarningOrError) {
      feedbackMessage = chalk.dim(feedbackMessage)
    }

    if (babelrc) {
      unsupportedParts += `\n- Babel detected (${chalk.cyan(
        babelrc
      )})\n  ${chalk.dim(
        `Babel is not yet supported. To use Turbopack at the moment,\n  you'll need to remove your usage of Babel.`
      )}`
    }
    if (hasNonDefaultConfig) {
      unsupportedParts += `\n\n- Unsupported Next.js configuration option(s) (${chalk.cyan(
        'next.config.js'
      )})\n  ${chalk.dim(
        `The only configurations options supported are:\n${supportedTurbopackNextConfigOptions
          .map((name) => `    - ${chalk.cyan(name)}\n`)
          .join('')}  To use Turbopack, remove other configuration options.`
      )}   `
    }

    if (unsupportedParts) {
      const pkgManager = getPkgManager(dir)

      console.error(
        `${chalk.bold.red(
          'Error:'
        )} You are using configuration and/or tools that are not yet\nsupported by Next.js v13 with Turbopack:\n${unsupportedParts}\n
If you cannot make the changes above, but still want to try out\nNext.js v13 with Turbopack, create the Next.js v13 playground app\nby running the following commands:

  ${chalk.bold.cyan(
    `${
      pkgManager === 'npm'
        ? 'npx create-next-app'
        : `${pkgManager} create next-app`
    } --example with-turbopack with-turbopack-app`
  )}\n  cd with-turbopack-app\n  ${pkgManager} run dev
        `
      )
      console.warn(feedbackMessage)

      if (!isCustomTurbopack) {
        process.exit(1)
      } else {
        console.warn(
          `\n${chalk.bold.yellow(
            'Warning:'
          )} Unsupported config found; but continuing with custom Turbopack binary.\n`
        )
      }
    }
    console.log(feedbackMessage)

    return rawNextConfig
  }

  if (args['--turbo']) {
    isTurboSession = true

    const { loadBindings, __isCustomTurbopackBinary } =
      require('../build/swc') as typeof import('../build/swc')
    const { eventCliSession } =
      require('../telemetry/events/version') as typeof import('../telemetry/events/version')
    const { setGlobal } = require('../trace') as typeof import('../trace')
    require('../telemetry/storage') as typeof import('../telemetry/storage')
    const findUp =
      require('next/dist/compiled/find-up') as typeof import('next/dist/compiled/find-up')

    const isCustomTurbopack = await __isCustomTurbopackBinary()
    const rawNextConfig = await validateNextConfig(isCustomTurbopack)

    const distDir = path.join(dir, rawNextConfig.distDir || '.next')
    const { pagesDir, appDir } = findPagesDir(
      dir,
      !!rawNextConfig.experimental?.appDir
    )
    const telemetry = new Telemetry({
      distDir,
    })
    setGlobal('appDir', appDir)
    setGlobal('pagesDir', pagesDir)
    setGlobal('telemetry', telemetry)

    if (!isCustomTurbopack) {
      telemetry.record(
        eventCliSession(distDir, rawNextConfig as NextConfigComplete, {
          webpackVersion: 5,
          cliCommand: 'dev',
          isSrcDir: path
            .relative(dir, pagesDir || appDir || '')
            .startsWith('src'),
          hasNowJson: !!(await findUp('now.json', { cwd: dir })),
          isCustomServer: false,
          turboFlag: true,
          pagesDir: !!pagesDir,
          appDir: !!appDir,
        })
      )
    }

    const turboJson = findUp.sync('turbo.json', { cwd: dir })
    // eslint-disable-next-line no-shadow
    const packagePath = findUp.sync('package.json', { cwd: dir })

    let bindings: any = await loadBindings()
    let server = bindings.turbo.startDev({
      ...devServerOptions,
      showAll: args['--show-all'] ?? false,
      root:
        args['--root'] ??
        (turboJson
          ? path.dirname(turboJson)
          : packagePath
          ? path.dirname(packagePath)
          : undefined),
    })
    // Start preflight after server is listening and ignore errors:
    preflight().catch(() => {})

    await telemetry.flush()
    return server
  } else {
    // we're using a sub worker to avoid memory leaks. When memory usage exceeds 90%, we kill the worker and restart it.
    // this is a temporary solution until we can fix the memory leaks.
    // the logic for the worker killing itself is in `packages/next/server/lib/start-server.ts`
    if (!process.env.__NEXT_DISABLE_MEMORY_WATCHER && cluster.isMaster) {
      let config: NextConfig

      const setupFork = (env?: Parameters<typeof cluster.fork>[0]) => {
        const startDir = dir
        let shouldFilter = false
        cluster.fork({
          ...env,
          FORCE_COLOR: '1',
        })

        // since errors can start being logged from the fork
        // before we detect the project directory rename
        // attempt suppressing them long enough to check
        const filterForkErrors = (chunk: Buffer, fd: 'stdout' | 'stderr') => {
          const cleanChunk = stripAnsi(chunk + '')
          if (
            cleanChunk.match(
              /(ENOENT|Module build failed|Module not found|Cannot find module)/
            )
          ) {
            if (startDir === dir) {
              try {
                // check if start directory is still valid
                const result = findPagesDir(
                  startDir,
                  !!config.experimental?.appDir
                )
                shouldFilter = !Boolean(result.pagesDir || result.appDir)
              } catch (_) {
                shouldFilter = true
              }
            }
            if (shouldFilter || startDir !== dir) {
              shouldFilter = true
              return
            }
          }
          process[fd].write(chunk)
        }

        for (const workerId in cluster.workers) {
          cluster.workers[workerId]?.process.stdout?.on('data', (chunk) => {
            filterForkErrors(chunk, 'stdout')
          })
          cluster.workers[workerId]?.process.stderr?.on('data', (chunk) => {
            filterForkErrors(chunk, 'stderr')
          })
        }
      }

      const handleClusterExit = () => {
        const callback = async (worker: cluster.Worker) => {
          // ignore if we killed the worker
          if ((worker as any).killed) return

          // TODO: we should track how many restarts are
          // occurring and how long in-between them
          if (worker.exitedAfterDisconnect) {
            setupFork()
          } else if (!sessionStopHandled) {
            await handleSessionStop()
            process.exit(1)
          }
        }
        cluster.addListener('exit', callback)
        return () => cluster.removeListener('exit', callback)
      }
      let clusterExitUnsub = handleClusterExit()
      // x-ref: https://nodejs.org/api/cluster.html#clustersettings
      // @ts-expect-error type is incorrect
      cluster.settings.windowsHide = true
      cluster.settings.stdio = ['ipc', 'pipe', 'pipe']

      setupFork()
      config = await loadConfig(
        PHASE_DEVELOPMENT_SERVER,
        dir,
        undefined,
        undefined,
        true
      )

      const handleProjectDirRename = (newDir: string) => {
        clusterExitUnsub()

        for (const workerId in cluster.workers) {
          try {
            // @ts-expect-error custom field
            cluster.workers[workerId].killed = true
            cluster.workers[workerId]!.process.kill('SIGKILL')
          } catch (_) {}
        }
        process.chdir(newDir)
        // @ts-expect-error type is incorrect
        cluster.settings.cwd = newDir
        cluster.settings.exec = cluster.settings.exec?.replace(dir, newDir)
        setupFork({
          ...Object.keys(process.env).reduce((newEnv, key) => {
            newEnv[key] = process.env[key]?.replace(dir, newDir)
            return newEnv
          }, {} as typeof process.env),
          NEXT_PRIVATE_DEV_DIR: newDir,
        })
        clusterExitUnsub = handleClusterExit()
      }
      const parentDir = path.join('/', dir, '..')
      const watchedEntryLength = parentDir.split('/').length + 1
      const previousItems = new Set()

      const wp = new Watchpack({
        ignored: (entry: string) => {
          // watch only one level
          return !(entry.split('/').length <= watchedEntryLength)
        },
      })

      wp.watch({ directories: [parentDir], startTime: 0 })

      wp.on('aggregated', () => {
        const knownFiles = wp.getTimeInfoEntries()
        const newFiles: string[] = []
        let hasPagesApp = false

        // if the dir still exists nothing to check
        try {
          const result = findPagesDir(dir, !!config.experimental?.appDir)
          hasPagesApp = Boolean(result.pagesDir || result.appDir)
        } catch (err) {
          // if findPagesDir throws validation error let this be
          // handled in the dev-server itself in the fork
          if ((err as any).message?.includes('experimental')) {
            return
          }
        }

        // try to find new dir introduced
        if (previousItems.size) {
          for (const key of knownFiles.keys()) {
            if (!previousItems.has(key)) {
              newFiles.push(key)
            }
          }
          previousItems.clear()
        }

        for (const key of knownFiles.keys()) {
          previousItems.add(key)
        }

        if (hasPagesApp) {
          return
        }

        // if we failed to find the new dir it may have been moved
        // to a new parent directory which we can't track as easily
        // so exit gracefully
        try {
          const result = findPagesDir(
            newFiles[0],
            !!config.experimental?.appDir
          )
          hasPagesApp = Boolean(result.pagesDir || result.appDir)
        } catch (_) {}

        if (hasPagesApp && newFiles.length === 1) {
          Log.info(
            `Detected project directory rename, restarting in new location`
          )
          handleProjectDirRename(newFiles[0])
          watchConfigFiles(newFiles[0])
          dir = newFiles[0]
        } else {
          Log.error(
            `Project directory could not be found, restart Next.js in your new directory`
          )
          process.exit(0)
        }
      })
    } else {
      startServer(devServerOptions)
        .then(async (app) => {
          const appUrl = `http://${app.hostname}:${app.port}`
          const hostname = host || '0.0.0.0'
          startedDevelopmentServer(
            appUrl,
            `${isIPv6(hostname) ? `[${hostname}]` : hostname}:${app.port}`
          )
          // Start preflight after server is listening and ignore errors:
          preflight().catch(() => {})
          // Finalize server bootup:
          await app.prepare()
        })
        .catch((err) => {
          if (err.code === 'EADDRINUSE') {
            let errorMessage = `Port ${port} is already in use.`
            const pkgAppPath = require('next/dist/compiled/find-up').sync(
              'package.json',
              {
                cwd: dir,
              }
            )
            const appPackage = require(pkgAppPath)
            if (appPackage.scripts) {
              const nextScript = Object.entries(appPackage.scripts).find(
                (scriptLine) => scriptLine[1] === 'next'
              )
              if (nextScript) {
                errorMessage += `\nUse \`npm run ${nextScript[0]} -- -p <some other port>\`.`
              }
            }
            console.error(errorMessage)
          } else {
            console.error(err)
          }
          process.nextTick(() => process.exit(1))
        })
    }
  }
}

export { nextDev }<|MERGE_RESOLUTION|>--- conflicted
+++ resolved
@@ -204,6 +204,10 @@
     'experimental.serverComponentsExternalPackages',
     'experimental.turbopackLoaders',
     'images',
+    'onDemandEntries',
+    'rewrites',
+    'redirects',
+    'headers',
     'reactStrictMode',
     'swcMinify',
     'transpilePackages',
@@ -259,23 +263,10 @@
         try {
           // these should not error
           if (
-<<<<<<< HEAD
-            configKey === 'onDemandEntries' ||
-            configKey === 'rewrites' ||
-            configKey === 'redirects' ||
-            configKey === 'headers' ||
-            configKey === 'serverComponentsExternalPackages' ||
-            configKey === 'appDir' ||
-            configKey === 'images' ||
-            configKey === 'reactStrictMode' ||
-            configKey === 'swcMinify' ||
-            configKey === 'configFileName'
-=======
             // we only want the key after the dot for experimental options
             supportedTurbopackNextConfigOptions
               .map((key) => key.split('.').splice(-1)[0])
               .includes(configKey)
->>>>>>> 4911a27e
           ) {
             return false
           }
