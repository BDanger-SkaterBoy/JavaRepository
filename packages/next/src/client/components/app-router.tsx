--- conflicted
+++ resolved
@@ -292,9 +292,7 @@
         })
       },
       replace: (href, options = {}) => {
-<<<<<<< HEAD
-        // @ts-ignore startTransition exists
-        React.startTransition(() => {
+        startTransition(() => {
           navigate(
             href,
             'replace',
@@ -304,23 +302,13 @@
         })
       },
       push: (href, options = { scroll: true }) => {
-        // @ts-ignore startTransition exists
-        React.startTransition(() => {
+        startTransition(() => {
           navigate(
             href,
             'push',
             Boolean(options.forceOptimisticNavigation),
             options.scroll ?? true
           )
-=======
-        startTransition(() => {
-          navigate(href, 'replace', Boolean(options.forceOptimisticNavigation))
-        })
-      },
-      push: (href, options = {}) => {
-        startTransition(() => {
-          navigate(href, 'push', Boolean(options.forceOptimisticNavigation))
->>>>>>> 152cfed6
         })
       },
       refresh: () => {
