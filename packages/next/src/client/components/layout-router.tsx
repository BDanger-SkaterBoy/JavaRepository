'use client'

import type { ChildSegmentMap } from '../../shared/lib/app-router-context'
import type {
  FlightRouterState,
  FlightSegmentPath,
  ChildProp,
} from '../../server/app-render/types'
import type { ErrorComponent } from './error-boundary'
import { FocusAndScrollRef } from './router-reducer/router-reducer-types'

import React, { useContext, use } from 'react'
import ReactDOM from 'react-dom'
import {
  CacheStates,
  LayoutRouterContext,
  GlobalLayoutRouterContext,
  TemplateContext,
} from '../../shared/lib/app-router-context'
import { fetchServerResponse } from './router-reducer/fetch-server-response'
import { createInfinitePromise } from './infinite-promise'
import { ErrorBoundary } from './error-boundary'
import { matchSegment } from './match-segments'
import { handleSmoothScroll } from '../../shared/lib/router/utils/handle-smooth-scroll'
import { RedirectBoundary } from './redirect-boundary'
import { NotFoundBoundary } from './not-found-boundary'

/**
 * Add refetch marker to router state at the point of the current layout segment.
 * This ensures the response returned is not further down than the current layout segment.
 */
function walkAddRefetch(
  segmentPathToWalk: FlightSegmentPath | undefined,
  treeToRecreate: FlightRouterState
): FlightRouterState {
  if (segmentPathToWalk) {
    const [segment, parallelRouteKey] = segmentPathToWalk
    const isLast = segmentPathToWalk.length === 2

    if (matchSegment(treeToRecreate[0], segment)) {
      if (treeToRecreate[1].hasOwnProperty(parallelRouteKey)) {
        if (isLast) {
          const subTree = walkAddRefetch(
            undefined,
            treeToRecreate[1][parallelRouteKey]
          )
          return [
            treeToRecreate[0],
            {
              ...treeToRecreate[1],
              [parallelRouteKey]: [
                subTree[0],
                subTree[1],
                subTree[2],
                'refetch',
              ],
            },
          ]
        }

        return [
          treeToRecreate[0],
          {
            ...treeToRecreate[1],
            [parallelRouteKey]: walkAddRefetch(
              segmentPathToWalk.slice(2),
              treeToRecreate[1][parallelRouteKey]
            ),
          },
        ]
      }
    }
  }

  return treeToRecreate
}

// TODO-APP: Replace with new React API for finding dom nodes without a `ref` when available
/**
 * Wraps ReactDOM.findDOMNode with additional logic to hide React Strict Mode warning
 */
function findDOMNode(
  instance: Parameters<typeof ReactDOM.findDOMNode>[0]
): ReturnType<typeof ReactDOM.findDOMNode> {
  // Tree-shake for server bundle
  if (typeof window === undefined) return null
  // Only apply strict mode warning when not in production
  if (process.env.NODE_ENV !== 'production') {
    const originalConsoleError = console.error
    try {
      console.error = (...messages) => {
        // Ignore strict mode warning for the findDomNode call below
        if (!messages[0].includes('Warning: %s is deprecated in StrictMode.')) {
          originalConsoleError(...messages)
        }
      }
      return ReactDOM.findDOMNode(instance)
    } finally {
      console.error = originalConsoleError!
    }
  }
  return ReactDOM.findDOMNode(instance)
}

/**
 * Check if the top corner of the HTMLElement is in the viewport.
 */
function topOfElementInViewport(element: HTMLElement, viewportHeight: number) {
  const rect = element.getBoundingClientRect()
  return rect.top >= 0 && rect.top <= viewportHeight
}

/**
 * Find the DOM node for a hash fragment.
 * If `top` the page has to scroll to the top of the page. This mirrors the browser's behavior.
 * If the hash fragment is an id, the page has to scroll to the element with that id.
 * If the hash fragment is a name, the page has to scroll to the first element with that name.
 */
function getHashFragmentDomNode(hashFragment: string) {
  // If the hash fragment is `top` the page has to scroll to the top of the page.
  if (hashFragment === 'top') {
    return document.body
  }

  // If the hash fragment is an id, the page has to scroll to the element with that id.
  return (
    document.getElementById(hashFragment) ??
    // If the hash fragment is a name, the page has to scroll to the first element with that name.
    document.getElementsByName(hashFragment)[0]
  )
}
interface ScrollAndFocusHandlerProps {
  focusAndScrollRef: FocusAndScrollRef
  children: React.ReactNode
}
class ScrollAndFocusHandler extends React.Component<ScrollAndFocusHandlerProps> {
  handlePotentialScroll = () => {
    // Handle scroll and focus, it's only applied once in the first useEffect that triggers that changed.
    const { focusAndScrollRef } = this.props

    if (focusAndScrollRef.apply) {
      let domNode:
        | ReturnType<typeof getHashFragmentDomNode>
        | ReturnType<typeof findDOMNode> = null
      const hashFragment = focusAndScrollRef.hashFragment

      if (hashFragment) {
        domNode = getHashFragmentDomNode(hashFragment)
      }

      // `findDOMNode` is tricky because it returns just the first child if the component is a fragment.
      // This already caused a bug where the first child was a <link/> in head.
      if (!domNode) {
        domNode = findDOMNode(this)
      }

      // If there is no DOMNode this layout-router level is skipped. It'll be handled higher-up in the tree.
      if (!(domNode instanceof HTMLElement)) {
        return
      }

      // State is mutated to ensure that the focus and scroll is applied only once.
      focusAndScrollRef.apply = false

      handleSmoothScroll(
        () => {
          // In case of hash scroll we need to scroll to the top of the element
          if (hashFragment) {
            window.scrollTo(0, (domNode as HTMLElement).offsetTop)
            return
          }
          // Store the current viewport height because reading `clientHeight` causes a reflow,
          // and it won't change during this function.
          const htmlElement = document.documentElement
          const viewportHeight = htmlElement.clientHeight

          // If the element's top edge is already in the viewport, exit early.
          if (topOfElementInViewport(domNode as HTMLElement, viewportHeight)) {
            return
          }

          // Otherwise, try scrolling go the top of the document to be backward compatible with pages
          // scrollIntoView() called on `<html/>` element scrolls horizontally on chrome and firefox (that shouldn't happen)
          // We could use it to scroll horizontally following RTL but that also seems to be broken - it will always scroll left
          // scrollLeft = 0 also seems to ignore RTL and manually checking for RTL is too much hassle so we will scroll just vertically
          htmlElement.scrollTop = 0

          // Scroll to domNode if domNode is not in viewport when scrolled to top of document
          if (!topOfElementInViewport(domNode as HTMLElement, viewportHeight)) {
            // Scroll into view doesn't scroll horizontally by default when not needed
            ;(domNode as HTMLElement).scrollIntoView()
          }
        },
        {
          // We will force layout by querying domNode position
          dontForceLayout: true,
        }
      )

      // Set focus on the element
      domNode.focus()
    }
  }

  componentDidMount() {
    this.handlePotentialScroll()
  }

  componentDidUpdate() {
    // Because this property is overwritten in handlePotentialScroll it's fine to always run it when true as it'll be set to false for subsequent renders.
    if (this.props.focusAndScrollRef.apply) {
      this.handlePotentialScroll()
    }
  }

  render() {
    return this.props.children
  }
}

/**
 * InnerLayoutRouter handles rendering the provided segment based on the cache.
 */
function InnerLayoutRouter({
  parallelRouterKey,
  url,
  childNodes,
  childProp,
  segmentPath,
  tree,
  // TODO-APP: implement `<Offscreen>` when available.
  // isActive,
  path,
}: {
  parallelRouterKey: string
  url: string
  childNodes: ChildSegmentMap
  childProp: ChildProp | null
  segmentPath: FlightSegmentPath
  tree: FlightRouterState
  isActive: boolean
  path: string
}) {
  const context = useContext(GlobalLayoutRouterContext)
  if (!context) {
    throw new Error('invariant global layout router not mounted')
  }

  const { changeByServerResponse, tree: fullTree, focusAndScrollRef } = context

  // Read segment path from the parallel router cache node.
  let childNode = childNodes.get(path)

  // If childProp is available this means it's the Flight / SSR case.
  if (
    childProp &&
    // TODO-APP: verify if this can be null based on user code
    childProp.current !== null
  ) {
<<<<<<< HEAD
    if (
      childNode &&
      (childNode.status === CacheStates.LAZY_INITIALIZED ||
        childNode.status === CacheStates.READY)
    ) {
      childNode.status = CacheStates.READY
      childNode.subTreeData = childProp.current
      // Mutates the prop in order to clean up the memory associated with the subTreeData as it is now part of the cache.
      childProp.current = null
=======
    if (childNode) {
      if (childNode.status === CacheStates.LAZY_INITIALIZED) {
        // @ts-expect-error we're changing it's type!
        childNode.status = CacheStates.READY
        // @ts-expect-error
        childNode.subTreeData = childProp.current
        // Mutates the prop in order to clean up the memory associated with the subTreeData as it is now part of the cache.
        childProp.current = null
      }
>>>>>>> f6218305
    } else {
      // Add the segment's subTreeData to the cache.
      // This writes to the cache when there is no item in the cache yet. It never *overwrites* existing cache items which is why it's safe in concurrent mode.
      childNodes.set(path, {
        status: CacheStates.READY,
        data: null,
        subTreeData: childProp.current,
        parallelRoutes: new Map(),
      })
      // Mutates the prop in order to clean up the memory associated with the subTreeData as it is now part of the cache.
      childProp.current = null
      // In the above case childNode was set on childNodes, so we have to get it from the cacheNodes again.
      childNode = childNodes.get(path)
    }
  }

  // When childNode is not available during rendering client-side we need to fetch it from the server.
  if (!childNode || childNode.status === CacheStates.LAZY_INITIALIZED) {
    /**
     * Router state with refetch marker added
     */
    // TODO-APP: remove ''
    const refetchTree = walkAddRefetch(['', ...segmentPath], fullTree)

    /**
     * Flight data fetch kicked off during render and put into the cache.
     */
    childNodes.set(path, {
      status: CacheStates.DATA_FETCH,
      data: fetchServerResponse(new URL(url, location.origin), refetchTree),
      subTreeData: null,
      head:
        childNode && childNode.status === CacheStates.LAZY_INITIALIZED
          ? childNode.head
          : undefined,
      parallelRoutes:
        childNode && childNode.status === CacheStates.LAZY_INITIALIZED
          ? childNode.parallelRoutes
          : new Map(),
    })
    // In the above case childNode was set on childNodes, so we have to get it from the cacheNodes again.
    childNode = childNodes.get(path)
  }

  // This case should never happen so it throws an error. It indicates there's a bug in the Next.js.
  if (!childNode) {
    throw new Error('Child node should always exist')
  }

  // This case should never happen so it throws an error. It indicates there's a bug in the Next.js.
  if (childNode.subTreeData && childNode.data) {
    throw new Error('Child node should not have both subTreeData and data')
  }

  // If cache node has a data request we have to unwrap response by `use` and update the cache.
  if (childNode.data) {
    /**
     * Flight response data
     */
    // When the data has not resolved yet `use` will suspend here.
    const [flightData, overrideCanonicalUrl] = use(childNode.data)

    // Handle case when navigating to page in `pages` from `app`
    if (typeof flightData === 'string') {
      window.location.href = url
      return null
    }

    // segmentPath from the server does not match the layout's segmentPath
    childNode.data = null

    // setTimeout is used to start a new transition during render, this is an intentional hack around React.
    setTimeout(() => {
      // @ts-ignore startTransition exists
      React.startTransition(() => {
        changeByServerResponse(fullTree, flightData, overrideCanonicalUrl)
      })
    })
    // Suspend infinitely as `changeByServerResponse` will cause a different part of the tree to be rendered.
    use(createInfinitePromise())
  }

  // If cache node has no subTreeData and no data request we have to infinitely suspend as the data will likely flow in from another place.
  // TODO-APP: double check users can't return null in a component that will kick in here.
  if (!childNode.subTreeData) {
    use(createInfinitePromise())
  }

  const subtree = (
    // The layout router context narrows down tree and childNodes at each level.
    <LayoutRouterContext.Provider
      value={{
        tree: tree[1][parallelRouterKey],
        childNodes: childNode.parallelRoutes,
        // TODO-APP: overriding of url for parallel routes
        url: url,
      }}
    >
      {childNode.subTreeData}
    </LayoutRouterContext.Provider>
  )
  // Ensure root layout is not wrapped in a div as the root layout renders `<html>`
  return (
    <ScrollAndFocusHandler focusAndScrollRef={focusAndScrollRef}>
      {subtree}
    </ScrollAndFocusHandler>
  )
}

/**
 * Renders suspense boundary with the provided "loading" property as the fallback.
 * If no loading property is provided it renders the children without a suspense boundary.
 */
function LoadingBoundary({
  children,
  loading,
  loadingStyles,
  hasLoading,
}: {
  children: React.ReactNode
  loading?: React.ReactNode
  loadingStyles?: React.ReactNode
  hasLoading: boolean
}): JSX.Element {
  if (hasLoading) {
    return (
      <React.Suspense
        fallback={
          <>
            {loadingStyles}
            {loading}
          </>
        }
      >
        {children}
      </React.Suspense>
    )
  }

  return <>{children}</>
}

/**
 * OuterLayoutRouter handles the current segment as well as <Offscreen> rendering of other segments.
 * It can be rendered next to each other with a different `parallelRouterKey`, allowing for Parallel routes.
 */
export default function OuterLayoutRouter({
  parallelRouterKey,
  segmentPath,
  childProp,
  error,
  errorStyles,
  templateStyles,
  loading,
  loadingStyles,
  hasLoading,
  template,
  notFound,
  notFoundStyles,
  asNotFound,
}: {
  parallelRouterKey: string
  segmentPath: FlightSegmentPath
  childProp: ChildProp
  error: ErrorComponent
  errorStyles: React.ReactNode | undefined
  templateStyles: React.ReactNode | undefined
  template: React.ReactNode
  loading: React.ReactNode | undefined
  loadingStyles: React.ReactNode | undefined
  hasLoading: boolean
  notFound: React.ReactNode | undefined
  notFoundStyles: React.ReactNode | undefined
  asNotFound?: boolean
}) {
  const context = useContext(LayoutRouterContext)
  if (!context) {
    throw new Error('invariant expected layout router to be mounted')
  }

  const { childNodes, tree, url } = context

  // Get the current parallelRouter cache node
  let childNodesForParallelRouter = childNodes.get(parallelRouterKey)
  // If the parallel router cache node does not exist yet, create it.
  // This writes to the cache when there is no item in the cache yet. It never *overwrites* existing cache items which is why it's safe in concurrent mode.
  if (!childNodesForParallelRouter) {
    childNodes.set(parallelRouterKey, new Map())
    childNodesForParallelRouter = childNodes.get(parallelRouterKey)!
  }

  // Get the active segment in the tree
  // The reason arrays are used in the data format is that these are transferred from the server to the browser so it's optimized to save bytes.
  const treeSegment = tree[1][parallelRouterKey][0]

  const childPropSegment = Array.isArray(childProp.segment)
    ? childProp.segment[1]
    : childProp.segment

  // If segment is an array it's a dynamic route and we want to read the dynamic route value as the segment to get from the cache.
  const currentChildSegment = Array.isArray(treeSegment)
    ? treeSegment[1]
    : treeSegment

  /**
   * Decides which segments to keep rendering, all segments that are not active will be wrapped in `<Offscreen>`.
   */
  // TODO-APP: Add handling of `<Offscreen>` when it's available.
  const preservedSegments: string[] = [currentChildSegment]

  return (
    <>
      {preservedSegments.map((preservedSegment) => {
        return (
          /*
            - Error boundary
              - Only renders error boundary if error component is provided.
              - Rendered for each segment to ensure they have their own error state.
            - Loading boundary
              - Only renders suspense boundary if loading components is provided.
              - Rendered for each segment to ensure they have their own loading state.
              - Passed to the router during rendering to ensure it can be immediately rendered when suspending on a Flight fetch.
          */
          <TemplateContext.Provider
            key={preservedSegment}
            value={
              <ErrorBoundary errorComponent={error} errorStyles={errorStyles}>
                <LoadingBoundary
                  hasLoading={hasLoading}
                  loading={loading}
                  loadingStyles={loadingStyles}
                >
                  <NotFoundBoundary
                    notFound={notFound}
                    notFoundStyles={notFoundStyles}
                    asNotFound={asNotFound}
                  >
                    <RedirectBoundary>
                      <InnerLayoutRouter
                        parallelRouterKey={parallelRouterKey}
                        url={url}
                        tree={tree}
                        childNodes={childNodesForParallelRouter!}
                        childProp={
                          childPropSegment === preservedSegment
                            ? childProp
                            : null
                        }
                        segmentPath={segmentPath}
                        path={preservedSegment}
                        isActive={currentChildSegment === preservedSegment}
                      />
                    </RedirectBoundary>
                  </NotFoundBoundary>
                </LoadingBoundary>
              </ErrorBoundary>
            }
          >
            <>
              {templateStyles}
              {template}
            </>
          </TemplateContext.Provider>
        )
      })}
    </>
  )
}<|MERGE_RESOLUTION|>--- conflicted
+++ resolved
@@ -257,17 +257,6 @@
     // TODO-APP: verify if this can be null based on user code
     childProp.current !== null
   ) {
-<<<<<<< HEAD
-    if (
-      childNode &&
-      (childNode.status === CacheStates.LAZY_INITIALIZED ||
-        childNode.status === CacheStates.READY)
-    ) {
-      childNode.status = CacheStates.READY
-      childNode.subTreeData = childProp.current
-      // Mutates the prop in order to clean up the memory associated with the subTreeData as it is now part of the cache.
-      childProp.current = null
-=======
     if (childNode) {
       if (childNode.status === CacheStates.LAZY_INITIALIZED) {
         // @ts-expect-error we're changing it's type!
@@ -277,7 +266,6 @@
         // Mutates the prop in order to clean up the memory associated with the subTreeData as it is now part of the cache.
         childProp.current = null
       }
->>>>>>> f6218305
     } else {
       // Add the segment's subTreeData to the cache.
       // This writes to the cache when there is no item in the cache yet. It never *overwrites* existing cache items which is why it's safe in concurrent mode.
