import type { ReactNode } from 'react'
import { useCallback, useEffect, startTransition, useMemo } from 'react'
import stripAnsi from 'next/dist/compiled/strip-ansi'
import formatWebpackMessages from '../internal/helpers/format-webpack-messages'
import { useRouter } from '../../navigation'
import {
  ACTION_BEFORE_REFRESH,
  ACTION_BUILD_ERROR,
  ACTION_BUILD_OK,
  ACTION_REFRESH,
  ACTION_UNHANDLED_ERROR,
  ACTION_UNHANDLED_REJECTION,
  ACTION_VERSION_INFO,
  useErrorOverlayReducer,
} from '../shared'
import { parseStack } from '../internal/helpers/parseStack'
import ReactDevOverlay from './ReactDevOverlay'
import { useErrorHandler } from '../internal/helpers/use-error-handler'
import { RuntimeErrorHandler } from '../internal/helpers/runtime-error-handler'
import {
  useSendMessage,
  useTurbopack,
  useWebsocket,
  useWebsocketPing,
} from '../internal/helpers/use-websocket'
import { parseComponentStack } from '../internal/helpers/parse-component-stack'
import type { VersionInfo } from '../../../../server/dev/parse-version-info'
import { HMR_ACTIONS_SENT_TO_BROWSER } from '../../../../server/dev/hot-reloader-types'
import type {
  HMR_ACTION_TYPES,
  TurbopackMsgToBrowser,
} from '../../../../server/dev/hot-reloader-types'
import { extractModulesFromTurbopackMessage } from '../../../../server/dev/extract-modules-from-turbopack-message'
import { REACT_REFRESH_FULL_RELOAD_FROM_ERROR } from '../shared'
import type { HydrationErrorState } from '../internal/helpers/hydration-error-info'
interface Dispatcher {
  onBuildOk(): void
  onBuildError(message: string): void
  onVersionInfo(versionInfo: VersionInfo): void
  onBeforeRefresh(): void
  onRefresh(): void
}

let mostRecentCompilationHash: any = null
let __nextDevClientId = Math.round(Math.random() * 100 + Date.now())
let reloading = false
let startLatency: number | null = null

function onBeforeFastRefresh(dispatcher: Dispatcher, hasUpdates: boolean) {
  if (hasUpdates) {
    dispatcher.onBeforeRefresh()
  }
}

function onFastRefresh(
  dispatcher: Dispatcher,
  sendMessage: (message: string) => void,
  updatedModules: ReadonlyArray<string>
) {
  dispatcher.onBuildOk()

  reportHmrLatency(sendMessage, updatedModules)

  dispatcher.onRefresh()
}

function reportHmrLatency(
  sendMessage: (message: string) => void,
  updatedModules: ReadonlyArray<string>
) {
  if (!startLatency) return
  let endLatency = Date.now()
  const latency = endLatency - startLatency
  console.log(`[Fast Refresh] done in ${latency}ms`)
  sendMessage(
    JSON.stringify({
      event: 'client-hmr-latency',
      id: window.__nextDevClientId,
      startTime: startLatency,
      endTime: endLatency,
      page: window.location.pathname,
      updatedModules,
      // Whether the page (tab) was hidden at the time the event occurred.
      // This can impact the accuracy of the event's timing.
      isPageHidden: document.visibilityState === 'hidden',
    })
  )
}

// There is a newer version of the code available.
function handleAvailableHash(hash: string) {
  // Update last known compilation hash.
  mostRecentCompilationHash = hash
}

/**
 * Is there a newer version of this code available?
 * For webpack: Check if the hash changed compared to __webpack_hash__
 * For Turbopack: Always true because it doesn't have __webpack_hash__
 */
function isUpdateAvailable() {
  if (process.env.TURBOPACK) {
    return true
  }

  /* globals __webpack_hash__ */
  // __webpack_hash__ is the hash of the current compilation.
  // It's a global variable injected by Webpack.
  return mostRecentCompilationHash !== __webpack_hash__
}

// Webpack disallows updates in other states.
function canApplyUpdates() {
  // @ts-expect-error module.hot exists
  return module.hot.status() === 'idle'
}
function afterApplyUpdates(fn: any) {
  if (canApplyUpdates()) {
    fn()
  } else {
    function handler(status: any) {
      if (status === 'idle') {
        // @ts-expect-error module.hot exists
        module.hot.removeStatusHandler(handler)
        fn()
      }
    }
    // @ts-expect-error module.hot exists
    module.hot.addStatusHandler(handler)
  }
}

function performFullReload(err: any, sendMessage: any) {
  const stackTrace =
    err &&
    ((err.stack && err.stack.split('\n').slice(0, 5).join('\n')) ||
      err.message ||
      err + '')

  sendMessage(
    JSON.stringify({
      event: 'client-full-reload',
      stackTrace,
      hadRuntimeError: !!RuntimeErrorHandler.hadRuntimeError,
    })
  )

  if (reloading) return
  reloading = true
  window.location.reload()
}

// Attempt to update code on the fly, fall back to a hard reload.
function tryApplyUpdates(
  onBeforeUpdate: (hasUpdates: boolean) => void,
  onHotUpdateSuccess: (updatedModules: string[]) => void,
  sendMessage: any,
  dispatcher: Dispatcher
) {
  if (!isUpdateAvailable() || !canApplyUpdates()) {
    dispatcher.onBuildOk()
    return
  }

  function handleApplyUpdates(err: any, updatedModules: string[] | null) {
    if (err || RuntimeErrorHandler.hadRuntimeError || !updatedModules) {
      if (err) {
        console.warn(
          '[Fast Refresh] performing full reload\n\n' +
            "Fast Refresh will perform a full reload when you edit a file that's imported by modules outside of the React rendering tree.\n" +
            'You might have a file which exports a React component but also exports a value that is imported by a non-React component file.\n' +
            'Consider migrating the non-React component export to a separate file and importing it into both files.\n\n' +
            'It is also possible the parent component of the component you edited is a class component, which disables Fast Refresh.\n' +
            'Fast Refresh requires at least one parent function component in your React tree.'
        )
      } else if (RuntimeErrorHandler.hadRuntimeError) {
        console.warn(REACT_REFRESH_FULL_RELOAD_FROM_ERROR)
      }
      performFullReload(err, sendMessage)
      return
    }

    const hasUpdates = Boolean(updatedModules.length)
    if (typeof onHotUpdateSuccess === 'function') {
      // Maybe we want to do something.
      onHotUpdateSuccess(updatedModules)
    }

    if (isUpdateAvailable()) {
      // While we were updating, there was a new update! Do it again.
      tryApplyUpdates(
        hasUpdates ? () => {} : onBeforeUpdate,
        hasUpdates ? () => dispatcher.onBuildOk() : onHotUpdateSuccess,
        sendMessage,
        dispatcher
      )
    } else {
      dispatcher.onBuildOk()
      if (process.env.__NEXT_TEST_MODE) {
        afterApplyUpdates(() => {
          if (self.__NEXT_HMR_CB) {
            self.__NEXT_HMR_CB()
            self.__NEXT_HMR_CB = null
          }
        })
      }
    }
  }

  // https://webpack.js.org/api/hot-module-replacement/#check
  // @ts-expect-error module.hot exists
  module.hot
    .check(/* autoApply */ false)
    .then((updatedModules: any[] | null) => {
      if (!updatedModules) {
        return null
      }

      if (typeof onBeforeUpdate === 'function') {
        const hasUpdates = Boolean(updatedModules.length)
        onBeforeUpdate(hasUpdates)
      }
      // https://webpack.js.org/api/hot-module-replacement/#apply
      // @ts-expect-error module.hot exists
      return module.hot.apply()
    })
    .then(
      (updatedModules: any[] | null) => {
        handleApplyUpdates(null, updatedModules)
      },
      (err: any) => {
        handleApplyUpdates(err, null)
      }
    )
}

/** Handles messages from the sevrer for the App Router. */
function processMessage(
  obj: HMR_ACTION_TYPES,
  sendMessage: (message: string) => void,
  processTurbopackMessage: (msg: TurbopackMsgToBrowser) => void,
  router: ReturnType<typeof useRouter>,
  dispatcher: Dispatcher
) {
  if (!('action' in obj)) {
    return
  }

  function handleErrors(errors: ReadonlyArray<unknown>) {
    // "Massage" webpack messages.
    const formatted = formatWebpackMessages({
      errors: errors,
      warnings: [],
    })

    // Only show the first error.
    dispatcher.onBuildError(formatted.errors[0])

    // Also log them to the console.
    for (let i = 0; i < formatted.errors.length; i++) {
      console.error(stripAnsi(formatted.errors[i]))
    }

    // Do not attempt to reload now.
    // We will reload on next success instead.
    if (process.env.__NEXT_TEST_MODE) {
      if (self.__NEXT_HMR_CB) {
        self.__NEXT_HMR_CB(formatted.errors[0])
        self.__NEXT_HMR_CB = null
      }
    }
  }

  function handleHotUpdate() {
    if (process.env.TURBOPACK) {
      dispatcher.onBuildOk()
    } else {
      tryApplyUpdates(
        function onBeforeHotUpdate(hasUpdates: boolean) {
          onBeforeFastRefresh(dispatcher, hasUpdates)
        },
        function onSuccessfulHotUpdate(webpackUpdatedModules: string[]) {
          // Only dismiss it when we're sure it's a hot update.
          // Otherwise it would flicker right before the reload.
          onFastRefresh(dispatcher, sendMessage, webpackUpdatedModules)
        },
        sendMessage,
        dispatcher
      )
    }
  }

  switch (obj.action) {
    case HMR_ACTIONS_SENT_TO_BROWSER.BUILDING: {
      startLatency = Date.now()
      console.log('[Fast Refresh] rebuilding')
      break
    }
    case HMR_ACTIONS_SENT_TO_BROWSER.BUILT:
    case HMR_ACTIONS_SENT_TO_BROWSER.SYNC: {
      if (obj.hash) {
        handleAvailableHash(obj.hash)
      }

      const { errors, warnings } = obj

      // Is undefined when it's a 'built' event
      if ('versionInfo' in obj) dispatcher.onVersionInfo(obj.versionInfo)

      const hasErrors = Boolean(errors && errors.length)
      // Compilation with errors (e.g. syntax error or missing modules).
      if (hasErrors) {
        sendMessage(
          JSON.stringify({
            event: 'client-error',
            errorCount: errors.length,
            clientId: __nextDevClientId,
          })
        )

        handleErrors(errors)
        return
      }

      const hasWarnings = Boolean(warnings && warnings.length)
      if (hasWarnings) {
        sendMessage(
          JSON.stringify({
            event: 'client-warning',
            warningCount: warnings.length,
            clientId: __nextDevClientId,
          })
        )

        // Print warnings to the console.
        const formattedMessages = formatWebpackMessages({
          warnings: warnings,
          errors: [],
        })

        for (let i = 0; i < formattedMessages.warnings.length; i++) {
          if (i === 5) {
            console.warn(
              'There were more warnings in other files.\n' +
                'You can find a complete log in the terminal.'
            )
            break
          }
          console.warn(stripAnsi(formattedMessages.warnings[i]))
        }

        // No early return here as we need to apply modules in the same way between warnings only and compiles without warnings
      }

      sendMessage(
        JSON.stringify({
          event: 'client-success',
          clientId: __nextDevClientId,
        })
      )

      if (obj.action === HMR_ACTIONS_SENT_TO_BROWSER.BUILT) {
        // Handle hot updates
        handleHotUpdate()
      }
      return
    }
    case HMR_ACTIONS_SENT_TO_BROWSER.TURBOPACK_CONNECTED: {
      processTurbopackMessage({
        type: HMR_ACTIONS_SENT_TO_BROWSER.TURBOPACK_CONNECTED,
      })
      break
    }
    case HMR_ACTIONS_SENT_TO_BROWSER.TURBOPACK_MESSAGE: {
      const updatedModules = extractModulesFromTurbopackMessage(obj.data)
      dispatcher.onBeforeRefresh()
      processTurbopackMessage({
        type: HMR_ACTIONS_SENT_TO_BROWSER.TURBOPACK_MESSAGE,
        data: obj.data,
      })
      dispatcher.onRefresh()
      if (RuntimeErrorHandler.hadRuntimeError) {
        console.warn(REACT_REFRESH_FULL_RELOAD_FROM_ERROR)
        performFullReload(null, sendMessage)
      }
      reportHmrLatency(sendMessage, updatedModules)
      break
    }
    // TODO-APP: make server component change more granular
    case HMR_ACTIONS_SENT_TO_BROWSER.SERVER_COMPONENT_CHANGES: {
      sendMessage(
        JSON.stringify({
          event: 'server-component-reload-page',
          clientId: __nextDevClientId,
        })
      )
      if (RuntimeErrorHandler.hadRuntimeError) {
        if (reloading) return
        reloading = true
        return window.location.reload()
      }
      startTransition(() => {
        router.fastRefresh()
        dispatcher.onRefresh()
      })

      if (process.env.__NEXT_TEST_MODE) {
        if (self.__NEXT_HMR_CB) {
          self.__NEXT_HMR_CB()
          self.__NEXT_HMR_CB = null
        }
      }

      return
    }
    case HMR_ACTIONS_SENT_TO_BROWSER.RELOAD_PAGE: {
      sendMessage(
        JSON.stringify({
          event: 'client-reload-page',
          clientId: __nextDevClientId,
        })
      )
      if (reloading) return
      reloading = true
      return window.location.reload()
    }
    case HMR_ACTIONS_SENT_TO_BROWSER.ADDED_PAGE:
    case HMR_ACTIONS_SENT_TO_BROWSER.REMOVED_PAGE: {
      // TODO-APP: potentially only refresh if the currently viewed page was added/removed.
      return router.fastRefresh()
    }
    case HMR_ACTIONS_SENT_TO_BROWSER.SERVER_ERROR: {
      const { errorJSON } = obj
      if (errorJSON) {
        const { message, stack } = JSON.parse(errorJSON)
        const error = new Error(message)
        error.stack = stack
        handleErrors([error])
      }
      return
    }
    case HMR_ACTIONS_SENT_TO_BROWSER.DEV_PAGES_MANIFEST_UPDATE: {
      return
    }
    default: {
    }
  }
}

export default function HotReload({
  assetPrefix,
  children,
}: {
  assetPrefix: string
  children?: ReactNode
}) {
<<<<<<< HEAD
  const [state, dispatch] = useErrorOverlayReducer()

  const dispatcher = useMemo((): Dispatcher => {
=======
  const [state, dispatch] = useReducer(
    errorOverlayReducer,
    INITIAL_OVERLAY_STATE
  )
  const dispatcher = useMemo<Dispatcher>(() => {
>>>>>>> 5740ef3e
    return {
      onBuildOk() {
        dispatch({ type: ACTION_BUILD_OK })
      },
      onBuildError(message) {
        dispatch({ type: ACTION_BUILD_ERROR, message })
      },
      onBeforeRefresh() {
        dispatch({ type: ACTION_BEFORE_REFRESH })
      },
      onRefresh() {
        dispatch({ type: ACTION_REFRESH })
      },
      onVersionInfo(versionInfo) {
        dispatch({ type: ACTION_VERSION_INFO, versionInfo })
      },
    }
  }, [])

  const handleOnUnhandledError = useCallback(
    (error: Error): void => {
      const errorDetails = (error as any).details as
        | HydrationErrorState
        | undefined
      // Component stack is added to the error in use-error-handler in case there was a hydration errror
      const componentStack = errorDetails?.componentStack
      const warning = errorDetails?.warning
      dispatch({
        type: ACTION_UNHANDLED_ERROR,
        reason: error,
        frames: parseStack(error.stack!),
        componentStackFrames: componentStack
          ? parseComponentStack(componentStack)
          : undefined,
        warning,
      })
    },
    [dispatch]
  )
  const handleOnUnhandledRejection = useCallback(
    (reason: Error): void => {
      dispatch({
        type: ACTION_UNHANDLED_REJECTION,
        reason: reason,
        frames: parseStack(reason.stack!),
      })
    },
    [dispatch]
  )
  const handleOnReactError = useCallback(() => {
    RuntimeErrorHandler.hadRuntimeError = true
  }, [])
  useErrorHandler(handleOnUnhandledError, handleOnUnhandledRejection)

  const webSocketRef = useWebsocket(assetPrefix)
  useWebsocketPing(webSocketRef)
  const sendMessage = useSendMessage(webSocketRef)
  const processTurbopackMessage = useTurbopack(sendMessage)

  const router = useRouter()

  useEffect(() => {
    const websocket = webSocketRef.current
    if (!websocket) return

    const handler = (event: MessageEvent<any>) => {
      try {
        const obj = JSON.parse(event.data)
        processMessage(
          obj,
          sendMessage,
          processTurbopackMessage,
          router,
          dispatcher
        )
      } catch (err: any) {
        console.warn(
          '[HMR] Invalid message: ' + event.data + '\n' + (err?.stack ?? '')
        )
      }
    }

    websocket.addEventListener('message', handler)
    return () => websocket.removeEventListener('message', handler)
  }, [sendMessage, router, webSocketRef, dispatcher, processTurbopackMessage])

  return (
    <ReactDevOverlay onReactError={handleOnReactError} state={state}>
      {children}
    </ReactDevOverlay>
  )
}<|MERGE_RESOLUTION|>--- conflicted
+++ resolved
@@ -454,17 +454,9 @@
   assetPrefix: string
   children?: ReactNode
 }) {
-<<<<<<< HEAD
   const [state, dispatch] = useErrorOverlayReducer()
 
-  const dispatcher = useMemo((): Dispatcher => {
-=======
-  const [state, dispatch] = useReducer(
-    errorOverlayReducer,
-    INITIAL_OVERLAY_STATE
-  )
   const dispatcher = useMemo<Dispatcher>(() => {
->>>>>>> 5740ef3e
     return {
       onBuildOk() {
         dispatch({ type: ACTION_BUILD_OK })
@@ -482,7 +474,7 @@
         dispatch({ type: ACTION_VERSION_INFO, versionInfo })
       },
     }
-  }, [])
+  }, [dispatch])
 
   const handleOnUnhandledError = useCallback(
     (error: Error): void => {
