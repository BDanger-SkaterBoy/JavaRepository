import type { StaticGenerationStore } from './static-generation-async-storage.external'

export function maybePostpone(
  staticGenerationStore: StaticGenerationStore,
  reason: string
) {
  // If we aren't performing a static generation or we aren't using PPR then
  // we don't need to postpone.
  if (
    !staticGenerationStore.isStaticGeneration ||
    !staticGenerationStore.experimental.ppr ||
    !staticGenerationStore.postpone
  ) {
    return
  }

  // Keep track of if the postpone API has been called.
  staticGenerationStore.postponeWasTriggered = true

<<<<<<< HEAD
  staticGenerationStore.postpone(reason)
=======
  React.unstable_postpone(
    `This page needs to bail out of prerendering at this point because it used ${reason}. ` +
      `React throws this special object to indicate where. It should not be caught by ` +
      `your own try/catch. Learn more: https://nextjs.org/docs/messages/ppr-caught-error`
  )
>>>>>>> b50090bf
}<|MERGE_RESOLUTION|>--- conflicted
+++ resolved
@@ -17,13 +17,9 @@
   // Keep track of if the postpone API has been called.
   staticGenerationStore.postponeWasTriggered = true
 
-<<<<<<< HEAD
-  staticGenerationStore.postpone(reason)
-=======
-  React.unstable_postpone(
+  staticGenerationStore.postpone(
     `This page needs to bail out of prerendering at this point because it used ${reason}. ` +
       `React throws this special object to indicate where. It should not be caught by ` +
       `your own try/catch. Learn more: https://nextjs.org/docs/messages/ppr-caught-error`
   )
->>>>>>> b50090bf
 }