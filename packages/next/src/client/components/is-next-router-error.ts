import { isRedirectError } from './redirect'
import { matchUIError } from '../../shared/lib/ui-error-types'

/**
 * Returns true if the error is a navigation signal error. These errors are
 * thrown by user code to perform navigation operations and interrupt the React
 * render.
 */
export function isNextRouterError(error: any): boolean {
<<<<<<< HEAD
  return (
    error && error.digest && (isRedirectError(error) || !!matchUIError(error))
  )
=======
  return isRedirectError(error) || isNotFoundError(error)
>>>>>>> 6fe66a0d
}<|MERGE_RESOLUTION|>--- conflicted
+++ resolved
@@ -7,11 +7,7 @@
  * render.
  */
 export function isNextRouterError(error: any): boolean {
-<<<<<<< HEAD
   return (
     error && error.digest && (isRedirectError(error) || !!matchUIError(error))
   )
-=======
-  return isRedirectError(error) || isNotFoundError(error)
->>>>>>> 6fe66a0d
 }