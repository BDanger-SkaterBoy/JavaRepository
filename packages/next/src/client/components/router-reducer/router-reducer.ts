--- conflicted
+++ resolved
@@ -1,6 +1,3 @@
-<<<<<<< HEAD
-import {
-=======
 import { CacheStates } from '../../../shared/lib/app-router-context'
 import type { FlightSegmentPath } from '../../../server/app-render'
 import { fetchServerResponse } from './fetch-server-response'
@@ -22,25 +19,12 @@
   RestoreAction,
   ServerPatchAction,
   PrefetchAction,
->>>>>>> 05e51ac1
   ACTION_NAVIGATE,
   ACTION_SERVER_PATCH,
   ACTION_RESTORE,
   ACTION_REFRESH,
   ACTION_PREFETCH,
-<<<<<<< HEAD
-  ReducerActions,
-  ReducerState,
-  ReadonlyReducerState,
 } from './router-reducer-types'
-import { navigateReducer } from './reducers/navigate-reducer'
-import { serverPatchReducer } from './reducers/server-patch-reducer'
-import { restoreReducer } from './reducers/restore-reducer'
-import { refreshReducer } from './reducers/refresh-reducer'
-import { prefetchReducer } from './reducers/prefetch-reducer'
-=======
-} from './router-reducer-types'
->>>>>>> 05e51ac1
 
 /**
  * Reducer that handles the app-router state updates.
