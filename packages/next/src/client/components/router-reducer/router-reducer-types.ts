import type { CacheNode } from '../../../shared/lib/app-router-context'
import type { FlightRouterState, FlightData } from '../../../server/app-render'
import { fetchServerResponse } from './fetch-server-response'

export const ACTION_REFRESH = 'refresh'
export const ACTION_NAVIGATE = 'navigate'
export const ACTION_RESTORE = 'restore'
export const ACTION_SERVER_PATCH = 'server-patch'
export const ACTION_PREFETCH = 'prefetch'

export interface Mutable {
  mpaNavigation?: boolean
  previousTree?: FlightRouterState
  patchedTree?: FlightRouterState
  canonicalUrl?: string
  applyFocusAndScroll?: boolean
  pendingPush?: boolean
  cache?: CacheNode
<<<<<<< HEAD
  prefetchCache?: AppRouterState['prefetchCache']
=======
  hashFragment?: string
>>>>>>> c27b5469
}

/**
 * Refresh triggers a refresh of the full page data.
 * - fetches the Flight data and fills subTreeData at the root of the cache.
 * - The router state is updated at the root.
 */
export interface RefreshAction {
  type: typeof ACTION_REFRESH
  cache: CacheNode
  mutable: Mutable
  origin: Location['origin']
}

/**
 * Navigate triggers a navigation to the provided url. It supports two types: `push` and `replace`.
 *
 * `navigateType`:
 * - `push` - pushes a new history entry in the browser history
 * - `replace` - replaces the current history entry in the browser history
 *
 * Navigate has multiple cache heuristics:
 * - page was prefetched
 *  - Apply router state tree from prefetch
 *  - Apply Flight data from prefetch to the cache
 *  - If Flight data is a string, it's a redirect and the state is updated to trigger a redirect
 *  - Check if hard navigation is needed
 *    - Hard navigation happens when a dynamic parameter below the common layout changed
 *    - When hard navigation is needed the cache is invalidated below the flightSegmentPath
 *    - The missing cache nodes of the page will be fetched in layout-router and trigger the SERVER_PATCH action
 *  - If hard navigation is not needed
 *    - The cache is reused
 *    - If any cache nodes are missing they'll be fetched in layout-router and trigger the SERVER_PATCH action
 * - page was not prefetched
 *  - The navigate was called from `next/link` with `prefetch={false}`. This case is called `forceOptimisticNavigation`. It triggers an optimistic navigation so that loading spinners can be shown early if any.
 *    - Creates an optimistic router tree based on the provided url
 *    - Adds a cache node to the cache with a Flight data fetch that was eagerly started in the reducer
 *    - Flight data fetch is suspended in the layout-router
 *    - Triggers SERVER_PATCH action when the data comes back, this will apply the data to the cache and router state, at that point the optimistic router tree is replaced by the actual router tree.
 *  - The navigate was called from `next/router` (`router.push()` / `router.replace()`) / `next/link` without prefetched data available (e.g. the prefetch didn't come back from the server before clicking the link)
 *    - Flight data is fetched in the reducer (suspends the reducer)
 *    - Router state tree is created based on Flight data
 *    - Cache is filled based on the Flight data
 *
 * Above steps explain 3 cases:
 * - `soft` - Reuses the existing cache and fetches missing nodes in layout-router.
 * - `hard` - Creates a new cache where cache nodes are removed below the common layout and fetches missing nodes in layout-router.
 * - `optimistic` (explicit no prefetch) - Creates a new cache and kicks off the data fetch in the reducer. The data fetch is awaited in the layout-router.
 */
export interface NavigateAction {
  type: typeof ACTION_NAVIGATE
  url: URL
  isExternalUrl: boolean
  locationSearch: Location['search']
  navigateType: 'push' | 'replace'
  forceOptimisticNavigation: boolean
  cache: CacheNode
  mutable: Mutable
}

/**
 * Restore applies the provided router state.
 * - Only used for `popstate` (back/forward navigation) where a known router state has to be applied.
 * - Router state is applied as-is from the history state.
 * - If any cache node is missing it will be fetched in layout-router during rendering and the server-patch case.
 * - If existing cache nodes match these are used.
 */
export interface RestoreAction {
  type: typeof ACTION_RESTORE
  url: URL
  tree: FlightRouterState
}

/**
 * Server-patch applies the provided Flight data to the cache and router tree.
 * - Only triggered in layout-router.
 * - Creates a new cache and router state with the Flight data applied.
 */
export interface ServerPatchAction {
  type: typeof ACTION_SERVER_PATCH
  flightData: FlightData
  previousTree: FlightRouterState
  overrideCanonicalUrl: URL | undefined
  cache: CacheNode
  mutable: Mutable
}

/**
 * Prefetch adds the provided FlightData to the prefetch cache
 * - Creates the router state tree based on the patch in FlightData
 * - Adds the FlightData to the prefetch cache
 * - In ACTION_NAVIGATE the prefetch cache is checked and the router state tree and FlightData are applied.
 */
export interface PrefetchAction {
  type: typeof ACTION_PREFETCH
  url: URL
}

interface PushRef {
  /**
   * If the app-router should push a new history entry in app-router's useEffect()
   */
  pendingPush: boolean
  /**
   * Multi-page navigation through location.href.
   */
  mpaNavigation: boolean
}

export type FocusAndScrollRef = {
  /**
   * If focus and scroll should be set in the layout-router's useEffect()
   */
  apply: boolean
  /**
   * The hash fragment that should be scrolled to.
   */
  hashFragment: string | null
}

/**
 * Handles keeping the state of app-router.
 */
export type AppRouterState = {
  /**
   * The router state, this is written into the history state in app-router using replaceState/pushState.
   * - Has to be serializable as it is written into the history state.
   * - Holds which segments and parallel routes are shown on the screen.
   */
  tree: FlightRouterState
  /**
   * The cache holds React nodes for every segment that is shown on screen as well as previously shown segments.
   * It also holds in-progress data requests.
   * Prefetched data is stored separately in `prefetchCache`, that is applied during ACTION_NAVIGATE.
   */
  cache: CacheNode
  /**
   * Cache that holds prefetched Flight responses keyed by url.
   */
  prefetchCache: Map<
    string,
    {
      treeAtTimeOfPrefetch: FlightRouterState
      data: ReturnType<typeof fetchServerResponse> | null
    }
  >
  /**
   * Decides if the update should create a new history entry and if the navigation has to trigger a browser navigation.
   */
  pushRef: PushRef
  /**
   * Decides if the update should apply scroll and focus management.
   */
  focusAndScrollRef: FocusAndScrollRef
  /**
   * The canonical url that is pushed/replaced.
   * - This is the url you see in the browser.
   */
  canonicalUrl: string
}

export type ReadonlyReducerState = Readonly<AppRouterState>
export type ReducerState = AppRouterState
export type ReducerActions = Readonly<
  | RefreshAction
  | NavigateAction
  | RestoreAction
  | ServerPatchAction
  | PrefetchAction
><|MERGE_RESOLUTION|>--- conflicted
+++ resolved
@@ -16,11 +16,8 @@
   applyFocusAndScroll?: boolean
   pendingPush?: boolean
   cache?: CacheNode
-<<<<<<< HEAD
   prefetchCache?: AppRouterState['prefetchCache']
-=======
   hashFragment?: string
->>>>>>> c27b5469
 }
 
 /**
