--- conflicted
+++ resolved
@@ -247,9 +247,8 @@
 
   prefetchQueue.bump(data!)
 
-<<<<<<< HEAD
   return data!.then(
-    ([flightData, canonicalUrlOverride]) => {
+    ([flightData, canonicalUrlOverride, postponed]) => {
       // we only want to mark this once
       if (prefetchValues && !prefetchValues.lastUsedTime) {
         // important: we should only mark the cache node as dirty after we unsuspend from the call above
@@ -259,92 +258,6 @@
       // Handle case when navigating to page in `pages` from `app`
       if (typeof flightData === 'string') {
         return handleExternalUrl(state, mutable, flightData, pendingPush)
-=======
-  // Unwrap cache data with `use` to suspend here (in the reducer) until the fetch resolves.
-  const [flightData, canonicalUrlOverride, postponed] = readRecordValue(data!)
-
-  // we only want to mark this once
-  if (!prefetchValues.lastUsedTime) {
-    // important: we should only mark the cache node as dirty after we unsuspend from the call above
-    prefetchValues.lastUsedTime = Date.now()
-  }
-
-  // Handle case when navigating to page in `pages` from `app`
-  if (typeof flightData === 'string') {
-    return handleExternalUrl(state, mutable, flightData, pendingPush)
-  }
-
-  let currentTree = state.tree
-  let currentCache = state.cache
-  let scrollableSegments: FlightSegmentPath[] = []
-  for (const flightDataPath of flightData) {
-    const flightSegmentPath = flightDataPath.slice(
-      0,
-      -4
-    ) as unknown as FlightSegmentPath
-    // The one before last item is the router state tree patch
-    const treePatch = flightDataPath.slice(-3)[0] as FlightRouterState
-
-    // TODO-APP: remove ''
-    const flightSegmentPathWithLeadingEmpty = ['', ...flightSegmentPath]
-
-    // Create new tree based on the flightSegmentPath and router state patch
-    let newTree = applyRouterStatePatchToTree(
-      // TODO-APP: remove ''
-      flightSegmentPathWithLeadingEmpty,
-      currentTree,
-      treePatch
-    )
-
-    // If the tree patch can't be applied to the current tree then we use the tree at time of prefetch
-    // TODO-APP: This should instead fill in the missing pieces in `currentTree` with the data from `treeAtTimeOfPrefetch`, then apply the patch.
-    if (newTree === null) {
-      newTree = applyRouterStatePatchToTree(
-        // TODO-APP: remove ''
-        flightSegmentPathWithLeadingEmpty,
-        treeAtTimeOfPrefetch,
-        treePatch
-      )
-    }
-
-    if (newTree !== null) {
-      if (isNavigatingToNewRootLayout(currentTree, newTree)) {
-        return handleExternalUrl(state, mutable, href, pendingPush)
-      }
-
-      // TODO-APP: If the prefetch was postponed, we don't want to apply it
-      // until we land router changes to handle the postponed case.
-      let applied = postponed
-        ? false
-        : applyFlightData(
-            currentCache,
-            cache,
-            flightDataPath,
-            prefetchValues.kind === 'auto' &&
-              prefetchEntryCacheStatus === PrefetchCacheEntryStatus.reusable
-          )
-
-      if (
-        !applied &&
-        prefetchEntryCacheStatus === PrefetchCacheEntryStatus.stale
-      ) {
-        applied = addRefetchToLeafSegments(
-          cache,
-          currentCache,
-          flightSegmentPath,
-          treePatch,
-          // eslint-disable-next-line no-loop-func
-          () =>
-            createRecordFromThenable(
-              fetchServerResponse(
-                url,
-                currentTree,
-                state.nextUrl,
-                state.buildId
-              )
-            )
-        )
->>>>>>> c90c75fa
       }
 
       let currentTree = state.tree
@@ -394,8 +307,11 @@
           )
 
           if (
-            !applied &&
-            prefetchEntryCacheStatus === PrefetchCacheEntryStatus.stale
+            (!applied &&
+              prefetchEntryCacheStatus === PrefetchCacheEntryStatus.stale) ||
+            // TODO-APP: If the prefetch was postponed, we don't want to apply it
+            // until we land router changes to handle the postponed case.
+            postponed
           ) {
             applied = addRefetchToLeafSegments(
               cache,
