import {
  CacheNode,
  CacheStates,
} from '../../../../shared/lib/app-router-context'
import type {
  FlightRouterState,
  FlightSegmentPath,
} from '../../../../server/app-render/types'
import { fetchServerResponse } from '../fetch-server-response'
import { createRecordFromThenable } from '../create-record-from-thenable'
import { readRecordValue } from '../read-record-value'
import { createHrefFromUrl } from '../create-href-from-url'
import { invalidateCacheBelowFlightSegmentPath } from '../invalidate-cache-below-flight-segmentpath'
import { fillCacheWithDataProperty } from '../fill-cache-with-data-property'
import { createOptimisticTree } from '../create-optimistic-tree'
import { applyRouterStatePatchToTree } from '../apply-router-state-patch-to-tree'
import { shouldHardNavigate } from '../should-hard-navigate'
import { isNavigatingToNewRootLayout } from '../is-navigating-to-new-root-layout'
import {
  Mutable,
  NavigateAction,
  PrefetchKind,
  ReadonlyReducerState,
  ReducerState,
} from '../router-reducer-types'
import { handleMutable } from '../handle-mutable'
import { applyFlightData } from '../apply-flight-data'
import {
  PrefetchCacheEntryStatus,
  getPrefetchEntryCacheStatus,
} from '../get-prefetch-cache-entry-status'
import { prunePrefetchCache } from './prune-prefetch-cache'

export function handleExternalUrl(
  state: ReadonlyReducerState,
  mutable: Mutable,
  url: string,
  pendingPush: boolean
) {
  mutable.previousTree = state.tree
  mutable.mpaNavigation = true
  mutable.canonicalUrl = url
  mutable.pendingPush = pendingPush
  mutable.scrollableSegments = undefined

  return handleMutable(state, mutable)
}

function generateSegmentsFromPatch(
  flightRouterPatch: FlightRouterState
): FlightSegmentPath[] {
  const segments: FlightSegmentPath[] = []
  const [segment, parallelRoutes] = flightRouterPatch

  if (Object.keys(parallelRoutes).length === 0) {
    return [[segment]]
  }

  for (const [parallelRouteKey, parallelRoute] of Object.entries(
    parallelRoutes
  )) {
    for (const childSegment of generateSegmentsFromPatch(parallelRoute)) {
      // If the segment is empty, it means we are at the root of the tree
      if (segment === '') {
        segments.push([parallelRouteKey, ...childSegment])
      } else {
        segments.push([segment, parallelRouteKey, ...childSegment])
      }
    }
  }

  return segments
}

function addRefetchToLeafSegments(
  newCache: CacheNode,
  currentCache: CacheNode,
  flightSegmentPath: FlightSegmentPath,
  treePatch: FlightRouterState,
  data: () => ReturnType<typeof fetchServerResponse>
) {
  let appliedPatch = false

  newCache.status = CacheStates.READY
  newCache.subTreeData = currentCache.subTreeData
  newCache.parallelRoutes = new Map(currentCache.parallelRoutes)

  const segmentPathsToFill = generateSegmentsFromPatch(treePatch).map(
    (segment) => [...flightSegmentPath, ...segment]
  )

  for (const segmentPaths of segmentPathsToFill) {
    const res = fillCacheWithDataProperty(
      newCache,
      currentCache,
      segmentPaths,
      data
    )
    if (!res?.bailOptimistic) {
      appliedPatch = true
    }
  }

  return appliedPatch
}
export function navigateReducer(
  state: ReadonlyReducerState,
  action: NavigateAction
): ReducerState {
  const {
    url,
    isExternalUrl,
    navigateType,
    cache,
    mutable,
    forceOptimisticNavigation,
  } = action
  const { pathname, hash } = url
  const href = createHrefFromUrl(url)
  const pendingPush = navigateType === 'push'
  // we want to prune the prefetch cache on every navigation to avoid it growing too large
  prunePrefetchCache(state.prefetchCache)

  const isForCurrentTree =
    JSON.stringify(mutable.previousTree) === JSON.stringify(state.tree)

  if (isForCurrentTree) {
    return handleMutable(state, mutable)
  }

  if (isExternalUrl) {
    return handleExternalUrl(state, mutable, url.toString(), pendingPush)
  }

  let prefetchValues = state.prefetchCache.get(createHrefFromUrl(url, false))

  if (
    forceOptimisticNavigation &&
    prefetchValues?.kind !== PrefetchKind.TEMPORARY
  ) {
    const segments = pathname.split('/')
    // TODO-APP: figure out something better for index pages
    segments.push('')

    // Optimistic tree case.
    // If the optimistic tree is deeper than the current state leave that deeper part out of the fetch
    const optimisticTree = createOptimisticTree(segments, state.tree, false)

    // we need a copy of the cache in case we need to revert to it
    const temporaryCacheNode: CacheNode = {
      ...cache,
    }

    // Copy subTreeData for the root node of the cache.
    // Note: didn't do it above because typescript doesn't like it.
    temporaryCacheNode.status = CacheStates.READY
    temporaryCacheNode.subTreeData = state.cache.subTreeData
    temporaryCacheNode.parallelRoutes = new Map(state.cache.parallelRoutes)

    const data = createRecordFromThenable(
      fetchServerResponse(url, optimisticTree, state.nextUrl)
    )

    // TODO-APP: segments.slice(1) strips '', we can get rid of '' altogether.
    // TODO-APP: re-evaluate if we need to strip the last segment
    const optimisticFlightSegmentPath = segments
      .slice(1)
      .map((segment) => ['children', segment === '' ? '__PAGE__' : segment])
      .flat()

    // Copy existing cache nodes as far as possible and fill in `data` property with the started data fetch.
    // The `data` property is used to suspend in layout-router during render if it hasn't resolved yet by the time it renders.
    const res = fillCacheWithDataProperty(
      temporaryCacheNode,
      state.cache,
      optimisticFlightSegmentPath,
      () => data,
      true
    )

    // If optimistic fetch couldn't happen it falls back to the non-optimistic case.
    if (!res?.bailOptimistic) {
      mutable.previousTree = state.tree
      mutable.patchedTree = optimisticTree
      mutable.pendingPush = pendingPush
      mutable.hashFragment = hash
      mutable.scrollableSegments = []
      mutable.cache = temporaryCacheNode
      mutable.canonicalUrl = href

      state.prefetchCache.set(createHrefFromUrl(url, false), {
        data: Promise.resolve(data),
        // this will make sure that the entry will be discarded after 30s
        kind: PrefetchKind.TEMPORARY,
        prefetchTime: Date.now(),
        treeAtTimeOfPrefetch: state.tree,
        lastUsedTime: Date.now(),
      })

      return handleMutable(state, mutable)
    }
  }

  // If we don't have a prefetch value, we need to create one
  if (!prefetchValues) {
    const data = createRecordFromThenable(
      fetchServerResponse(url, state.tree, state.nextUrl)
    )

    const newPrefetchValue = {
      data: Promise.resolve(data),
      // this will make sure that the entry will be discarded after 30s
      kind: PrefetchKind.TEMPORARY,
      prefetchTime: Date.now(),
      treeAtTimeOfPrefetch: state.tree,
      lastUsedTime: null,
    }

    state.prefetchCache.set(createHrefFromUrl(url, false), newPrefetchValue)
    prefetchValues = newPrefetchValue
  }

  const prefetchEntryCacheStatus = getPrefetchEntryCacheStatus(prefetchValues)

  // The one before last item is the router state tree patch
  const { treeAtTimeOfPrefetch, data } = prefetchValues

  // Unwrap cache data with `use` to suspend here (in the reducer) until the fetch resolves.
  const [flightData, canonicalUrlOverride] = readRecordValue(data!)

  // important: we should only mark the cache node as dirty after we unsuspend from the call above
  prefetchValues.lastUsedTime = Date.now()

  // Handle case when navigating to page in `pages` from `app`
  if (typeof flightData === 'string') {
    return handleExternalUrl(state, mutable, flightData, pendingPush)
  }

  let currentTree = state.tree
  let currentCache = state.cache
  let scrollableSegments: FlightSegmentPath[] = []
  for (const flightDataPath of flightData) {
    const flightSegmentPath = flightDataPath.slice(
      0,
      -4
    ) as unknown as FlightSegmentPath
    // The one before last item is the router state tree patch
    const [treePatch] = flightDataPath.slice(-3) as [FlightRouterState]

    // Create new tree based on the flightSegmentPath and router state patch
    let newTree = applyRouterStatePatchToTree(
      // TODO-APP: remove ''
      ['', ...flightSegmentPath],
      currentTree,
      treePatch
    )

    // If the tree patch can't be applied to the current tree then we use the tree at time of prefetch
    // TODO-APP: This should instead fill in the missing pieces in `currentTree` with the data from `treeAtTimeOfPrefetch`, then apply the patch.
    if (newTree === null) {
      newTree = applyRouterStatePatchToTree(
        // TODO-APP: remove ''
        ['', ...flightSegmentPath],
        treeAtTimeOfPrefetch,
        treePatch
      )
    }

    if (newTree !== null) {
      if (isNavigatingToNewRootLayout(currentTree, newTree)) {
        return handleExternalUrl(state, mutable, href, pendingPush)
      }

      let applied = applyFlightData(
        currentCache,
        cache,
        flightDataPath,
        prefetchValues.kind === 'auto' &&
          prefetchEntryCacheStatus === PrefetchCacheEntryStatus.reusable
      )

      if (
        !applied &&
        prefetchEntryCacheStatus === PrefetchCacheEntryStatus.stale
      ) {
        applied = addRefetchToLeafSegments(
          cache,
          currentCache,
          flightSegmentPath,
          treePatch,
          () => fetchServerResponse(url, newTree!, state.nextUrl)
        )
      }

      const hardNavigate = shouldHardNavigate(
        // TODO-APP: remove ''
        ['', ...flightSegmentPath],
        currentTree
      )

      if (hardNavigate) {
        cache.status = CacheStates.READY
        // Copy subTreeData for the root node of the cache.
        cache.subTreeData = currentCache.subTreeData

        invalidateCacheBelowFlightSegmentPath(
          cache,
          currentCache,
          flightSegmentPath
        )
        // Ensure the existing cache value is used when the cache was not invalidated.
        mutable.cache = cache
      } else if (applied) {
        mutable.cache = cache
      }

      currentCache = cache
      currentTree = newTree

      for (const subSegment of generateSegmentsFromPatch(treePatch)) {
<<<<<<< HEAD
        scrollableSegments.push(
          [...flightSegmentPath, ...subSegment].filter(
            (segment) => !segment.startsWith('__PAGE__')
          )
        )
=======
        const scrollableSegmentPath = [...flightSegmentPath, ...subSegment]
        // Filter out the __DEFAULT__ paths as they shouldn't be scrolled to in this case.
        if (
          scrollableSegmentPath[scrollableSegmentPath.length - 1] !==
          '__DEFAULT__'
        ) {
          scrollableSegments.push(scrollableSegmentPath)
        }
>>>>>>> 80a9454f
      }
    }
  }

  mutable.previousTree = state.tree
  mutable.patchedTree = currentTree
  mutable.scrollableSegments = scrollableSegments
  mutable.canonicalUrl = canonicalUrlOverride
    ? createHrefFromUrl(canonicalUrlOverride)
    : href
  mutable.pendingPush = pendingPush
  mutable.hashFragment = hash

  return handleMutable(state, mutable)
}<|MERGE_RESOLUTION|>--- conflicted
+++ resolved
@@ -318,13 +318,6 @@
       currentTree = newTree
 
       for (const subSegment of generateSegmentsFromPatch(treePatch)) {
-<<<<<<< HEAD
-        scrollableSegments.push(
-          [...flightSegmentPath, ...subSegment].filter(
-            (segment) => !segment.startsWith('__PAGE__')
-          )
-        )
-=======
         const scrollableSegmentPath = [...flightSegmentPath, ...subSegment]
         // Filter out the __DEFAULT__ paths as they shouldn't be scrolled to in this case.
         if (
@@ -333,7 +326,6 @@
         ) {
           scrollableSegments.push(scrollableSegmentPath)
         }
->>>>>>> 80a9454f
       }
     }
   }
