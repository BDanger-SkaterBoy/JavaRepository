--- conflicted
+++ resolved
@@ -80,11 +80,8 @@
     [NEXT_ROUTER_STATE_TREE_HEADER]: string
     [NEXT_URL]?: string
     [NEXT_ROUTER_PREFETCH_HEADER]?: '1'
-<<<<<<< HEAD
     'x-deployment-id'?: string
-=======
     [NEXT_HMR_REFRESH_HEADER]?: '1'
->>>>>>> 87464d0f
     // A header that is only added in test mode to assert on fetch priority
     'Next-Test-Fetch-Priority'?: RequestInit['priority']
   } = {
