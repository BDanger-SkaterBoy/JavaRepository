'use client'

// @ts-ignore
// eslint-disable-next-line import/no-extraneous-dependencies
// import { createFromFetch } from 'react-server-dom-webpack/client'
const { createFromFetch } = (
  !!process.env.NEXT_RUNTIME
    ? // eslint-disable-next-line import/no-extraneous-dependencies
      require('react-server-dom-webpack/client.edge')
    : // eslint-disable-next-line import/no-extraneous-dependencies
      require('react-server-dom-webpack/client')
) as typeof import('react-server-dom-webpack/client')

import type {
  FlightRouterState,
  FlightData,
  NextFlightResponse,
} from '../../../server/app-render/types'
import {
  NEXT_ROUTER_PREFETCH_HEADER,
  NEXT_ROUTER_STATE_TREE,
  NEXT_RSC_UNION_QUERY,
  NEXT_URL,
  RSC_HEADER,
  RSC_CONTENT_TYPE_HEADER,
  NEXT_DID_POSTPONE_HEADER,
} from '../app-router-headers'
import { urlToUrlWithoutFlightMarker } from '../app-router'
import { callServer } from '../../app-call-server'
import { PrefetchKind } from './router-reducer-types'
import { hexHash } from '../../../shared/lib/hash'

export type FetchServerResponseResult = [
  flightData: FlightData,
  canonicalUrlOverride: URL | undefined,
  postponed?: boolean,
  intercepted?: boolean,
]

function doMpaNavigation(url: string): FetchServerResponseResult {
  return [urlToUrlWithoutFlightMarker(url).toString(), undefined, false, false]
}

/**
 * Fetch the flight data for the provided url. Takes in the current router state to decide what to render server-side.
 */
export async function fetchServerResponse(
  url: URL,
  flightRouterState: FlightRouterState,
  nextUrl: string | null,
  currentBuildId: string,
  prefetchKind?: PrefetchKind
): Promise<FetchServerResponseResult> {
  const headers: {
    [RSC_HEADER]: '1'
    [NEXT_ROUTER_STATE_TREE]: string
    [NEXT_URL]?: string
    [NEXT_ROUTER_PREFETCH_HEADER]?: '1'
<<<<<<< HEAD
    'x-deployment-id'?: string
=======
    // A header that is only added in test mode to assert on fetch priority
    'Next-Test-Fetch-Priority'?: RequestInit['priority']
>>>>>>> 6795597a
  } = {
    // Enable flight response
    [RSC_HEADER]: '1',
    // Provide the current router state
    [NEXT_ROUTER_STATE_TREE]: encodeURIComponent(
      JSON.stringify(flightRouterState)
    ),
  }

  /**
   * Three cases:
   * - `prefetchKind` is `undefined`, it means it's a normal navigation, so we want to prefetch the page data fully
   * - `prefetchKind` is `full` - we want to prefetch the whole page so same as above
   * - `prefetchKind` is `auto` - if the page is dynamic, prefetch the page data partially, if static prefetch the page data fully
   */
  if (prefetchKind === PrefetchKind.AUTO) {
    headers[NEXT_ROUTER_PREFETCH_HEADER] = '1'
  }

  if (nextUrl) {
    headers[NEXT_URL] = nextUrl
  }

  if (process.env.NEXT_DEPLOYMENT_ID) {
    headers['x-deployment-id'] = process.env.NEXT_DEPLOYMENT_ID
  }

  const uniqueCacheQuery = hexHash(
    [
      headers[NEXT_ROUTER_PREFETCH_HEADER] || '0',
      headers[NEXT_ROUTER_STATE_TREE],
      headers[NEXT_URL],
    ].join(',')
  )

  try {
    let fetchUrl = new URL(url)
    if (process.env.NODE_ENV === 'production') {
      if (process.env.__NEXT_CONFIG_OUTPUT === 'export') {
        if (fetchUrl.pathname.endsWith('/')) {
          fetchUrl.pathname += 'index.txt'
        } else {
          fetchUrl.pathname += '.txt'
        }
      }
    }

    // Add unique cache query to avoid caching conflicts on CDN which don't respect the Vary header
    fetchUrl.searchParams.set(NEXT_RSC_UNION_QUERY, uniqueCacheQuery)

    // When creating a "temporary" prefetch (the "on-demand" prefetch that gets created on navigation, if one doesn't exist)
    // we send the request with a "high" priority as it's in response to a user interaction that could be blocking a transition.
    // Otherwise, all other prefetches are sent with a "low" priority.
    // We use "auto" for in all other cases to match the existing default, as this function is shared outside of prefetching.
    const fetchPriority = prefetchKind
      ? prefetchKind === PrefetchKind.TEMPORARY
        ? 'high'
        : 'low'
      : 'auto'

    if (process.env.__NEXT_TEST_MODE) {
      headers['Next-Test-Fetch-Priority'] = fetchPriority
    }

    const res = await fetch(fetchUrl, {
      // Backwards compat for older browsers. `same-origin` is the default in modern browsers.
      credentials: 'same-origin',
      headers,
      priority: fetchPriority,
    })

    const responseUrl = urlToUrlWithoutFlightMarker(res.url)
    const canonicalUrl = res.redirected ? responseUrl : undefined

    const contentType = res.headers.get('content-type') || ''
    const postponed = !!res.headers.get(NEXT_DID_POSTPONE_HEADER)
    const interception = !!res.headers.get('vary')?.includes(NEXT_URL)
    let isFlightResponse = contentType === RSC_CONTENT_TYPE_HEADER

    if (process.env.NODE_ENV === 'production') {
      if (process.env.__NEXT_CONFIG_OUTPUT === 'export') {
        if (!isFlightResponse) {
          isFlightResponse = contentType.startsWith('text/plain')
        }
      }
    }

    // If fetch returns something different than flight response handle it like a mpa navigation
    // If the fetch was not 200, we also handle it like a mpa navigation
    if (!isFlightResponse || !res.ok) {
      // in case the original URL came with a hash, preserve it before redirecting to the new URL
      if (url.hash) {
        responseUrl.hash = url.hash
      }

      return doMpaNavigation(responseUrl.toString())
    }

    // Handle the `fetch` readable stream that can be unwrapped by `React.use`.
    const [buildId, flightData]: NextFlightResponse = await createFromFetch(
      Promise.resolve(res),
      {
        callServer,
      }
    )

    if (currentBuildId !== buildId) {
      return doMpaNavigation(res.url)
    }

    return [flightData, canonicalUrl, postponed, interception]
  } catch (err) {
    console.error(
      `Failed to fetch RSC payload for ${url}. Falling back to browser navigation.`,
      err
    )
    // If fetch fails handle it like a mpa navigation
    // TODO-APP: Add a test for the case where a CORS request fails, e.g. external url redirect coming from the response.
    // See https://github.com/vercel/next.js/issues/43605#issuecomment-1451617521 for a reproduction.
    return [url.toString(), undefined, false, false]
  }
}<|MERGE_RESOLUTION|>--- conflicted
+++ resolved
@@ -56,12 +56,9 @@
     [NEXT_ROUTER_STATE_TREE]: string
     [NEXT_URL]?: string
     [NEXT_ROUTER_PREFETCH_HEADER]?: '1'
-<<<<<<< HEAD
     'x-deployment-id'?: string
-=======
     // A header that is only added in test mode to assert on fetch priority
     'Next-Test-Fetch-Priority'?: RequestInit['priority']
->>>>>>> 6795597a
   } = {
     // Enable flight response
     [RSC_HEADER]: '1',
