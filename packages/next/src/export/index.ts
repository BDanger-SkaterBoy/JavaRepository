--- conflicted
+++ resolved
@@ -228,15 +228,6 @@
       )
     }
 
-<<<<<<< HEAD
-    if (!options.buildExport && nextConfig.experimental.serverActions) {
-      throw new ExportError(
-        `Server Actions are not supported with static export.`
-      )
-    }
-
-=======
->>>>>>> 0a81cc0f
     const customRoutesDetected = ['rewrites', 'redirects', 'headers'].filter(
       (config) => typeof nextConfig[config] === 'function'
     )
