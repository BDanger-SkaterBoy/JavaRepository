--- conflicted
+++ resolved
@@ -793,13 +793,10 @@
                       assetPrefix: this.config.assetPrefix,
                       nextConfigOutput: this.config.output,
                       preferredRegion: staticInfo.preferredRegion,
-<<<<<<< HEAD
                       maxDuration: staticInfo.maxDuration,
-=======
                       middlewareConfig: Buffer.from(
                         JSON.stringify(staticInfo.middleware || {})
                       ).toString('base64'),
->>>>>>> f7533e0d
                     }).import
                   : undefined
 
@@ -885,13 +882,10 @@
                     assetPrefix: this.config.assetPrefix,
                     nextConfigOutput: this.config.output,
                     preferredRegion: staticInfo.preferredRegion,
-<<<<<<< HEAD
                     maxDuration: staticInfo.maxDuration,
-=======
                     middlewareConfig: Buffer.from(
                       JSON.stringify(staticInfo.middleware || {})
                     ).toString('base64'),
->>>>>>> f7533e0d
                   })
                 } else if (
                   !isAPIRoute(page) &&
@@ -903,13 +897,10 @@
                     page,
                     absolutePagePath: relativeRequest,
                     preferredRegion: staticInfo.preferredRegion,
-<<<<<<< HEAD
                     maxDuration: staticInfo.maxDuration,
-=======
                     middlewareConfig: Buffer.from(
                       JSON.stringify(staticInfo.middleware || {})
                     ).toString('base64'),
->>>>>>> f7533e0d
                   })
                 } else {
                   value = relativeRequest
