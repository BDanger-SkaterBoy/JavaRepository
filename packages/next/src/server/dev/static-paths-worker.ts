--- conflicted
+++ resolved
@@ -105,13 +105,7 @@
       configFileName: config.configFileName,
       distDir,
       requestHeaders,
-<<<<<<< HEAD
       cacheHandler,
-      serverHooks,
-      staticGenerationAsyncStorage,
-=======
-      incrementalCacheHandlerPath,
->>>>>>> d3756fac
       isrFlushToDisk,
       fetchCacheKeyPrefix,
       maxMemoryCacheSize,
