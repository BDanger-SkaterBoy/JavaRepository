import './node-environment'
import './require-hook'
import './node-polyfill-fetch'
import './node-polyfill-form'
import './node-polyfill-web-streams'
import './node-polyfill-crypto'

import type { TLSSocket } from 'tls'
import type { Route, RouterOptions } from './router'
import {
  CacheFs,
  DecodeError,
  PageNotFoundError,
  MiddlewareNotFoundError,
} from '../shared/lib/utils'
import type { MiddlewareManifest } from '../build/webpack/plugins/middleware-plugin'
import type RenderResult from './render-result'
import type { FetchEventResult } from './web/types'
import type { PrerenderManifest } from '../build'
import type { CustomRoutes, Rewrite } from '../lib/load-custom-routes'
import type { BaseNextRequest, BaseNextResponse } from './base-http'
import type { PagesManifest } from '../build/webpack/plugins/pages-manifest-plugin'
import type { PayloadOptions } from './send-payload'
import type { NextParsedUrlQuery, NextUrlWithParsedQuery } from './request-meta'
import {
  getRouteMatcher,
  Params,
} from '../shared/lib/router/utils/route-matcher'
import type { MiddlewareRouteMatch } from '../shared/lib/router/utils/middleware-route-matcher'
import type { RouteMatch } from './future/route-matches/route-match'

import fs from 'fs'
import { join, relative, resolve, sep } from 'path'
import { IncomingMessage, ServerResponse } from 'http'
import { addRequestMeta, getRequestMeta } from './request-meta'
import {
  PAGES_MANIFEST,
  BUILD_ID_FILE,
  MIDDLEWARE_MANIFEST,
  CLIENT_STATIC_FILES_PATH,
  CLIENT_STATIC_FILES_RUNTIME,
  PRERENDER_MANIFEST,
  ROUTES_MANIFEST,
  CLIENT_REFERENCE_MANIFEST,
  CLIENT_PUBLIC_FILES_PATH,
  APP_PATHS_MANIFEST,
  FLIGHT_SERVER_CSS_MANIFEST,
  SERVER_DIRECTORY,
  NEXT_FONT_MANIFEST,
  PHASE_PRODUCTION_BUILD,
} from '../shared/lib/constants'
import { recursiveReadDirSync } from './lib/recursive-readdir-sync'
import { findDir } from '../lib/find-pages-dir'
import { format as formatUrl, UrlWithParsedQuery } from 'url'
import { getPathMatch } from '../shared/lib/router/utils/path-match'
import { createHeaderRoute, createRedirectRoute } from './server-route-utils'
import getRouteFromAssetPath from '../shared/lib/router/utils/get-route-from-asset-path'
import { NodeNextRequest, NodeNextResponse } from './base-http/node'
import { sendRenderResult } from './send-payload'
import { getExtension, serveStatic } from './serve-static'
import { ParsedUrlQuery } from 'querystring'
import { apiResolver } from './api-utils/node'
import { RenderOpts } from './render'
import { ParsedUrl, parseUrl } from '../shared/lib/router/utils/parse-url'
import { parse as nodeParseUrl } from 'url'
import * as Log from '../build/output/log'

import BaseServer, {
  Options,
  FindComponentsResult,
  MiddlewareRoutingItem,
  NoFallbackError,
  RequestContext,
} from './base-server'
import { getMaybePagePath, getPagePath, requireFontManifest } from './require'
import { denormalizePagePath } from '../shared/lib/page-path/denormalize-page-path'
import { normalizePagePath } from '../shared/lib/page-path/normalize-page-path'
import { loadComponents } from './load-components'
import isError, { getProperError } from '../lib/is-error'
import { FontManifest } from './font-utils'
import { splitCookiesString, toNodeHeaders } from './web/utils'
import { relativizeURL } from '../shared/lib/router/utils/relativize-url'
import { prepareDestination } from '../shared/lib/router/utils/prepare-destination'
import { getMiddlewareRouteMatcher } from '../shared/lib/router/utils/middleware-route-matcher'
import { loadEnvConfig } from '@next/env'
import { getCustomRoute, stringifyQuery } from './server-route-utils'
import { urlQueryToSearchParams } from '../shared/lib/router/utils/querystring'
import { removeTrailingSlash } from '../shared/lib/router/utils/remove-trailing-slash'
import { getNextPathnameInfo } from '../shared/lib/router/utils/get-next-pathname-info'
import { getCloneableBody } from './body-streams'
import { checkIsOnDemandRevalidate } from './api-utils'
import ResponseCache from './response-cache'
import { IncrementalCache } from './lib/incremental-cache'
import { normalizeAppPath } from '../shared/lib/router/utils/app-paths'

import { setHttpClientAndAgentOptions } from './config'
import { RouteKind } from './future/route-kind'

import { PagesAPIRouteMatch } from './future/route-matches/pages-api-route-match'
import { MatchOptions } from './future/route-matcher-managers/route-matcher-manager'
import { INSTRUMENTATION_HOOK_FILENAME } from '../lib/constants'
import { getTracer } from './lib/trace/tracer'
import { NextNodeServerSpan } from './lib/trace/constants'
import { nodeFs } from './lib/node-fs-methods'
import { getRouteRegex } from '../shared/lib/router/utils/route-regex'
import { removePathPrefix } from '../shared/lib/router/utils/remove-path-prefix'
import { addPathPrefix } from '../shared/lib/router/utils/add-path-prefix'
import { pathHasPrefix } from '../shared/lib/router/utils/path-has-prefix'
import { filterReqHeaders, invokeRequest } from './lib/server-ipc'

export * from './base-server'

type ExpressMiddleware = (
  req: IncomingMessage,
  res: ServerResponse,
  next: (err?: Error) => void
) => void

export interface NodeRequestHandler {
  (
    req: IncomingMessage | BaseNextRequest,
    res: ServerResponse | BaseNextResponse,
    parsedUrl?: NextUrlWithParsedQuery | undefined
  ): Promise<void>
}

const MiddlewareMatcherCache = new WeakMap<
  MiddlewareManifest['middleware'][string],
  MiddlewareRouteMatch
>()

function getMiddlewareMatcher(
  info: MiddlewareManifest['middleware'][string]
): MiddlewareRouteMatch {
  const stored = MiddlewareMatcherCache.get(info)
  if (stored) {
    return stored
  }

  if (!Array.isArray(info.matchers)) {
    throw new Error(
      `Invariant: invalid matchers for middleware ${JSON.stringify(info)}`
    )
  }

  const matcher = getMiddlewareRouteMatcher(info.matchers)
  MiddlewareMatcherCache.set(info, matcher)
  return matcher
}

/**
 * Hardcoded every possible error status code that could be thrown by "serveStatic" method
 * This is done by searching "this.error" inside "send" module's source code:
 * https://github.com/pillarjs/send/blob/master/index.js
 * https://github.com/pillarjs/send/blob/develop/index.js
 */
const POSSIBLE_ERROR_CODE_FROM_SERVE_STATIC = new Set([
  // send module will throw 500 when header is already sent or fs.stat error happens
  // https://github.com/pillarjs/send/blob/53f0ab476145670a9bdd3dc722ab2fdc8d358fc6/index.js#L392
  // Note: we will use Next.js built-in 500 page to handle 500 errors
  // 500,

  // send module will throw 404 when file is missing
  // https://github.com/pillarjs/send/blob/53f0ab476145670a9bdd3dc722ab2fdc8d358fc6/index.js#L421
  // Note: we will use Next.js built-in 404 page to handle 404 errors
  // 404,

  // send module will throw 403 when redirecting to a directory without enabling directory listing
  // https://github.com/pillarjs/send/blob/53f0ab476145670a9bdd3dc722ab2fdc8d358fc6/index.js#L484
  // Note: Next.js throws a different error (without status code) for directory listing
  // 403,

  // send module will throw 400 when fails to normalize the path
  // https://github.com/pillarjs/send/blob/53f0ab476145670a9bdd3dc722ab2fdc8d358fc6/index.js#L520
  400,

  // send module will throw 412 with conditional GET request
  // https://github.com/pillarjs/send/blob/53f0ab476145670a9bdd3dc722ab2fdc8d358fc6/index.js#L632
  412,

  // send module will throw 416 when range is not satisfiable
  // https://github.com/pillarjs/send/blob/53f0ab476145670a9bdd3dc722ab2fdc8d358fc6/index.js#L669
  416,
])

type RenderWorker = Worker & {
  initialize: typeof import('./lib/render-server').initialize
  deleteCache: typeof import('./lib/render-server').deleteCache
  deleteAppClientCache: typeof import('./lib/render-server').deleteAppClientCache
  clearModuleContext: typeof import('./lib/render-server').clearModuleContext
}

export default class NextNodeServer extends BaseServer {
  private imageResponseCache?: ResponseCache
  private compression?: ExpressMiddleware
  protected renderWorkersPromises?: Promise<void>
  protected renderWorkers?: {
    middleware?: RenderWorker
    pages?: RenderWorker
    app?: RenderWorker
  }
  protected renderWorkerOpts?: Parameters<
    typeof import('./lib/render-server').initialize
  >[0]
  protected dynamicRoutes?: {
    match: import('../shared/lib/router/utils/route-matcher').RouteMatchFn
    page: string
    re: RegExp
  }[]

  constructor(options: Options) {
    // Initialize super class
    super(options)

    /**
     * This sets environment variable to be used at the time of SSR by head.tsx.
     * Using this from process.env allows targeting SSR by calling
     * `process.env.__NEXT_OPTIMIZE_CSS`.
     */
    if (this.renderOpts.optimizeFonts) {
      process.env.__NEXT_OPTIMIZE_FONTS = JSON.stringify(
        this.renderOpts.optimizeFonts
      )
    }
    if (this.renderOpts.optimizeCss) {
      process.env.__NEXT_OPTIMIZE_CSS = JSON.stringify(true)
    }
    if (this.renderOpts.nextScriptWorkers) {
      process.env.__NEXT_SCRIPT_WORKERS = JSON.stringify(true)
    }

    if (this.nextConfig.compress) {
      this.compression = require('next/dist/compiled/compression')()
    }

    if (!this.minimalMode) {
      this.imageResponseCache = new ResponseCache(this.minimalMode)
    }

    if (!options.dev && !this.nextConfig.experimental.appDocumentPreloading) {
      // pre-warm _document and _app as these will be
      // needed for most requests
      loadComponents({
        distDir: this.distDir,
        pathname: '/_document',
        hasServerComponents: false,
        isAppPath: false,
      }).catch(() => {})
      loadComponents({
        distDir: this.distDir,
        pathname: '/_app',
        hasServerComponents: false,
        isAppPath: false,
      }).catch(() => {})
    }

    if (this.isRouterWorker) {
      this.renderWorkers = {}
      this.renderWorkerOpts = {
        port: this.port || 0,
        dir: this.dir,
        workerType: 'render',
        hostname: this.hostname,
        dev: !!options.dev,
      }
      const { createWorker, createIpcServer } =
        require('./lib/server-ipc') as typeof import('./lib/server-ipc')
      this.renderWorkersPromises = new Promise<void>(async (resolveWorkers) => {
        try {
          this.renderWorkers = {}
          const { ipcPort } = await createIpcServer(this)
          if (this.hasAppDir) {
            this.renderWorkers.app = createWorker(
              this.port || 0,
              ipcPort,
              options.isNodeDebugging,
              'app',
              this.nextConfig.experimental.serverActions
            )
          }
          this.renderWorkers.pages = createWorker(
            this.port || 0,
            ipcPort,
            options.isNodeDebugging,
            'pages'
          )
          this.renderWorkers.middleware =
            this.renderWorkers.pages || this.renderWorkers.app

          resolveWorkers()
        } catch (err) {
          Log.error(`Invariant failed to initialize render workers`)
          console.error(err)
          process.exit(1)
        }
      })
      ;(global as any)._nextDeleteCache = (filePath: string) => {
        try {
          this.renderWorkers?.pages?.deleteCache(filePath)
          this.renderWorkers?.app?.deleteCache(filePath)
        } catch (err) {
          console.error(err)
        }
      }
      ;(global as any)._nextDeleteAppClientCache = () => {
        try {
          this.renderWorkers?.pages?.deleteAppClientCache()
          this.renderWorkers?.app?.deleteAppClientCache()
        } catch (err) {
          console.error(err)
        }
      }
      ;(global as any)._nextClearModuleContext = (
        targetPath: any,
        content: any
      ) => {
        try {
          this.renderWorkers?.pages?.clearModuleContext(targetPath, content)
          this.renderWorkers?.app?.clearModuleContext(targetPath, content)
        } catch (err) {
          console.error(err)
        }
      }
    }

    // ensure options are set when loadConfig isn't called
    setHttpClientAndAgentOptions(this.nextConfig)
  }

  protected async prepareImpl() {
    await super.prepareImpl()
    if (
      !this.serverOptions.dev &&
      this.nextConfig.experimental.instrumentationHook
    ) {
      try {
        const instrumentationHook = await require(resolve(
          this.serverOptions.dir || '.',
          this.serverOptions.conf.distDir!,
          'server',
          INSTRUMENTATION_HOOK_FILENAME
        ))
        await instrumentationHook.register?.()
      } catch (err: any) {
        if (err.code !== 'MODULE_NOT_FOUND') {
          err.message = `An error occurred while loading instrumentation hook: ${err.message}`
          throw err
        }
      }
    }
  }

  protected loadEnvConfig({
    dev,
    forceReload,
    silent,
  }: {
    dev: boolean
    forceReload?: boolean
    silent?: boolean
  }) {
    loadEnvConfig(
      this.dir,
      dev,
      silent ? { info: () => {}, error: () => {} } : Log,
      forceReload
    )
  }

  protected getIncrementalCache({
    requestHeaders,
    requestProtocol,
  }: {
    requestHeaders: IncrementalCache['requestHeaders']
    requestProtocol: 'http' | 'https'
  }) {
    const dev = !!this.renderOpts.dev
    let CacheHandler: any
    const { incrementalCacheHandlerPath } = this.nextConfig.experimental

    if (incrementalCacheHandlerPath) {
      CacheHandler = require(this.minimalMode
        ? join(this.distDir, incrementalCacheHandlerPath)
        : incrementalCacheHandlerPath)
      CacheHandler = CacheHandler.default || CacheHandler
    }

    // incremental-cache is request specific with a shared
    // although can have shared caches in module scope
    // per-cache handler
    return new IncrementalCache({
      fs: this.getCacheFilesystem(),
      dev,
      requestHeaders,
      requestProtocol,
      appDir: this.hasAppDir,
      allowedRevalidateHeaderKeys:
        this.nextConfig.experimental.allowedRevalidateHeaderKeys,
      minimalMode: this.minimalMode,
      serverDistDir: this.serverDistDir,
      fetchCache: this.nextConfig.experimental.appDir,
      fetchCacheKeyPrefix: this.nextConfig.experimental.fetchCacheKeyPrefix,
      maxMemoryCacheSize: this.nextConfig.experimental.isrMemoryCacheSize,
      flushToDisk:
        !this.minimalMode && this.nextConfig.experimental.isrFlushToDisk,
      getPrerenderManifest: () => this.getPrerenderManifest(),
      CurCacheHandler: CacheHandler,
    })
  }

  protected getResponseCache() {
    return new ResponseCache(this.minimalMode)
  }

  protected getPublicDir(): string {
    return join(this.dir, CLIENT_PUBLIC_FILES_PATH)
  }

  protected getHasStaticDir(): boolean {
    return fs.existsSync(join(this.dir, 'static'))
  }

  protected getPagesManifest(): PagesManifest | undefined {
    return require(join(this.serverDistDir, PAGES_MANIFEST))
  }

  protected getAppPathsManifest(): PagesManifest | undefined {
    if (!this.hasAppDir) return undefined

    const appPathsManifestPath = join(this.serverDistDir, APP_PATHS_MANIFEST)
    return require(appPathsManifestPath)
  }

  protected async hasPage(pathname: string): Promise<boolean> {
    return !!getMaybePagePath(
      pathname,
      this.distDir,
      this.nextConfig.i18n?.locales,
      this.hasAppDir
    )
  }

  protected getBuildId(): string {
    const buildIdFile = join(this.distDir, BUILD_ID_FILE)
    try {
      return fs.readFileSync(buildIdFile, 'utf8').trim()
    } catch (err) {
      if (!fs.existsSync(buildIdFile)) {
        throw new Error(
          `Could not find a production build in the '${this.distDir}' directory. Try building your app with 'next build' before starting the production server. https://nextjs.org/docs/messages/production-start-no-build-id`
        )
      }

      throw err
    }
  }

  protected getCustomRoutes(): CustomRoutes {
    const customRoutes = this.getRoutesManifest()
    let rewrites: CustomRoutes['rewrites']

    // rewrites can be stored as an array when an array is
    // returned in next.config.js so massage them into
    // the expected object format
    if (Array.isArray(customRoutes.rewrites)) {
      rewrites = {
        beforeFiles: [],
        afterFiles: customRoutes.rewrites,
        fallback: [],
      }
    } else {
      rewrites = customRoutes.rewrites
    }
    return Object.assign(customRoutes, { rewrites })
  }

  protected generateImageRoutes(): Route[] {
    return [
      {
        match: getPathMatch('/_next/image'),
        type: 'route',
        name: '_next/image catchall',
        fn: async (req, res, _params, parsedUrl) => {
          if (this.minimalMode || this.nextConfig.output === 'export') {
            res.statusCode = 400
            res.body('Bad Request').send()
            return {
              finished: true,
            }
          }
          const { ImageOptimizerCache } =
            require('./image-optimizer') as typeof import('./image-optimizer')

          const imageOptimizerCache = new ImageOptimizerCache({
            distDir: this.distDir,
            nextConfig: this.nextConfig,
          })

          const { getHash, sendResponse, ImageError } =
            require('./image-optimizer') as typeof import('./image-optimizer')

          if (!this.imageResponseCache) {
            throw new Error(
              'invariant image optimizer cache was not initialized'
            )
          }
          const imagesConfig = this.nextConfig.images

          if (imagesConfig.loader !== 'default' || imagesConfig.unoptimized) {
            await this.render404(req, res)
            return { finished: true }
          }
          const paramsResult = ImageOptimizerCache.validateParams(
            (req as NodeNextRequest).originalRequest,
            parsedUrl.query,
            this.nextConfig,
            !!this.renderOpts.dev
          )

          if ('errorMessage' in paramsResult) {
            res.statusCode = 400
            res.body(paramsResult.errorMessage).send()
            return { finished: true }
          }
          const cacheKey = ImageOptimizerCache.getCacheKey(paramsResult)

          try {
            const cacheEntry = await this.imageResponseCache.get(
              cacheKey,
              async () => {
                const { buffer, contentType, maxAge } =
                  await this.imageOptimizer(
                    req as NodeNextRequest,
                    res as NodeNextResponse,
                    paramsResult
                  )
                const etag = getHash([buffer])

                return {
                  value: {
                    kind: 'IMAGE',
                    buffer,
                    etag,
                    extension: getExtension(contentType) as string,
                  },
                  revalidate: maxAge,
                }
              },
              {
                incrementalCache: imageOptimizerCache,
              }
            )

            if (cacheEntry?.value?.kind !== 'IMAGE') {
              throw new Error(
                'invariant did not get entry from image response cache'
              )
            }

            sendResponse(
              (req as NodeNextRequest).originalRequest,
              (res as NodeNextResponse).originalResponse,
              paramsResult.href,
              cacheEntry.value.extension,
              cacheEntry.value.buffer,
              paramsResult.isStatic,
              cacheEntry.isMiss ? 'MISS' : cacheEntry.isStale ? 'STALE' : 'HIT',
              imagesConfig,
              cacheEntry.revalidate || 0,
              Boolean(this.renderOpts.dev)
            )
          } catch (err) {
            if (err instanceof ImageError) {
              res.statusCode = err.statusCode
              res.body(err.message).send()
              return {
                finished: true,
              }
            }
            throw err
          }
          return { finished: true }
        },
      },
    ]
  }

  protected getHasAppDir(dev: boolean): boolean {
    return Boolean(findDir(dev ? this.dir : this.serverDistDir, 'app'))
  }

  protected generateStaticRoutes(): Route[] {
    return this.hasStaticDir
      ? [
          {
            // It's very important to keep this route's param optional.
            // (but it should support as many params as needed, separated by '/')
            // Otherwise this will lead to a pretty simple DOS attack.
            // See more: https://github.com/vercel/next.js/issues/2617
            match: getPathMatch('/static/:path*'),
            name: 'static catchall',
            fn: async (req, res, params, parsedUrl) => {
              const p = join(this.dir, 'static', ...params.path)
              await this.serveStatic(req, res, p, parsedUrl)
              return {
                finished: true,
              }
            },
          } as Route,
        ]
      : []
  }

  protected setImmutableAssetCacheControl(res: BaseNextResponse): void {
    res.setHeader('Cache-Control', 'public, max-age=31536000, immutable')
  }

  protected generateFsStaticRoutes(): Route[] {
    return [
      {
        match: getPathMatch('/_next/static/:path*'),
        type: 'route',
        name: '_next/static catchall',
        fn: async (req, res, params, parsedUrl) => {
          // make sure to 404 for /_next/static itself
          if (!params.path) {
            await this.render404(req, res, parsedUrl)
            return {
              finished: true,
            }
          }

          if (
            params.path[0] === CLIENT_STATIC_FILES_RUNTIME ||
            params.path[0] === 'chunks' ||
            params.path[0] === 'css' ||
            params.path[0] === 'image' ||
            params.path[0] === 'media' ||
            params.path[0] === this.buildId ||
            params.path[0] === 'pages' ||
            params.path[1] === 'pages'
          ) {
            this.setImmutableAssetCacheControl(res)
          }
          const p = join(
            this.distDir,
            CLIENT_STATIC_FILES_PATH,
            ...(params.path || [])
          )
          await this.serveStatic(req, res, p, parsedUrl)
          return {
            finished: true,
          }
        },
      },
    ]
  }

  protected generatePublicRoutes(): Route[] {
    if (!fs.existsSync(this.publicDir)) return []

    const publicFiles = new Set(
      recursiveReadDirSync(this.publicDir).map((p) =>
        encodeURI(p.replace(/\\/g, '/'))
      )
    )

    return [
      {
        match: getPathMatch('/:path*'),
        matchesBasePath: true,
        name: 'public folder catchall',
        fn: async (req, res, params, parsedUrl) => {
          const pathParts: string[] = params.path || []
          const { basePath } = this.nextConfig

          // if basePath is defined require it be present
          if (basePath) {
            const basePathParts = basePath.split('/')
            // remove first empty value
            basePathParts.shift()

            if (
              !basePathParts.every((part: string, idx: number) => {
                return part === pathParts[idx]
              })
            ) {
              return { finished: false }
            }

            pathParts.splice(0, basePathParts.length)
          }

          let path = `/${pathParts.join('/')}`

          if (!publicFiles.has(path)) {
            // In `next-dev-server.ts`, we ensure encoded paths match
            // decoded paths on the filesystem. So we need do the
            // opposite here: make sure decoded paths match encoded.
            path = encodeURI(path)
          }

          if (publicFiles.has(path)) {
            await this.serveStatic(
              req,
              res,
              join(this.publicDir, ...pathParts),
              parsedUrl
            )
            return {
              finished: true,
            }
          }
          return {
            finished: false,
          }
        },
      } as Route,
    ]
  }

  private _validFilesystemPathSet: Set<string> | null = null
  protected getFilesystemPaths(): Set<string> {
    if (this._validFilesystemPathSet) {
      return this._validFilesystemPathSet
    }

    const pathUserFilesStatic = join(this.dir, 'static')
    let userFilesStatic: string[] = []
    if (this.hasStaticDir && fs.existsSync(pathUserFilesStatic)) {
      userFilesStatic = recursiveReadDirSync(pathUserFilesStatic).map((f) =>
        join('.', 'static', f)
      )
    }

    let userFilesPublic: string[] = []
    if (this.publicDir && fs.existsSync(this.publicDir)) {
      userFilesPublic = recursiveReadDirSync(this.publicDir).map((f) =>
        join('.', 'public', f)
      )
    }

    let nextFilesStatic: string[] = []

    nextFilesStatic =
      !this.minimalMode && fs.existsSync(join(this.distDir, 'static'))
        ? recursiveReadDirSync(join(this.distDir, 'static')).map((f) =>
            join('.', relative(this.dir, this.distDir), 'static', f)
          )
        : []

    return (this._validFilesystemPathSet = new Set<string>([
      ...nextFilesStatic,
      ...userFilesPublic,
      ...userFilesStatic,
    ]))
  }

  protected sendRenderResult(
    req: NodeNextRequest,
    res: NodeNextResponse,
    options: {
      result: RenderResult
      type: 'html' | 'json'
      generateEtags: boolean
      poweredByHeader: boolean
      options?: PayloadOptions | undefined
    }
  ): Promise<void> {
    return sendRenderResult({
      req: req.originalRequest,
      res: res.originalResponse,
      ...options,
    })
  }

  protected sendStatic(
    req: NodeNextRequest,
    res: NodeNextResponse,
    path: string
  ): Promise<void> {
    return serveStatic(req.originalRequest, res.originalResponse, path)
  }

  protected handleCompression(
    req: NodeNextRequest,
    res: NodeNextResponse
  ): void {
    if (this.compression) {
      this.compression(req.originalRequest, res.originalResponse, () => {})
    }
  }

  protected async handleUpgrade(req: NodeNextRequest, socket: any, head: any) {
    await this.router.execute(req, socket, nodeParseUrl(req.url, true), head)
  }

  protected async proxyRequest(
    req: NodeNextRequest,
    res: NodeNextResponse,
    parsedUrl: ParsedUrl,
    upgradeHead?: any
  ) {
    const { query } = parsedUrl
    delete (parsedUrl as any).query
    parsedUrl.search = stringifyQuery(req, query)

    const target = formatUrl(parsedUrl)
    const HttpProxy =
      require('next/dist/compiled/http-proxy') as typeof import('next/dist/compiled/http-proxy')
    const proxy = new HttpProxy({
      target,
      changeOrigin: true,
      ignorePath: true,
      xfwd: true,
      ws: true,
      // we limit proxy requests to 30s by default, in development
      // we don't time out WebSocket requests to allow proxying
      proxyTimeout:
        upgradeHead && this.renderOpts.dev
          ? undefined
          : this.nextConfig.experimental.proxyTimeout || 30_000,
    })

    await new Promise((proxyResolve, proxyReject) => {
      let finished = false

      proxy.on('error', (err) => {
        console.error(`Failed to proxy ${target}`, err)
        if (!finished) {
          finished = true
          proxyReject(err)
        }
      })

      // if upgrade head is present treat as WebSocket request
      if (upgradeHead) {
        proxy.on('proxyReqWs', (proxyReq) => {
          proxyReq.on('close', () => {
            if (!finished) {
              finished = true
              proxyResolve(true)
            }
          })
        })
        proxy.ws(req as any as IncomingMessage, res, upgradeHead)
        proxyResolve(true)
      } else {
        proxy.on('proxyReq', (proxyReq) => {
          proxyReq.on('close', () => {
            if (!finished) {
              finished = true
              proxyResolve(true)
            }
          })
        })
        proxy.web(req.originalRequest, res.originalResponse)
      }
    })

    return {
      finished: true,
    }
  }

  protected async runApi(
    req: BaseNextRequest | NodeNextRequest,
    res: BaseNextResponse | NodeNextResponse,
    query: ParsedUrlQuery,
    params: Params | undefined,
    page: string,
    builtPagePath: string
  ): Promise<boolean> {
    const edgeFunctionsPages = this.getEdgeFunctionsPages()

    for (const edgeFunctionsPage of edgeFunctionsPages) {
      if (edgeFunctionsPage === page) {
        const handledAsEdgeFunction = await this.runEdgeFunction({
          req,
          res,
          query,
          params,
          page,
          appPaths: null,
        })

        if (handledAsEdgeFunction) {
          return true
        }
      }
    }

    const pageModule = await require(builtPagePath)
    query = { ...query, ...params }

    delete query.__nextLocale
    delete query.__nextDefaultLocale
    delete query.__nextInferredLocaleFromDefault

    await apiResolver(
      (req as NodeNextRequest).originalRequest,
      (res as NodeNextResponse).originalResponse,
      query,
      pageModule,
      {
        ...this.renderOpts.previewProps,
        revalidate: (newReq: IncomingMessage, newRes: ServerResponse) =>
          this.getRequestHandler()(
            new NodeNextRequest(newReq),
            new NodeNextResponse(newRes)
          ),
        // internal config so is not typed
        trustHostHeader: (this.nextConfig.experimental as Record<string, any>)
          .trustHostHeader,
        allowedRevalidateHeaderKeys:
          this.nextConfig.experimental.allowedRevalidateHeaderKeys,
      },
      this.minimalMode,
      this.renderOpts.dev,
      page
    )
    return true
  }

  protected async renderHTML(
    req: NodeNextRequest,
    res: NodeNextResponse,
    pathname: string,
    query: NextParsedUrlQuery,
    renderOpts: RenderOpts
  ): Promise<RenderResult> {
    return getTracer().trace(NextNodeServerSpan.renderHTML, async () =>
      this.renderHTMLImpl(req, res, pathname, query, renderOpts)
    )
  }

  private async renderHTMLImpl(
    req: NodeNextRequest,
    res: NodeNextResponse,
    pathname: string,
    query: NextParsedUrlQuery,
    renderOpts: RenderOpts
  ): Promise<RenderResult> {
    // Due to the way we pass data by mutating `renderOpts`, we can't extend the
    // object here but only updating its `clientReferenceManifest` field.
    // https://github.com/vercel/next.js/blob/df7cbd904c3bd85f399d1ce90680c0ecf92d2752/packages/next/server/render.tsx#L947-L952
    renderOpts.clientReferenceManifest = this.clientReferenceManifest
    renderOpts.serverCSSManifest = this.serverCSSManifest
    renderOpts.nextFontManifest = this.nextFontManifest

    if (this.hasAppDir && renderOpts.isAppPath) {
      const { renderToHTMLOrFlight: appRenderToHTMLOrFlight } =
        require('./app-render/app-render') as typeof import('./app-render/app-render')
      return appRenderToHTMLOrFlight(
        req.originalRequest,
        res.originalResponse,
        pathname,
        query,
        renderOpts
      )
    }

    throw new Error("Invariant: shouldn't be hit")
  }

  protected streamResponseChunk(res: NodeNextResponse, chunk: any) {
    res.originalResponse.write(chunk)

    // When both compression and streaming are enabled, we need to explicitly
    // flush the response to avoid it being buffered by gzip.
    if (this.compression && 'flush' in res.originalResponse) {
      ;(res.originalResponse as any).flush()
    }
  }

  protected async imageOptimizer(
    req: NodeNextRequest,
    res: NodeNextResponse,
    paramsResult: import('./image-optimizer').ImageParamsResult
  ): Promise<{ buffer: Buffer; contentType: string; maxAge: number }> {
    const { imageOptimizer } =
      require('./image-optimizer') as typeof import('./image-optimizer')

    return imageOptimizer(
      req.originalRequest,
      res.originalResponse,
      paramsResult,
      this.nextConfig,
      this.renderOpts.dev,
      (newReq, newRes, newParsedUrl) =>
        this.getRequestHandler()(
          new NodeNextRequest(newReq),
          new NodeNextResponse(newRes),
          newParsedUrl
        )
    )
  }

  protected getPagePath(pathname: string, locales?: string[]): string {
    return getPagePath(pathname, this.distDir, locales, this.hasAppDir)
  }

  protected async renderPageComponent(
    ctx: RequestContext,
    bubbleNoFallback: boolean
  ) {
    const edgeFunctionsPages = this.getEdgeFunctionsPages() || []
    if (edgeFunctionsPages.length) {
      const appPaths = this.getOriginalAppPaths(ctx.pathname)
      const isAppPath = Array.isArray(appPaths)

      let page = ctx.pathname
      if (isAppPath) {
        // When it's an array, we need to pass all parallel routes to the loader.
        page = appPaths[0]
      }

      for (const edgeFunctionsPage of edgeFunctionsPages) {
        if (edgeFunctionsPage === page) {
          await this.runEdgeFunction({
            req: ctx.req,
            res: ctx.res,
            query: ctx.query,
            params: ctx.renderOpts.params,
            page,
            appPaths,
          })
          return null
        }
      }
    }

    return super.renderPageComponent(ctx, bubbleNoFallback)
  }

  protected async findPageComponents({
    pathname,
    query,
    params,
    isAppPath,
  }: {
    pathname: string
    query: NextParsedUrlQuery
    params: Params | null
    isAppPath: boolean
  }): Promise<FindComponentsResult | null> {
    let route = pathname
    if (isAppPath) {
      // When in App we get page instead of route
      route = pathname.replace(/\/[^/]*$/, '')
    }

    return getTracer().trace(
      NextNodeServerSpan.findPageComponents,
      {
        spanName: `resolving page into components`,
        attributes: {
          'next.route': route,
        },
      },
      () => this.findPageComponentsImpl({ pathname, query, params, isAppPath })
    )
  }

  private async findPageComponentsImpl({
    pathname,
    query,
    params,
    isAppPath,
  }: {
    pathname: string
    query: NextParsedUrlQuery
    params: Params | null
    isAppPath: boolean
  }): Promise<FindComponentsResult | null> {
    const paths: string[] = [pathname]
    if (query.amp) {
      // try serving a static AMP version first
      paths.unshift(
        (isAppPath ? normalizeAppPath(pathname) : normalizePagePath(pathname)) +
          '.amp'
      )
    }

    if (query.__nextLocale) {
      paths.unshift(
        ...paths.map(
          (path) => `/${query.__nextLocale}${path === '/' ? '' : path}`
        )
      )
    }

    for (const pagePath of paths) {
      try {
        const components = await loadComponents({
          distDir: this.distDir,
          pathname: pagePath,
          hasServerComponents: !!this.renderOpts.serverComponents,
          isAppPath,
        })

        if (
          query.__nextLocale &&
          typeof components.Component === 'string' &&
          !pagePath.startsWith(`/${query.__nextLocale}`)
        ) {
          // if loading an static HTML file the locale is required
          // to be present since all HTML files are output under their locale
          continue
        }

        return {
          components,
          query: {
            ...(components.getStaticProps
              ? ({
                  amp: query.amp,
                  __nextDataReq: query.__nextDataReq,
                  __nextLocale: query.__nextLocale,
                  __nextDefaultLocale: query.__nextDefaultLocale,
                } as NextParsedUrlQuery)
              : query),
            // For appDir params is excluded.
            ...((isAppPath ? {} : params) || {}),
          },
        }
      } catch (err) {
        // we should only not throw if we failed to find the page
        // in the pages-manifest
        if (!(err instanceof PageNotFoundError)) {
          throw err
        }
      }
    }
    return null
  }

  protected getFontManifest(): FontManifest {
    return requireFontManifest(this.distDir)
  }

  protected getServerComponentManifest() {
    if (!this.hasAppDir) return undefined
    return require(join(
      this.distDir,
      'server',
      CLIENT_REFERENCE_MANIFEST + '.json'
    ))
  }

  protected getServerCSSManifest() {
    if (!this.hasAppDir) return undefined
    return require(join(
      this.distDir,
      'server',
      FLIGHT_SERVER_CSS_MANIFEST + '.json'
    ))
  }

  protected getNextFontManifest() {
    return require(join(this.distDir, 'server', `${NEXT_FONT_MANIFEST}.json`))
  }

  protected async getFallback(page: string): Promise<string> {
    page = normalizePagePath(page)
    const cacheFs = this.getCacheFilesystem()
    const html = await cacheFs.readFile(
      join(this.serverDistDir, 'pages', `${page}.html`)
    )

    return html.toString('utf8')
  }

  protected generateRoutes(dev?: boolean): RouterOptions {
    const publicRoutes = this.generatePublicRoutes()
    const imageRoutes = this.generateImageRoutes()
    const staticFilesRoutes = this.generateStaticRoutes()

    if (!dev) {
      const routesManifest = this.getRoutesManifest() as {
        dynamicRoutes: {
          page: string
          regex: string
          namedRegex?: string
          routeKeys?: { [key: string]: string }
        }[]
      }
      this.dynamicRoutes = routesManifest.dynamicRoutes.map((r) => {
        const regex = getRouteRegex(r.page)
        const match = getRouteMatcher(regex)

        return {
          match,
          page: r.page,
          regex: regex.re,
        }
      }) as any
    }

    const fsRoutes: Route[] = [
      ...this.generateFsStaticRoutes(),
      {
        match: getPathMatch('/_next/data/:path*'),
        type: 'route',
        name: '_next/data catchall',
        check: true,
        fn: async (req, res, params, _parsedUrl) => {
          const isNextDataNormalizing = getRequestMeta(
            req,
            '_nextDataNormalizing'
          )

          // Make sure to 404 for /_next/data/ itself and
          // we also want to 404 if the buildId isn't correct
          if (!params.path || params.path[0] !== this.buildId) {
            if (isNextDataNormalizing) {
              return { finished: false }
            }
            await this.render404(req, res, _parsedUrl)
            return {
              finished: true,
            }
          }
          // remove buildId from URL
          params.path.shift()

          const lastParam = params.path[params.path.length - 1]

          // show 404 if it doesn't end with .json
          if (typeof lastParam !== 'string' || !lastParam.endsWith('.json')) {
            await this.render404(req, res, _parsedUrl)
            return {
              finished: true,
            }
          }

          // re-create page's pathname
          let pathname = `/${params.path.join('/')}`
          pathname = getRouteFromAssetPath(pathname, '.json')

          // ensure trailing slash is normalized per config
          if (this.router.hasMiddleware) {
            if (this.nextConfig.trailingSlash && !pathname.endsWith('/')) {
              pathname += '/'
            }
            if (
              !this.nextConfig.trailingSlash &&
              pathname.length > 1 &&
              pathname.endsWith('/')
            ) {
              pathname = pathname.substring(0, pathname.length - 1)
            }
          }

          if (this.i18nProvider) {
            // Remove the port from the hostname if present.
            const hostname = req?.headers.host?.split(':')[0].toLowerCase()

            const domainLocale = this.i18nProvider.detectDomainLocale(hostname)
            const defaultLocale =
              domainLocale?.defaultLocale ??
              this.i18nProvider.config.defaultLocale

            const localePathResult = this.i18nProvider.analyze(pathname)

            // If the locale is detected from the path, we need to remove it
            // from the pathname.
            if (localePathResult.detectedLocale) {
              pathname = localePathResult.pathname
            }

            // Update the query with the detected locale and default locale.
            _parsedUrl.query.__nextLocale = localePathResult.detectedLocale
            _parsedUrl.query.__nextDefaultLocale = defaultLocale

            // If the locale is not detected from the path, we need to mark that
            // it was not inferred from default.
            if (!_parsedUrl.query.__nextLocale) {
              delete _parsedUrl.query.__nextInferredLocaleFromDefault
            }

            // If no locale was detected and we don't have middleware, we need
            // to render a 404 page.
            // NOTE: (wyattjoh) we may need to change this for app/
            if (
              !localePathResult.detectedLocale &&
              !this.router.hasMiddleware
            ) {
              _parsedUrl.query.__nextLocale = defaultLocale
              await this.render404(req, res, _parsedUrl)
              return { finished: true }
            }
          }

          return {
            pathname,
            query: { ..._parsedUrl.query, __nextDataReq: '1' },
            finished: false,
          }
        },
      },
      ...imageRoutes,
      {
        match: getPathMatch('/_next/:path*'),
        type: 'route',
        name: '_next catchall',
        // This path is needed because `render()` does a check for `/_next` and the calls the routing again
        fn: async (req, res, _params, parsedUrl) => {
          await this.render404(req, res, parsedUrl)
          return {
            finished: true,
          }
        },
      },
      ...publicRoutes,
      ...staticFilesRoutes,
    ]

    const restrictedRedirectPaths = this.nextConfig.basePath
      ? [`${this.nextConfig.basePath}/_next`]
      : ['/_next']

    // Headers come very first
    const headers =
      this.minimalMode || this.isRenderWorker
        ? []
        : this.customRoutes.headers.map((rule) =>
            createHeaderRoute({ rule, restrictedRedirectPaths })
          )

    const redirects =
      this.minimalMode || this.isRenderWorker
        ? []
        : this.customRoutes.redirects.map((rule) =>
            createRedirectRoute({ rule, restrictedRedirectPaths })
          )

    const rewrites = this.generateRewrites({ restrictedRedirectPaths })
    const catchAllMiddleware = this.generateCatchAllMiddlewareRoute()

    const catchAllRoute: Route = {
      match: getPathMatch('/:path*'),
      type: 'route',
      matchesLocale: true,
      name: 'Catchall render',
      fn: async (req, res, _params, parsedUrl) => {
        let { pathname, query } = parsedUrl
        if (!pathname) {
          throw new Error('pathname is undefined')
        }

        const bubbleNoFallback = Boolean(query._nextBubbleNoFallback)

        // next.js core assumes page path without trailing slash
        pathname = removeTrailingSlash(pathname)

        const options: MatchOptions = {
          i18n: this.i18nProvider?.fromQuery(pathname, query),
        }

        const match = await this.matchers.match(pathname, options)

        if (this.isRouterWorker) {
          let page = pathname
          let matchedExistingRoute = false

          if (!(await this.hasPage(page))) {
            for (const route of this.dynamicRoutes || []) {
              if (route.match(pathname)) {
                page = route.page
                matchedExistingRoute = true
                break
              }
            }
          } else {
            matchedExistingRoute = true
          }

          let renderKind: 'app' | 'pages' =
            this.appPathRoutes?.[page] ||
            // Possible that it's a dynamic app route or behind routing rules
            // such as i18n. In that case, we need to check the route kind directly.
            match?.definition.kind === RouteKind.APP_PAGE
              ? 'app'
              : 'pages'

          // Handle app dir's /not-found feature: for 404 pages, they should be
          // routed to the app renderer.
          if (!matchedExistingRoute && this.appPathRoutes) {
            if (
              this.appPathRoutes[
                this.renderOpts.dev ? '/not-found' : '/_not-found'
              ]
            ) {
              renderKind = 'app'
            }
          }

          if (this.renderWorkersPromises) {
            await this.renderWorkersPromises
            this.renderWorkersPromises = undefined
          }
          const renderWorker = this.renderWorkers?.[renderKind]

          if (renderWorker) {
            const initUrl = getRequestMeta(req, '__NEXT_INIT_URL')!
            const { port, hostname } = await renderWorker.initialize(
              this.renderWorkerOpts!
            )
            const renderUrl = new URL(initUrl)
            renderUrl.hostname = hostname
            renderUrl.port = port + ''

            let invokePathname = pathname
            const normalizedInvokePathname =
              this.localeNormalizer?.normalize(pathname)

            if (normalizedInvokePathname?.startsWith('/api')) {
              invokePathname = normalizedInvokePathname
            } else if (
              query.__nextLocale &&
              !pathHasPrefix(invokePathname, `/${query.__nextLocale}`)
            ) {
              invokePathname = `/${query.__nextLocale}${
                invokePathname === '/' ? '' : invokePathname
              }`
            }

            if (query.__nextDataReq) {
              invokePathname = `/_next/data/${this.buildId}${invokePathname}.json`
            }
            invokePathname = addPathPrefix(
              invokePathname,
              this.nextConfig.basePath
            )
            const keptQuery: ParsedUrlQuery = {}

            for (const key of Object.keys(query)) {
              if (key.startsWith('__next') || key.startsWith('_next')) {
                continue
              }
              keptQuery[key] = query[key]
            }
            if (query._nextBubbleNoFallback) {
              keptQuery._nextBubbleNoFallback = '1'
            }
            const invokeQuery = JSON.stringify(keptQuery)

            const invokeHeaders: typeof req.headers = {
              'cache-control': '',
              ...req.headers,
              'x-middleware-invoke': '',
              'x-invoke-path': invokePathname,
              'x-invoke-query': encodeURIComponent(invokeQuery),
            }

            const invokeRes = await invokeRequest(
              renderUrl.toString(),
              {
                headers: invokeHeaders,
                method: req.method,
              },
              getRequestMeta(req, '__NEXT_CLONABLE_BODY')?.cloneBodyStream()
            )
            const noFallback = invokeRes.headers['x-no-fallback']

            if (noFallback) {
              if (bubbleNoFallback) {
                return { finished: false }
              } else {
                await this.render404(req, res, parsedUrl)
                return {
                  finished: true,
                }
              }
            }

            for (const [key, value] of Object.entries(
              filterReqHeaders({ ...invokeRes.headers })
            )) {
              if (value !== undefined) {
                if (key === 'set-cookie') {
                  const curValue = res.getHeader(key)
                  const newValue: string[] = [] as string[]
                  for (const cookie of splitCookiesString(curValue || '')) {
                    newValue.push(cookie)
                  }
                  for (const val of (Array.isArray(value)
                    ? value
                    : value
                    ? [value]
                    : []) as string[]) {
                    newValue.push(val)
                  }
                  res.setHeader(key, newValue)
                } else {
                  res.setHeader(key, value as string)
                }
              }
            }
            res.statusCode = invokeRes.statusCode
            res.statusMessage = invokeRes.statusMessage

            for await (const chunk of invokeRes) {
              this.streamResponseChunk(res as NodeNextResponse, chunk)
            }
            ;(res as NodeNextResponse).originalResponse.end()
            return {
              finished: true,
            }
          }
        }

        // Try to handle the given route with the configured handlers.
        if (match) {
          // Add the match to the request so we don't have to re-run the matcher
          // for the same request.
          addRequestMeta(req, '_nextMatch', match)

          // TODO-APP: move this to a route handler
          const edgeFunctionsPages = this.getEdgeFunctionsPages()
          for (const edgeFunctionsPage of edgeFunctionsPages) {
            if (edgeFunctionsPage === match.definition.page) {
              if (this.nextConfig.output === 'export') {
                await this.render404(req, res, parsedUrl)
                return { finished: true }
              }
              delete query._nextBubbleNoFallback

              const handledAsEdgeFunction = await this.runEdgeFunction({
                req,
                res,
                query,
                params: match.params,
                page: match.definition.page,
                match,
                appPaths: null,
              })

              if (handledAsEdgeFunction) {
                return { finished: true }
              }
            }
          }
          let handled = false

          // If the route was detected as being a Pages API route, then handle
          // it.
          // TODO: move this behavior into a route handler.
          if (match.definition.kind === RouteKind.PAGES_API) {
            if (this.nextConfig.output === 'export') {
              await this.render404(req, res, parsedUrl)
              return { finished: true }
            }
            delete query._nextBubbleNoFallback

            handled = await this.handleApiRequest(
              req,
              res,
              query,
              // TODO: see if we can add a runtime check for this
              match as PagesAPIRouteMatch
            )
            if (handled) return { finished: true }
          }
          // else if (match.definition.kind === RouteKind.METADATA_ROUTE) {
          //   handled = await this.handlers.handle(match, req, res)
          //   if (handled) return { finished: true }
          // }
        }

        try {
          await this.render(req, res, pathname, query, parsedUrl, true)

          return {
            finished: true,
          }
        } catch (err) {
          if (err instanceof NoFallbackError && bubbleNoFallback) {
            if (this.isRenderWorker) {
              res.setHeader('x-no-fallback', '1')
              res.send()
              return {
                finished: true,
              }
            }

            return {
              finished: false,
            }
          }
          throw err
        }
      },
    }

    const { useFileSystemPublicRoutes } = this.nextConfig

    if (useFileSystemPublicRoutes) {
      this.appPathRoutes = this.getAppPathRoutes()
    }

    return {
      headers,
      fsRoutes,
      rewrites,
      redirects,
      catchAllRoute,
      catchAllMiddleware,
      useFileSystemPublicRoutes,
      matchers: this.matchers,
      nextConfig: this.nextConfig,
      i18nProvider: this.i18nProvider,
    }
  }

  /**
   * Resolves `API` request, in development builds on demand
   * @param req http request
   * @param res http response
   * @param pathname path of request
   */
  protected async handleApiRequest(
    req: BaseNextRequest,
    res: BaseNextResponse,
    query: ParsedUrlQuery,
    match: PagesAPIRouteMatch
  ): Promise<boolean> {
    const {
      definition: { pathname, filename },
      params,
    } = match

    return this.runApi(req, res, query, params, pathname, filename)
  }

  protected getCacheFilesystem(): CacheFs {
    return nodeFs
  }

  private normalizeReq(
    req: BaseNextRequest | IncomingMessage
  ): BaseNextRequest {
    return req instanceof IncomingMessage ? new NodeNextRequest(req) : req
  }

  private normalizeRes(
    res: BaseNextResponse | ServerResponse
  ): BaseNextResponse {
    return res instanceof ServerResponse ? new NodeNextResponse(res) : res
  }

  public getRequestHandler(): NodeRequestHandler {
    // This is just optimization to fire prepare as soon as possible
    // It will be properly awaited later
    void this.prepare()
    const handler = super.getRequestHandler()
    return async (req, res, parsedUrl) => {
      return handler(this.normalizeReq(req), this.normalizeRes(res), parsedUrl)
    }
  }

  public async render(
    req: BaseNextRequest | IncomingMessage,
    res: BaseNextResponse | ServerResponse,
    pathname: string,
    query?: NextParsedUrlQuery,
    parsedUrl?: NextUrlWithParsedQuery,
    internal = false
  ): Promise<void> {
    return super.render(
      this.normalizeReq(req),
      this.normalizeRes(res),
      pathname,
      query,
      parsedUrl,
      internal
    )
  }

  public async renderToHTML(
    req: BaseNextRequest | IncomingMessage,
    res: BaseNextResponse | ServerResponse,
    pathname: string,
    query?: ParsedUrlQuery
  ): Promise<string | null> {
    return super.renderToHTML(
      this.normalizeReq(req),
      this.normalizeRes(res),
      pathname,
      query
    )
  }

  public async renderError(
    err: Error | null,
    req: BaseNextRequest | IncomingMessage,
    res: BaseNextResponse | ServerResponse,
    pathname: string,
    query?: NextParsedUrlQuery,
    setHeaders?: boolean
  ): Promise<void> {
    return super.renderError(
      err,
      this.normalizeReq(req),
      this.normalizeRes(res),
      pathname,
      query,
      setHeaders
    )
  }

  public async renderErrorToHTML(
    err: Error | null,
    req: BaseNextRequest | IncomingMessage,
    res: BaseNextResponse | ServerResponse,
    pathname: string,
    query?: ParsedUrlQuery
  ): Promise<string | null> {
    return super.renderErrorToHTML(
      err,
      this.normalizeReq(req),
      this.normalizeRes(res),
      pathname,
      query
    )
  }

  public async render404(
    req: BaseNextRequest | IncomingMessage,
    res: BaseNextResponse | ServerResponse,
    parsedUrl?: NextUrlWithParsedQuery,
    setHeaders?: boolean
  ): Promise<void> {
    return super.render404(
      this.normalizeReq(req),
      this.normalizeRes(res),
      parsedUrl,
      setHeaders
    )
  }

  public async serveStatic(
    req: BaseNextRequest | IncomingMessage,
    res: BaseNextResponse | ServerResponse,
    path: string,
    parsedUrl?: UrlWithParsedQuery
  ): Promise<void> {
    if (!this.isServableUrl(path)) {
      return this.render404(req, res, parsedUrl)
    }

    if (!(req.method === 'GET' || req.method === 'HEAD')) {
      res.statusCode = 405
      res.setHeader('Allow', ['GET', 'HEAD'])
      return this.renderError(null, req, res, path)
    }

    try {
      await this.sendStatic(
        req as NodeNextRequest,
        res as NodeNextResponse,
        path
      )
    } catch (error) {
      if (!isError(error)) throw error
      const err = error as Error & { code?: string; statusCode?: number }
      if (err.code === 'ENOENT' || err.statusCode === 404) {
        this.render404(req, res, parsedUrl)
      } else if (
        typeof err.statusCode === 'number' &&
        POSSIBLE_ERROR_CODE_FROM_SERVE_STATIC.has(err.statusCode)
      ) {
        res.statusCode = err.statusCode
        return this.renderError(err, req, res, path)
      } else if ((err as any).expose === false) {
        res.statusCode = 400
        return this.renderError(null, req, res, path)
      } else {
        throw err
      }
    }
  }

  protected getStaticRoutes(): Route[] {
    return this.hasStaticDir
      ? [
          {
            // It's very important to keep this route's param optional.
            // (but it should support as many params as needed, separated by '/')
            // Otherwise this will lead to a pretty simple DOS attack.
            // See more: https://github.com/vercel/next.js/issues/2617
            match: getPathMatch('/static/:path*'),
            name: 'static catchall',
            fn: async (req, res, params, parsedUrl) => {
              const p = join(this.dir, 'static', ...params.path)
              await this.serveStatic(req, res, p, parsedUrl)
              return {
                finished: true,
              }
            },
          } as Route,
        ]
      : []
  }

  protected isServableUrl(untrustedFileUrl: string): boolean {
    // This method mimics what the version of `send` we use does:
    // 1. decodeURIComponent:
    //    https://github.com/pillarjs/send/blob/0.17.1/index.js#L989
    //    https://github.com/pillarjs/send/blob/0.17.1/index.js#L518-L522
    // 2. resolve:
    //    https://github.com/pillarjs/send/blob/de073ed3237ade9ff71c61673a34474b30e5d45b/index.js#L561

    let decodedUntrustedFilePath: string
    try {
      // (1) Decode the URL so we have the proper file name
      decodedUntrustedFilePath = decodeURIComponent(untrustedFileUrl)
    } catch {
      return false
    }

    // (2) Resolve "up paths" to determine real request
    const untrustedFilePath = resolve(decodedUntrustedFilePath)

    // don't allow null bytes anywhere in the file path
    if (untrustedFilePath.indexOf('\0') !== -1) {
      return false
    }

    // Check if .next/static, static and public are in the path.
    // If not the path is not available.
    if (
      (untrustedFilePath.startsWith(join(this.distDir, 'static') + sep) ||
        untrustedFilePath.startsWith(join(this.dir, 'static') + sep) ||
        untrustedFilePath.startsWith(join(this.dir, 'public') + sep)) === false
    ) {
      return false
    }

    // Check against the real filesystem paths
    const filesystemUrls = this.getFilesystemPaths()
    const resolved = relative(this.dir, untrustedFilePath)
    return filesystemUrls.has(resolved)
  }

  protected generateRewrites({
    restrictedRedirectPaths,
  }: {
    restrictedRedirectPaths: string[]
  }): { beforeFiles: Route[]; afterFiles: Route[]; fallback: Route[] } {
    let beforeFiles: Route[] = []
    let afterFiles: Route[] = []
    let fallback: Route[] = []

    if (!this.minimalMode && !this.isRenderWorker) {
      const buildRewrite = (rewrite: Rewrite, check = true): Route => {
        const rewriteRoute = getCustomRoute({
          type: 'rewrite',
          rule: rewrite,
          restrictedRedirectPaths,
        })
        return {
          ...rewriteRoute,
          check,
          type: rewriteRoute.type,
          name: `Rewrite route ${rewriteRoute.source}`,
          match: rewriteRoute.match,
          matchesBasePath: true,
          matchesLocale: true,
          matchesLocaleAPIRoutes: true,
          matchesTrailingSlash: true,
          fn: async (req, res, params, parsedUrl, upgradeHead) => {
            const { newUrl, parsedDestination } = prepareDestination({
              appendParamsToQuery: true,
              destination: rewriteRoute.destination,
              params: params,
              query: parsedUrl.query,
            })

            // external rewrite, proxy it
            if (parsedDestination.protocol) {
              return this.proxyRequest(
                req as NodeNextRequest,
                res as NodeNextResponse,
                parsedDestination,
                upgradeHead
              )
            }

            addRequestMeta(req, '_nextRewroteUrl', newUrl)
            addRequestMeta(req, '_nextDidRewrite', newUrl !== req.url)

            // Analyze the destination url to update the locale in the query if
            // it is enabled.
            if (this.i18nProvider) {
              // Base path should be stripped before we analyze the destination
              // url for locales if it is enabled.
              let pathname = newUrl
              if (this.nextConfig.basePath) {
                pathname = removePathPrefix(pathname, this.nextConfig.basePath)
              }

              // Assume the default locale from the query. We do this to ensure
              // that if the rewrite is specified without a locale we can
              // fallback to the correct locale. The domain didn't change, so
              // we can use the same default as before.
              const defaultLocale = parsedUrl.query.__nextDefaultLocale

              // Analyze the pathname to see if it detects a locale.
              const { detectedLocale, inferredFromDefault } =
                this.i18nProvider.analyze(pathname, { defaultLocale })

              // We update the locale in the query if it is detected. If it
              // wasn't detected it will fallback to the default locale.
              parsedUrl.query.__nextLocale = detectedLocale

              // Mark if the locale was inferred from the default locale.
              if (inferredFromDefault) {
                parsedUrl.query.__nextInferredLocaleFromDefault = '1'
              } else {
                delete parsedUrl.query.__nextInferredLocaleFromDefault
              }
            }

            return {
              finished: false,
              pathname: newUrl,
              query: parsedDestination.query,
            }
          },
        }
      }

      if (Array.isArray(this.customRoutes.rewrites)) {
        afterFiles = this.customRoutes.rewrites.map((r) => buildRewrite(r))
      } else {
        beforeFiles = this.customRoutes.rewrites.beforeFiles.map((r) =>
          buildRewrite(r, false)
        )
        afterFiles = this.customRoutes.rewrites.afterFiles.map((r) =>
          buildRewrite(r)
        )
        fallback = this.customRoutes.rewrites.fallback.map((r) =>
          buildRewrite(r)
        )
      }
    }

    return {
      beforeFiles,
      afterFiles,
      fallback,
    }
  }

  protected getMiddlewareManifest(): MiddlewareManifest | null {
    if (this.minimalMode) return null
    const manifest: MiddlewareManifest = require(join(
      this.serverDistDir,
      MIDDLEWARE_MANIFEST
    ))
    return manifest
  }

  /** Returns the middleware routing item if there is one. */
  protected getMiddleware(): MiddlewareRoutingItem | undefined {
    const manifest = this.getMiddlewareManifest()
    const middleware = manifest?.middleware?.['/']
    if (!middleware) {
      return
    }

    return {
      match: getMiddlewareMatcher(middleware),
      page: '/',
    }
  }

  protected getEdgeFunctionsPages(): string[] {
    const manifest = this.getMiddlewareManifest()
    if (!manifest) {
      return []
    }

    return Object.keys(manifest.functions)
  }

  /**
   * Get information for the edge function located in the provided page
   * folder. If the edge function info can't be found it will throw
   * an error.
   */
  protected getEdgeFunctionInfo(params: {
    page: string
    /** Whether we should look for a middleware or not */
    middleware: boolean
  }): {
    name: string
    paths: string[]
    env: string[]
    wasm: { filePath: string; name: string }[]
    assets: { filePath: string; name: string }[]
  } | null {
    const manifest = this.getMiddlewareManifest()
    if (!manifest) {
      return null
    }

    let foundPage: string

    try {
      foundPage = denormalizePagePath(normalizePagePath(params.page))
    } catch (err) {
      return null
    }

    let pageInfo = params.middleware
      ? manifest.middleware[foundPage]
      : manifest.functions[foundPage]

    if (!pageInfo) {
      if (!params.middleware) {
        throw new PageNotFoundError(foundPage)
      }
      return null
    }

    return {
      name: pageInfo.name,
      paths: pageInfo.files.map((file) => join(this.distDir, file)),
      env: pageInfo.env ?? [],
      wasm: (pageInfo.wasm ?? []).map((binding) => ({
        ...binding,
        filePath: join(this.distDir, binding.filePath),
      })),
      assets: (pageInfo.assets ?? []).map((binding) => {
        return {
          ...binding,
          filePath: join(this.distDir, binding.filePath),
        }
      }),
    }
  }

  /**
   * Checks if a middleware exists. This method is useful for the development
   * server where we need to check the filesystem. Here we just check the
   * middleware manifest.
   */
  protected async hasMiddleware(pathname: string): Promise<boolean> {
    const info = this.getEdgeFunctionInfo({ page: pathname, middleware: true })
    return Boolean(info && info.paths.length > 0)
  }

  /**
   * A placeholder for a function to be defined in the development server.
   * It will make sure that the root middleware or an edge function has been compiled
   * so that we can run it.
   */
  protected async ensureMiddleware() {}
  protected async ensureEdgeFunction(_params: {
    page: string
    appPaths: string[] | null
  }) {}

  /**
   * This method gets all middleware matchers and execute them when the request
   * matches. It will make sure that each middleware exists and is compiled and
   * ready to be invoked. The development server will decorate it to add warns
   * and errors with rich traces.
   */
  protected async runMiddleware(params: {
    request: BaseNextRequest
    response: BaseNextResponse
    parsedUrl: ParsedUrl
    parsed: UrlWithParsedQuery
    onWarning?: (warning: Error) => void
  }) {
    // Middleware is skipped for on-demand revalidate requests
    if (
      checkIsOnDemandRevalidate(params.request, this.renderOpts.previewProps)
        .isOnDemandRevalidate
    ) {
      return { finished: false }
    }

    let url: string

    if (this.nextConfig.skipMiddlewareUrlNormalize) {
      url = getRequestMeta(params.request, '__NEXT_INIT_URL')!
    } else {
      // For middleware to "fetch" we must always provide an absolute URL
      const query = urlQueryToSearchParams(params.parsed.query).toString()
      const locale = params.parsed.query.__nextLocale

      url = `${getRequestMeta(params.request, '_protocol')}://${
        this.hostname
      }:${this.port}${locale ? `/${locale}` : ''}${params.parsed.pathname}${
        query ? `?${query}` : ''
      }`
    }

    if (!url.startsWith('http')) {
      throw new Error(
        'To use middleware you must provide a `hostname` and `port` to the Next.js Server'
      )
    }

    const page: {
      name?: string
      params?: { [key: string]: string | string[] }
    } = {}

    const middleware = this.getMiddleware()
    if (!middleware) {
      return { finished: false }
    }
    if (!(await this.hasMiddleware(middleware.page))) {
      return { finished: false }
    }

    await this.ensureMiddleware()
    const middlewareInfo = this.getEdgeFunctionInfo({
      page: middleware.page,
      middleware: true,
    })

    if (!middlewareInfo) {
      throw new MiddlewareNotFoundError()
    }

    const method = (params.request.method || 'GET').toUpperCase()
    const { run } = require('./web/sandbox') as typeof import('./web/sandbox')

    const result = await run({
      distDir: this.distDir,
      name: middlewareInfo.name,
      paths: middlewareInfo.paths,
      env: middlewareInfo.env,
      edgeFunctionEntry: middlewareInfo,
      request: {
        headers: params.request.headers,
        method,
        nextConfig: {
          basePath: this.nextConfig.basePath,
          i18n: this.nextConfig.i18n,
          trailingSlash: this.nextConfig.trailingSlash,
        },
        url: url,
        page: page,
        body: getRequestMeta(params.request, '__NEXT_CLONABLE_BODY'),
      },
      useCache: true,
      onWarning: params.onWarning,
    })

    if (!this.renderOpts.dev) {
      result.waitUntil.catch((error) => {
        console.error(`Uncaught: middleware waitUntil errored`, error)
      })
    }

    if (!result) {
      this.render404(params.request, params.response, params.parsed)
      return { finished: true }
    }

    for (let [key, value] of result.response.headers) {
      if (key.toLowerCase() !== 'set-cookie') continue

      // Clear existing header.
      result.response.headers.delete(key)

      // Append each cookie individually.
      const cookies = splitCookiesString(value)
      for (const cookie of cookies) {
        result.response.headers.append(key, cookie)
      }

      // Add cookies to request meta.
      addRequestMeta(params.request, '_nextMiddlewareCookie', cookies)
    }

    return result
  }

  protected generateCatchAllMiddlewareRoute(devReady?: boolean): Route[] {
    if (this.minimalMode) return []
    const routes = []
    if (!this.renderOpts.dev || devReady) {
      if (this.getMiddleware()) {
        const middlewareCatchAllRoute: Route = {
          match: getPathMatch('/:path*'),
          matchesBasePath: true,
          matchesLocale: true,
          type: 'route',
          name: 'middleware catchall',
          fn: async (req, res, _params, parsed) => {
            const isMiddlewareInvoke =
              this.isRenderWorker && req.headers['x-middleware-invoke']

            const handleFinished = (finished: boolean = false) => {
              if (isMiddlewareInvoke && !finished) {
                res.setHeader('x-middleware-invoke', '1')
                res.body('').send()
                return { finished: true }
              }
              return { finished }
            }

            if (this.isRenderWorker && !isMiddlewareInvoke) {
              return { finished: false }
            }

            const middleware = this.getMiddleware()
            if (!middleware) {
              return handleFinished()
            }

            const initUrl = getRequestMeta(req, '__NEXT_INIT_URL')!
            const parsedUrl = parseUrl(initUrl)
            const pathnameInfo = getNextPathnameInfo(parsedUrl.pathname, {
              nextConfig: this.nextConfig,
              i18nProvider: this.i18nProvider,
            })

            parsedUrl.pathname = pathnameInfo.pathname
            const normalizedPathname = removeTrailingSlash(
              parsed.pathname || ''
            )
            if (!middleware.match(normalizedPathname, req, parsedUrl.query)) {
              return handleFinished()
            }

            let result: Awaited<
              ReturnType<typeof NextNodeServer.prototype.runMiddleware>
            >

            try {
              await this.ensureMiddleware()

              if (this.isRouterWorker && this.renderWorkers?.middleware) {
                if (this.renderWorkersPromises) {
                  await this.renderWorkersPromises
                  this.renderWorkersPromises = undefined
                }

                const { port, hostname } =
                  await this.renderWorkers.middleware.initialize(
                    this.renderWorkerOpts!
                  )
                const renderUrl = new URL(initUrl)
                renderUrl.hostname = hostname
                renderUrl.port = port + ''

                const invokeHeaders: typeof req.headers = {
                  ...req.headers,
                  'x-invoke-path': '',
                  'x-invoke-query': '',
                  'x-middleware-invoke': '1',
                }
                const invokeRes = await invokeRequest(
                  renderUrl.toString(),
                  {
                    headers: invokeHeaders,
                    method: req.method,
                  },
                  getRequestMeta(req, '__NEXT_CLONABLE_BODY')?.cloneBodyStream()
                )
                const webResponse = new Response(null, {
                  status: invokeRes.statusCode,
                  headers: new Headers(invokeRes.headers as HeadersInit),
                })

                ;(webResponse as any).invokeRes = invokeRes

                result = {
                  response: webResponse,
                  waitUntil: Promise.resolve(),
                }
                for (const key of [...result.response.headers.keys()]) {
                  if (
                    [
                      'content-encoding',
                      'transfer-encoding',
                      'keep-alive',
                      'connection',
                    ].includes(key)
                  ) {
                    result.response.headers.delete(key)
                  } else {
                    const value = result.response.headers.get(key)
                    // propagate this to req headers so it's
                    // passed to the render worker for the page
                    req.headers[key] = value || undefined

                    if (key.toLowerCase() === 'set-cookie' && value) {
                      addRequestMeta(
                        req,
                        '_nextMiddlewareCookie',
                        splitCookiesString(value)
                      )
                    }
                  }
                }
              } else {
                result = await this.runMiddleware({
                  request: req,
                  response: res,
                  parsedUrl: parsedUrl,
                  parsed: parsed,
                })

                if (isMiddlewareInvoke && 'response' in result) {
                  for (const [key, value] of Object.entries(
                    toNodeHeaders(result.response.headers)
                  )) {
                    if (key !== 'content-encoding' && value !== undefined) {
                      res.setHeader(key, value as string | string[])
                    }
                  }
                  res.statusCode = result.response.status
                  for await (const chunk of result.response.body ||
                    ([] as any)) {
                    this.streamResponseChunk(res as NodeNextResponse, chunk)
                  }
                  res.send()
                  return {
                    finished: true,
                  }
                }
              }
            } catch (err) {
              if (isError(err) && err.code === 'ENOENT') {
                await this.render404(req, res, parsed)
                return { finished: true }
              }

              if (err instanceof DecodeError) {
                res.statusCode = 400
                this.renderError(err, req, res, parsed.pathname || '')
                return { finished: true }
              }

              const error = getProperError(err)
              console.error(error)
              res.statusCode = 500
              this.renderError(error, req, res, parsed.pathname || '')
              return { finished: true }
            }

            if ('finished' in result) {
              return result
            }

            if (result.response.headers.has('x-middleware-rewrite')) {
              const value = result.response.headers.get('x-middleware-rewrite')!
              const rel = relativizeURL(value, initUrl)
              result.response.headers.set('x-middleware-rewrite', rel)
            }

            if (result.response.headers.has('x-middleware-override-headers')) {
              const overriddenHeaders: Set<string> = new Set()
              for (const key of result.response.headers
                .get('x-middleware-override-headers')!
                .split(',')) {
                overriddenHeaders.add(key.trim())
              }

              result.response.headers.delete('x-middleware-override-headers')

              // Delete headers.
              for (const key of Object.keys(req.headers)) {
                if (!overriddenHeaders.has(key)) {
                  delete req.headers[key]
                }
              }

              // Update or add headers.
              for (const key of overriddenHeaders.keys()) {
                const valueKey = 'x-middleware-request-' + key
                const newValue = result.response.headers.get(valueKey)
                const oldValue = req.headers[key]

                if (oldValue !== newValue) {
                  req.headers[key] = newValue === null ? undefined : newValue
                }

                result.response.headers.delete(valueKey)
              }
            }

            if (result.response.headers.has('Location')) {
              const value = result.response.headers.get('Location')!
              const rel = relativizeURL(value, initUrl)
              result.response.headers.set('Location', rel)
            }

            if (
              !result.response.headers.has('x-middleware-rewrite') &&
              !result.response.headers.has('x-middleware-next') &&
              !result.response.headers.has('Location')
            ) {
              result.response.headers.set('x-middleware-refresh', '1')
            }

            result.response.headers.delete('x-middleware-next')

            for (const [key, value] of Object.entries(
              toNodeHeaders(result.response.headers)
            )) {
              if (
                [
                  'x-middleware-rewrite',
                  'x-middleware-redirect',
                  'x-middleware-refresh',
                ].includes(key)
              ) {
                continue
              }
              if (key !== 'content-encoding' && value !== undefined) {
                if (typeof value === 'number') {
                  res.setHeader(key, value.toString())
                } else {
                  res.setHeader(key, value)
                }
              }
            }

            res.statusCode = result.response.status
            res.statusMessage = result.response.statusText

            const location = result.response.headers.get('Location')
            if (location) {
              res.statusCode = result.response.status
              if (res.statusCode === 308) {
                res.setHeader('Refresh', `0;url=${location}`)
              }

              res.body(location).send()
              return {
                finished: true,
              }
            }

            // If the middleware has set a `x-middleware-rewrite` header, we
            // need to rewrite the URL to the new path and re-run the request.
            if (result.response.headers.has('x-middleware-rewrite')) {
              const rewritePath = result.response.headers.get(
                'x-middleware-rewrite'
              )!
              const parsedDestination = parseUrl(rewritePath)
              const newUrl = parsedDestination.pathname

              // If the destination has a protocol and host that doesn't match
              // the current request, we need to proxy the request to the
              // correct host.
              if (
                parsedDestination.protocol &&
                (parsedDestination.port
                  ? `${parsedDestination.hostname}:${parsedDestination.port}`
                  : parsedDestination.hostname) !== req.headers.host
              ) {
                return this.proxyRequest(
                  req as NodeNextRequest,
                  res as NodeNextResponse,
                  parsedDestination
                )
              }

              // If this server has i18n enabled, we need to make sure to parse
              // the locale from the destination URL and add it to the query
              // string so that the next request is properly localized.
              if (this.i18nProvider) {
                const { detectedLocale } = this.i18nProvider.analyze(newUrl)
                if (detectedLocale) {
                  parsedDestination.query.__nextLocale = detectedLocale
                }
              }

              addRequestMeta(req, '_nextRewroteUrl', newUrl)
              addRequestMeta(req, '_nextDidRewrite', newUrl !== req.url)

              if (!isMiddlewareInvoke) {
                return {
                  finished: false,
                  pathname: newUrl,
                  query: parsedDestination.query,
                }
              }
            }

            if (result.response.headers.has('x-middleware-refresh')) {
              res.statusCode = result.response.status

              if ((result.response as any).invokeRes) {
                for await (const chunk of (result.response as any).invokeRes) {
                  this.streamResponseChunk(res as NodeNextResponse, chunk)
                }
                ;(res as NodeNextResponse).originalResponse.end()
              } else {
                for await (const chunk of result.response.body || ([] as any)) {
                  this.streamResponseChunk(res as NodeNextResponse, chunk)
                }
                res.send()
              }
              return {
                finished: true,
              }
            }

            return {
              finished: false,
            }
          },
        }

        routes.push(middlewareCatchAllRoute)
      }
    }

    return routes
  }

  protected getPrerenderManifest(): PrerenderManifest {
<<<<<<< HEAD
    return require(join(this.distDir, PRERENDER_MANIFEST))
=======
    if (this._cachedPreviewManifest) {
      return this._cachedPreviewManifest
    }
    if (
      this.renderOpts?.dev ||
      this.serverOptions?.dev ||
      this.renderWorkerOpts?.dev ||
      process.env.NODE_ENV === 'development' ||
      process.env.NEXT_PHASE === PHASE_PRODUCTION_BUILD
    ) {
      this._cachedPreviewManifest = {
        version: 4,
        routes: {},
        dynamicRoutes: {},
        notFoundRoutes: [],
        preview: {
          previewModeId: require('crypto').randomBytes(16).toString('hex'),
          previewModeSigningKey: require('crypto')
            .randomBytes(32)
            .toString('hex'),
          previewModeEncryptionKey: require('crypto')
            .randomBytes(32)
            .toString('hex'),
        },
      }
      return this._cachedPreviewManifest
    }
    const manifest = require(join(this.distDir, PRERENDER_MANIFEST))
    return (this._cachedPreviewManifest = manifest)
>>>>>>> 96d68fe3
  }

  protected getRoutesManifest() {
    return getTracer().trace(NextNodeServerSpan.getRoutesManifest, () =>
      require(join(this.distDir, ROUTES_MANIFEST))
    )
  }

  protected attachRequestMeta(
    req: BaseNextRequest,
    parsedUrl: NextUrlWithParsedQuery
  ) {
    const protocol = (
      (req as NodeNextRequest).originalRequest?.socket as TLSSocket
    )?.encrypted
      ? 'https'
      : 'http'

    // When there are hostname and port we build an absolute URL
    const initUrl =
      this.hostname && this.port
        ? `${protocol}://${this.hostname}:${this.port}${req.url}`
        : (this.nextConfig.experimental as any).trustHostHeader
        ? `https://${req.headers.host || 'localhost'}${req.url}`
        : req.url

    addRequestMeta(req, '__NEXT_INIT_URL', initUrl)
    addRequestMeta(req, '__NEXT_INIT_QUERY', { ...parsedUrl.query })
    addRequestMeta(req, '_protocol', protocol)
    addRequestMeta(req, '__NEXT_CLONABLE_BODY', getCloneableBody(req.body))
  }

  protected async runEdgeFunction(params: {
    req: BaseNextRequest | NodeNextRequest
    res: BaseNextResponse | NodeNextResponse
    query: ParsedUrlQuery
    params: Params | undefined
    page: string
    appPaths: string[] | null
    match?: RouteMatch
    onWarning?: (warning: Error) => void
  }): Promise<FetchEventResult | null> {
    let edgeInfo: ReturnType<typeof this.getEdgeFunctionInfo> | undefined

    const { query, page, match } = params

    if (!match)
      await this.ensureEdgeFunction({ page, appPaths: params.appPaths })
    edgeInfo = this.getEdgeFunctionInfo({
      page,
      middleware: false,
    })

    if (!edgeInfo) {
      return null
    }

    // For edge to "fetch" we must always provide an absolute URL
    const isDataReq = !!query.__nextDataReq
    const initialUrl = new URL(
      getRequestMeta(params.req, '__NEXT_INIT_URL') || '/',
      'http://n'
    )
    const queryString = urlQueryToSearchParams({
      ...Object.fromEntries(initialUrl.searchParams),
      ...query,
      ...params.params,
    }).toString()

    if (isDataReq) {
      params.req.headers['x-nextjs-data'] = '1'
    }
    initialUrl.search = queryString
    const url = initialUrl.toString()

    if (!url.startsWith('http')) {
      throw new Error(
        'To use middleware you must provide a `hostname` and `port` to the Next.js Server'
      )
    }

    const { run } = require('./web/sandbox') as typeof import('./web/sandbox')
    const result = await run({
      distDir: this.distDir,
      name: edgeInfo.name,
      paths: edgeInfo.paths,
      env: edgeInfo.env,
      edgeFunctionEntry: edgeInfo,
      request: {
        headers: params.req.headers,
        method: params.req.method,
        nextConfig: {
          basePath: this.nextConfig.basePath,
          i18n: this.nextConfig.i18n,
          trailingSlash: this.nextConfig.trailingSlash,
        },
        url,
        page: {
          name: params.page,
          ...(params.params && { params: params.params }),
        },
        body: getRequestMeta(params.req, '__NEXT_CLONABLE_BODY'),
      },
      useCache: true,
      onWarning: params.onWarning,
      incrementalCache: getRequestMeta(params.req, '_nextIncrementalCache'),
    })

    params.res.statusCode = result.response.status
    params.res.statusMessage = result.response.statusText

    // TODO: (wyattjoh) investigate improving this

    result.response.headers.forEach((value, key) => {
      // The append handling is special cased for `set-cookie`.
      if (key.toLowerCase() === 'set-cookie') {
        // TODO: (wyattjoh) replace with native response iteration when we can upgrade undici
        for (const cookie of splitCookiesString(value)) {
          params.res.appendHeader(key, cookie)
        }
      } else {
        params.res.appendHeader(key, value)
      }
    })

    if (result.response.body) {
      // TODO(gal): not sure that we always need to stream
      const nodeResStream = (params.res as NodeNextResponse).originalResponse
      const { consumeUint8ArrayReadableStream } =
        require('next/dist/compiled/edge-runtime') as typeof import('next/dist/compiled/edge-runtime')
      try {
        for await (const chunk of consumeUint8ArrayReadableStream(
          result.response.body
        )) {
          nodeResStream.write(chunk)
        }
      } finally {
        nodeResStream.end()
      }
    } else {
      ;(params.res as NodeNextResponse).originalResponse.end()
    }

    return result
  }

  protected get serverDistDir() {
    return join(this.distDir, SERVER_DIRECTORY)
  }
}<|MERGE_RESOLUTION|>--- conflicted
+++ resolved
@@ -2523,10 +2523,8 @@
     return routes
   }
 
+  private _cachedPreviewManifest: PrerenderManifest | undefined
   protected getPrerenderManifest(): PrerenderManifest {
-<<<<<<< HEAD
-    return require(join(this.distDir, PRERENDER_MANIFEST))
-=======
     if (this._cachedPreviewManifest) {
       return this._cachedPreviewManifest
     }
@@ -2556,7 +2554,6 @@
     }
     const manifest = require(join(this.distDir, PRERENDER_MANIFEST))
     return (this._cachedPreviewManifest = manifest)
->>>>>>> 96d68fe3
   }
 
   protected getRoutesManifest() {
