import './node-environment'
import './require-hook'
import './node-polyfill-crypto'

import type { CacheFs } from '../shared/lib/utils'
import {
  DecodeError,
  PageNotFoundError,
  MiddlewareNotFoundError,
} from '../shared/lib/utils'
import type { MiddlewareManifest } from '../build/webpack/plugins/middleware-plugin'
import type RenderResult from './render-result'
import type { FetchEventResult } from './web/types'
import type { PrerenderManifest } from '../build'
import type { BaseNextRequest, BaseNextResponse } from './base-http'
import type { PagesManifest } from '../build/webpack/plugins/pages-manifest-plugin'
import type { NextParsedUrlQuery, NextUrlWithParsedQuery } from './request-meta'
import type { Params } from '../shared/lib/router/utils/route-matcher'
import type { MiddlewareRouteMatch } from '../shared/lib/router/utils/middleware-route-matcher'
import type { RouteMatch } from './future/route-matches/route-match'
import type { IncomingMessage, ServerResponse } from 'http'
import type { PagesAPIRouteModule } from './future/route-modules/pages-api/module'
import type { UrlWithParsedQuery } from 'url'
import type { ParsedUrlQuery } from 'querystring'
import type { ParsedUrl } from '../shared/lib/router/utils/parse-url'
import type { Revalidate } from './lib/revalidate'

import fs from 'fs'
import { join, resolve } from 'path'
import { getRouteMatcher } from '../shared/lib/router/utils/route-matcher'
import { addRequestMeta, getRequestMeta } from './request-meta'
import {
  PAGES_MANIFEST,
  BUILD_ID_FILE,
  MIDDLEWARE_MANIFEST,
  PRERENDER_MANIFEST,
  ROUTES_MANIFEST,
  CLIENT_PUBLIC_FILES_PATH,
  APP_PATHS_MANIFEST,
  SERVER_DIRECTORY,
  NEXT_FONT_MANIFEST,
  PHASE_PRODUCTION_BUILD,
} from '../shared/lib/constants'
import { findDir } from '../lib/find-pages-dir'
import { NodeNextRequest, NodeNextResponse } from './base-http/node'
import { sendRenderResult } from './send-payload'
import { parseUrl } from '../shared/lib/router/utils/parse-url'
import * as Log from '../build/output/log'

import type {
  Options,
  FindComponentsResult,
  MiddlewareRoutingItem,
  RequestContext,
  NormalizedRouteManifest,
  LoadedRenderOpts,
  RouteHandler,
  NextEnabledDirectories,
} from './base-server'
import BaseServer, { NoFallbackError } from './base-server'
import { getMaybePagePath, getPagePath, requireFontManifest } from './require'
import { denormalizePagePath } from '../shared/lib/page-path/denormalize-page-path'
import { normalizePagePath } from '../shared/lib/page-path/normalize-page-path'
import { loadComponents } from './load-components'
import type { LoadComponentsReturnType } from './load-components'
import isError, { getProperError } from '../lib/is-error'
import type { FontManifest } from './font-utils'
import { splitCookiesString, toNodeOutgoingHttpHeaders } from './web/utils'
import { getMiddlewareRouteMatcher } from '../shared/lib/router/utils/middleware-route-matcher'
import { loadEnvConfig } from '@next/env'
import { urlQueryToSearchParams } from '../shared/lib/router/utils/querystring'
import { removeTrailingSlash } from '../shared/lib/router/utils/remove-trailing-slash'
import { getNextPathnameInfo } from '../shared/lib/router/utils/get-next-pathname-info'
import { getCloneableBody } from './body-streams'
import { checkIsOnDemandRevalidate } from './api-utils'
import ResponseCache from './response-cache'
import { IncrementalCache } from './lib/incremental-cache'
import { normalizeAppPath } from '../shared/lib/router/utils/app-paths'

import { setHttpClientAndAgentOptions } from './setup-http-agent-env'

import { isPagesAPIRouteMatch } from './future/route-matches/pages-api-route-match'
import type { PagesAPIRouteMatch } from './future/route-matches/pages-api-route-match'
import type { MatchOptions } from './future/route-matcher-managers/route-matcher-manager'
import {
  INSTRUMENTATION_HOOK_FILENAME,
  RSC_PREFETCH_SUFFIX,
} from '../lib/constants'
import { getTracer } from './lib/trace/tracer'
import { NextNodeServerSpan } from './lib/trace/constants'
import { nodeFs } from './lib/node-fs-methods'
import { getRouteRegex } from '../shared/lib/router/utils/route-regex'
import { invokeRequest } from './lib/server-ipc/invoke-request'
import { filterReqHeaders, ipcForbiddenHeaders } from './lib/server-ipc/utils'
import { pipeToNodeResponse } from './pipe-readable'
import { createRequestResponseMocks } from './lib/mock-request'
import { NEXT_RSC_UNION_QUERY } from '../client/components/app-router-headers'
import { signalFromNodeResponse } from './web/spec-extension/adapters/next-request'
import { RouteModuleLoader } from './future/helpers/module-loader/route-module-loader'
import { loadManifest } from './load-manifest'
import { lazyRenderAppPage } from './future/route-modules/app-page/module.render'
import { lazyRenderPagesPage } from './future/route-modules/pages/module.render'
import { interopDefault } from '../lib/interop-default'
import { formatDynamicImportPath } from '../lib/format-dynamic-import-path'
import type { NextFontManifest } from '../build/webpack/plugins/next-font-manifest-plugin'

export * from './base-server'

declare const __non_webpack_require__: NodeRequire

// For module that can be both CJS or ESM
const dynamicImportEsmDefault = process.env.NEXT_MINIMAL
  ? (id: string) =>
      import(/* webpackIgnore: true */ id).then((mod) => mod.default || mod)
  : (id: string) => import(id).then((mod) => mod.default || mod)

// For module that will be compiled to CJS, e.g. instrument
const dynamicRequire = process.env.NEXT_MINIMAL
  ? __non_webpack_require__
  : require

function writeStdoutLine(text: string) {
  process.stdout.write(' ' + text + '\n')
}

function formatRequestUrl(url: string, maxLength: number | undefined) {
  return maxLength !== undefined && url.length > maxLength
    ? url.substring(0, maxLength) + '..'
    : url
}

export interface NodeRequestHandler {
  (
    req: IncomingMessage | BaseNextRequest,
    res: ServerResponse | BaseNextResponse,
    parsedUrl?: NextUrlWithParsedQuery | undefined
  ): Promise<void> | void
}

const MiddlewareMatcherCache = new WeakMap<
  MiddlewareManifest['middleware'][string],
  MiddlewareRouteMatch
>()

function getMiddlewareMatcher(
  info: MiddlewareManifest['middleware'][string]
): MiddlewareRouteMatch {
  const stored = MiddlewareMatcherCache.get(info)
  if (stored) {
    return stored
  }

  if (!Array.isArray(info.matchers)) {
    throw new Error(
      `Invariant: invalid matchers for middleware ${JSON.stringify(info)}`
    )
  }

  const matcher = getMiddlewareRouteMatcher(info.matchers)
  MiddlewareMatcherCache.set(info, matcher)
  return matcher
}

export default class NextNodeServer extends BaseServer {
  protected middlewareManifestPath: string
  private _serverDistDir: string | undefined
  private imageResponseCache?: ResponseCache
  protected renderWorkersPromises?: Promise<void>
  protected dynamicRoutes?: {
    match: import('../shared/lib/router/utils/route-matcher').RouteMatchFn
    page: string
    re: RegExp
  }[]

  constructor(options: Options) {
    // Initialize super class
    super(options)

    /**
     * This sets environment variable to be used at the time of SSR by head.tsx.
     * Using this from process.env allows targeting SSR by calling
     * `process.env.__NEXT_OPTIMIZE_CSS`.
     */
    if (this.renderOpts.optimizeFonts) {
      process.env.__NEXT_OPTIMIZE_FONTS = JSON.stringify(
        this.renderOpts.optimizeFonts
      )
    }
    if (this.renderOpts.optimizeCss) {
      process.env.__NEXT_OPTIMIZE_CSS = JSON.stringify(true)
    }
    if (this.renderOpts.nextScriptWorkers) {
      process.env.__NEXT_SCRIPT_WORKERS = JSON.stringify(true)
    }
    process.env.NEXT_DEPLOYMENT_ID =
      this.nextConfig.experimental.deploymentId || ''

    if (!this.minimalMode) {
      this.imageResponseCache = new ResponseCache(this.minimalMode)
    }

    const { appDocumentPreloading } = this.nextConfig.experimental
    const isDefaultEnabled = typeof appDocumentPreloading === 'undefined'

    if (
      !options.dev &&
      (appDocumentPreloading === true ||
        !(this.minimalMode && isDefaultEnabled))
    ) {
      // pre-warm _document and _app as these will be
      // needed for most requests
      loadComponents({
        distDir: this.distDir,
        page: '/_document',
        isAppPath: false,
      }).catch(() => {})
      loadComponents({
        distDir: this.distDir,
        page: '/_app',
        isAppPath: false,
      }).catch(() => {})
    }

    if (!options.dev) {
      const { dynamicRoutes = [] } = this.getRoutesManifest() ?? {}
      this.dynamicRoutes = dynamicRoutes.map((r) => {
        // TODO: can we just re-use the regex from the manifest?
        const regex = getRouteRegex(r.page)
        const match = getRouteMatcher(regex)

        return {
          match,
          page: r.page,
          re: regex.re,
        }
      })
    }

    // ensure options are set when loadConfig isn't called
    setHttpClientAndAgentOptions(this.nextConfig)

    // Intercept fetch and other testmode apis.
    if (this.serverOptions.experimentalTestProxy) {
      process.env.NEXT_PRIVATE_TEST_PROXY = 'true'
      const {
        interceptTestApis,
      } = require('next/dist/experimental/testmode/server')
      interceptTestApis()
    }

    this.middlewareManifestPath = join(this.serverDistDir, MIDDLEWARE_MANIFEST)
  }

  protected async handleUpgrade(): Promise<void> {
    // The web server does not support web sockets, it's only used for HMR in
    // development.
  }

  protected async prepareImpl() {
    await super.prepareImpl()
    if (
      !this.serverOptions.dev &&
      this.nextConfig.experimental.instrumentationHook
    ) {
      try {
        const instrumentationHook = await dynamicRequire(
          resolve(
            this.serverOptions.dir || '.',
            this.serverOptions.conf.distDir!,
            'server',
            INSTRUMENTATION_HOOK_FILENAME
          )
        )

        await instrumentationHook.register?.()
      } catch (err: any) {
        if (err.code !== 'MODULE_NOT_FOUND') {
          err.message = `An error occurred while loading instrumentation hook: ${err.message}`
          throw err
        }
      }
    }
  }

  protected loadEnvConfig({
    dev,
    forceReload,
    silent,
  }: {
    dev: boolean
    forceReload?: boolean
    silent?: boolean
  }) {
    loadEnvConfig(
      this.dir,
      dev,
      silent ? { info: () => {}, error: () => {} } : Log,
      forceReload
    )
  }

  protected async getIncrementalCache({
    requestHeaders,
    requestProtocol,
  }: {
    requestHeaders: IncrementalCache['requestHeaders']
    requestProtocol: 'http' | 'https'
  }) {
    const dev = !!this.renderOpts.dev
    let CacheHandler: any
    const { cacheHandler } = this.nextConfig

<<<<<<< HEAD
    if (cacheHandler) {
      CacheHandler = dynamicRequire(
        isAbsolute(cacheHandler)
          ? cacheHandler
          : join(this.distDir, cacheHandler)
=======
    if (incrementalCacheHandlerPath) {
      CacheHandler = interopDefault(
        await dynamicImportEsmDefault(
          formatDynamicImportPath(this.distDir, incrementalCacheHandlerPath)
        )
>>>>>>> 8d4e5be7
      )
    }

    // incremental-cache is request specific
    // although can have shared caches in module scope
    // per-cache handler
    return new IncrementalCache({
      fs: this.getCacheFilesystem(),
      dev,
      requestHeaders,
      requestProtocol,
      pagesDir: this.enabledDirectories.pages,
      appDir: this.enabledDirectories.app,
      allowedRevalidateHeaderKeys:
        this.nextConfig.experimental.allowedRevalidateHeaderKeys,
      minimalMode: this.minimalMode,
      serverDistDir: this.serverDistDir,
      fetchCache: true,
      fetchCacheKeyPrefix: this.nextConfig.experimental.fetchCacheKeyPrefix,
      maxMemoryCacheSize: this.nextConfig.cacheMaxMemorySize,
      flushToDisk:
        !this.minimalMode && this.nextConfig.experimental.isrFlushToDisk,
      getPrerenderManifest: () => this.getPrerenderManifest(),
      CurCacheHandler: CacheHandler,
      experimental: this.renderOpts.experimental,
    })
  }

  protected getResponseCache() {
    return new ResponseCache(this.minimalMode)
  }

  protected getPublicDir(): string {
    return join(this.dir, CLIENT_PUBLIC_FILES_PATH)
  }

  protected getHasStaticDir(): boolean {
    return fs.existsSync(join(this.dir, 'static'))
  }

  protected getPagesManifest(): PagesManifest | undefined {
    return loadManifest(
      join(this.serverDistDir, PAGES_MANIFEST)
    ) as PagesManifest
  }

  protected getAppPathsManifest(): PagesManifest | undefined {
    if (!this.enabledDirectories.app) return undefined

    return loadManifest(
      join(this.serverDistDir, APP_PATHS_MANIFEST)
    ) as PagesManifest
  }

  protected async hasPage(pathname: string): Promise<boolean> {
    return !!getMaybePagePath(
      pathname,
      this.distDir,
      this.nextConfig.i18n?.locales,
      this.enabledDirectories.app
    )
  }

  protected getBuildId(): string {
    const buildIdFile = join(this.distDir, BUILD_ID_FILE)
    try {
      return fs.readFileSync(buildIdFile, 'utf8').trim()
    } catch (err: any) {
      if (err.code === 'ENOENT') {
        throw new Error(
          `Could not find a production build in the '${this.distDir}' directory. Try building your app with 'next build' before starting the production server. https://nextjs.org/docs/messages/production-start-no-build-id`
        )
      }

      throw err
    }
  }

  protected getEnabledDirectories(dev: boolean): NextEnabledDirectories {
    const dir = dev ? this.dir : this.serverDistDir

    return {
      app: findDir(dir, 'app') ? true : false,
      pages: findDir(dir, 'pages') ? true : false,
    }
  }

  protected sendRenderResult(
    req: NodeNextRequest,
    res: NodeNextResponse,
    options: {
      result: RenderResult
      type: 'html' | 'json'
      generateEtags: boolean
      poweredByHeader: boolean
      revalidate: Revalidate | undefined
    }
  ): Promise<void> {
    return sendRenderResult({
      req: req.originalRequest,
      res: res.originalResponse,
      result: options.result,
      type: options.type,
      generateEtags: options.generateEtags,
      poweredByHeader: options.poweredByHeader,
      revalidate: options.revalidate,
    })
  }

  protected async runApi(
    req: BaseNextRequest | NodeNextRequest,
    res: BaseNextResponse | NodeNextResponse,
    query: ParsedUrlQuery,
    match: PagesAPIRouteMatch
  ): Promise<boolean> {
    const edgeFunctionsPages = this.getEdgeFunctionsPages()

    for (const edgeFunctionsPage of edgeFunctionsPages) {
      if (edgeFunctionsPage === match.definition.pathname) {
        const handledAsEdgeFunction = await this.runEdgeFunction({
          req,
          res,
          query,
          params: match.params,
          page: match.definition.pathname,
          appPaths: null,
        })

        if (handledAsEdgeFunction) {
          return true
        }
      }
    }

    // The module supports minimal mode, load the minimal module.
    const module = await RouteModuleLoader.load<PagesAPIRouteModule>(
      match.definition.filename
    )

    query = { ...query, ...match.params }

    delete query.__nextLocale
    delete query.__nextDefaultLocale
    delete query.__nextInferredLocaleFromDefault

    await module.render(
      (req as NodeNextRequest).originalRequest,
      (res as NodeNextResponse).originalResponse,
      {
        previewProps: this.renderOpts.previewProps,
        revalidate: this.revalidate.bind(this),
        trustHostHeader: this.nextConfig.experimental.trustHostHeader,
        allowedRevalidateHeaderKeys:
          this.nextConfig.experimental.allowedRevalidateHeaderKeys,
        hostname: this.fetchHostname,
        minimalMode: this.minimalMode,
        dev: this.renderOpts.dev === true,
        query,
        params: match.params,
        page: match.definition.pathname,
      }
    )

    return true
  }

  protected async renderHTML(
    req: NodeNextRequest,
    res: NodeNextResponse,
    pathname: string,
    query: NextParsedUrlQuery,
    renderOpts: LoadedRenderOpts
  ): Promise<RenderResult> {
    return getTracer().trace(NextNodeServerSpan.renderHTML, async () =>
      this.renderHTMLImpl(req, res, pathname, query, renderOpts)
    )
  }

  private async renderHTMLImpl(
    req: NodeNextRequest,
    res: NodeNextResponse,
    pathname: string,
    query: NextParsedUrlQuery,
    renderOpts: LoadedRenderOpts
  ): Promise<RenderResult> {
    if (process.env.NEXT_MINIMAL) {
      throw new Error(
        'Invariant: renderHTML should not be called in minimal mode'
      )
      // the `else` branch is needed for tree-shaking
    } else {
      // Due to the way we pass data by mutating `renderOpts`, we can't extend the
      // object here but only updating its `nextFontManifest` field.
      // https://github.com/vercel/next.js/blob/df7cbd904c3bd85f399d1ce90680c0ecf92d2752/packages/next/server/render.tsx#L947-L952
      renderOpts.nextFontManifest = this.nextFontManifest

      if (this.enabledDirectories.app && renderOpts.isAppPath) {
        return lazyRenderAppPage(
          req.originalRequest,
          res.originalResponse,
          pathname,
          query,
          renderOpts
        )
      }

      // TODO: re-enable this once we've refactored to use implicit matches
      // throw new Error('Invariant: render should have used routeModule')

      return lazyRenderPagesPage(
        req.originalRequest,
        res.originalResponse,
        pathname,
        query,
        renderOpts
      )
    }
  }

  protected async imageOptimizer(
    req: NodeNextRequest,
    res: NodeNextResponse,
    paramsResult: import('./image-optimizer').ImageParamsResult
  ): Promise<{ buffer: Buffer; contentType: string; maxAge: number }> {
    if (process.env.NEXT_MINIMAL) {
      throw new Error(
        'invariant: imageOptimizer should not be called in minimal mode'
      )
    } else {
      const { imageOptimizer } =
        require('./image-optimizer') as typeof import('./image-optimizer')

      return imageOptimizer(
        req.originalRequest,
        res.originalResponse,
        paramsResult,
        this.nextConfig,
        this.renderOpts.dev,
        async (newReq, newRes) => {
          if (newReq.url === req.url) {
            throw new Error(
              `Invariant attempted to optimize _next/image itself`
            )
          }

          const protocol = this.serverOptions.experimentalHttpsServer
            ? 'https'
            : 'http'

          const invokeRes = await invokeRequest(
            `${protocol}://${this.fetchHostname || 'localhost'}:${this.port}${
              newReq.url || ''
            }`,
            {
              method: newReq.method || 'GET',
              headers: newReq.headers,
              signal: signalFromNodeResponse(res.originalResponse),
            }
          )
          const filteredResHeaders = filterReqHeaders(
            toNodeOutgoingHttpHeaders(invokeRes.headers),
            ipcForbiddenHeaders
          )

          for (const key of Object.keys(filteredResHeaders)) {
            newRes.setHeader(key, filteredResHeaders[key] || '')
          }
          newRes.statusCode = invokeRes.status || 200

          if (invokeRes.body) {
            await pipeToNodeResponse(invokeRes.body, newRes)
          } else {
            res.send()
          }
          return
        }
      )
    }
  }

  protected getPagePath(pathname: string, locales?: string[]): string {
    return getPagePath(
      pathname,
      this.distDir,
      locales,
      this.enabledDirectories.app
    )
  }

  protected async renderPageComponent(
    ctx: RequestContext,
    bubbleNoFallback: boolean
  ) {
    const edgeFunctionsPages = this.getEdgeFunctionsPages() || []
    if (edgeFunctionsPages.length) {
      const appPaths = this.getOriginalAppPaths(ctx.pathname)
      const isAppPath = Array.isArray(appPaths)

      let page = ctx.pathname
      if (isAppPath) {
        // When it's an array, we need to pass all parallel routes to the loader.
        page = appPaths[0]
      }

      for (const edgeFunctionsPage of edgeFunctionsPages) {
        if (edgeFunctionsPage === page) {
          await this.runEdgeFunction({
            req: ctx.req,
            res: ctx.res,
            query: ctx.query,
            params: ctx.renderOpts.params,
            page,
            appPaths,
          })
          return null
        }
      }
    }

    return super.renderPageComponent(ctx, bubbleNoFallback)
  }

  protected async findPageComponents({
    page,
    query,
    params,
    isAppPath,
    url,
  }: {
    page: string
    query: NextParsedUrlQuery
    params: Params
    isAppPath: boolean
    // The following parameters are used in the development server's
    // implementation.
    sriEnabled?: boolean
    appPaths?: ReadonlyArray<string> | null
    shouldEnsure: boolean
    url?: string
  }): Promise<FindComponentsResult | null> {
    return getTracer().trace(
      NextNodeServerSpan.findPageComponents,
      {
        spanName: 'resolve page components',
        attributes: {
          'next.route': isAppPath ? normalizeAppPath(page) : page,
        },
      },
      () =>
        this.findPageComponentsImpl({
          page,
          query,
          params,
          isAppPath,
          url,
        })
    )
  }

  private async findPageComponentsImpl({
    page,
    query,
    params,
    isAppPath,
    url: _url,
  }: {
    page: string
    query: NextParsedUrlQuery
    params: Params
    isAppPath: boolean
    url?: string
  }): Promise<FindComponentsResult | null> {
    const pagePaths: string[] = [page]
    if (query.amp) {
      // try serving a static AMP version first
      pagePaths.unshift(
        (isAppPath ? normalizeAppPath(page) : normalizePagePath(page)) + '.amp'
      )
    }

    if (query.__nextLocale) {
      pagePaths.unshift(
        ...pagePaths.map(
          (path) => `/${query.__nextLocale}${path === '/' ? '' : path}`
        )
      )
    }

    for (const pagePath of pagePaths) {
      try {
        const components = await loadComponents({
          distDir: this.distDir,
          page: pagePath,
          isAppPath,
        })

        if (
          query.__nextLocale &&
          typeof components.Component === 'string' &&
          !pagePath.startsWith(`/${query.__nextLocale}`)
        ) {
          // if loading an static HTML file the locale is required
          // to be present since all HTML files are output under their locale
          continue
        }

        return {
          components,
          query: {
            ...(!this.renderOpts.isExperimentalCompile &&
            components.getStaticProps
              ? ({
                  amp: query.amp,
                  __nextDataReq: query.__nextDataReq,
                  __nextLocale: query.__nextLocale,
                  __nextDefaultLocale: query.__nextDefaultLocale,
                } as NextParsedUrlQuery)
              : query),
            // For appDir params is excluded.
            ...((isAppPath ? {} : params) || {}),
          },
        }
      } catch (err) {
        // we should only not throw if we failed to find the page
        // in the pages-manifest
        if (!(err instanceof PageNotFoundError)) {
          throw err
        }
      }
    }
    return null
  }

  protected getFontManifest(): FontManifest {
    return requireFontManifest(this.distDir)
  }

  protected getNextFontManifest(): NextFontManifest | undefined {
    return loadManifest(
      join(this.distDir, 'server', NEXT_FONT_MANIFEST + '.json')
    ) as NextFontManifest
  }

  protected getFallback(page: string): Promise<string> {
    page = normalizePagePath(page)
    const cacheFs = this.getCacheFilesystem()
    return cacheFs.readFile(
      join(this.serverDistDir, 'pages', `${page}.html`),
      'utf8'
    )
  }

  protected handleNextImageRequest: RouteHandler = async (
    req,
    res,
    parsedUrl
  ) => {
    if (!parsedUrl.pathname || !parsedUrl.pathname.startsWith('/_next/image')) {
      return false
    }

    if (
      this.minimalMode ||
      this.nextConfig.output === 'export' ||
      process.env.NEXT_MINIMAL
    ) {
      res.statusCode = 400
      res.body('Bad Request').send()
      return true
      // the `else` branch is needed for tree-shaking
    } else {
      const { ImageOptimizerCache } =
        require('./image-optimizer') as typeof import('./image-optimizer')

      const imageOptimizerCache = new ImageOptimizerCache({
        distDir: this.distDir,
        nextConfig: this.nextConfig,
      })

      const { getHash, sendResponse, ImageError } =
        require('./image-optimizer') as typeof import('./image-optimizer')

      if (!this.imageResponseCache) {
        throw new Error('invariant image optimizer cache was not initialized')
      }
      const imagesConfig = this.nextConfig.images

      if (imagesConfig.loader !== 'default' || imagesConfig.unoptimized) {
        await this.render404(req, res)
        return true
      }

      const paramsResult = ImageOptimizerCache.validateParams(
        (req as NodeNextRequest).originalRequest,
        parsedUrl.query,
        this.nextConfig,
        !!this.renderOpts.dev
      )

      if ('errorMessage' in paramsResult) {
        res.statusCode = 400
        res.body(paramsResult.errorMessage).send()
        return true
      }

      const cacheKey = ImageOptimizerCache.getCacheKey(paramsResult)

      try {
        const { getExtension } =
          require('./serve-static') as typeof import('./serve-static')
        const cacheEntry = await this.imageResponseCache.get(
          cacheKey,
          async () => {
            const { buffer, contentType, maxAge } = await this.imageOptimizer(
              req as NodeNextRequest,
              res as NodeNextResponse,
              paramsResult
            )
            const etag = getHash([buffer])

            return {
              value: {
                kind: 'IMAGE',
                buffer,
                etag,
                extension: getExtension(contentType) as string,
              },
              revalidate: maxAge,
            }
          },
          {
            incrementalCache: imageOptimizerCache,
          }
        )

        if (cacheEntry?.value?.kind !== 'IMAGE') {
          throw new Error(
            'invariant did not get entry from image response cache'
          )
        }

        sendResponse(
          (req as NodeNextRequest).originalRequest,
          (res as NodeNextResponse).originalResponse,
          paramsResult.href,
          cacheEntry.value.extension,
          cacheEntry.value.buffer,
          paramsResult.isStatic,
          cacheEntry.isMiss ? 'MISS' : cacheEntry.isStale ? 'STALE' : 'HIT',
          imagesConfig,
          cacheEntry.revalidate || 0,
          Boolean(this.renderOpts.dev)
        )
        return true
      } catch (err) {
        if (err instanceof ImageError) {
          res.statusCode = err.statusCode
          res.body(err.message).send()
          return true
        }
        throw err
      }
    }
  }

  protected handleCatchallRenderRequest: RouteHandler = async (
    req,
    res,
    parsedUrl
  ) => {
    let { pathname, query } = parsedUrl
    if (!pathname) {
      throw new Error('Invariant: pathname is undefined')
    }

    // This is a catch-all route, there should be no fallbacks so mark it as
    // such.
    query._nextBubbleNoFallback = '1'

    try {
      // next.js core assumes page path without trailing slash
      pathname = removeTrailingSlash(pathname)

      const options: MatchOptions = {
        i18n: this.i18nProvider?.fromQuery(pathname, query),
      }
      const match = await this.matchers.match(pathname, options)

      // If we don't have a match, try to render it anyways.
      if (!match) {
        await this.render(req, res, pathname, query, parsedUrl, true)

        return true
      }

      // Add the match to the request so we don't have to re-run the matcher
      // for the same request.
      addRequestMeta(req, 'match', match)

      // TODO-APP: move this to a route handler
      const edgeFunctionsPages = this.getEdgeFunctionsPages()
      for (const edgeFunctionsPage of edgeFunctionsPages) {
        // If the page doesn't match the edge function page, skip it.
        if (edgeFunctionsPage !== match.definition.page) continue

        if (this.nextConfig.output === 'export') {
          await this.render404(req, res, parsedUrl)
          return true
        }
        delete query._nextBubbleNoFallback
        delete query[NEXT_RSC_UNION_QUERY]

        const handled = await this.runEdgeFunction({
          req,
          res,
          query,
          params: match.params,
          page: match.definition.page,
          match,
          appPaths: null,
        })

        // If we handled the request, we can return early.
        if (handled) return true
      }

      // If the route was detected as being a Pages API route, then handle
      // it.
      // TODO: move this behavior into a route handler.
      if (isPagesAPIRouteMatch(match)) {
        if (this.nextConfig.output === 'export') {
          await this.render404(req, res, parsedUrl)
          return true
        }

        delete query._nextBubbleNoFallback

        const handled = await this.handleApiRequest(req, res, query, match)
        if (handled) return true
      }

      await this.render(req, res, pathname, query, parsedUrl, true)

      return true
    } catch (err: any) {
      if (err instanceof NoFallbackError) {
        throw err
      }

      try {
        if (this.renderOpts.dev) {
          const { formatServerError } =
            require('../lib/format-server-error') as typeof import('../lib/format-server-error')
          formatServerError(err)
          await this.logErrorWithOriginalStack(err)
        } else {
          this.logError(err)
        }
        res.statusCode = 500
        await this.renderError(err, req, res, pathname, query)
        return true
      } catch {}

      throw err
    }
  }

  // Used in development only, overloaded in next-dev-server
  protected async logErrorWithOriginalStack(
    _err?: unknown,
    _type?: 'unhandledRejection' | 'uncaughtException' | 'warning' | 'app-dir'
  ): Promise<void> {
    throw new Error(
      'Invariant: logErrorWithOriginalStack can only be called on the development server'
    )
  }

  // Used in development only, overloaded in next-dev-server
  protected async ensurePage(_opts: {
    page: string
    clientOnly: boolean
    appPaths?: ReadonlyArray<string> | null
    match?: RouteMatch
    url?: string
  }): Promise<void> {
    throw new Error(
      'Invariant: ensurePage can only be called on the development server'
    )
  }

  /**
   * Resolves `API` request, in development builds on demand
   * @param req http request
   * @param res http response
   * @param pathname path of request
   */
  protected async handleApiRequest(
    req: BaseNextRequest,
    res: BaseNextResponse,
    query: ParsedUrlQuery,
    match: PagesAPIRouteMatch
  ): Promise<boolean> {
    return this.runApi(req, res, query, match)
  }

  protected getPrefetchRsc(pathname: string): Promise<string> {
    return this.getCacheFilesystem().readFile(
      join(this.serverDistDir, 'app', `${pathname}${RSC_PREFETCH_SUFFIX}`),
      'utf8'
    )
  }

  protected getCacheFilesystem(): CacheFs {
    return nodeFs
  }

  private normalizeReq(
    req: BaseNextRequest | IncomingMessage
  ): BaseNextRequest {
    return !(req instanceof NodeNextRequest)
      ? new NodeNextRequest(req as IncomingMessage)
      : req
  }

  private normalizeRes(
    res: BaseNextResponse | ServerResponse
  ): BaseNextResponse {
    return !(res instanceof NodeNextResponse)
      ? new NodeNextResponse(res as ServerResponse)
      : res
  }

  public getRequestHandler(): NodeRequestHandler {
    const handler = this.makeRequestHandler()
    if (this.serverOptions.experimentalTestProxy) {
      const {
        wrapRequestHandlerNode,
      } = require('next/dist/experimental/testmode/server')
      return wrapRequestHandlerNode(handler)
    }
    return handler
  }

  private makeRequestHandler(): NodeRequestHandler {
    // This is just optimization to fire prepare as soon as possible. It will be
    // properly awaited later. We add the catch here to ensure that it does not
    // cause a unhandled promise rejection. The promise rejection wil be
    // handled later on via the `await` when the request handler is called.
    this.prepare().catch((err) => {
      console.error('Failed to prepare server', err)
    })

    const handler = super.getRequestHandler()
    return (req, res, parsedUrl) => {
      const normalizedReq = this.normalizeReq(req)
      const normalizedRes = this.normalizeRes(res)

      const loggingFetchesConfig = this.nextConfig.logging?.fetches
      const enabledVerboseLogging = !!loggingFetchesConfig
      const shouldTruncateUrl = !loggingFetchesConfig?.fullUrl

      if (this.renderOpts.dev) {
        const { bold, green, yellow, red, gray, white } =
          require('../lib/picocolors') as typeof import('../lib/picocolors')
        const _req = req as NodeNextRequest | IncomingMessage
        const _res = res as NodeNextResponse | ServerResponse
        const origReq = 'originalRequest' in _req ? _req.originalRequest : _req
        const origRes =
          'originalResponse' in _res ? _res.originalResponse : _res

        const reqStart = Date.now()

        const reqCallback = () => {
          // if we already logged in a render worker
          // don't log again in the router worker.
          // we also don't log for middleware alone
          if (
            (normalizedReq as any).didInvokePath ||
            origReq.headers['x-middleware-invoke']
          ) {
            return
          }
          const reqEnd = Date.now()
          const fetchMetrics = (normalizedReq as any).fetchMetrics || []
          const reqDuration = reqEnd - reqStart

          const getDurationStr = (duration: number) => {
            let durationStr = duration.toString()

            if (duration < 500) {
              durationStr = green(duration + 'ms')
            } else if (duration < 2000) {
              durationStr = yellow(duration + 'ms')
            } else {
              durationStr = red(duration + 'ms')
            }
            return durationStr
          }

          if (Array.isArray(fetchMetrics) && fetchMetrics.length) {
            if (enabledVerboseLogging) {
              writeStdoutLine(
                `${white(bold(req.method || 'GET'))} ${req.url} ${
                  res.statusCode
                } in ${getDurationStr(reqDuration)}`
              )
            }

            const calcNestedLevel = (
              prevMetrics: any[],
              start: number
            ): string => {
              let nestedLevel = 0

              for (let i = 0; i < prevMetrics.length; i++) {
                const metric = prevMetrics[i]
                const prevMetric = prevMetrics[i - 1]

                if (
                  metric.end <= start &&
                  !(prevMetric && prevMetric.start < metric.end)
                ) {
                  nestedLevel += 1
                }
              }
              return nestedLevel === 0 ? ' ' : '  │ '.repeat(nestedLevel)
            }

            for (let i = 0; i < fetchMetrics.length; i++) {
              const metric = fetchMetrics[i]
              let { cacheStatus, cacheReason } = metric
              let cacheReasonStr = ''

              const duration = metric.end - metric.start

              if (cacheStatus === 'hit') {
                cacheStatus = green('HIT')
              } else if (cacheStatus === 'skip') {
                cacheStatus = yellow('SKIP')
                cacheReasonStr = gray(
                  `Cache missed reason: (${white(cacheReason)})`
                )
              } else {
                cacheStatus = yellow('MISS')
              }
              let url = metric.url

              if (url.length > 48) {
                const parsed = new URL(url)
                const truncatedHost = formatRequestUrl(
                  parsed.host,
                  shouldTruncateUrl ? 16 : undefined
                )
                const truncatedPath = formatRequestUrl(
                  parsed.pathname,
                  shouldTruncateUrl ? 24 : undefined
                )
                const truncatedSearch = formatRequestUrl(
                  parsed.search,
                  shouldTruncateUrl ? 16 : undefined
                )

                url =
                  parsed.protocol +
                  '//' +
                  truncatedHost +
                  truncatedPath +
                  truncatedSearch
              }

              if (enabledVerboseLogging) {
                const newLineLeadingChar = '│'
                const nestedIndent = calcNestedLevel(
                  fetchMetrics.slice(0, i + 1),
                  metric.start
                )

                writeStdoutLine(
                  ` ${`${newLineLeadingChar}${nestedIndent}${white(
                    bold(metric.method)
                  )} ${gray(url)} ${metric.status} in ${getDurationStr(
                    duration
                  )} (cache: ${cacheStatus})`}`
                )
                if (cacheReasonStr) {
                  const nextNestedIndent = calcNestedLevel(
                    fetchMetrics.slice(0, i + 1),
                    metric.start
                  )
                  writeStdoutLine(
                    ' ' +
                      newLineLeadingChar +
                      nextNestedIndent +
                      ' ' +
                      newLineLeadingChar +
                      '  ' +
                      cacheReasonStr
                  )
                }
              }
            }
          } else {
            if (enabledVerboseLogging) {
              writeStdoutLine(
                `${white(bold(req.method || 'GET'))} ${req.url} ${
                  res.statusCode
                } in ${getDurationStr(reqDuration)}`
              )
            }
          }
          origRes.off('close', reqCallback)
        }
        origRes.on('close', reqCallback)
      }
      return handler(normalizedReq, normalizedRes, parsedUrl)
    }
  }

  public async revalidate({
    urlPath,
    revalidateHeaders,
    opts,
  }: {
    urlPath: string
    revalidateHeaders: { [key: string]: string | string[] }
    opts: { unstable_onlyGenerated?: boolean }
  }) {
    const mocked = createRequestResponseMocks({
      url: urlPath,
      headers: revalidateHeaders,
    })

    const handler = this.getRequestHandler()
    await handler(
      new NodeNextRequest(mocked.req),
      new NodeNextResponse(mocked.res)
    )
    await mocked.res.hasStreamed

    if (
      mocked.res.getHeader('x-nextjs-cache') !== 'REVALIDATED' &&
      !(mocked.res.statusCode === 404 && opts.unstable_onlyGenerated)
    ) {
      throw new Error(`Invalid response ${mocked.res.statusCode}`)
    }
  }

  public async render(
    req: BaseNextRequest | IncomingMessage,
    res: BaseNextResponse | ServerResponse,
    pathname: string,
    query?: NextParsedUrlQuery,
    parsedUrl?: NextUrlWithParsedQuery,
    internal = false
  ): Promise<void> {
    return super.render(
      this.normalizeReq(req),
      this.normalizeRes(res),
      pathname,
      query,
      parsedUrl,
      internal
    )
  }

  public async renderToHTML(
    req: BaseNextRequest | IncomingMessage,
    res: BaseNextResponse | ServerResponse,
    pathname: string,
    query?: ParsedUrlQuery
  ): Promise<string | null> {
    return super.renderToHTML(
      this.normalizeReq(req),
      this.normalizeRes(res),
      pathname,
      query
    )
  }

  protected async renderErrorToResponseImpl(
    ctx: RequestContext,
    err: Error | null
  ) {
    const { req, res, query } = ctx
    const is404 = res.statusCode === 404

    if (is404 && this.enabledDirectories.app) {
      const notFoundPathname = this.renderOpts.dev
        ? '/not-found'
        : '/_not-found'

      if (this.renderOpts.dev) {
        await this.ensurePage({
          page: notFoundPathname,
          clientOnly: false,
          url: req.url,
        }).catch(() => {})
      }

      if (this.getEdgeFunctionsPages().includes(notFoundPathname)) {
        await this.runEdgeFunction({
          req: req as BaseNextRequest,
          res: res as BaseNextResponse,
          query: query || {},
          params: {},
          page: notFoundPathname,
          appPaths: null,
        })
        return null
      }
    }
    return super.renderErrorToResponseImpl(ctx, err)
  }

  public async renderError(
    err: Error | null,
    req: BaseNextRequest | IncomingMessage,
    res: BaseNextResponse | ServerResponse,
    pathname: string,
    query?: NextParsedUrlQuery,
    setHeaders?: boolean
  ): Promise<void> {
    return super.renderError(
      err,
      this.normalizeReq(req),
      this.normalizeRes(res),
      pathname,
      query,
      setHeaders
    )
  }

  public async renderErrorToHTML(
    err: Error | null,
    req: BaseNextRequest | IncomingMessage,
    res: BaseNextResponse | ServerResponse,
    pathname: string,
    query?: ParsedUrlQuery
  ): Promise<string | null> {
    return super.renderErrorToHTML(
      err,
      this.normalizeReq(req),
      this.normalizeRes(res),
      pathname,
      query
    )
  }

  public async render404(
    req: BaseNextRequest | IncomingMessage,
    res: BaseNextResponse | ServerResponse,
    parsedUrl?: NextUrlWithParsedQuery,
    setHeaders?: boolean
  ): Promise<void> {
    return super.render404(
      this.normalizeReq(req),
      this.normalizeRes(res),
      parsedUrl,
      setHeaders
    )
  }

  protected getMiddlewareManifest(): MiddlewareManifest | null {
    if (this.minimalMode) return null
    const manifest: MiddlewareManifest = require(this.middlewareManifestPath)
    return manifest
  }

  /** Returns the middleware routing item if there is one. */
  protected getMiddleware(): MiddlewareRoutingItem | undefined {
    const manifest = this.getMiddlewareManifest()
    const middleware = manifest?.middleware?.['/']
    if (!middleware) {
      return
    }

    return {
      match: getMiddlewareMatcher(middleware),
      page: '/',
    }
  }

  protected getEdgeFunctionsPages(): string[] {
    const manifest = this.getMiddlewareManifest()
    if (!manifest) {
      return []
    }

    return Object.keys(manifest.functions)
  }

  /**
   * Get information for the edge function located in the provided page
   * folder. If the edge function info can't be found it will throw
   * an error.
   */
  protected getEdgeFunctionInfo(params: {
    page: string
    /** Whether we should look for a middleware or not */
    middleware: boolean
  }): {
    name: string
    paths: string[]
    wasm: { filePath: string; name: string }[]
    assets: { filePath: string; name: string }[]
  } | null {
    const manifest = this.getMiddlewareManifest()
    if (!manifest) {
      return null
    }

    let foundPage: string

    try {
      foundPage = denormalizePagePath(normalizePagePath(params.page))
    } catch (err) {
      return null
    }

    let pageInfo = params.middleware
      ? manifest.middleware[foundPage]
      : manifest.functions[foundPage]

    if (!pageInfo) {
      if (!params.middleware) {
        throw new PageNotFoundError(foundPage)
      }
      return null
    }

    return {
      name: pageInfo.name,
      paths: pageInfo.files.map((file) => join(this.distDir, file)),
      wasm: (pageInfo.wasm ?? []).map((binding) => ({
        ...binding,
        filePath: join(this.distDir, binding.filePath),
      })),
      assets: (pageInfo.assets ?? []).map((binding) => {
        return {
          ...binding,
          filePath: join(this.distDir, binding.filePath),
        }
      }),
    }
  }

  /**
   * Checks if a middleware exists. This method is useful for the development
   * server where we need to check the filesystem. Here we just check the
   * middleware manifest.
   */
  protected async hasMiddleware(pathname: string): Promise<boolean> {
    const info = this.getEdgeFunctionInfo({ page: pathname, middleware: true })
    return Boolean(info && info.paths.length > 0)
  }

  /**
   * A placeholder for a function to be defined in the development server.
   * It will make sure that the root middleware or an edge function has been compiled
   * so that we can run it.
   */
  protected async ensureMiddleware(_url?: string) {}
  protected async ensureEdgeFunction(_params: {
    page: string
    appPaths: string[] | null
    url?: string
  }) {}

  /**
   * This method gets all middleware matchers and execute them when the request
   * matches. It will make sure that each middleware exists and is compiled and
   * ready to be invoked. The development server will decorate it to add warns
   * and errors with rich traces.
   */
  protected async runMiddleware(params: {
    request: BaseNextRequest
    response: BaseNextResponse
    parsedUrl: ParsedUrl
    parsed: UrlWithParsedQuery
    onWarning?: (warning: Error) => void
  }) {
    if (process.env.NEXT_MINIMAL) {
      throw new Error(
        'invariant: runMiddleware should not be called in minimal mode'
      )
    }

    // Middleware is skipped for on-demand revalidate requests
    if (
      checkIsOnDemandRevalidate(params.request, this.renderOpts.previewProps)
        .isOnDemandRevalidate
    ) {
      return {
        response: new Response(null, { headers: { 'x-middleware-next': '1' } }),
      } as FetchEventResult
    }

    let url: string

    if (this.nextConfig.skipMiddlewareUrlNormalize) {
      url = getRequestMeta(params.request, 'initURL')!
    } else {
      // For middleware to "fetch" we must always provide an absolute URL
      const query = urlQueryToSearchParams(params.parsed.query).toString()
      const locale = params.parsed.query.__nextLocale

      url = `${getRequestMeta(params.request, 'initProtocol')}://${
        this.fetchHostname || 'localhost'
      }:${this.port}${locale ? `/${locale}` : ''}${params.parsed.pathname}${
        query ? `?${query}` : ''
      }`
    }

    if (!url.startsWith('http')) {
      throw new Error(
        'To use middleware you must provide a `hostname` and `port` to the Next.js Server'
      )
    }

    const page: {
      name?: string
      params?: { [key: string]: string | string[] }
    } = {}

    const middleware = this.getMiddleware()
    if (!middleware) {
      return { finished: false }
    }
    if (!(await this.hasMiddleware(middleware.page))) {
      return { finished: false }
    }

    await this.ensureMiddleware(params.request.url)
    const middlewareInfo = this.getEdgeFunctionInfo({
      page: middleware.page,
      middleware: true,
    })

    if (!middlewareInfo) {
      throw new MiddlewareNotFoundError()
    }

    const method = (params.request.method || 'GET').toUpperCase()
    const { run } = require('./web/sandbox') as typeof import('./web/sandbox')

    const result = await run({
      distDir: this.distDir,
      name: middlewareInfo.name,
      paths: middlewareInfo.paths,
      edgeFunctionEntry: middlewareInfo,
      request: {
        headers: params.request.headers,
        method,
        nextConfig: {
          basePath: this.nextConfig.basePath,
          i18n: this.nextConfig.i18n,
          trailingSlash: this.nextConfig.trailingSlash,
        },
        url: url,
        page,
        body: getRequestMeta(params.request, 'clonableBody'),
        signal: signalFromNodeResponse(
          (params.response as NodeNextResponse).originalResponse
        ),
      },
      useCache: true,
      onWarning: params.onWarning,
    })

    if (!this.renderOpts.dev) {
      result.waitUntil.catch((error) => {
        console.error(`Uncaught: middleware waitUntil errored`, error)
      })
    }

    if (!result) {
      this.render404(params.request, params.response, params.parsed)
      return { finished: true }
    }

    for (let [key, value] of result.response.headers) {
      if (key.toLowerCase() !== 'set-cookie') continue

      // Clear existing header.
      result.response.headers.delete(key)

      // Append each cookie individually.
      const cookies = splitCookiesString(value)
      for (const cookie of cookies) {
        result.response.headers.append(key, cookie)
      }

      // Add cookies to request meta.
      addRequestMeta(params.request, 'middlewareCookie', cookies)
    }

    return result
  }

  protected handleCatchallMiddlewareRequest: RouteHandler = async (
    req: BaseNextRequest,
    res: BaseNextResponse,
    parsed: NextUrlWithParsedQuery
  ) => {
    const isMiddlewareInvoke = req.headers['x-middleware-invoke']

    if (!isMiddlewareInvoke) {
      return false
    }

    const handleFinished = () => {
      res.setHeader('x-middleware-invoke', '1')
      res.body('').send()
      return true
    }

    const middleware = this.getMiddleware()
    if (!middleware) {
      return handleFinished()
    }

    const initUrl = getRequestMeta(req, 'initURL')!
    const parsedUrl = parseUrl(initUrl)
    const pathnameInfo = getNextPathnameInfo(parsedUrl.pathname, {
      nextConfig: this.nextConfig,
      i18nProvider: this.i18nProvider,
    })

    parsedUrl.pathname = pathnameInfo.pathname
    const normalizedPathname = removeTrailingSlash(parsed.pathname || '')
    if (!middleware.match(normalizedPathname, req, parsedUrl.query)) {
      return handleFinished()
    }

    let result: Awaited<
      ReturnType<typeof NextNodeServer.prototype.runMiddleware>
    >
    let bubblingResult = false

    // Strip the internal headers.
    this.stripInternalHeaders(req)

    try {
      await this.ensureMiddleware(req.url)

      result = await this.runMiddleware({
        request: req,
        response: res,
        parsedUrl: parsedUrl,
        parsed: parsed,
      })

      if ('response' in result) {
        if (isMiddlewareInvoke) {
          bubblingResult = true
          const err = new Error()
          ;(err as any).result = result
          ;(err as any).bubble = true
          throw err
        }

        for (const [key, value] of Object.entries(
          toNodeOutgoingHttpHeaders(result.response.headers)
        )) {
          if (key !== 'content-encoding' && value !== undefined) {
            res.setHeader(key, value as string | string[])
          }
        }
        res.statusCode = result.response.status

        const { originalResponse } = res as NodeNextResponse
        if (result.response.body) {
          await pipeToNodeResponse(result.response.body, originalResponse)
        } else {
          originalResponse.end()
        }
        return true
      }
    } catch (err: any) {
      if (bubblingResult) {
        throw err
      }

      if (isError(err) && err.code === 'ENOENT') {
        await this.render404(req, res, parsed)
        return true
      }

      if (err instanceof DecodeError) {
        res.statusCode = 400
        await this.renderError(err, req, res, parsed.pathname || '')
        return true
      }

      const error = getProperError(err)
      console.error(error)
      res.statusCode = 500
      await this.renderError(error, req, res, parsed.pathname || '')
      return true
    }

    return result.finished
  }

  private _cachedPreviewManifest: PrerenderManifest | undefined
  protected getPrerenderManifest(): PrerenderManifest {
    if (this._cachedPreviewManifest) {
      return this._cachedPreviewManifest
    }
    if (
      this.renderOpts?.dev ||
      this.serverOptions?.dev ||
      process.env.NODE_ENV === 'development' ||
      process.env.NEXT_PHASE === PHASE_PRODUCTION_BUILD
    ) {
      this._cachedPreviewManifest = {
        version: 4,
        routes: {},
        dynamicRoutes: {},
        notFoundRoutes: [],
        preview: {
          previewModeId: require('crypto').randomBytes(16).toString('hex'),
          previewModeSigningKey: require('crypto')
            .randomBytes(32)
            .toString('hex'),
          previewModeEncryptionKey: require('crypto')
            .randomBytes(32)
            .toString('hex'),
        },
      }
      return this._cachedPreviewManifest
    }

    const manifest = loadManifest(
      join(this.distDir, PRERENDER_MANIFEST)
    ) as PrerenderManifest

    return (this._cachedPreviewManifest = manifest)
  }

  protected getRoutesManifest(): NormalizedRouteManifest | undefined {
    return getTracer().trace(NextNodeServerSpan.getRoutesManifest, () => {
      const manifest = loadManifest(join(this.distDir, ROUTES_MANIFEST)) as any

      let rewrites = manifest.rewrites ?? {
        beforeFiles: [],
        afterFiles: [],
        fallback: [],
      }

      if (Array.isArray(rewrites)) {
        rewrites = {
          beforeFiles: [],
          afterFiles: rewrites,
          fallback: [],
        }
      }

      return { ...manifest, rewrites }
    })
  }

  protected attachRequestMeta(
    req: BaseNextRequest,
    parsedUrl: NextUrlWithParsedQuery,
    isUpgradeReq?: boolean
  ) {
    // Injected in base-server.ts
    const protocol = req.headers['x-forwarded-proto'] as 'https' | 'http'

    // When there are hostname and port we build an absolute URL
    const initUrl =
      this.fetchHostname && this.port
        ? `${protocol}://${this.fetchHostname}:${this.port}${req.url}`
        : this.nextConfig.experimental.trustHostHeader
        ? `https://${req.headers.host || 'localhost'}${req.url}`
        : req.url

    addRequestMeta(req, 'initURL', initUrl)
    addRequestMeta(req, 'initQuery', { ...parsedUrl.query })
    addRequestMeta(req, 'initProtocol', protocol)

    if (!isUpgradeReq) {
      addRequestMeta(req, 'clonableBody', getCloneableBody(req.body))
    }
  }

  protected async runEdgeFunction(params: {
    req: BaseNextRequest | NodeNextRequest
    res: BaseNextResponse | NodeNextResponse
    query: ParsedUrlQuery
    params: Params | undefined
    page: string
    appPaths: string[] | null
    match?: RouteMatch
    onWarning?: (warning: Error) => void
  }): Promise<FetchEventResult | null> {
    if (process.env.NEXT_MINIMAL) {
      throw new Error(
        'Middleware is not supported in minimal mode. Please remove the `NEXT_MINIMAL` environment variable.'
      )
    }
    let edgeInfo: ReturnType<typeof this.getEdgeFunctionInfo> | undefined

    const { query, page, match } = params

    if (!match)
      await this.ensureEdgeFunction({
        page,
        appPaths: params.appPaths,
        url: params.req.url,
      })
    edgeInfo = this.getEdgeFunctionInfo({
      page,
      middleware: false,
    })

    if (!edgeInfo) {
      return null
    }

    // For edge to "fetch" we must always provide an absolute URL
    const isDataReq = !!query.__nextDataReq
    const initialUrl = new URL(
      getRequestMeta(params.req, 'initURL') || '/',
      'http://n'
    )
    const queryString = urlQueryToSearchParams({
      ...Object.fromEntries(initialUrl.searchParams),
      ...query,
      ...params.params,
    }).toString()

    if (isDataReq) {
      params.req.headers['x-nextjs-data'] = '1'
    }
    initialUrl.search = queryString
    const url = initialUrl.toString()

    if (!url.startsWith('http')) {
      throw new Error(
        'To use middleware you must provide a `hostname` and `port` to the Next.js Server'
      )
    }

    const { run } = require('./web/sandbox') as typeof import('./web/sandbox')
    const result = await run({
      distDir: this.distDir,
      name: edgeInfo.name,
      paths: edgeInfo.paths,
      edgeFunctionEntry: edgeInfo,
      request: {
        headers: params.req.headers,
        method: params.req.method,
        nextConfig: {
          basePath: this.nextConfig.basePath,
          i18n: this.nextConfig.i18n,
          trailingSlash: this.nextConfig.trailingSlash,
        },
        url,
        page: {
          name: params.page,
          ...(params.params && { params: params.params }),
        },
        body: getRequestMeta(params.req, 'clonableBody'),
        signal: signalFromNodeResponse(
          (params.res as NodeNextResponse).originalResponse
        ),
      },
      useCache: true,
      onWarning: params.onWarning,
      incrementalCache:
        (globalThis as any).__incrementalCache ||
        getRequestMeta(params.req, 'incrementalCache'),
    })

    if (result.fetchMetrics) {
      ;(params.req as any).fetchMetrics = result.fetchMetrics
    }

    if (!params.res.statusCode || params.res.statusCode < 400) {
      params.res.statusCode = result.response.status
      params.res.statusMessage = result.response.statusText
    }

    // TODO: (wyattjoh) investigate improving this

    result.response.headers.forEach((value, key) => {
      // The append handling is special cased for `set-cookie`.
      if (key.toLowerCase() === 'set-cookie') {
        // TODO: (wyattjoh) replace with native response iteration when we can upgrade undici
        for (const cookie of splitCookiesString(value)) {
          params.res.appendHeader(key, cookie)
        }
      } else {
        params.res.appendHeader(key, value)
      }
    })

    const nodeResStream = (params.res as NodeNextResponse).originalResponse
    if (result.response.body) {
      await pipeToNodeResponse(result.response.body, nodeResStream)
    } else {
      nodeResStream.end()
    }

    return result
  }

  protected get serverDistDir(): string {
    if (this._serverDistDir) {
      return this._serverDistDir
    }
    const serverDistDir = join(this.distDir, SERVER_DIRECTORY)
    this._serverDistDir = serverDistDir
    return serverDistDir
  }

  protected async getFallbackErrorComponents(
    _url?: string
  ): Promise<LoadComponentsReturnType | null> {
    // Not implemented for production use cases, this is implemented on the
    // development server.
    return null
  }
}<|MERGE_RESOLUTION|>--- conflicted
+++ resolved
@@ -310,19 +310,11 @@
     let CacheHandler: any
     const { cacheHandler } = this.nextConfig
 
-<<<<<<< HEAD
     if (cacheHandler) {
-      CacheHandler = dynamicRequire(
-        isAbsolute(cacheHandler)
-          ? cacheHandler
-          : join(this.distDir, cacheHandler)
-=======
-    if (incrementalCacheHandlerPath) {
       CacheHandler = interopDefault(
         await dynamicImportEsmDefault(
-          formatDynamicImportPath(this.distDir, incrementalCacheHandlerPath)
+          formatDynamicImportPath(this.distDir, cacheHandler)
         )
->>>>>>> 8d4e5be7
       )
     }
 
