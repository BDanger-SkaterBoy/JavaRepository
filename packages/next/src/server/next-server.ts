--- conflicted
+++ resolved
@@ -179,17 +179,15 @@
   416,
 ])
 
-<<<<<<< HEAD
 // expose AsyncLocalStorage on global for react usage
 const { AsyncLocalStorage } = require('async_hooks')
 ;(globalThis as any).AsyncLocalStorage = AsyncLocalStorage
-=======
+
 type RenderWorker = Worker & {
   initialize: typeof import('./lib/render-server').initialize
   deleteCache: typeof import('./lib/render-server').deleteCache
   deleteAppClientCache: typeof import('./lib/render-server').deleteAppClientCache
 }
->>>>>>> 400ccf7b
 
 export default class NextNodeServer extends BaseServer {
   private imageResponseCache?: ResponseCache
@@ -255,8 +253,6 @@
       }).catch(() => {})
     }
 
-<<<<<<< HEAD
-=======
     if (this.isRouterWorker) {
       this.renderWorkers = {}
       this.renderWorkerOpts = {
@@ -306,11 +302,6 @@
       }
     }
 
-    // expose AsyncLocalStorage on global for react usage
-    const { AsyncLocalStorage } = require('async_hooks')
-    ;(globalThis as any).AsyncLocalStorage = AsyncLocalStorage
-
->>>>>>> 400ccf7b
     // ensure options are set when loadConfig isn't called
     setHttpClientAndAgentOptions(this.nextConfig)
   }
