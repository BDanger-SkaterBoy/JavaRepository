--- conflicted
+++ resolved
@@ -1097,24 +1097,17 @@
       if (this.renderOpts.dev) {
         const { blue, green, yellow, red, gray, white } =
           require('../lib/picocolors') as typeof import('../lib/picocolors')
-<<<<<<< HEAD
-=======
         const _res = res as NodeNextResponse | ServerResponse
         const origRes =
           'originalResponse' in _res ? _res.originalResponse : _res
->>>>>>> c2c947ba
 
         const reqStart = Date.now()
 
         const reqCallback = () => {
           // we don't log for non-route requests
-<<<<<<< HEAD
-          if (!getRequestMeta(req, 'match')?.definition.kind) return
-=======
           const isRouteRequest = getRequestMeta(req).match
           const isRSC = isRSCRequestCheck(req)
           if (!isRouteRequest || isRSC) return
->>>>>>> c2c947ba
 
           const reqEnd = Date.now()
           const fetchMetrics = req.fetchMetrics ?? []
