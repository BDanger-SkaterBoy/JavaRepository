--- conflicted
+++ resolved
@@ -453,12 +453,6 @@
         throw new Error(`Invalid response ${res.status}`)
       }
     } else if (context.revalidate) {
-<<<<<<< HEAD
-      const mocked = createRequestResponseMocks({
-        url: urlPath,
-        headers: revalidateHeaders,
-      })
-=======
       // We prefer to use the IPC call if running under the workers mode.
       const ipcPort = process.env.__NEXT_PRIVATE_ROUTER_IPC_PORT
       if (ipcPort) {
@@ -476,7 +470,6 @@
         )
 
         const chunks = []
->>>>>>> fe15a420
 
       await context.revalidate(mocked.req, mocked.res)
       await mocked.res.hasStreamed
