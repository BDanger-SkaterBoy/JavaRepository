--- conflicted
+++ resolved
@@ -2,15 +2,11 @@
 import type { Revalidate } from './lib/revalidate'
 import type { FetchMetrics } from './base-http'
 
-<<<<<<< HEAD
-import { chainStreams, streamFromString, streamToString } from './stream-utils'
-=======
 import {
   chainStreams,
   streamFromString,
   streamToString,
 } from './stream-utils'
->>>>>>> 7d19bdc2
 import { isAbortError, pipeToNodeResponse } from './pipe-readable'
 import type { Readable, Writable } from 'stream'
 
