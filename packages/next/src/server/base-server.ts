import type { __ApiPreviewProps } from './api-utils'
import type { CustomRoutes } from '../lib/load-custom-routes'
import type { DomainLocale } from './config'
import type { RouterOptions } from './router'
import type { FontManifest, FontConfig } from './font-utils'
import type { LoadComponentsReturnType } from './load-components'
import type { RouteMatchFn } from '../shared/lib/router/utils/route-matcher'
import type { MiddlewareRouteMatch } from '../shared/lib/router/utils/middleware-route-matcher'
import type { Params } from '../shared/lib/router/utils/route-matcher'
import type { NextConfig, NextConfigComplete } from './config-shared'
import type { NextParsedUrlQuery, NextUrlWithParsedQuery } from './request-meta'
import type { ParsedUrlQuery } from 'querystring'
import type { RenderOpts, RenderOptsPartial } from './render'
import type {
  ResponseCacheBase,
  ResponseCacheEntry,
  ResponseCacheValue,
} from './response-cache'
import type { UrlWithParsedQuery } from 'url'
import {
  NormalizeError,
  DecodeError,
  normalizeRepeatedSlashes,
  MissingStaticPage,
} from '../shared/lib/utils'
import type { PreviewData, ServerRuntime } from 'next/types'
import type { PagesManifest } from '../build/webpack/plugins/pages-manifest-plugin'
import type { OutgoingHttpHeaders } from 'http2'
import type { BaseNextRequest, BaseNextResponse } from './base-http'
import type { PayloadOptions } from './send-payload'
import type { PrerenderManifest } from '../build'
import type { ClientReferenceManifest } from '../build/webpack/plugins/flight-manifest-plugin'
import type { NextFontManifest } from '../build/webpack/plugins/next-font-manifest-plugin'
import type { PagesRouteModule } from './future/route-modules/pages/module'
import type { NodeNextRequest, NodeNextResponse } from './base-http/node'

import { format as formatUrl, parse as parseUrl } from 'url'
import { getRedirectStatus } from '../lib/redirect-status'
import { isEdgeRuntime } from '../lib/is-edge-runtime'
import {
  APP_PATHS_MANIFEST,
  NEXT_BUILTIN_DOCUMENT,
  PAGES_MANIFEST,
  STATIC_STATUS_PAGES,
  TEMPORARY_REDIRECT_STATUS,
} from '../shared/lib/constants'
import { isDynamicRoute } from '../shared/lib/router/utils'
import {
  setLazyProp,
  getCookieParser,
  checkIsOnDemandRevalidate,
} from './api-utils'
import { setConfig } from '../shared/lib/runtime-config'
import Router from './router'

import { setRevalidateHeaders } from './send-payload/revalidate-headers'
import { execOnce } from '../shared/lib/utils'
import { isBlockedPage } from './utils'
import { isBot } from '../shared/lib/router/utils/is-bot'
import RenderResult from './render-result'
import { removeTrailingSlash } from '../shared/lib/router/utils/remove-trailing-slash'
import { denormalizePagePath } from '../shared/lib/page-path/denormalize-page-path'
import * as Log from '../build/output/log'
import escapePathDelimiters from '../shared/lib/router/utils/escape-path-delimiters'
import { getUtils } from './server-utils'
import isError, { getProperError } from '../lib/is-error'
import { addRequestMeta, getRequestMeta } from './request-meta'

import { ImageConfigComplete } from '../shared/lib/image-config'
import { removePathPrefix } from '../shared/lib/router/utils/remove-path-prefix'
import {
  normalizeAppPath,
  normalizeRscPath,
} from '../shared/lib/router/utils/app-paths'
import { getHostname } from '../shared/lib/get-hostname'
import { parseUrl as parseUrlUtil } from '../shared/lib/router/utils/parse-url'
import { getNextPathnameInfo } from '../shared/lib/router/utils/get-next-pathname-info'
import { MiddlewareMatcher } from '../build/analysis/get-page-static-info'
import {
  RSC,
  RSC_VARY_HEADER,
  FLIGHT_PARAMETERS,
} from '../client/components/app-router-headers'
import {
  MatchOptions,
  RouteMatcherManager,
} from './future/route-matcher-managers/route-matcher-manager'
import {
  RouteHandlerManager,
  type RouteHandlerManagerContext,
} from './future/route-handler-managers/route-handler-manager'
import { LocaleRouteNormalizer } from './future/normalizers/locale-route-normalizer'
import { DefaultRouteMatcherManager } from './future/route-matcher-managers/default-route-matcher-manager'
import { AppPageRouteMatcherProvider } from './future/route-matcher-providers/app-page-route-matcher-provider'
import { AppRouteRouteMatcherProvider } from './future/route-matcher-providers/app-route-route-matcher-provider'
import { PagesAPIRouteMatcherProvider } from './future/route-matcher-providers/pages-api-route-matcher-provider'
import { PagesRouteMatcherProvider } from './future/route-matcher-providers/pages-route-matcher-provider'
import { ServerManifestLoader } from './future/route-matcher-providers/helpers/manifest-loaders/server-manifest-loader'
import { getTracer, SpanKind } from './lib/trace/tracer'
import { BaseServerSpan } from './lib/trace/constants'
import { I18NProvider } from './future/helpers/i18n-provider'
import { sendResponse } from './send-response'
import { RouteKind } from './future/route-kind'
import { handleInternalServerErrorResponse } from './future/route-modules/helpers/response-handlers'
import {
  fromNodeOutgoingHttpHeaders,
  toNodeOutgoingHttpHeaders,
} from './web/utils'
import { NEXT_QUERY_PARAM_PREFIX } from '../lib/constants'

export type FindComponentsResult = {
  components: LoadComponentsReturnType
  query: NextParsedUrlQuery
}

export interface RoutingItem {
  page: string
  match: RouteMatchFn
  re?: RegExp
}

export interface MiddlewareRoutingItem {
  page: string
  match: MiddlewareRouteMatch
  matchers?: MiddlewareMatcher[]
}

export interface Options {
  /**
   * Object containing the configuration next.config.js
   */
  conf: NextConfig
  /**
   * Set to false when the server was created by Next.js
   */
  customServer?: boolean
  /**
   * Tells if Next.js is running in dev mode
   */
  dev?: boolean
  /**
   * Where the Next project is located
   */
  dir?: string
  /**
   * Tells if Next.js is at the platform-level
   */
  minimalMode?: boolean
  /**
   * Hide error messages containing server information
   */
  quiet?: boolean
  /**
   * The hostname the server is running behind
   */
  hostname?: string
  /**
   * The port the server is running behind
   */
  port?: number
  /**
   * The HTTP Server that Next.js is running behind
   */
  httpServer?: import('http').Server

  _routerWorker?: boolean
  _renderWorker?: boolean

  isNodeDebugging?: 'brk' | boolean
}

export interface BaseRequestHandler {
  (
    req: BaseNextRequest,
    res: BaseNextResponse,
    parsedUrl?: NextUrlWithParsedQuery | undefined
  ): Promise<void>
}

export type RequestContext = {
  req: BaseNextRequest
  res: BaseNextResponse
  pathname: string
  query: NextParsedUrlQuery
  renderOpts: RenderOptsPartial
}

export class NoFallbackError extends Error {}

// Internal wrapper around build errors at development
// time, to prevent us from propagating or logging them
export class WrappedBuildError extends Error {
  innerError: Error

  constructor(innerError: Error) {
    super()
    this.innerError = innerError
  }
}

type ResponsePayload = {
  type: 'html' | 'json' | 'rsc'
  body: RenderResult
  revalidateOptions?: any
}

export default abstract class Server<ServerOptions extends Options = Options> {
  protected readonly dir: string
  protected readonly quiet: boolean
  protected readonly nextConfig: NextConfigComplete
  protected readonly distDir: string
  protected readonly publicDir: string
  protected readonly hasStaticDir: boolean
  protected readonly hasAppDir: boolean
  protected readonly pagesManifest?: PagesManifest
  protected readonly appPathsManifest?: PagesManifest
  protected readonly buildId: string
  protected readonly minimalMode: boolean
  protected readonly renderOpts: {
    poweredByHeader: boolean
    buildId: string
    generateEtags: boolean
    runtimeConfig?: { [key: string]: any }
    assetPrefix?: string
    canonicalBase: string
    dev?: boolean
    previewProps: __ApiPreviewProps
    customServer?: boolean
    ampOptimizerConfig?: { [key: string]: any }
    basePath: string
    optimizeFonts: FontConfig
    images: ImageConfigComplete
    fontManifest?: FontManifest
    disableOptimizedLoading?: boolean
    optimizeCss: any
    nextConfigOutput: 'standalone' | 'export'
    nextScriptWorkers: any
    locale?: string
    locales?: string[]
    defaultLocale?: string
    domainLocales?: DomainLocale[]
    distDir: string
    runtime?: ServerRuntime
    serverComponents?: boolean
    crossOrigin?: 'anonymous' | 'use-credentials' | '' | undefined
    supportsDynamicHTML?: boolean
    isBot?: boolean
    clientReferenceManifest?: ClientReferenceManifest
    serverCSSManifest?: any
    serverActionsManifest?: any
    nextFontManifest?: NextFontManifest
    renderServerComponentData?: boolean
    serverComponentProps?: any
    largePageDataBytes?: number
    appDirDevErrorLogger?: (err: any) => Promise<void>
    strictNextHead: boolean
  }
  protected serverOptions: ServerOptions
  private responseCache: ResponseCacheBase
  protected router: Router
  protected appPathRoutes?: Record<string, string[]>
  protected customRoutes: CustomRoutes
  protected clientReferenceManifest?: ClientReferenceManifest
  protected serverCSSManifest?: any
  protected nextFontManifest?: NextFontManifest
  public readonly hostname?: string
  public readonly port?: number

  protected abstract getPublicDir(): string
  protected abstract getHasStaticDir(): boolean
  protected abstract getHasAppDir(dev: boolean): boolean
  protected abstract getPagesManifest(): PagesManifest | undefined
  protected abstract getAppPathsManifest(): PagesManifest | undefined
  protected abstract getBuildId(): string

  protected abstract getFilesystemPaths(): Set<string>
  protected abstract findPageComponents(params: {
    pathname: string
    query: NextParsedUrlQuery
    params: Params
    isAppPath: boolean
    sriEnabled?: boolean
    appPaths?: string[] | null
    shouldEnsure: boolean
  }): Promise<FindComponentsResult | null>
  protected abstract getFontManifest(): FontManifest | undefined
  protected abstract getPrerenderManifest(): PrerenderManifest
  protected abstract getServerComponentManifest(): any
  protected abstract getServerCSSManifest(): any
  protected abstract getNextFontManifest(): NextFontManifest | undefined
  protected abstract attachRequestMeta(
    req: BaseNextRequest,
    parsedUrl: NextUrlWithParsedQuery
  ): void
  protected abstract getFallback(page: string): Promise<string>
  protected abstract getCustomRoutes(): CustomRoutes
  protected abstract hasPage(pathname: string): Promise<boolean>

  protected abstract generateRoutes(dev?: boolean): RouterOptions

  protected abstract sendRenderResult(
    req: BaseNextRequest,
    res: BaseNextResponse,
    options: {
      result: RenderResult
      type: 'html' | 'json' | 'rsc'
      generateEtags: boolean
      poweredByHeader: boolean
      options?: PayloadOptions
    }
  ): Promise<void>

  protected abstract runApi(
    req: BaseNextRequest,
    res: BaseNextResponse,
    query: ParsedUrlQuery,
    params: Params | undefined,
    page: string,
    builtPagePath: string
  ): Promise<boolean>

  protected abstract renderHTML(
    req: BaseNextRequest,
    res: BaseNextResponse,
    pathname: string,
    query: NextParsedUrlQuery,
    renderOpts: RenderOpts
  ): Promise<RenderResult>

  protected abstract handleCompression(
    req: BaseNextRequest,
    res: BaseNextResponse
  ): void

  protected abstract getIncrementalCache(options: {
    requestHeaders: Record<string, undefined | string | string[]>
    requestProtocol: 'http' | 'https'
  }): import('./lib/incremental-cache').IncrementalCache

  protected abstract getResponseCache(options: {
    dev: boolean
  }): ResponseCacheBase

  protected abstract loadEnvConfig(params: {
    dev: boolean
    forceReload?: boolean
  }): void

  // TODO-APP: (wyattjoh): Make protected again. Used for turbopack in route-resolver.ts right now.
  public readonly matchers: RouteMatcherManager
  protected readonly handlers: RouteHandlerManager
  protected readonly i18nProvider?: I18NProvider
  protected readonly localeNormalizer?: LocaleRouteNormalizer
  protected readonly isRouterWorker?: boolean
  protected readonly isRenderWorker?: boolean

  public constructor(options: ServerOptions) {
    const {
      dir = '.',
      quiet = false,
      conf,
      dev = false,
      minimalMode = false,
      customServer = true,
      hostname,
      port,
    } = options
    this.serverOptions = options
    this.isRouterWorker = options._routerWorker
    this.isRenderWorker = options._renderWorker

    this.dir =
      process.env.NEXT_RUNTIME === 'edge' ? dir : require('path').resolve(dir)

    this.quiet = quiet
    this.loadEnvConfig({ dev })

    // TODO: should conf be normalized to prevent missing
    // values from causing issues as this can be user provided
    this.nextConfig = conf as NextConfigComplete
    this.hostname = hostname
    this.port = port
    this.distDir =
      process.env.NEXT_RUNTIME === 'edge'
        ? this.nextConfig.distDir
        : require('path').join(this.dir, this.nextConfig.distDir)
    this.publicDir = this.getPublicDir()
    this.hasStaticDir = !minimalMode && this.getHasStaticDir()

    this.i18nProvider = this.nextConfig.i18n?.locales
      ? new I18NProvider(this.nextConfig.i18n)
      : undefined

    // Configure the locale normalizer, it's used for routes inside `pages/`.
    this.localeNormalizer = this.i18nProvider
      ? new LocaleRouteNormalizer(this.i18nProvider)
      : undefined

    // Only serverRuntimeConfig needs the default
    // publicRuntimeConfig gets it's default in client/index.js
    const {
      serverRuntimeConfig = {},
      publicRuntimeConfig,
      assetPrefix,
      generateEtags,
    } = this.nextConfig

    this.buildId = this.getBuildId()
    this.minimalMode = minimalMode || !!process.env.NEXT_PRIVATE_MINIMAL_MODE

    this.hasAppDir =
      !!this.nextConfig.experimental.appDir && this.getHasAppDir(dev)
    const serverComponents = this.hasAppDir
    this.clientReferenceManifest = serverComponents
      ? this.getServerComponentManifest()
      : undefined
    this.serverCSSManifest = serverComponents
      ? this.getServerCSSManifest()
      : undefined
    this.nextFontManifest = this.getNextFontManifest()

    this.renderOpts = {
      strictNextHead: !!this.nextConfig.experimental.strictNextHead,
      poweredByHeader: this.nextConfig.poweredByHeader,
      canonicalBase: this.nextConfig.amp.canonicalBase || '',
      buildId: this.buildId,
      generateEtags,
      previewProps: this.getPrerenderManifest().preview,
      customServer: customServer === true ? true : undefined,
      ampOptimizerConfig: this.nextConfig.experimental.amp?.optimizer,
      basePath: this.nextConfig.basePath,
      images: this.nextConfig.images,
      optimizeFonts: this.nextConfig.optimizeFonts as FontConfig,
      fontManifest:
        (this.nextConfig.optimizeFonts as FontConfig) && !dev
          ? this.getFontManifest()
          : undefined,
      optimizeCss: this.nextConfig.experimental.optimizeCss,
      nextConfigOutput: this.nextConfig.output,
      nextScriptWorkers: this.nextConfig.experimental.nextScriptWorkers,
      disableOptimizedLoading:
        this.nextConfig.experimental.disableOptimizedLoading,
      domainLocales: this.nextConfig.i18n?.domains,
      distDir: this.distDir,
      serverComponents,
      crossOrigin: this.nextConfig.crossOrigin
        ? this.nextConfig.crossOrigin
        : undefined,
      largePageDataBytes: this.nextConfig.experimental.largePageDataBytes,
      // Only the `publicRuntimeConfig` key is exposed to the client side
      // It'll be rendered as part of __NEXT_DATA__ on the client side
      runtimeConfig:
        Object.keys(publicRuntimeConfig).length > 0
          ? publicRuntimeConfig
          : undefined,
    }

    // Initialize next/config with the environment configuration
    setConfig({
      serverRuntimeConfig,
      publicRuntimeConfig,
    })

    this.pagesManifest = this.getPagesManifest()
    this.appPathsManifest = this.getAppPathsManifest()

    // Configure the routes.
    const { matchers, handlers } = this.getRoutes()
    this.matchers = matchers
    this.handlers = handlers

    // Start route compilation. We don't wait for the routes to finish loading
    // because we use the `waitTillReady` promise below in `handleRequest` to
    // wait. Also we can't `await` in the constructor.
    matchers.reload()

    this.customRoutes = this.getCustomRoutes()
    this.router = new Router(this.generateRoutes(dev))
    this.setAssetPrefix(assetPrefix)

    this.responseCache = this.getResponseCache({ dev })
  }

  protected getRoutes(): {
    matchers: RouteMatcherManager
    handlers: RouteHandlerManager
  } {
    // Create a new manifest loader that get's the manifests from the server.
    const manifestLoader = new ServerManifestLoader((name) => {
      switch (name) {
        case PAGES_MANIFEST:
          return this.getPagesManifest() ?? null
        case APP_PATHS_MANIFEST:
          return this.getAppPathsManifest() ?? null
        default:
          return null
      }
    })

    // Configure the matchers and handlers.
    const matchers: RouteMatcherManager = new DefaultRouteMatcherManager()
    const handlers = new RouteHandlerManager()

    // Match pages under `pages/`.
    matchers.push(
      new PagesRouteMatcherProvider(
        this.distDir,
        manifestLoader,
        this.i18nProvider
      )
    )

    // Match api routes under `pages/api/`.
    matchers.push(
      new PagesAPIRouteMatcherProvider(
        this.distDir,
        manifestLoader,
        this.i18nProvider
      )
    )

    // If the app directory is enabled, then add the app matchers and handlers.
    if (this.hasAppDir) {
      // Match app pages under `app/`.
      matchers.push(
        new AppPageRouteMatcherProvider(this.distDir, manifestLoader)
      )
      matchers.push(
        new AppRouteRouteMatcherProvider(this.distDir, manifestLoader)
      )
    }

    return { matchers, handlers }
  }

  public logError(err: Error): void {
    if (this.quiet) return
    console.error(err)
  }

  public async handleRequest(
    req: BaseNextRequest,
    res: BaseNextResponse,
    parsedUrl?: NextUrlWithParsedQuery
  ): Promise<void> {
    await this.prepare()
    const method = req.method.toUpperCase()
    return getTracer().trace(
      BaseServerSpan.handleRequest,
      {
        spanName: `${method} ${req.url}`,
        kind: SpanKind.SERVER,
        attributes: {
          'http.method': method,
          'http.target': req.url,
        },
        // We will fire this from the renderer worker
        hideSpan: this.isRouterWorker,
      },
      async (span) =>
        this.handleRequestImpl(req, res, parsedUrl).finally(() => {
          if (!span) return
          span.setAttributes({
            'http.status_code': res.statusCode,
          })
          const rootSpanAttributes = getTracer().getRootSpanAttributes()
          // We were unable to get attributes, probably OTEL is not enabled
          if (!rootSpanAttributes) return

          if (
            rootSpanAttributes.get('next.span_type') !==
            BaseServerSpan.handleRequest
          ) {
            console.warn(
              `Unexpected root span type '${rootSpanAttributes.get(
                'next.span_type'
              )}'. Please report this Next.js issue https://github.com/vercel/next.js`
            )
            return
          }

          const route = rootSpanAttributes.get('next.route')
          if (route) {
            const newName = `${method} ${route}`
            span.setAttributes({
              'next.route': route,
              'http.route': route,
              'next.span_name': newName,
            })
            span.updateName(newName)
          }
        })
    )
  }

  private async handleRequestImpl(
    req: BaseNextRequest,
    res: BaseNextResponse,
    parsedUrl?: NextUrlWithParsedQuery
  ): Promise<void> {
    try {
      // Wait for the matchers to be ready.
      await this.matchers.waitTillReady()

      // ensure cookies set in middleware are merged and
      // not overridden by API routes/getServerSideProps
      const _res = (res as any).originalResponse || res
      const origSetHeader = _res.setHeader.bind(_res)

      _res.setHeader = (name: string, val: string | string[]) => {
        if (name.toLowerCase() === 'set-cookie') {
          const middlewareValue = getRequestMeta(req, '_nextMiddlewareCookie')

          if (
            !middlewareValue ||
            !Array.isArray(val) ||
            !val.every((item, idx) => item === middlewareValue[idx])
          ) {
            val = [
              // TODO: (wyattjoh) find out why this is called multiple times resulting in duplicate cookies being added
              ...new Set([
                ...(middlewareValue || []),
                ...(typeof val === 'string'
                  ? [val]
                  : Array.isArray(val)
                  ? val
                  : []),
              ]),
            ]
          }
        }
        return origSetHeader(name, val)
      }

      const urlParts = (req.url || '').split('?')
      const urlNoQuery = urlParts[0]

      // this normalizes repeated slashes in the path e.g. hello//world ->
      // hello/world or backslashes to forward slashes, this does not
      // handle trailing slash as that is handled the same as a next.config.js
      // redirect
      if (urlNoQuery?.match(/(\\|\/\/)/)) {
        const cleanUrl = normalizeRepeatedSlashes(req.url!)
        res.redirect(cleanUrl, 308).body(cleanUrl).send()
        return
      }

      setLazyProp({ req: req as any }, 'cookies', getCookieParser(req.headers))

      // Parse url if parsedUrl not provided
      if (!parsedUrl || typeof parsedUrl !== 'object') {
        parsedUrl = parseUrl(req.url!, true)
      }

      // Parse the querystring ourselves if the user doesn't handle querystring parsing
      if (typeof parsedUrl.query === 'string') {
        parsedUrl.query = Object.fromEntries(
          new URLSearchParams(parsedUrl.query)
        )
      }
      // in minimal mode we detect RSC revalidate if the .rsc
      // path is requested
      if (this.minimalMode && req.url.endsWith('.rsc')) {
        parsedUrl.query.__nextDataReq = '1'
      }

      req.url = normalizeRscPath(req.url, this.hasAppDir)
      parsedUrl.pathname = normalizeRscPath(
        parsedUrl.pathname || '',
        this.hasAppDir
      )

      this.attachRequestMeta(req, parsedUrl)

      const domainLocale = this.i18nProvider?.detectDomainLocale(
        getHostname(parsedUrl, req.headers)
      )

      const defaultLocale =
        domainLocale?.defaultLocale || this.nextConfig.i18n?.defaultLocale
      parsedUrl.query.__nextDefaultLocale = defaultLocale

      const url = parseUrlUtil(req.url.replace(/^\/+/, '/'))
      const pathnameInfo = getNextPathnameInfo(url.pathname, {
        nextConfig: this.nextConfig,
        i18nProvider: this.i18nProvider,
      })
      url.pathname = pathnameInfo.pathname

      if (pathnameInfo.basePath) {
        req.url = removePathPrefix(req.url!, this.nextConfig.basePath)
        addRequestMeta(req, '_nextHadBasePath', true)
      }

      if (
        this.minimalMode &&
        typeof req.headers['x-matched-path'] === 'string'
      ) {
        try {
          if (this.hasAppDir) {
            // ensure /index path is normalized for prerender
            // in minimal mode
            if (req.url.match(/^\/index($|\?)/)) {
              req.url = req.url.replace(/^\/index/, '/')
            }
            parsedUrl.pathname =
              parsedUrl.pathname === '/index' ? '/' : parsedUrl.pathname
          }
          // x-matched-path is the source of truth, it tells what page
          // should be rendered because we don't process rewrites in minimalMode
          let matchedPath = normalizeRscPath(
            new URL(req.headers['x-matched-path'], 'http://localhost').pathname,
            this.hasAppDir
          )

          let urlPathname = new URL(req.url, 'http://localhost').pathname

          // For ISR  the URL is normalized to the prerenderPath so if
          // it's a data request the URL path will be the data URL,
          // basePath is already stripped by this point
          if (urlPathname.startsWith(`/_next/data/`)) {
            parsedUrl.query.__nextDataReq = '1'
          }

          const normalizedUrlPath = this.stripNextDataPath(urlPathname)
          matchedPath = this.stripNextDataPath(matchedPath, false)

          // Perform locale detection and normalization.
          const localeAnalysisResult = this.i18nProvider?.analyze(matchedPath, {
            defaultLocale,
          })

          // The locale result will be defined even if the locale was not
          // detected for the request because it will be inferred from the
          // default locale.
          if (localeAnalysisResult) {
            parsedUrl.query.__nextLocale = localeAnalysisResult.detectedLocale

            // If the detected locale was inferred from the default locale, we
            // need to modify the metadata on the request to indicate that.
            if (localeAnalysisResult.inferredFromDefault) {
              parsedUrl.query.__nextInferredLocaleFromDefault = '1'
            } else {
              delete parsedUrl.query.__nextInferredLocaleFromDefault
            }
          }

          // TODO: check if this is needed any more?
          matchedPath = denormalizePagePath(matchedPath)

          let srcPathname = matchedPath
          const match = await this.matchers.match(matchedPath, {
            i18n: localeAnalysisResult,
          })

          // Update the source pathname to the matched page's pathname.
          if (match) srcPathname = match.definition.pathname

          // The page is dynamic if the params are defined.
          const pageIsDynamic = typeof match?.params !== 'undefined'

          // The rest of this function can't handle i18n properly, so ensure we
          // restore the pathname with the locale information stripped from it
          // now that we're done matching if we're using i18n.
          if (localeAnalysisResult) {
            matchedPath = localeAnalysisResult.pathname
          }

          const utils = getUtils({
            pageIsDynamic,
            page: srcPathname,
            i18n: this.nextConfig.i18n,
            basePath: this.nextConfig.basePath,
            rewrites: this.customRoutes.rewrites,
          })

          // Ensure parsedUrl.pathname includes locale before processing
          // rewrites or they won't match correctly.
          if (defaultLocale && !pathnameInfo.locale) {
            parsedUrl.pathname = `/${defaultLocale}${parsedUrl.pathname}`
          }

          const pathnameBeforeRewrite = parsedUrl.pathname
          const rewriteParams = utils.handleRewrites(req, parsedUrl)
          const rewriteParamKeys = Object.keys(rewriteParams)
          const didRewrite = pathnameBeforeRewrite !== parsedUrl.pathname

          if (didRewrite) {
            addRequestMeta(req, '_nextRewroteUrl', parsedUrl.pathname!)
            addRequestMeta(req, '_nextDidRewrite', true)
          }
          const routeParamKeys = new Set<string>()

          for (const key of Object.keys(parsedUrl.query)) {
            const value = parsedUrl.query[key]

            if (
              key !== NEXT_QUERY_PARAM_PREFIX &&
              key.startsWith(NEXT_QUERY_PARAM_PREFIX)
            ) {
              const normalizedKey = key.substring(
                NEXT_QUERY_PARAM_PREFIX.length
              )
              parsedUrl.query[normalizedKey] = value

              routeParamKeys.add(normalizedKey)
              delete parsedUrl.query[key]
            }
          }

          // interpolate dynamic params and normalize URL if needed
          if (pageIsDynamic) {
            let params: ParsedUrlQuery | false = {}

            let paramsResult = utils.normalizeDynamicRouteParams(
              parsedUrl.query
            )

            // for prerendered ISR paths we attempt parsing the route
            // params from the URL directly as route-matches may not
            // contain the correct values due to the filesystem path
            // matching before the dynamic route has been matched
            if (
              !paramsResult.hasValidParams &&
              pageIsDynamic &&
              !isDynamicRoute(normalizedUrlPath)
            ) {
              let matcherParams = utils.dynamicRouteMatcher?.(normalizedUrlPath)

              if (matcherParams) {
                utils.normalizeDynamicRouteParams(matcherParams)
                Object.assign(paramsResult.params, matcherParams)
                paramsResult.hasValidParams = true
              }
            }

            if (paramsResult.hasValidParams) {
              params = paramsResult.params
            }

            if (
              req.headers['x-now-route-matches'] &&
              isDynamicRoute(matchedPath) &&
              !paramsResult.hasValidParams
            ) {
              const opts: Record<string, string> = {}
              const routeParams = utils.getParamsFromRouteMatches(
                req,
                opts,
                parsedUrl.query.__nextLocale || ''
              )

              // If this returns a locale, it means that the locale was detected
              // from the pathname.
              if (opts.locale) {
                parsedUrl.query.__nextLocale = opts.locale

                // As the locale was parsed from the pathname, we should mark
                // that the locale was not inferred as the default.
                delete parsedUrl.query.__nextInferredLocaleFromDefault
              }
              paramsResult = utils.normalizeDynamicRouteParams(
                routeParams,
                true
              )

              if (paramsResult.hasValidParams) {
                params = paramsResult.params
              }
            }

            // handle the actual dynamic route name being requested
            if (
              pageIsDynamic &&
              utils.defaultRouteMatches &&
              normalizedUrlPath === srcPathname &&
              !paramsResult.hasValidParams &&
              !utils.normalizeDynamicRouteParams({ ...params }, true)
                .hasValidParams
            ) {
              params = utils.defaultRouteMatches
            }

            if (params) {
              matchedPath = utils.interpolateDynamicPath(srcPathname, params)
              req.url = utils.interpolateDynamicPath(req.url!, params)
            }
          }

          if (pageIsDynamic || didRewrite) {
            utils.normalizeVercelUrl(req, true, [
              ...rewriteParamKeys,
              ...Object.keys(utils.defaultRouteRegex?.groups || {}),
            ])
          }
          for (const key of routeParamKeys) {
            delete parsedUrl.query[key]
          }
          parsedUrl.pathname = `${this.nextConfig.basePath || ''}${
            matchedPath === '/' && this.nextConfig.basePath ? '' : matchedPath
          }`
          url.pathname = parsedUrl.pathname
        } catch (err) {
          if (err instanceof DecodeError || err instanceof NormalizeError) {
            res.statusCode = 400
            return this.renderError(null, req, res, '/_error', {})
          }
          throw err
        }
      }

      addRequestMeta(req, '__nextHadTrailingSlash', pathnameInfo.trailingSlash)
      addRequestMeta(req, '__nextIsLocaleDomain', Boolean(domainLocale))

      if (pathnameInfo.locale) {
        req.url = formatUrl(url)
        addRequestMeta(req, '__nextStrippedLocale', true)
      }

      // If we aren't in minimal mode or there is no locale in the query
      // string, add the locale to the query string.
      if (!this.minimalMode || !parsedUrl.query.__nextLocale) {
        // If the locale is in the pathname, add it to the query string.
        if (pathnameInfo.locale) {
          parsedUrl.query.__nextLocale = pathnameInfo.locale
        }
        // If the default locale is available, add it to the query string and
        // mark it as inferred rather than implicit.
        else if (defaultLocale) {
          parsedUrl.query.__nextLocale = defaultLocale
          parsedUrl.query.__nextInferredLocaleFromDefault = '1'
        }
      }

      if (
        // Edge runtime always has minimal mode enabled.
        process.env.NEXT_RUNTIME !== 'edge' &&
        !this.minimalMode &&
        defaultLocale
      ) {
        const { getLocaleRedirect } =
          require('../shared/lib/i18n/get-locale-redirect') as typeof import('../shared/lib/i18n/get-locale-redirect')
        const redirect = getLocaleRedirect({
          defaultLocale,
          domainLocale,
          headers: req.headers,
          nextConfig: this.nextConfig,
          pathLocale: pathnameInfo.locale,
          urlParsed: {
            ...url,
            pathname: pathnameInfo.locale
              ? `/${pathnameInfo.locale}${url.pathname}`
              : url.pathname,
          },
        })

        if (redirect) {
          return res
            .redirect(redirect, TEMPORARY_REDIRECT_STATUS)
            .body(redirect)
            .send()
        }
      }

      res.statusCode = 200
      return await this.run(req, res, parsedUrl)
    } catch (err: any) {
      if (
        (err && typeof err === 'object' && err.code === 'ERR_INVALID_URL') ||
        err instanceof DecodeError ||
        err instanceof NormalizeError
      ) {
        res.statusCode = 400
        return this.renderError(null, req, res, '/_error', {})
      }

      if (this.minimalMode || this.renderOpts.dev) {
        throw err
      }
      this.logError(getProperError(err))
      res.statusCode = 500
      res.body('Internal Server Error').send()
    }
  }

  public getRequestHandler(): BaseRequestHandler {
    return this.handleRequest.bind(this)
  }

  protected async handleUpgrade(
    _req: BaseNextRequest,
    _socket: any,
    _head?: any
  ): Promise<void> {}

  public setAssetPrefix(prefix?: string): void {
    this.renderOpts.assetPrefix = prefix ? prefix.replace(/\/$/, '') : ''
  }

  protected preparedPromise: Promise<void> | null = null
  /**
   * Runs async initialization of server.
   * It is idempotent, won't fire underlying initialization more than once.
   */
  public async prepare(): Promise<void> {
    if (this.preparedPromise === null) {
      this.preparedPromise = this.prepareImpl()
    }
    return this.preparedPromise
  }
  protected async prepareImpl(): Promise<void> {}

  // Backwards compatibility
  protected async close(): Promise<void> {}

  protected async _beforeCatchAllRender(
    _req: BaseNextRequest,
    _res: BaseNextResponse,
    _params: Params,
    _parsedUrl: UrlWithParsedQuery
  ): Promise<boolean> {
    return false
  }

  protected getAppPathRoutes(): Record<string, string[]> {
    const appPathRoutes: Record<string, string[]> = {}

    Object.keys(this.appPathsManifest || {}).forEach((entry) => {
      const normalizedPath = normalizeAppPath(entry)
      if (!appPathRoutes[normalizedPath]) {
        appPathRoutes[normalizedPath] = []
      }
      appPathRoutes[normalizedPath].push(entry)
    })
    return appPathRoutes
  }

  protected async run(
    req: BaseNextRequest,
    res: BaseNextResponse,
    parsedUrl: UrlWithParsedQuery
  ): Promise<void> {
    return getTracer().trace(BaseServerSpan.run, async () =>
      this.runImpl(req, res, parsedUrl)
    )
  }

  private async runImpl(
    req: BaseNextRequest,
    res: BaseNextResponse,
    parsedUrl: UrlWithParsedQuery
  ): Promise<void> {
    this.handleCompression(req, res)

    // set incremental cache to request meta so it can
    // be passed down for edge functions and the fetch disk
    // cache can be leveraged locally
    if (
      !(this.serverOptions as any).webServerConfig &&
      !getRequestMeta(req, '_nextIncrementalCache')
    ) {
      let protocol: 'http:' | 'https:' = 'https:'

      try {
        const parsedFullUrl = new URL(
          getRequestMeta(req, '__NEXT_INIT_URL') || '/',
          'http://n'
        )
        protocol = parsedFullUrl.protocol as 'https:' | 'http:'
      } catch (_) {}

      const incrementalCache = this.getIncrementalCache({
        requestHeaders: Object.assign({}, req.headers),
        requestProtocol: protocol.substring(0, protocol.length - 1) as
          | 'http'
          | 'https',
      })
      addRequestMeta(req, '_nextIncrementalCache', incrementalCache)
      ;(globalThis as any).__incrementalCache = incrementalCache
    }

    try {
      const matched = await this.router.execute(req, res, parsedUrl)
      if (matched) {
        return
      }
    } catch (err) {
      if (err instanceof DecodeError || err instanceof NormalizeError) {
        res.statusCode = 400
        return this.renderError(null, req, res, '/_error', {})
      }
      throw err
    }

    await this.render404(req, res, parsedUrl)
  }

  private async pipe(
    fn: (ctx: RequestContext) => Promise<ResponsePayload | null>,
    partialContext: Omit<RequestContext, 'renderOpts'>
  ): Promise<void> {
    return getTracer().trace(BaseServerSpan.pipe, async () =>
      this.pipeImpl(fn, partialContext)
    )
  }

  private async pipeImpl(
    fn: (ctx: RequestContext) => Promise<ResponsePayload | null>,
    partialContext: Omit<RequestContext, 'renderOpts'>
  ): Promise<void> {
    const isBotRequest = isBot(partialContext.req.headers['user-agent'] || '')
    const ctx: RequestContext = {
      ...partialContext,
      renderOpts: {
        ...this.renderOpts,
        supportsDynamicHTML: !isBotRequest,
        isBot: !!isBotRequest,
      },
    }
    const payload = await fn(ctx)
    if (payload === null) {
      return
    }
    const { req, res } = ctx
    const { body, type, revalidateOptions } = payload
    if (!res.sent) {
      const { generateEtags, poweredByHeader, dev } = this.renderOpts
      if (dev) {
        // In dev, we should not cache pages for any reason.
        res.setHeader('Cache-Control', 'no-store, must-revalidate')
      }
      return this.sendRenderResult(req, res, {
        result: body,
        type,
        generateEtags,
        poweredByHeader,
        options: revalidateOptions,
      })
    }
  }

  private async getStaticHTML(
    fn: (ctx: RequestContext) => Promise<ResponsePayload | null>,
    partialContext: Omit<RequestContext, 'renderOpts'>
  ): Promise<string | null> {
    const ctx: RequestContext = {
      ...partialContext,
      renderOpts: {
        ...this.renderOpts,
        supportsDynamicHTML: false,
      },
    }
    const payload = await fn(ctx)
    if (payload === null) {
      return null
    }
    return payload.body.toUnchunkedString()
  }

  public async render(
    req: BaseNextRequest,
    res: BaseNextResponse,
    pathname: string,
    query: NextParsedUrlQuery = {},
    parsedUrl?: NextUrlWithParsedQuery,
    internalRender = false
  ): Promise<void> {
    return getTracer().trace(BaseServerSpan.render, async () =>
      this.renderImpl(req, res, pathname, query, parsedUrl, internalRender)
    )
  }

  private async renderImpl(
    req: BaseNextRequest,
    res: BaseNextResponse,
    pathname: string,
    query: NextParsedUrlQuery = {},
    parsedUrl?: NextUrlWithParsedQuery,
    internalRender = false
  ): Promise<void> {
    if (!pathname.startsWith('/')) {
      console.warn(
        `Cannot render page with path "${pathname}", did you mean "/${pathname}"?. See more info here: https://nextjs.org/docs/messages/render-no-starting-slash`
      )
    }

    if (
      this.renderOpts.customServer &&
      pathname === '/index' &&
      !(await this.hasPage('/index'))
    ) {
      // maintain backwards compatibility for custom server
      // (see custom-server integration tests)
      pathname = '/'
    }

    // we allow custom servers to call render for all URLs
    // so check if we need to serve a static _next file or not.
    // we don't modify the URL for _next/data request but still
    // call render so we special case this to prevent an infinite loop
    if (
      !internalRender &&
      !this.minimalMode &&
      !query.__nextDataReq &&
      (req.url?.match(/^\/_next\//) ||
        (this.hasStaticDir && req.url!.match(/^\/static\//)))
    ) {
      return this.handleRequest(req, res, parsedUrl)
    }

    // Custom server users can run `app.render()` which needs compression.
    if (this.renderOpts.customServer) {
      this.handleCompression(req, res)
    }

    if (isBlockedPage(pathname)) {
      return this.render404(req, res, parsedUrl)
    }

    return this.pipe((ctx) => this.renderToResponse(ctx), {
      req,
      res,
      pathname,
      query,
    })
  }

  protected async getStaticPaths({
    pathname,
  }: {
    pathname: string
    requestHeaders: import('./lib/incremental-cache').IncrementalCache['requestHeaders']
    originalAppPath?: string
  }): Promise<{
    staticPaths?: string[]
    fallbackMode?: 'static' | 'blocking' | false
  }> {
    // `staticPaths` is intentionally set to `undefined` as it should've
    // been caught when checking disk data.
    const staticPaths = undefined

    // Read whether or not fallback should exist from the manifest.
    const fallbackField =
      this.getPrerenderManifest().dynamicRoutes[pathname]?.fallback

    return {
      staticPaths,
      fallbackMode:
        typeof fallbackField === 'string'
          ? 'static'
          : fallbackField === null
          ? 'blocking'
          : fallbackField,
    }
  }

  private async renderToResponseWithComponents(
    requestContext: RequestContext,
    findComponentsResult: FindComponentsResult
  ): Promise<ResponsePayload | null> {
    return getTracer().trace(
      BaseServerSpan.renderToResponseWithComponents,
      async () =>
        this.renderToResponseWithComponentsImpl(
          requestContext,
          findComponentsResult
        )
    )
  }

  private async renderToResponseWithComponentsImpl(
    { req, res, pathname, renderOpts: opts }: RequestContext,
    { components, query }: FindComponentsResult
  ): Promise<ResponsePayload | null> {
    const is404Page = pathname === '/404'
    const is500Page = pathname === '/500'
    const isAppPath = components.isAppPath
    const hasServerProps = !!components.getServerSideProps
    let hasStaticPaths = !!components.getStaticPaths

    const hasGetInitialProps = !!components.Component?.getInitialProps
    let isSSG = !!components.getStaticProps

    // Compute the iSSG cache key. We use the rewroteUrl since
    // pages with fallback: false are allowed to be rewritten to
    // and we need to look up the path by the rewritten path
    let urlPathname = parseUrl(req.url || '').pathname || '/'

    let resolvedUrlPathname =
      getRequestMeta(req, '_nextRewroteUrl') || urlPathname

    let staticPaths: string[] | undefined
    let fallbackMode: false | undefined | 'blocking' | 'static'

    if (isAppPath) {
      const pathsResult = await this.getStaticPaths({
        pathname,
        originalAppPath: components.pathname,
        requestHeaders: req.headers,
      })

      staticPaths = pathsResult.staticPaths
      fallbackMode = pathsResult.fallbackMode

      const hasFallback = typeof fallbackMode !== 'undefined'

      if (hasFallback) {
        hasStaticPaths = true
      }

      if (hasFallback || staticPaths?.includes(resolvedUrlPathname)) {
        isSSG = true
      } else if (!this.renderOpts.dev) {
        const manifest = this.getPrerenderManifest()
        isSSG =
          isSSG || !!manifest.routes[pathname === '/index' ? '/' : pathname]
      }
    }

    // Toggle whether or not this is a Data request
    let isDataReq =
      !!(
        query.__nextDataReq ||
        (req.headers['x-nextjs-data'] &&
          (this.serverOptions as any).webServerConfig)
      ) &&
      (isSSG || hasServerProps)

    // when we are handling a middleware prefetch and it doesn't
    // resolve to a static data route we bail early to avoid
    // unexpected SSR invocations
    if (
      !isSSG &&
      req.headers['x-middleware-prefetch'] &&
      !(is404Page || pathname === '/_error')
    ) {
      res.setHeader('x-middleware-skip', '1')
      res.body('{}').send()
      return null
    }

    if (isAppPath) {
      res.setHeader('vary', RSC_VARY_HEADER)

      if (isSSG && req.headers[RSC.toLowerCase()]) {
        if (!this.minimalMode) {
          isDataReq = true
        }
        // strip header so we generate HTML still
        if (
          !isEdgeRuntime(opts.runtime) ||
          (this.serverOptions as any).webServerConfig
        ) {
          for (const param of FLIGHT_PARAMETERS) {
            delete req.headers[param.toString().toLowerCase()]
          }
        }
      }
    }

    delete query.__nextDataReq

    // normalize req.url for SSG paths as it is not exposed
    // to getStaticProps and the asPath should not expose /_next/data
    if (
      isSSG &&
      this.minimalMode &&
      req.headers['x-matched-path'] &&
      req.url.startsWith('/_next/data')
    ) {
      req.url = this.stripNextDataPath(req.url)
    }

    if (
      !!req.headers['x-nextjs-data'] &&
      (!res.statusCode || res.statusCode === 200)
    ) {
      res.setHeader(
        'x-nextjs-matched-path',
        `${query.__nextLocale ? `/${query.__nextLocale}` : ''}${pathname}`
      )
    }

    // Don't delete headers[RSC] yet, it still needs to be used in renderToHTML later
    const isFlightRequest = Boolean(
      this.clientReferenceManifest && req.headers[RSC.toLowerCase()]
    )

    // For pages we need to ensure the correct Vary header is set too, to avoid
    // caching issues when navigating between pages and app
    if (!isAppPath && isFlightRequest) {
      res.setHeader('vary', RSC_VARY_HEADER)
    }

    // we need to ensure the status code if /404 is visited directly
    if (is404Page && !isDataReq && !isFlightRequest) {
      res.statusCode = 404
    }

    // ensure correct status is set when visiting a status page
    // directly e.g. /500
    if (STATIC_STATUS_PAGES.includes(pathname)) {
      res.statusCode = parseInt(pathname.slice(1), 10)
    }

    // static pages can only respond to GET/HEAD
    // requests so ensure we respond with 405 for
    // invalid requests
    if (
      !is404Page &&
      !is500Page &&
      pathname !== '/_error' &&
      req.method !== 'HEAD' &&
      req.method !== 'GET' &&
      (typeof components.Component === 'string' || isSSG)
    ) {
      res.statusCode = 405
      res.setHeader('Allow', ['GET', 'HEAD'])
      await this.renderError(null, req, res, pathname)
      return null
    }

    // handle static page
    if (typeof components.Component === 'string') {
      return {
        type: 'html',
        // TODO: Static pages should be serialized as RenderResult
        body: RenderResult.fromStatic(components.Component),
      }
    }

    if (!query.amp) {
      delete query.amp
    }

    if (opts.supportsDynamicHTML === true) {
      const isBotRequest = isBot(req.headers['user-agent'] || '')
      const isSupportedDocument =
        typeof components.Document?.getInitialProps !== 'function' ||
        // The built-in `Document` component also supports dynamic HTML for concurrent mode.
        NEXT_BUILTIN_DOCUMENT in components.Document

      // Disable dynamic HTML in cases that we know it won't be generated,
      // so that we can continue generating a cache key when possible.
      // TODO-APP: should the first render for a dynamic app path
      // be static so we can collect revalidate and populate the
      // cache if there are no dynamic data requirements
      opts.supportsDynamicHTML =
        !isSSG && !isBotRequest && !query.amp && isSupportedDocument
      opts.isBot = isBotRequest
    }

    // In development, we always want to generate dynamic HTML.
    if (
      !isDataReq &&
      isAppPath &&
      opts.dev &&
      opts.supportsDynamicHTML === false
    ) {
      opts.supportsDynamicHTML = true
    }

    const defaultLocale = isSSG
      ? this.nextConfig.i18n?.defaultLocale
      : query.__nextDefaultLocale

    const locale = query.__nextLocale
    const locales = this.nextConfig.i18n?.locales

    let previewData: PreviewData
    let isPreviewMode = false

    if (hasServerProps || isSSG) {
      // For the edge runtime, we don't support preview mode in SSG.
      if (process.env.NEXT_RUNTIME !== 'edge') {
        const { tryGetPreviewData } =
          require('./api-utils/node') as typeof import('./api-utils/node')
        previewData = tryGetPreviewData(req, res, this.renderOpts.previewProps)
        isPreviewMode = previewData !== false
      }
    }

    let isOnDemandRevalidate = false
    let revalidateOnlyGenerated = false

    if (isSSG) {
      ;({ isOnDemandRevalidate, revalidateOnlyGenerated } =
        checkIsOnDemandRevalidate(req, this.renderOpts.previewProps))
    }

    if (isSSG && this.minimalMode && req.headers['x-matched-path']) {
      // the url value is already correct when the matched-path header is set
      resolvedUrlPathname = urlPathname
    }

    urlPathname = removeTrailingSlash(urlPathname)
    resolvedUrlPathname = removeTrailingSlash(resolvedUrlPathname)
    if (this.localeNormalizer) {
      resolvedUrlPathname = this.localeNormalizer.normalize(resolvedUrlPathname)
    }

    const handleRedirect = (pageData: any) => {
      const redirect = {
        destination: pageData.pageProps.__N_REDIRECT,
        statusCode: pageData.pageProps.__N_REDIRECT_STATUS,
        basePath: pageData.pageProps.__N_REDIRECT_BASE_PATH,
      }
      const statusCode = getRedirectStatus(redirect)
      const { basePath } = this.nextConfig

      if (
        basePath &&
        redirect.basePath !== false &&
        redirect.destination.startsWith('/')
      ) {
        redirect.destination = `${basePath}${redirect.destination}`
      }

      if (redirect.destination.startsWith('/')) {
        redirect.destination = normalizeRepeatedSlashes(redirect.destination)
      }

      res
        .redirect(redirect.destination, statusCode)
        .body(redirect.destination)
        .send()
    }

    // remove /_next/data prefix from urlPathname so it matches
    // for direct page visit and /_next/data visit
    if (isDataReq) {
      resolvedUrlPathname = this.stripNextDataPath(resolvedUrlPathname)
      urlPathname = this.stripNextDataPath(urlPathname)
    }

    let ssgCacheKey =
      isPreviewMode || !isSSG || opts.supportsDynamicHTML
        ? null // Preview mode, on-demand revalidate, flight request can bypass the cache
        : `${locale ? `/${locale}` : ''}${
            (pathname === '/' || resolvedUrlPathname === '/') && locale
              ? ''
              : resolvedUrlPathname
          }${query.amp ? '.amp' : ''}`

    if ((is404Page || is500Page) && isSSG) {
      ssgCacheKey = `${locale ? `/${locale}` : ''}${pathname}${
        query.amp ? '.amp' : ''
      }`
    }

    if (ssgCacheKey) {
      // we only encode path delimiters for path segments from
      // getStaticPaths so we need to attempt decoding the URL
      // to match against and only escape the path delimiters
      // this allows non-ascii values to be handled e.g. Japanese characters

      // TODO: investigate adding this handling for non-SSG pages so
      // non-ascii names work there also
      ssgCacheKey = ssgCacheKey
        .split('/')
        .map((seg) => {
          try {
            seg = escapePathDelimiters(decodeURIComponent(seg), true)
          } catch (_) {
            // An improperly encoded URL was provided
            throw new DecodeError('failed to decode param')
          }
          return seg
        })
        .join('/')

      // ensure /index and / is normalized to one key
      ssgCacheKey =
        ssgCacheKey === '/index' && pathname === '/' ? '/' : ssgCacheKey
    }
    let protocol: 'http:' | 'https:' = 'https:'

    try {
      const parsedFullUrl = new URL(
        getRequestMeta(req, '__NEXT_INIT_URL') || '/',
        'http://n'
      )
      protocol = parsedFullUrl.protocol as 'https:' | 'http:'
    } catch (_) {}

    // use existing incrementalCache instance if available
    const incrementalCache =
      (globalThis as any).__incrementalCache ||
      this.getIncrementalCache({
        requestHeaders: Object.assign({}, req.headers),
        requestProtocol: protocol.substring(0, protocol.length - 1) as
          | 'http'
          | 'https',
      })

    const doRender: () => Promise<ResponseCacheEntry | null> = async () => {
      // In development, we always want to generate dynamic HTML.
      const supportsDynamicHTML =
        (!isDataReq && opts.dev) || !(isSSG || hasStaticPaths)

      let headers: OutgoingHttpHeaders | undefined

      const origQuery = parseUrl(req.url || '', true).query

      // clear any dynamic route params so they aren't in
      // the resolvedUrl
      if (opts.params) {
        Object.keys(opts.params).forEach((key) => {
          delete origQuery[key]
        })
      }
      const hadTrailingSlash =
        urlPathname !== '/' && this.nextConfig.trailingSlash

      const resolvedUrl = formatUrl({
        pathname: `${resolvedUrlPathname}${hadTrailingSlash ? '/' : ''}`,
        // make sure to only add query values from original URL
        query: origQuery,
      })

      const renderOpts: RenderOpts = {
        ...components,
        ...opts,
        ...(isAppPath && this.nextConfig.experimental.appDir
          ? {
              incrementalCache,
              isRevalidate: isSSG,
              originalPathname: components.ComponentMod.originalPathname,
            }
          : {}),
        isDataReq,
        resolvedUrl,
        locale,
        locales,
        defaultLocale,
        // For getServerSideProps and getInitialProps we need to ensure we use the original URL
        // and not the resolved URL to prevent a hydration mismatch on
        // asPath
        resolvedAsPath:
          hasServerProps || hasGetInitialProps
            ? formatUrl({
                // we use the original URL pathname less the _next/data prefix if
                // present
                pathname: `${urlPathname}${hadTrailingSlash ? '/' : ''}`,
                query: origQuery,
              })
            : resolvedUrl,

        supportsDynamicHTML,
        isOnDemandRevalidate,
      }

      const match =
        pathname !== '/_error' && !is404Page && !is500Page
          ? getRequestMeta(req, '_nextMatch')
          : undefined

      // Legacy render methods will return a render result that needs to be
      // served by the server.
      let result: RenderResult | undefined

      if (match?.definition.kind === RouteKind.APP_ROUTE) {
        const context: RouteHandlerManagerContext = {
          params: match.params,
          prerenderManifest: this.getPrerenderManifest(),
          staticGenerationContext: {
            originalPathname: components.ComponentMod.originalPathname,
            supportsDynamicHTML,
            incrementalCache,
            isRevalidate: isSSG,
          },
        }

        try {
          // Handle the match and collect the response if it's a static response.
          const response = await this.handlers.handle(match, req, context)
          if (response) {
            ;(req as any).fetchMetrics = (
              context.staticGenerationContext as any
            ).fetchMetrics

            const cacheTags = (context.staticGenerationContext as any).fetchTags

            // If the request is for a static response, we can cache it so long
            // as it's not edge.
            if (isSSG && process.env.NEXT_RUNTIME !== 'edge') {
              const blob = await response.blob()

              // Copy the headers from the response.
<<<<<<< HEAD
              headers = toNodeHeaders(response.headers)
=======
              const headers = toNodeOutgoingHttpHeaders(response.headers)
>>>>>>> 10b82baf

              if (cacheTags) {
                headers['x-next-cache-tags'] = cacheTags
              }

              if (!headers['content-type'] && blob.type) {
                headers['content-type'] = blob.type
              }
              let revalidate: number | false | undefined =
                context.staticGenerationContext.store?.revalidate

              if (typeof revalidate == 'undefined') {
                revalidate = false
              }

              // Create the cache entry for the response.
              const cacheEntry: ResponseCacheEntry = {
                value: {
                  kind: 'ROUTE',
                  status: response.status,
                  body: Buffer.from(await blob.arrayBuffer()),
                  headers,
                },
                revalidate,
              }

              return cacheEntry
            }

            // Send the response now that we have copied it into the cache.
            await sendResponse(req, res, response)

            return null
          }
        } catch (err) {
          // If an error was thrown while handling an app route request, we
          // should return a 500 response.
          if (match.definition.kind === RouteKind.APP_ROUTE) {
            // If this is during static generation, throw the error again.
            if (isSSG) throw err

            // Otherwise, send a 500 response.
            Log.error(err)
            await sendResponse(req, res, handleInternalServerErrorResponse())

            return null
          }
        }
      }
      // If we've matched a page while not in edge where the module exports a
      // `routeModule`, then we should be able to render it using the provided
      // `render` method.
      else if (
        match?.definition.kind === RouteKind.PAGES &&
        process.env.NEXT_RUNTIME !== 'edge' &&
        components.ComponentMod.routeModule
      ) {
        const module: PagesRouteModule = components.ComponentMod.routeModule

        // Call the built-in render method on the module. We cast these to
        // NodeNextRequest and NodeNextResponse because we know that we're
        // in the node runtime because we check that we're not in edge mode
        // above.
        result = await module.render(
          (req as NodeNextRequest).originalRequest,
          (res as NodeNextResponse).originalResponse,
          pathname,
          query,
          renderOpts
        )
      }

      // If there is no result yet, then we should render the page using the
      // legacy render method.
      if (!result) {
        result = await this.renderHTML(req, res, pathname, query, renderOpts)
      }

      const { metadata } = result

      // Add any fetch tags that were on the page to the response headers.
      const cacheTags = (renderOpts as any).fetchTags
      if (cacheTags) {
        headers ??= {}
        headers['x-next-cache-tags'] = cacheTags
      }

      // Pull any fetch metrics from the render onto the request.
      ;(req as any).fetchMetrics = (renderOpts as any).fetchMetrics

      // we don't throw static to dynamic errors in dev as isSSG
      // is a best guess in dev since we don't have the prerender pass
      // to know whether the path is actually static or not
      if (
        isAppPath &&
        isSSG &&
        metadata.revalidate === 0 &&
        !this.renderOpts.dev
      ) {
        const staticBailoutInfo: {
          stack?: string
          description?: string
        } = metadata.staticBailoutInfo || {}

        const err = new Error(
          `Page changed from static to dynamic at runtime ${urlPathname}${
            staticBailoutInfo.description
              ? `, reason: ${staticBailoutInfo.description}`
              : ``
          }` +
            `\nsee more here https://nextjs.org/docs/messages/app-static-to-dynamic-error`
        )

        if (staticBailoutInfo.stack) {
          const stack = staticBailoutInfo.stack as string
          err.stack = err.message + stack.substring(stack.indexOf('\n'))
        }

        throw err
      }

      let value: ResponseCacheValue | null
      if (metadata.isNotFound) {
        value = null
      } else if (metadata.isRedirect) {
        value = { kind: 'REDIRECT', props: metadata.pageData }
      } else {
        if (result.isNull()) {
          return null
        }
        value = {
          kind: 'PAGE',
          html: result,
          pageData: metadata.pageData,
          headers,
        }
      }
      return { revalidate: metadata.revalidate, value }
    }

    const cacheEntry = await this.responseCache.get(
      ssgCacheKey,
      async (hasResolved, hadCache): Promise<ResponseCacheEntry | null> => {
        const isProduction = !this.renderOpts.dev
        const isDynamicPathname = isDynamicRoute(pathname)
        const didRespond = hasResolved || res.sent

        if (!staticPaths) {
          ;({ staticPaths, fallbackMode } = hasStaticPaths
            ? await this.getStaticPaths({
                pathname,
                requestHeaders: req.headers,
              })
            : { staticPaths: undefined, fallbackMode: false })
        }

        if (
          fallbackMode === 'static' &&
          isBot(req.headers['user-agent'] || '')
        ) {
          fallbackMode = 'blocking'
        }

        // skip on-demand revalidate if cache is not present and
        // revalidate-if-generated is set
        if (
          isOnDemandRevalidate &&
          revalidateOnlyGenerated &&
          !hadCache &&
          !this.minimalMode
        ) {
          await this.render404(req, res)
          return null
        }

        if (hadCache?.isStale === -1) {
          isOnDemandRevalidate = true
        }

        // only allow on-demand revalidate for fallback: true/blocking
        // or for prerendered fallback: false paths
        if (isOnDemandRevalidate && (fallbackMode !== false || hadCache)) {
          fallbackMode = 'blocking'
        }

        // We use `ssgCacheKey` here as it is normalized to match the encoding
        // from getStaticPaths along with including the locale.
        //
        // We use the `resolvedUrlPathname` for the development case when this
        // is an app path since it doesn't include locale information.
        let staticPathKey =
          ssgCacheKey ?? (opts.dev && isAppPath ? resolvedUrlPathname : null)
        if (staticPathKey && query.amp) {
          staticPathKey = staticPathKey.replace(/\.amp$/, '')
        }

        const isPageIncludedInStaticPaths =
          staticPathKey && staticPaths?.includes(staticPathKey)

        // When we did not respond from cache, we need to choose to block on
        // rendering or return a skeleton.
        //
        // - Data requests always block.
        // - Blocking mode fallback always blocks.
        // - Preview mode toggles all pages to be resolved in a blocking manner.
        // - Non-dynamic pages should block (though this is an impossible
        //   case in production).
        // - Dynamic pages should return their skeleton if not defined in
        //   getStaticPaths, then finish the data request on the client-side.
        //
        if (
          process.env.NEXT_RUNTIME !== 'edge' &&
          !this.minimalMode &&
          fallbackMode !== 'blocking' &&
          staticPathKey &&
          !didRespond &&
          !isPreviewMode &&
          isDynamicPathname &&
          (isProduction || !staticPaths || !isPageIncludedInStaticPaths)
        ) {
          if (
            // In development, fall through to render to handle missing
            // getStaticPaths.
            (isProduction || (staticPaths && staticPaths?.length > 0)) &&
            // When fallback isn't present, abort this render so we 404
            fallbackMode !== 'static'
          ) {
            throw new NoFallbackError()
          }

          if (!isDataReq) {
            // Production already emitted the fallback as static HTML.
            if (isProduction) {
              const html = await this.getFallback(
                locale ? `/${locale}${pathname}` : pathname
              )
              return {
                value: {
                  kind: 'PAGE',
                  html: RenderResult.fromStatic(html),
                  pageData: {},
                },
              }
            }
            // We need to generate the fallback on-demand for development.
            else {
              query.__nextFallback = 'true'
              const result = await doRender()
              if (!result) {
                return null
              }
              // Prevent caching this result
              delete result.revalidate
              return result
            }
          }
        }

        const result = await doRender()
        if (!result) {
          return null
        }

        return {
          ...result,
          revalidate:
            result.revalidate !== undefined
              ? result.revalidate
              : /* default to minimum revalidate (this should be an invariant) */ 1,
        }
      },
      {
        incrementalCache,
        isOnDemandRevalidate: isOnDemandRevalidate,
        isPrefetch: req.headers.purpose === 'prefetch',
      }
    )

    if (!cacheEntry) {
      if (ssgCacheKey && !(isOnDemandRevalidate && revalidateOnlyGenerated)) {
        // A cache entry might not be generated if a response is written
        // in `getInitialProps` or `getServerSideProps`, but those shouldn't
        // have a cache key. If we do have a cache key but we don't end up
        // with a cache entry, then either Next.js or the application has a
        // bug that needs fixing.
        throw new Error('invariant: cache entry required but not generated')
      }
      return null
    }

    if (isSSG && !this.minimalMode) {
      // set x-nextjs-cache header to match the header
      // we set for the image-optimizer
      res.setHeader(
        'x-nextjs-cache',
        isOnDemandRevalidate
          ? 'REVALIDATED'
          : cacheEntry.isMiss
          ? 'MISS'
          : cacheEntry.isStale
          ? 'STALE'
          : 'HIT'
      )
    }

    const { revalidate, value: cachedData } = cacheEntry
    const revalidateOptions: any =
      typeof revalidate !== 'undefined' &&
      (!this.renderOpts.dev || (hasServerProps && !isDataReq))
        ? {
            // When the page is 404 cache-control should not be added unless
            // we are rendering the 404 page for notFound: true which should
            // cache according to revalidate correctly
            private: isPreviewMode || (is404Page && cachedData),
            stateful: !isSSG,
            revalidate,
          }
        : undefined

    if (!cachedData) {
      if (revalidateOptions) {
        setRevalidateHeaders(res, revalidateOptions)
      }
      if (isDataReq) {
        res.statusCode = 404
        res.body('{"notFound":true}').send()
        return null
      } else {
        if (this.renderOpts.dev) {
          query.__nextNotFoundSrcPage = pathname
        }
        await this.render404(req, res, { pathname, query }, false)
        return null
      }
    } else if (cachedData.kind === 'REDIRECT') {
      if (revalidateOptions) {
        setRevalidateHeaders(res, revalidateOptions)
      }
      if (isDataReq) {
        return {
          type: 'json',
          body: RenderResult.fromStatic(
            // @TODO: Handle flight data.
            JSON.stringify(cachedData.props)
          ),
          revalidateOptions,
        }
      } else {
        await handleRedirect(cachedData.props)
        return null
      }
    } else if (cachedData.kind === 'IMAGE') {
      throw new Error('invariant SSG should not return an image cache value')
    } else if (cachedData.kind === 'ROUTE') {
      const headers = { ...cachedData.headers }

      if (!(this.minimalMode && isSSG)) {
        delete headers['x-next-cache-tags']
      }

      await sendResponse(
        req,
        res,
        new Response(cachedData.body, {
          headers: fromNodeOutgoingHttpHeaders(headers),
          status: cachedData.status || 200,
        })
      )
      return null
    } else {
      if (isAppPath) {
        if (
          this.minimalMode &&
          isSSG &&
          cachedData.headers?.['x-next-cache-tags']
        ) {
          res.setHeader(
            'x-next-cache-tags',
            cachedData.headers['x-next-cache-tags'] as string
          )
        }
        if (isDataReq && typeof cachedData.pageData !== 'string') {
          throw new Error(
            'invariant: Expected pageData to be a string for app data request but received ' +
              typeof cachedData.pageData +
              '. This is a bug in Next.js.'
          )
        }

        return {
          type: isDataReq ? 'rsc' : 'html',
          body: isDataReq
            ? RenderResult.fromStatic(cachedData.pageData as string)
            : cachedData.html,
          revalidateOptions,
        }
      }

      return {
        type: isDataReq ? 'json' : 'html',
        body: isDataReq
          ? RenderResult.fromStatic(JSON.stringify(cachedData.pageData))
          : cachedData.html,
        revalidateOptions,
      }
    }
  }

  private stripNextDataPath(path: string, stripLocale = true) {
    if (path.includes(this.buildId)) {
      const splitPath = path.substring(
        path.indexOf(this.buildId) + this.buildId.length
      )

      path = denormalizePagePath(splitPath.replace(/\.json$/, ''))
    }

    if (this.localeNormalizer && stripLocale) {
      return this.localeNormalizer.normalize(path)
    }
    return path
  }

  // map the route to the actual bundle name
  protected getOriginalAppPaths(route: string) {
    if (this.hasAppDir) {
      const originalAppPath = this.appPathRoutes?.[route]

      if (!originalAppPath) {
        return null
      }

      return originalAppPath
    }
    return null
  }

  protected async renderPageComponent(
    ctx: RequestContext,
    bubbleNoFallback: boolean
  ) {
    const { query, pathname } = ctx

    const appPaths = this.getOriginalAppPaths(pathname)
    const isAppPath = Array.isArray(appPaths)

    let page = pathname
    if (isAppPath) {
      // the last item in the array is the root page, if there are parallel routes
      page = appPaths[appPaths.length - 1]
    }

    const result = await this.findPageComponents({
      pathname: page,
      query,
      params: ctx.renderOpts.params || {},
      isAppPath,
      sriEnabled: !!this.nextConfig.experimental.sri?.algorithm,
      appPaths,
      // Ensuring for loading page component routes is done via the matcher.
      shouldEnsure: false,
    })
    if (result) {
      try {
        return await this.renderToResponseWithComponents(ctx, result)
      } catch (err) {
        const isNoFallbackError = err instanceof NoFallbackError

        if (!isNoFallbackError || (isNoFallbackError && bubbleNoFallback)) {
          throw err
        }
      }
    }
    return false
  }

  private async renderToResponse(
    ctx: RequestContext
  ): Promise<ResponsePayload | null> {
    return getTracer().trace(
      BaseServerSpan.renderToResponse,
      {
        spanName: `rendering page`,
        attributes: {
          'next.route': ctx.pathname,
        },
      },
      async () => {
        return this.renderToResponseImpl(ctx)
      }
    )
  }

  private async renderToResponseImpl(
    ctx: RequestContext
  ): Promise<ResponsePayload | null> {
    const { res, query, pathname } = ctx
    let page = pathname
    const bubbleNoFallback = !!query._nextBubbleNoFallback
    delete query._nextBubbleNoFallback

    const options: MatchOptions = {
      i18n: this.i18nProvider?.fromQuery(pathname, query),
    }

    try {
      for await (const match of this.matchers.matchAll(pathname, options)) {
        const result = await this.renderPageComponent(
          {
            ...ctx,
            // Use the overridden pathname if available, otherwise use the
            // original pathname.
            pathname:
              match.definition.pathnameOverride || match.definition.pathname,
            renderOpts: {
              ...ctx.renderOpts,
              params: match.params,
            },
          },
          bubbleNoFallback
        )
        if (result !== false) return result
      }

      // currently edge functions aren't receiving the x-matched-path
      // header so we need to fallback to matching the current page
      // when we weren't able to match via dynamic route to handle
      // the rewrite case
      // @ts-expect-error extended in child class web-server
      if (this.serverOptions.webServerConfig) {
        // @ts-expect-error extended in child class web-server
        ctx.pathname = this.serverOptions.webServerConfig.page
        const result = await this.renderPageComponent(ctx, bubbleNoFallback)
        if (result !== false) return result
      }
    } catch (error) {
      const err = getProperError(error)

      if (error instanceof MissingStaticPage) {
        console.error(
          'Invariant: failed to load static page',
          JSON.stringify(
            {
              page,
              url: ctx.req.url,
              matchedPath: ctx.req.headers['x-matched-path'],
              initUrl: getRequestMeta(ctx.req, '__NEXT_INIT_URL'),
              didRewrite: getRequestMeta(ctx.req, '_nextDidRewrite'),
              rewroteUrl: getRequestMeta(ctx.req, '_nextRewroteUrl'),
            },
            null,
            2
          )
        )
        throw err
      }

      if (err instanceof NoFallbackError && bubbleNoFallback) {
        throw err
      }
      if (err instanceof DecodeError || err instanceof NormalizeError) {
        res.statusCode = 400
        return await this.renderErrorToResponse(ctx, err)
      }

      res.statusCode = 500

      // if pages/500 is present we still need to trigger
      // /_error `getInitialProps` to allow reporting error
      if (await this.hasPage('/500')) {
        ctx.query.__nextCustomErrorRender = '1'
        await this.renderErrorToResponse(ctx, err)
        delete ctx.query.__nextCustomErrorRender
      }

      const isWrappedError = err instanceof WrappedBuildError

      if (!isWrappedError) {
        if (
          (this.minimalMode && process.env.NEXT_RUNTIME !== 'edge') ||
          this.renderOpts.dev
        ) {
          if (isError(err)) err.page = page
          throw err
        }
        this.logError(getProperError(err))
      }
      const response = await this.renderErrorToResponse(
        ctx,
        isWrappedError ? (err as WrappedBuildError).innerError : err
      )
      return response
    }

    if (
      this.router.hasMiddleware &&
      !!ctx.req.headers['x-nextjs-data'] &&
      (!res.statusCode || res.statusCode === 200 || res.statusCode === 404)
    ) {
      res.setHeader(
        'x-nextjs-matched-path',
        `${query.__nextLocale ? `/${query.__nextLocale}` : ''}${pathname}`
      )
      res.statusCode = 200
      res.setHeader('content-type', 'application/json')
      res.body('{}')
      res.send()
      return null
    }

    res.statusCode = 404
    return this.renderErrorToResponse(ctx, null)
  }

  public async renderToHTML(
    req: BaseNextRequest,
    res: BaseNextResponse,
    pathname: string,
    query: ParsedUrlQuery = {}
  ): Promise<string | null> {
    return getTracer().trace(BaseServerSpan.renderToHTML, async () => {
      return this.renderToHTMLImpl(req, res, pathname, query)
    })
  }

  private async renderToHTMLImpl(
    req: BaseNextRequest,
    res: BaseNextResponse,
    pathname: string,
    query: ParsedUrlQuery = {}
  ): Promise<string | null> {
    return this.getStaticHTML((ctx) => this.renderToResponse(ctx), {
      req,
      res,
      pathname,
      query,
    })
  }

  public async renderError(
    err: Error | null,
    req: BaseNextRequest,
    res: BaseNextResponse,
    pathname: string,
    query: NextParsedUrlQuery = {},
    setHeaders = true
  ): Promise<void> {
    return getTracer().trace(BaseServerSpan.renderError, async () => {
      return this.renderErrorImpl(err, req, res, pathname, query, setHeaders)
    })
  }

  private async renderErrorImpl(
    err: Error | null,
    req: BaseNextRequest,
    res: BaseNextResponse,
    pathname: string,
    query: NextParsedUrlQuery = {},
    setHeaders = true
  ): Promise<void> {
    if (setHeaders) {
      res.setHeader(
        'Cache-Control',
        'no-cache, no-store, max-age=0, must-revalidate'
      )
    }

    return this.pipe(
      async (ctx) => {
        const response = await this.renderErrorToResponse(ctx, err)
        if (this.minimalMode && res.statusCode === 500) {
          throw err
        }
        return response
      },
      { req, res, pathname, query }
    )
  }

  private customErrorNo404Warn = execOnce(() => {
    Log.warn(
      `You have added a custom /_error page without a custom /404 page. This prevents the 404 page from being auto statically optimized.\nSee here for info: https://nextjs.org/docs/messages/custom-error-no-custom-404`
    )
  })

  private async renderErrorToResponse(
    ctx: RequestContext,
    err: Error | null
  ): Promise<ResponsePayload | null> {
    return getTracer().trace(BaseServerSpan.renderErrorToResponse, async () => {
      return this.renderErrorToResponseImpl(ctx, err)
    })
  }

  private async renderErrorToResponseImpl(
    ctx: RequestContext,
    err: Error | null
  ): Promise<ResponsePayload | null> {
    const { res, query } = ctx
    try {
      let result: null | FindComponentsResult = null

      const is404 = res.statusCode === 404
      let using404Page = false

      // use static 404 page if available and is 404 response
      if (is404) {
        if (this.hasAppDir) {
          // Use the not-found entry in app directory
          result = await this.findPageComponents({
            pathname: this.renderOpts.dev ? '/not-found' : '/_not-found',
            query,
            params: {},
            isAppPath: true,
            shouldEnsure: true,
          })
          using404Page = result !== null
        }

        if (!result && (await this.hasPage('/404'))) {
          result = await this.findPageComponents({
            pathname: '/404',
            query,
            params: {},
            isAppPath: false,
            // Ensuring can't be done here because you never "match" a 404 route.
            shouldEnsure: true,
          })
          using404Page = result !== null
        }
      }
      let statusPage = `/${res.statusCode}`

      if (
        !ctx.query.__nextCustomErrorRender &&
        !result &&
        STATIC_STATUS_PAGES.includes(statusPage)
      ) {
        // skip ensuring /500 in dev mode as it isn't used and the
        // dev overlay is used instead
        if (statusPage !== '/500' || !this.renderOpts.dev) {
          result = await this.findPageComponents({
            pathname: statusPage,
            query,
            params: {},
            isAppPath: false,
            // Ensuring can't be done here because you never "match" a 500
            // route.
            shouldEnsure: true,
          })
        }
      }

      if (!result) {
        result = await this.findPageComponents({
          pathname: '/_error',
          query,
          params: {},
          isAppPath: false,
          // Ensuring can't be done here because you never "match" an error
          // route.
          shouldEnsure: true,
        })
        statusPage = '/_error'
      }

      if (
        process.env.NODE_ENV !== 'production' &&
        !using404Page &&
        (await this.hasPage('/_error')) &&
        !(await this.hasPage('/404'))
      ) {
        this.customErrorNo404Warn()
      }

      if (!result) {
        // this can occur when a project directory has been moved/deleted
        // which is handled in the parent process in development
        if (this.renderOpts.dev) {
          return {
            type: 'html',
            // wait for dev-server to restart before refreshing
            body: RenderResult.fromStatic(
              `
              <pre>missing required error components, refreshing...</pre>
              <script>
                async function check() {
                  const res = await fetch(location.href).catch(() => ({}))

                  if (res.status === 200) {
                    location.reload()
                  } else {
                    setTimeout(check, 1000)
                  }
                }
                check()
              </script>`
            ),
          }
        }

        throw new WrappedBuildError(
          new Error('missing required error components')
        )
      }

      try {
        return await this.renderToResponseWithComponents(
          {
            ...ctx,
            pathname: statusPage,
            renderOpts: {
              ...ctx.renderOpts,
              err,
            },
          },
          result
        )
      } catch (maybeFallbackError) {
        if (maybeFallbackError instanceof NoFallbackError) {
          throw new Error('invariant: failed to render error page')
        }
        throw maybeFallbackError
      }
    } catch (error) {
      const renderToHtmlError = getProperError(error)
      const isWrappedError = renderToHtmlError instanceof WrappedBuildError
      if (!isWrappedError) {
        this.logError(renderToHtmlError)
      }
      res.statusCode = 500
      const fallbackComponents = await this.getFallbackErrorComponents()

      if (fallbackComponents) {
        return this.renderToResponseWithComponents(
          {
            ...ctx,
            pathname: '/_error',
            renderOpts: {
              ...ctx.renderOpts,
              // We render `renderToHtmlError` here because `err` is
              // already captured in the stacktrace.
              err: isWrappedError
                ? renderToHtmlError.innerError
                : renderToHtmlError,
            },
          },
          {
            query,
            components: fallbackComponents,
          }
        )
      }
      return {
        type: 'html',
        body: RenderResult.fromStatic('Internal Server Error'),
      }
    }
  }

  public async renderErrorToHTML(
    err: Error | null,
    req: BaseNextRequest,
    res: BaseNextResponse,
    pathname: string,
    query: ParsedUrlQuery = {}
  ): Promise<string | null> {
    return this.getStaticHTML((ctx) => this.renderErrorToResponse(ctx, err), {
      req,
      res,
      pathname,
      query,
    })
  }

  protected async getFallbackErrorComponents(): Promise<LoadComponentsReturnType | null> {
    // The development server will provide an implementation for this
    return null
  }

  public async render404(
    req: BaseNextRequest,
    res: BaseNextResponse,
    parsedUrl?: Pick<NextUrlWithParsedQuery, 'pathname' | 'query'>,
    setHeaders = true
  ): Promise<void> {
    const { pathname, query } = parsedUrl ? parsedUrl : parseUrl(req.url!, true)

    if (this.nextConfig.i18n) {
      query.__nextLocale ||= this.nextConfig.i18n.defaultLocale
      query.__nextDefaultLocale ||= this.nextConfig.i18n.defaultLocale
    }

    res.statusCode = 404
    return this.renderError(null, req, res, pathname!, query, setHeaders)
  }
}<|MERGE_RESOLUTION|>--- conflicted
+++ resolved
@@ -1687,11 +1687,7 @@
               const blob = await response.blob()
 
               // Copy the headers from the response.
-<<<<<<< HEAD
-              headers = toNodeHeaders(response.headers)
-=======
-              const headers = toNodeOutgoingHttpHeaders(response.headers)
->>>>>>> 10b82baf
+              headers = toNodeOutgoingHttpHeaders(response.headers)
 
               if (cacheTags) {
                 headers['x-next-cache-tags'] = cacheTags
