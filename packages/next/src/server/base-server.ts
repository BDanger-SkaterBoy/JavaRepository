import type { __ApiPreviewProps } from './api-utils'
import type { CustomRoutes } from '../lib/load-custom-routes'
import type { DomainLocale } from './config'
import type { RouterOptions } from './router'
import type { FontManifest, FontConfig } from './font-utils'
import type { LoadComponentsReturnType } from './load-components'
import type { RouteMatchFn } from '../shared/lib/router/utils/route-matcher'
import type { MiddlewareRouteMatch } from '../shared/lib/router/utils/middleware-route-matcher'
import type { Params } from '../shared/lib/router/utils/route-matcher'
import type { NextConfig, NextConfigComplete } from './config-shared'
import type { NextParsedUrlQuery, NextUrlWithParsedQuery } from './request-meta'
import type { ParsedUrlQuery } from 'querystring'
import type { RenderOpts, RenderOptsPartial } from './render'
import type {
  ResponseCacheBase,
  ResponseCacheEntry,
  ResponseCacheValue,
} from './response-cache'
import type { UrlWithParsedQuery } from 'url'
import {
  NormalizeError,
  DecodeError,
  normalizeRepeatedSlashes,
  MissingStaticPage,
} from '../shared/lib/utils'
import type { PreviewData, ServerRuntime } from 'next/types'
import type { PagesManifest } from '../build/webpack/plugins/pages-manifest-plugin'
import type { BaseNextRequest, BaseNextResponse } from './base-http'
import type { PayloadOptions } from './send-payload'
import type { PrerenderManifest } from '../build'
<<<<<<< HEAD
import type { FontLoaderManifest } from '../build/webpack/plugins/font-loader-manifest-plugin'
import type { ClientReferenceManifest } from '../build/webpack/plugins/flight-manifest-plugin'
=======
import type { NextFontManifest } from '../build/webpack/plugins/next-font-manifest-plugin'
>>>>>>> 715f96fb

import { format as formatUrl, parse as parseUrl } from 'url'
import { getRedirectStatus } from '../lib/redirect-status'
import { isEdgeRuntime } from '../lib/is-edge-runtime'
import {
  APP_PATHS_MANIFEST,
  NEXT_BUILTIN_DOCUMENT,
  PAGES_MANIFEST,
  STATIC_STATUS_PAGES,
  TEMPORARY_REDIRECT_STATUS,
} from '../shared/lib/constants'
import { isDynamicRoute } from '../shared/lib/router/utils'
import {
  setLazyProp,
  getCookieParser,
  checkIsManualRevalidate,
} from './api-utils'
import { setConfig } from '../shared/lib/runtime-config'
import Router from './router'

import { setRevalidateHeaders } from './send-payload/revalidate-headers'
import { execOnce } from '../shared/lib/utils'
import { isBlockedPage } from './utils'
import { isBot } from '../shared/lib/router/utils/is-bot'
import RenderResult from './render-result'
import { removeTrailingSlash } from '../shared/lib/router/utils/remove-trailing-slash'
import { denormalizePagePath } from '../shared/lib/page-path/denormalize-page-path'
import { normalizeLocalePath } from '../shared/lib/i18n/normalize-locale-path'
import * as Log from '../build/output/log'
import { detectDomainLocale } from '../shared/lib/i18n/detect-domain-locale'
import escapePathDelimiters from '../shared/lib/router/utils/escape-path-delimiters'
import { getUtils } from '../build/webpack/loaders/next-serverless-loader/utils'
import isError, { getProperError } from '../lib/is-error'
import { addRequestMeta, getRequestMeta } from './request-meta'

import { ImageConfigComplete } from '../shared/lib/image-config'
import { removePathPrefix } from '../shared/lib/router/utils/remove-path-prefix'
import {
  normalizeAppPath,
  normalizeRscPath,
} from '../shared/lib/router/utils/app-paths'
import { getHostname } from '../shared/lib/get-hostname'
import { parseUrl as parseUrlUtil } from '../shared/lib/router/utils/parse-url'
import { getNextPathnameInfo } from '../shared/lib/router/utils/get-next-pathname-info'
import { MiddlewareMatcher } from '../build/analysis/get-page-static-info'
import {
  RSC,
  RSC_VARY_HEADER,
  FLIGHT_PARAMETERS,
} from '../client/components/app-router-headers'
import {
  MatchOptions,
  RouteMatcherManager,
} from './future/route-matcher-managers/route-matcher-manager'
import { RouteHandlerManager } from './future/route-handler-managers/route-handler-manager'
import { LocaleRouteNormalizer } from './future/normalizers/locale-route-normalizer'
import { DefaultRouteMatcherManager } from './future/route-matcher-managers/default-route-matcher-manager'
import { AppPageRouteMatcherProvider } from './future/route-matcher-providers/app-page-route-matcher-provider'
import { AppRouteRouteMatcherProvider } from './future/route-matcher-providers/app-route-route-matcher-provider'
import { PagesAPIRouteMatcherProvider } from './future/route-matcher-providers/pages-api-route-matcher-provider'
import { PagesRouteMatcherProvider } from './future/route-matcher-providers/pages-route-matcher-provider'
import { ServerManifestLoader } from './future/route-matcher-providers/helpers/manifest-loaders/server-manifest-loader'
import { getTracer } from './lib/trace/tracer'
import { BaseServerSpan } from './lib/trace/constants'
import { sendResponse } from './future/route-handlers/app-route-route-handler'

export type FindComponentsResult = {
  components: LoadComponentsReturnType
  query: NextParsedUrlQuery
}

export interface RoutingItem {
  page: string
  match: RouteMatchFn
  re?: RegExp
}

export interface MiddlewareRoutingItem {
  page: string
  match: MiddlewareRouteMatch
  matchers?: MiddlewareMatcher[]
}

export interface Options {
  /**
   * Object containing the configuration next.config.js
   */
  conf: NextConfig
  /**
   * Set to false when the server was created by Next.js
   */
  customServer?: boolean
  /**
   * Tells if Next.js is running in dev mode
   */
  dev?: boolean
  /**
   * Where the Next project is located
   */
  dir?: string
  /**
   * Tells if Next.js is running in a Serverless platform
   */
  minimalMode?: boolean
  /**
   * Hide error messages containing server information
   */
  quiet?: boolean
  /**
   * The hostname the server is running behind
   */
  hostname?: string
  /**
   * The port the server is running behind
   */
  port?: number
  /**
   * The HTTP Server that Next.js is running behind
   */
  httpServer?: import('http').Server
}

export interface BaseRequestHandler {
  (
    req: BaseNextRequest,
    res: BaseNextResponse,
    parsedUrl?: NextUrlWithParsedQuery | undefined
  ): Promise<void>
}

export type RequestContext = {
  req: BaseNextRequest
  res: BaseNextResponse
  pathname: string
  query: NextParsedUrlQuery
  renderOpts: RenderOptsPartial
}

export class NoFallbackError extends Error {}

// Internal wrapper around build errors at development
// time, to prevent us from propagating or logging them
export class WrappedBuildError extends Error {
  innerError: Error

  constructor(innerError: Error) {
    super()
    this.innerError = innerError
  }
}

type ResponsePayload = {
  type: 'html' | 'json' | 'rsc'
  body: RenderResult
  revalidateOptions?: any
}

export default abstract class Server<ServerOptions extends Options = Options> {
  protected readonly dir: string
  protected readonly quiet: boolean
  protected readonly nextConfig: NextConfigComplete
  protected readonly distDir: string
  protected readonly publicDir: string
  protected readonly hasStaticDir: boolean
  protected readonly hasAppDir: boolean
  protected readonly pagesManifest?: PagesManifest
  protected readonly appPathsManifest?: PagesManifest
  protected readonly buildId: string
  protected readonly minimalMode: boolean
  protected readonly renderOpts: {
    poweredByHeader: boolean
    buildId: string
    generateEtags: boolean
    runtimeConfig?: { [key: string]: any }
    assetPrefix?: string
    canonicalBase: string
    dev?: boolean
    previewProps: __ApiPreviewProps
    customServer?: boolean
    ampOptimizerConfig?: { [key: string]: any }
    basePath: string
    optimizeFonts: FontConfig
    images: ImageConfigComplete
    fontManifest?: FontManifest
    disableOptimizedLoading?: boolean
    optimizeCss: any
    nextConfigOutput: 'standalone' | 'export'
    nextScriptWorkers: any
    locale?: string
    locales?: string[]
    defaultLocale?: string
    domainLocales?: DomainLocale[]
    distDir: string
    runtime?: ServerRuntime
    serverComponents?: boolean
    crossOrigin?: string
    supportsDynamicHTML?: boolean
    isBot?: boolean
    clientReferenceManifest?: ClientReferenceManifest
    serverCSSManifest?: any
    serverActionsManifest?: any
    nextFontManifest?: NextFontManifest
    renderServerComponentData?: boolean
    serverComponentProps?: any
    largePageDataBytes?: number
    appDirDevErrorLogger?: (err: any) => Promise<void>
  }
  protected serverOptions: ServerOptions
  private responseCache: ResponseCacheBase
  protected router: Router
  protected appPathRoutes?: Record<string, string[]>
  protected customRoutes: CustomRoutes
  protected clientReferenceManifest?: ClientReferenceManifest
  protected serverCSSManifest?: any
  protected nextFontManifest?: NextFontManifest
  public readonly hostname?: string
  public readonly port?: number

  protected abstract getPublicDir(): string
  protected abstract getHasStaticDir(): boolean
  protected abstract getHasAppDir(dev: boolean): boolean
  protected abstract getPagesManifest(): PagesManifest | undefined
  protected abstract getAppPathsManifest(): PagesManifest | undefined
  protected abstract getBuildId(): string

  protected abstract getFilesystemPaths(): Set<string>
  protected abstract findPageComponents(params: {
    pathname: string
    query: NextParsedUrlQuery
    params: Params
    isAppPath: boolean
    sriEnabled?: boolean
    appPaths?: string[] | null
    shouldEnsure: boolean
  }): Promise<FindComponentsResult | null>
  protected abstract getFontManifest(): FontManifest | undefined
  protected abstract getPrerenderManifest(): PrerenderManifest
  protected abstract getServerComponentManifest(): any
  protected abstract getServerCSSManifest(): any
  protected abstract getNextFontManifest(): NextFontManifest | undefined
  protected abstract attachRequestMeta(
    req: BaseNextRequest,
    parsedUrl: NextUrlWithParsedQuery
  ): void
  protected abstract getFallback(page: string): Promise<string>
  protected abstract getCustomRoutes(): CustomRoutes
  protected abstract hasPage(pathname: string): Promise<boolean>

  protected abstract generateRoutes(): RouterOptions

  protected abstract sendRenderResult(
    req: BaseNextRequest,
    res: BaseNextResponse,
    options: {
      result: RenderResult
      type: 'html' | 'json' | 'rsc'
      generateEtags: boolean
      poweredByHeader: boolean
      options?: PayloadOptions
    }
  ): Promise<void>

  protected abstract runApi(
    req: BaseNextRequest,
    res: BaseNextResponse,
    query: ParsedUrlQuery,
    params: Params | undefined,
    page: string,
    builtPagePath: string
  ): Promise<boolean>

  protected abstract renderHTML(
    req: BaseNextRequest,
    res: BaseNextResponse,
    pathname: string,
    query: NextParsedUrlQuery,
    renderOpts: RenderOpts
  ): Promise<RenderResult | null>

  protected abstract handleCompression(
    req: BaseNextRequest,
    res: BaseNextResponse
  ): void

  protected abstract getIncrementalCache(options: {
    requestHeaders: Record<string, undefined | string | string[]>
  }): import('./lib/incremental-cache').IncrementalCache

  protected abstract getResponseCache(options: {
    dev: boolean
  }): ResponseCacheBase

  protected abstract loadEnvConfig(params: {
    dev: boolean
    forceReload?: boolean
  }): void

  // TODO-APP(@wyattjoh): Make protected again. Used for turbopack in route-resolver.ts right now.
  public readonly matchers: RouteMatcherManager
  protected readonly handlers: RouteHandlerManager
  protected readonly localeNormalizer?: LocaleRouteNormalizer

  public constructor(options: ServerOptions) {
    const {
      dir = '.',
      quiet = false,
      conf,
      dev = false,
      minimalMode = false,
      customServer = true,
      hostname,
      port,
    } = options
    this.serverOptions = options

    this.dir =
      process.env.NEXT_RUNTIME === 'edge' ? dir : require('path').resolve(dir)

    this.quiet = quiet
    this.loadEnvConfig({ dev })

    // TODO: should conf be normalized to prevent missing
    // values from causing issues as this can be user provided
    this.nextConfig = conf as NextConfigComplete
    this.hostname = hostname
    this.port = port
    this.distDir =
      process.env.NEXT_RUNTIME === 'edge'
        ? this.nextConfig.distDir
        : require('path').join(this.dir, this.nextConfig.distDir)
    this.publicDir = this.getPublicDir()
    this.hasStaticDir = !minimalMode && this.getHasStaticDir()

    // Configure the locale normalizer, it's used for routes inside `pages/`.
    this.localeNormalizer =
      this.nextConfig.i18n?.locales && this.nextConfig.i18n.defaultLocale
        ? new LocaleRouteNormalizer(
            this.nextConfig.i18n.locales,
            this.nextConfig.i18n.defaultLocale
          )
        : undefined

    // Only serverRuntimeConfig needs the default
    // publicRuntimeConfig gets it's default in client/index.js
    const {
      serverRuntimeConfig = {},
      publicRuntimeConfig,
      assetPrefix,
      generateEtags,
    } = this.nextConfig

    this.buildId = this.getBuildId()
    this.minimalMode = minimalMode || !!process.env.NEXT_PRIVATE_MINIMAL_MODE

    this.hasAppDir =
      !!this.nextConfig.experimental.appDir && this.getHasAppDir(dev)
    const serverComponents = this.hasAppDir
    this.clientReferenceManifest = serverComponents
      ? this.getServerComponentManifest()
      : undefined
    this.serverCSSManifest = serverComponents
      ? this.getServerCSSManifest()
      : undefined
    this.nextFontManifest = this.getNextFontManifest()

    this.renderOpts = {
      poweredByHeader: this.nextConfig.poweredByHeader,
      canonicalBase: this.nextConfig.amp.canonicalBase || '',
      buildId: this.buildId,
      generateEtags,
      previewProps: this.getPreviewProps(),
      customServer: customServer === true ? true : undefined,
      ampOptimizerConfig: this.nextConfig.experimental.amp?.optimizer,
      basePath: this.nextConfig.basePath,
      images: this.nextConfig.images,
      optimizeFonts: this.nextConfig.optimizeFonts as FontConfig,
      fontManifest:
        (this.nextConfig.optimizeFonts as FontConfig) && !dev
          ? this.getFontManifest()
          : undefined,
      optimizeCss: this.nextConfig.experimental.optimizeCss,
      nextConfigOutput: this.nextConfig.output,
      nextScriptWorkers: this.nextConfig.experimental.nextScriptWorkers,
      disableOptimizedLoading:
        this.nextConfig.experimental.disableOptimizedLoading,
      domainLocales: this.nextConfig.i18n?.domains,
      distDir: this.distDir,
      serverComponents,
      crossOrigin: this.nextConfig.crossOrigin
        ? this.nextConfig.crossOrigin
        : undefined,
      largePageDataBytes: this.nextConfig.experimental.largePageDataBytes,
      // Only the `publicRuntimeConfig` key is exposed to the client side
      // It'll be rendered as part of __NEXT_DATA__ on the client side
      runtimeConfig:
        Object.keys(publicRuntimeConfig).length > 0
          ? publicRuntimeConfig
          : undefined,
    }

    // Initialize next/config with the environment configuration
    setConfig({
      serverRuntimeConfig,
      publicRuntimeConfig,
    })

    this.pagesManifest = this.getPagesManifest()
    this.appPathsManifest = this.getAppPathsManifest()

    // Configure the routes.
    const { matchers, handlers } = this.getRoutes()
    this.matchers = matchers
    this.handlers = handlers

    // Start route compilation. We don't wait for the routes to finish loading
    // because we use the `waitTillReady` promise below in `handleRequest` to
    // wait. Also we can't `await` in the constructor.
    matchers.reload()

    this.customRoutes = this.getCustomRoutes()
    this.router = new Router(this.generateRoutes())
    this.setAssetPrefix(assetPrefix)

    this.responseCache = this.getResponseCache({ dev })
  }

  protected getRoutes(): {
    matchers: RouteMatcherManager
    handlers: RouteHandlerManager
  } {
    // Create a new manifest loader that get's the manifests from the server.
    const manifestLoader = new ServerManifestLoader((name) => {
      switch (name) {
        case PAGES_MANIFEST:
          return this.getPagesManifest() ?? null
        case APP_PATHS_MANIFEST:
          return this.getAppPathsManifest() ?? null
        default:
          return null
      }
    })

    // Configure the matchers and handlers.
    const matchers: RouteMatcherManager = new DefaultRouteMatcherManager()
    const handlers = new RouteHandlerManager()

    // Match pages under `pages/`.
    matchers.push(
      new PagesRouteMatcherProvider(
        this.distDir,
        manifestLoader,
        this.localeNormalizer
      )
    )

    // Match api routes under `pages/api/`.
    matchers.push(
      new PagesAPIRouteMatcherProvider(
        this.distDir,
        manifestLoader,
        this.localeNormalizer
      )
    )

    // If the app directory is enabled, then add the app matchers and handlers.
    if (this.hasAppDir) {
      // Match app pages under `app/`.
      matchers.push(
        new AppPageRouteMatcherProvider(this.distDir, manifestLoader)
      )
      matchers.push(
        new AppRouteRouteMatcherProvider(this.distDir, manifestLoader)
      )
    }

    return { matchers, handlers }
  }

  public logError(err: Error): void {
    if (this.quiet) return
    console.error(err)
  }

  public async handleRequest(
    req: BaseNextRequest,
    res: BaseNextResponse,
    parsedUrl?: NextUrlWithParsedQuery
  ): Promise<void> {
    return getTracer().trace(
      BaseServerSpan.handleRequest,
      async () => await this.handleRequestImpl(req, res, parsedUrl)
    )
  }

  private async handleRequestImpl(
    req: BaseNextRequest,
    res: BaseNextResponse,
    parsedUrl?: NextUrlWithParsedQuery
  ): Promise<void> {
    try {
      // Wait for the matchers to be ready.
      await this.matchers.waitTillReady()

      // ensure cookies set in middleware are merged and
      // not overridden by API routes/getServerSideProps
      const _res = (res as any).originalResponse || res
      const origSetHeader = _res.setHeader.bind(_res)

      _res.setHeader = (name: string, val: string | string[]) => {
        if (name.toLowerCase() === 'set-cookie') {
          const middlewareValue = getRequestMeta(req, '_nextMiddlewareCookie')

          if (
            !middlewareValue ||
            !Array.isArray(val) ||
            !val.every((item, idx) => item === middlewareValue[idx])
          ) {
            val = [
              ...(middlewareValue || []),
              ...(typeof val === 'string'
                ? [val]
                : Array.isArray(val)
                ? val
                : []),
            ]
          }
        }
        return origSetHeader(name, val)
      }

      const urlParts = (req.url || '').split('?')
      const urlNoQuery = urlParts[0]

      // this normalizes repeated slashes in the path e.g. hello//world ->
      // hello/world or backslashes to forward slashes, this does not
      // handle trailing slash as that is handled the same as a next.config.js
      // redirect
      if (urlNoQuery?.match(/(\\|\/\/)/)) {
        const cleanUrl = normalizeRepeatedSlashes(req.url!)
        res.redirect(cleanUrl, 308).body(cleanUrl).send()
        return
      }

      setLazyProp({ req: req as any }, 'cookies', getCookieParser(req.headers))

      // Parse url if parsedUrl not provided
      if (!parsedUrl || typeof parsedUrl !== 'object') {
        parsedUrl = parseUrl(req.url!, true)
      }

      // Parse the querystring ourselves if the user doesn't handle querystring parsing
      if (typeof parsedUrl.query === 'string') {
        parsedUrl.query = Object.fromEntries(
          new URLSearchParams(parsedUrl.query)
        )
      }
      // in minimal mode we detect RSC revalidate if the .rsc
      // path is requested
      if (this.minimalMode && req.url.endsWith('.rsc')) {
        parsedUrl.query.__nextDataReq = '1'
      }

      req.url = normalizeRscPath(req.url, this.hasAppDir)
      parsedUrl.pathname = normalizeRscPath(
        parsedUrl.pathname || '',
        this.hasAppDir
      )

      this.attachRequestMeta(req, parsedUrl)

      const domainLocale = detectDomainLocale(
        this.nextConfig.i18n?.domains,
        getHostname(parsedUrl, req.headers)
      )

      const defaultLocale =
        domainLocale?.defaultLocale || this.nextConfig.i18n?.defaultLocale

      const url = parseUrlUtil(req.url.replace(/^\/+/, '/'))
      const pathnameInfo = getNextPathnameInfo(url.pathname, {
        nextConfig: this.nextConfig,
      })

      url.pathname = pathnameInfo.pathname

      if (pathnameInfo.basePath) {
        req.url = removePathPrefix(req.url!, this.nextConfig.basePath)
        addRequestMeta(req, '_nextHadBasePath', true)
      }

      if (
        this.minimalMode &&
        typeof req.headers['x-matched-path'] === 'string'
      ) {
        try {
          if (this.hasAppDir) {
            // ensure /index path is normalized for prerender
            // in minimal mode
            if (req.url.match(/^\/index($|\?)/)) {
              req.url = req.url.replace(/^\/index/, '/')
            }
            parsedUrl.pathname =
              parsedUrl.pathname === '/index' ? '/' : parsedUrl.pathname
          }
          // x-matched-path is the source of truth, it tells what page
          // should be rendered because we don't process rewrites in minimalMode
          let matchedPath = normalizeRscPath(
            new URL(req.headers['x-matched-path'], 'http://localhost').pathname,
            this.hasAppDir
          )

          let urlPathname = new URL(req.url, 'http://localhost').pathname

          // For ISR  the URL is normalized to the prerenderPath so if
          // it's a data request the URL path will be the data URL,
          // basePath is already stripped by this point
          if (urlPathname.startsWith(`/_next/data/`)) {
            parsedUrl.query.__nextDataReq = '1'
          }

          const normalizedUrlPath = this.stripNextDataPath(urlPathname)
          matchedPath = this.stripNextDataPath(matchedPath, false)

          // Perform locale detection and normalization.
          const options: MatchOptions = {
            i18n: this.localeNormalizer?.match(matchedPath),
          }
          if (options.i18n?.detectedLocale) {
            parsedUrl.query.__nextLocale = options.i18n.detectedLocale
          }

          // TODO: check if this is needed any more?
          matchedPath = denormalizePagePath(matchedPath)

          let srcPathname = matchedPath
          const match = await this.matchers.match(matchedPath, options)
          if (match) {
            srcPathname = match.definition.pathname
          }
          const pageIsDynamic = typeof match?.params !== 'undefined'

          // The rest of this function can't handle i18n properly, so ensure we
          // restore the pathname with the locale information stripped from it
          // now that we're done matching.
          matchedPath = options.i18n?.pathname ?? matchedPath

          const utils = getUtils({
            pageIsDynamic,
            page: srcPathname,
            i18n: this.nextConfig.i18n,
            basePath: this.nextConfig.basePath,
            rewrites: this.customRoutes.rewrites,
          })
          // ensure parsedUrl.pathname includes URL before processing
          // rewrites or they won't match correctly
          if (defaultLocale && !pathnameInfo.locale) {
            parsedUrl.pathname = `/${defaultLocale}${parsedUrl.pathname}`
          }
          const pathnameBeforeRewrite = parsedUrl.pathname
          const rewriteParams = utils.handleRewrites(req, parsedUrl)
          const rewriteParamKeys = Object.keys(rewriteParams)
          const didRewrite = pathnameBeforeRewrite !== parsedUrl.pathname

          if (didRewrite) {
            addRequestMeta(req, '_nextRewroteUrl', parsedUrl.pathname!)
            addRequestMeta(req, '_nextDidRewrite', true)
          }

          // interpolate dynamic params and normalize URL if needed
          if (pageIsDynamic) {
            let params: ParsedUrlQuery | false = {}

            let paramsResult = utils.normalizeDynamicRouteParams(
              parsedUrl.query
            )

            // for prerendered ISR paths we attempt parsing the route
            // params from the URL directly as route-matches may not
            // contain the correct values due to the filesystem path
            // matching before the dynamic route has been matched
            if (
              !paramsResult.hasValidParams &&
              pageIsDynamic &&
              !isDynamicRoute(normalizedUrlPath)
            ) {
              let matcherParams = utils.dynamicRouteMatcher?.(normalizedUrlPath)

              if (matcherParams) {
                utils.normalizeDynamicRouteParams(matcherParams)
                Object.assign(paramsResult.params, matcherParams)
                paramsResult.hasValidParams = true
              }
            }

            if (paramsResult.hasValidParams) {
              params = paramsResult.params
            }

            if (
              req.headers['x-now-route-matches'] &&
              isDynamicRoute(matchedPath) &&
              !paramsResult.hasValidParams
            ) {
              const opts: Record<string, string> = {}
              const routeParams = utils.getParamsFromRouteMatches(
                req,
                opts,
                parsedUrl.query.__nextLocale || ''
              )

              if (opts.locale) {
                parsedUrl.query.__nextLocale = opts.locale
              }
              paramsResult = utils.normalizeDynamicRouteParams(
                routeParams,
                true
              )

              if (paramsResult.hasValidParams) {
                params = paramsResult.params
              }
            }

            // handle the actual dynamic route name being requested
            if (
              pageIsDynamic &&
              utils.defaultRouteMatches &&
              normalizedUrlPath === srcPathname &&
              !paramsResult.hasValidParams &&
              !utils.normalizeDynamicRouteParams({ ...params }, true)
                .hasValidParams
            ) {
              params = utils.defaultRouteMatches
            }

            if (params) {
              matchedPath = utils.interpolateDynamicPath(srcPathname, params)
              req.url = utils.interpolateDynamicPath(req.url!, params)
            }
            Object.assign(parsedUrl.query, params)
          }

          if (pageIsDynamic || didRewrite) {
            utils.normalizeVercelUrl(req, true, [
              ...rewriteParamKeys,
              ...Object.keys(utils.defaultRouteRegex?.groups || {}),
            ])
          }
          parsedUrl.pathname = `${this.nextConfig.basePath || ''}${
            matchedPath === '/' && this.nextConfig.basePath ? '' : matchedPath
          }`
          url.pathname = parsedUrl.pathname
        } catch (err) {
          if (err instanceof DecodeError || err instanceof NormalizeError) {
            res.statusCode = 400
            return this.renderError(null, req, res, '/_error', {})
          }
          throw err
        }
      }

      addRequestMeta(req, '__nextHadTrailingSlash', pathnameInfo.trailingSlash)
      addRequestMeta(req, '__nextIsLocaleDomain', Boolean(domainLocale))
      parsedUrl.query.__nextDefaultLocale = defaultLocale

      if (pathnameInfo.locale) {
        req.url = formatUrl(url)
        addRequestMeta(req, '__nextStrippedLocale', true)
      }

      if (!this.minimalMode || !parsedUrl.query.__nextLocale) {
        if (pathnameInfo.locale || defaultLocale) {
          parsedUrl.query.__nextLocale = pathnameInfo.locale || defaultLocale
        }
      }

      if (
        // Edge runtime always has minimal mode enabled.
        process.env.NEXT_RUNTIME !== 'edge' &&
        !this.minimalMode &&
        defaultLocale
      ) {
        const { getLocaleRedirect } =
          require('../shared/lib/i18n/get-locale-redirect') as typeof import('../shared/lib/i18n/get-locale-redirect')
        const redirect = getLocaleRedirect({
          defaultLocale,
          domainLocale,
          headers: req.headers,
          nextConfig: this.nextConfig,
          pathLocale: pathnameInfo.locale,
          urlParsed: {
            ...url,
            pathname: pathnameInfo.locale
              ? `/${pathnameInfo.locale}${url.pathname}`
              : url.pathname,
          },
        })

        if (redirect) {
          return res
            .redirect(redirect, TEMPORARY_REDIRECT_STATUS)
            .body(redirect)
            .send()
        }
      }

      res.statusCode = 200
      return await this.run(req, res, parsedUrl)
    } catch (err: any) {
      if (
        (err && typeof err === 'object' && err.code === 'ERR_INVALID_URL') ||
        err instanceof DecodeError ||
        err instanceof NormalizeError
      ) {
        res.statusCode = 400
        return this.renderError(null, req, res, '/_error', {})
      }

      if (this.minimalMode || this.renderOpts.dev) {
        throw err
      }
      this.logError(getProperError(err))
      res.statusCode = 500
      res.body('Internal Server Error').send()
    }
  }

  public getRequestHandler(): BaseRequestHandler {
    return this.handleRequest.bind(this)
  }

  protected async handleUpgrade(
    _req: BaseNextRequest,
    _socket: any,
    _head?: any
  ): Promise<void> {}

  public setAssetPrefix(prefix?: string): void {
    this.renderOpts.assetPrefix = prefix ? prefix.replace(/\/$/, '') : ''
  }

  // Backwards compatibility
  public async prepare(): Promise<void> {}

  // Backwards compatibility
  protected async close(): Promise<void> {}

  protected getPreviewProps(): __ApiPreviewProps {
    return this.getPrerenderManifest().preview
  }

  protected async _beforeCatchAllRender(
    _req: BaseNextRequest,
    _res: BaseNextResponse,
    _params: Params,
    _parsedUrl: UrlWithParsedQuery
  ): Promise<boolean> {
    return false
  }

  protected getAppPathRoutes(): Record<string, string[]> {
    const appPathRoutes: Record<string, string[]> = {}

    Object.keys(this.appPathsManifest || {}).forEach((entry) => {
      const normalizedPath = normalizeAppPath(entry)
      if (!appPathRoutes[normalizedPath]) {
        appPathRoutes[normalizedPath] = []
      }
      appPathRoutes[normalizedPath].push(entry)
    })
    return appPathRoutes
  }

  protected async run(
    req: BaseNextRequest,
    res: BaseNextResponse,
    parsedUrl: UrlWithParsedQuery
  ): Promise<void> {
    return getTracer().trace(BaseServerSpan.run, async () =>
      this.runImpl(req, res, parsedUrl)
    )
  }

  private async runImpl(
    req: BaseNextRequest,
    res: BaseNextResponse,
    parsedUrl: UrlWithParsedQuery
  ): Promise<void> {
    this.handleCompression(req, res)

    // set incremental cache to request meta so it can
    // be passed down for edge functions and the fetch disk
    // cache can be leveraged locally
    if (
      !(globalThis as any).__incrementalCache &&
      !getRequestMeta(req, '_nextIncrementalCache')
    ) {
      const incrementalCache = this.getIncrementalCache({
        requestHeaders: Object.assign({}, req.headers),
      })
      addRequestMeta(req, '_nextIncrementalCache', incrementalCache)
    }

    try {
      const matched = await this.router.execute(req, res, parsedUrl)
      if (matched) {
        return
      }
    } catch (err) {
      if (err instanceof DecodeError || err instanceof NormalizeError) {
        res.statusCode = 400
        return this.renderError(null, req, res, '/_error', {})
      }
      throw err
    }

    await this.render404(req, res, parsedUrl)
  }

  private async pipe(
    fn: (ctx: RequestContext) => Promise<ResponsePayload | null>,
    partialContext: {
      req: BaseNextRequest
      res: BaseNextResponse
      pathname: string
      query: NextParsedUrlQuery
    }
  ): Promise<void> {
    return getTracer().trace(BaseServerSpan.pipe, async () =>
      this.pipeImpl(fn, partialContext)
    )
  }

  private async pipeImpl(
    fn: (ctx: RequestContext) => Promise<ResponsePayload | null>,
    partialContext: {
      req: BaseNextRequest
      res: BaseNextResponse
      pathname: string
      query: NextParsedUrlQuery
    }
  ): Promise<void> {
    const isBotRequest = isBot(partialContext.req.headers['user-agent'] || '')
    const ctx = {
      ...partialContext,
      renderOpts: {
        ...this.renderOpts,
        supportsDynamicHTML: !isBotRequest,
        isBot: !!isBotRequest,
      },
    } as const
    const payload = await fn(ctx)
    if (payload === null) {
      return
    }
    const { req, res } = ctx
    const { body, type, revalidateOptions } = payload
    if (!res.sent) {
      const { generateEtags, poweredByHeader, dev } = this.renderOpts
      if (dev) {
        // In dev, we should not cache pages for any reason.
        res.setHeader('Cache-Control', 'no-store, must-revalidate')
      }
      return this.sendRenderResult(req, res, {
        result: body,
        type,
        generateEtags,
        poweredByHeader,
        options: revalidateOptions,
      })
    }
  }

  private async getStaticHTML(
    fn: (ctx: RequestContext) => Promise<ResponsePayload | null>,
    partialContext: {
      req: BaseNextRequest
      res: BaseNextResponse
      pathname: string
      query: ParsedUrlQuery
    }
  ): Promise<string | null> {
    const payload = await fn({
      ...partialContext,
      renderOpts: {
        ...this.renderOpts,
        supportsDynamicHTML: false,
      },
    })
    if (payload === null) {
      return null
    }
    return payload.body.toUnchunkedString()
  }

  public async render(
    req: BaseNextRequest,
    res: BaseNextResponse,
    pathname: string,
    query: NextParsedUrlQuery = {},
    parsedUrl?: NextUrlWithParsedQuery,
    internalRender = false
  ): Promise<void> {
    return getTracer().trace(BaseServerSpan.render, async () =>
      this.renderImpl(req, res, pathname, query, parsedUrl, internalRender)
    )
  }

  private async renderImpl(
    req: BaseNextRequest,
    res: BaseNextResponse,
    pathname: string,
    query: NextParsedUrlQuery = {},
    parsedUrl?: NextUrlWithParsedQuery,
    internalRender = false
  ): Promise<void> {
    if (!pathname.startsWith('/')) {
      console.warn(
        `Cannot render page with path "${pathname}", did you mean "/${pathname}"?. See more info here: https://nextjs.org/docs/messages/render-no-starting-slash`
      )
    }

    if (
      this.renderOpts.customServer &&
      pathname === '/index' &&
      !(await this.hasPage('/index'))
    ) {
      // maintain backwards compatibility for custom server
      // (see custom-server integration tests)
      pathname = '/'
    }

    // we allow custom servers to call render for all URLs
    // so check if we need to serve a static _next file or not.
    // we don't modify the URL for _next/data request but still
    // call render so we special case this to prevent an infinite loop
    if (
      !internalRender &&
      !this.minimalMode &&
      !query.__nextDataReq &&
      (req.url?.match(/^\/_next\//) ||
        (this.hasStaticDir && req.url!.match(/^\/static\//)))
    ) {
      return this.handleRequest(req, res, parsedUrl)
    }

    // Custom server users can run `app.render()` which needs compression.
    if (this.renderOpts.customServer) {
      this.handleCompression(req, res)
    }

    if (isBlockedPage(pathname)) {
      return this.render404(req, res, parsedUrl)
    }

    return this.pipe((ctx) => this.renderToResponse(ctx), {
      req,
      res,
      pathname,
      query,
    })
  }

  protected async getStaticPaths({
    pathname,
  }: {
    pathname: string
    requestHeaders: import('./lib/incremental-cache').IncrementalCache['requestHeaders']
    originalAppPath?: string
  }): Promise<{
    staticPaths?: string[]
    fallbackMode?: 'static' | 'blocking' | false
  }> {
    // `staticPaths` is intentionally set to `undefined` as it should've
    // been caught when checking disk data.
    const staticPaths = undefined

    // Read whether or not fallback should exist from the manifest.
    const fallbackField =
      this.getPrerenderManifest().dynamicRoutes[pathname]?.fallback

    return {
      staticPaths,
      fallbackMode:
        typeof fallbackField === 'string'
          ? 'static'
          : fallbackField === null
          ? 'blocking'
          : fallbackField,
    }
  }

  private async renderToResponseWithComponents(
    requestContext: RequestContext,
    findComponentsResult: FindComponentsResult
  ): Promise<ResponsePayload | null> {
    return getTracer().trace(
      BaseServerSpan.renderToResponseWithComponents,
      async () =>
        this.renderToResponseWithComponentsImpl(
          requestContext,
          findComponentsResult
        )
    )
  }

  private async renderToResponseWithComponentsImpl(
    { req, res, pathname, renderOpts: opts }: RequestContext,
    { components, query }: FindComponentsResult
  ): Promise<ResponsePayload | null> {
    const is404Page = pathname === '/404'
    const is500Page = pathname === '/500'
    const isAppPath = components.isAppPath
    const hasServerProps = !!components.getServerSideProps
    let hasStaticPaths = !!components.getStaticPaths

    const hasGetInitialProps = !!components.Component?.getInitialProps
    let isSSG = !!components.getStaticProps

    // Compute the iSSG cache key. We use the rewroteUrl since
    // pages with fallback: false are allowed to be rewritten to
    // and we need to look up the path by the rewritten path
    let urlPathname = parseUrl(req.url || '').pathname || '/'

    let resolvedUrlPathname =
      getRequestMeta(req, '_nextRewroteUrl') || urlPathname

    let staticPaths: string[] | undefined
    let fallbackMode: false | undefined | 'blocking' | 'static'

    if (isAppPath) {
      const pathsResult = await this.getStaticPaths({
        pathname,
        originalAppPath: components.pathname,
        requestHeaders: req.headers,
      })

      staticPaths = pathsResult.staticPaths
      fallbackMode = pathsResult.fallbackMode

      const hasFallback = typeof fallbackMode !== 'undefined'

      if (hasFallback) {
        hasStaticPaths = true
      }

      if (hasFallback || staticPaths?.includes(resolvedUrlPathname)) {
        isSSG = true
      } else if (!this.renderOpts.dev) {
        const manifest = this.getPrerenderManifest()
        isSSG =
          isSSG || !!manifest.routes[pathname === '/index' ? '/' : pathname]
      }
    }

    // Toggle whether or not this is a Data request
    let isDataReq =
      !!(
        query.__nextDataReq ||
        (req.headers['x-nextjs-data'] &&
          (this.serverOptions as any).webServerConfig)
      ) &&
      (isSSG || hasServerProps)

    // when we are handling a middleware prefetch and it doesn't
    // resolve to a static data route we bail early to avoid
    // unexpected SSR invocations
    if (
      !isSSG &&
      req.headers['x-middleware-prefetch'] &&
      !(is404Page || pathname === '/_error')
    ) {
      res.setHeader('x-middleware-skip', '1')
      res.body('{}').send()
      return null
    }

    if (isAppPath) {
      res.setHeader('vary', RSC_VARY_HEADER)

      if (isSSG && req.headers[RSC.toLowerCase()]) {
        if (!this.minimalMode) {
          isDataReq = true
        }
        // strip header so we generate HTML still
        if (
          !isEdgeRuntime(opts.runtime) ||
          (this.serverOptions as any).webServerConfig
        ) {
          for (const param of FLIGHT_PARAMETERS) {
            delete req.headers[param.toString().toLowerCase()]
          }
        }
      }
    }

    delete query.__nextDataReq

    // normalize req.url for SSG paths as it is not exposed
    // to getStaticProps and the asPath should not expose /_next/data
    if (
      isSSG &&
      this.minimalMode &&
      req.headers['x-matched-path'] &&
      req.url.startsWith('/_next/data')
    ) {
      req.url = this.stripNextDataPath(req.url)
    }

    if (
      !!req.headers['x-nextjs-data'] &&
      (!res.statusCode || res.statusCode === 200)
    ) {
      res.setHeader(
        'x-nextjs-matched-path',
        `${query.__nextLocale ? `/${query.__nextLocale}` : ''}${pathname}`
      )
    }

    // Don't delete headers[RSC] yet, it still needs to be used in renderToHTML later
    const isFlightRequest = Boolean(
      this.clientReferenceManifest && req.headers[RSC.toLowerCase()]
    )

    // For pages we need to ensure the correct Vary header is set too, to avoid
    // caching issues when navigating between pages and app
    if (!isAppPath && isFlightRequest) {
      res.setHeader('vary', RSC_VARY_HEADER)
    }

    // we need to ensure the status code if /404 is visited directly
    if (is404Page && !isDataReq && !isFlightRequest) {
      res.statusCode = 404
    }

    // ensure correct status is set when visiting a status page
    // directly e.g. /500
    if (STATIC_STATUS_PAGES.includes(pathname)) {
      res.statusCode = parseInt(pathname.slice(1), 10)
    }

    // static pages can only respond to GET/HEAD
    // requests so ensure we respond with 405 for
    // invalid requests
    if (
      !is404Page &&
      !is500Page &&
      pathname !== '/_error' &&
      req.method !== 'HEAD' &&
      req.method !== 'GET' &&
      (typeof components.Component === 'string' || isSSG)
    ) {
      res.statusCode = 405
      res.setHeader('Allow', ['GET', 'HEAD'])
      await this.renderError(null, req, res, pathname)
      return null
    }

    // handle static page
    if (typeof components.Component === 'string') {
      return {
        type: 'html',
        // TODO: Static pages should be serialized as RenderResult
        body: RenderResult.fromStatic(components.Component),
      }
    }

    if (!query.amp) {
      delete query.amp
    }

    if (opts.supportsDynamicHTML === true) {
      const isBotRequest = isBot(req.headers['user-agent'] || '')
      const isSupportedDocument =
        typeof components.Document?.getInitialProps !== 'function' ||
        // The built-in `Document` component also supports dynamic HTML for concurrent mode.
        NEXT_BUILTIN_DOCUMENT in components.Document

      // Disable dynamic HTML in cases that we know it won't be generated,
      // so that we can continue generating a cache key when possible.
      // TODO-APP: should the first render for a dynamic app path
      // be static so we can collect revalidate and populate the
      // cache if there are no dynamic data requirements
      opts.supportsDynamicHTML =
        !isSSG && !isBotRequest && !query.amp && isSupportedDocument
      opts.isBot = isBotRequest
    }

    const defaultLocale = isSSG
      ? this.nextConfig.i18n?.defaultLocale
      : query.__nextDefaultLocale

    const locale = query.__nextLocale
    const locales = this.nextConfig.i18n?.locales

    let previewData: PreviewData
    let isPreviewMode = false

    if (hasServerProps || isSSG) {
      // For the edge runtime, we don't support preview mode in SSG.
      if (process.env.NEXT_RUNTIME !== 'edge') {
        const { tryGetPreviewData } =
          require('./api-utils/node') as typeof import('./api-utils/node')
        previewData = tryGetPreviewData(req, res, this.renderOpts.previewProps)
        isPreviewMode = previewData !== false
      }
    }

    let isManualRevalidate = false
    let revalidateOnlyGenerated = false

    if (isSSG) {
      ;({ isManualRevalidate, revalidateOnlyGenerated } =
        checkIsManualRevalidate(req, this.renderOpts.previewProps))
    }

    if (isSSG && this.minimalMode && req.headers['x-matched-path']) {
      // the url value is already correct when the matched-path header is set
      resolvedUrlPathname = urlPathname
    }

    urlPathname = removeTrailingSlash(urlPathname)
    resolvedUrlPathname = normalizeLocalePath(
      removeTrailingSlash(resolvedUrlPathname),
      this.nextConfig.i18n?.locales
    ).pathname

    const handleRedirect = (pageData: any) => {
      const redirect = {
        destination: pageData.pageProps.__N_REDIRECT,
        statusCode: pageData.pageProps.__N_REDIRECT_STATUS,
        basePath: pageData.pageProps.__N_REDIRECT_BASE_PATH,
      }
      const statusCode = getRedirectStatus(redirect)
      const { basePath } = this.nextConfig

      if (
        basePath &&
        redirect.basePath !== false &&
        redirect.destination.startsWith('/')
      ) {
        redirect.destination = `${basePath}${redirect.destination}`
      }

      if (redirect.destination.startsWith('/')) {
        redirect.destination = normalizeRepeatedSlashes(redirect.destination)
      }

      res
        .redirect(redirect.destination, statusCode)
        .body(redirect.destination)
        .send()
    }

    // remove /_next/data prefix from urlPathname so it matches
    // for direct page visit and /_next/data visit
    if (isDataReq) {
      resolvedUrlPathname = this.stripNextDataPath(resolvedUrlPathname)
      urlPathname = this.stripNextDataPath(urlPathname)
    }

    let ssgCacheKey =
      isPreviewMode || !isSSG || opts.supportsDynamicHTML
        ? null // Preview mode, manual revalidate, flight request can bypass the cache
        : `${locale ? `/${locale}` : ''}${
            (pathname === '/' || resolvedUrlPathname === '/') && locale
              ? ''
              : resolvedUrlPathname
          }${query.amp ? '.amp' : ''}`

    if ((is404Page || is500Page) && isSSG) {
      ssgCacheKey = `${locale ? `/${locale}` : ''}${pathname}${
        query.amp ? '.amp' : ''
      }`
    }

    if (ssgCacheKey) {
      // we only encode path delimiters for path segments from
      // getStaticPaths so we need to attempt decoding the URL
      // to match against and only escape the path delimiters
      // this allows non-ascii values to be handled e.g. Japanese characters

      // TODO: investigate adding this handling for non-SSG pages so
      // non-ascii names work there also
      ssgCacheKey = ssgCacheKey
        .split('/')
        .map((seg) => {
          try {
            seg = escapePathDelimiters(decodeURIComponent(seg), true)
          } catch (_) {
            // An improperly encoded URL was provided
            throw new DecodeError('failed to decode param')
          }
          return seg
        })
        .join('/')

      // ensure /index and / is normalized to one key
      ssgCacheKey =
        ssgCacheKey === '/index' && pathname === '/' ? '/' : ssgCacheKey
    }

    // use existing incrementalCache instance if available
    const incrementalCache =
      (globalThis as any).__incrementalCache ||
      this.getIncrementalCache({
        requestHeaders: Object.assign({}, req.headers),
      })

    let isRevalidate = false

    const doRender: () => Promise<ResponseCacheEntry | null> = async () => {
      const supportsDynamicHTML = !(isSSG || hasStaticPaths)

      const match =
        pathname !== '/_error' && !is404Page && !is500Page
          ? getRequestMeta(req, '_nextMatch')
          : undefined

      if (match) {
        const context = {
          supportsDynamicHTML,
          incrementalCache,
        }
        let response: Response | undefined = (await this.handlers.handle(
          match,
          req,
          res,
          context,
          isSSG
        )) as any

        if (response) {
          if (isSSG && process.env.NEXT_RUNTIME !== 'edge') {
            const blob = await response.blob()
            const headers = Object.fromEntries(response.headers)
            if (!headers['content-type'] && blob.type) {
              headers['content-type'] = blob.type
            }
            const cacheEntry: ResponseCacheEntry = {
              value: {
                kind: 'ROUTE',
                status: response.status,
                body: Buffer.from(await blob.arrayBuffer()),
                headers,
              },
              revalidate:
                ((context as any).store as any as { revalidate?: number })
                  .revalidate || false,
            }
            return cacheEntry
          }
          // dynamic response so send here
          await sendResponse(req, res, response)
          return null
        }
      }

      let pageData: any
      let body: RenderResult | null
      let isrRevalidate: number | false
      let isNotFound: boolean | undefined
      let isRedirect: boolean | undefined

      const origQuery = parseUrl(req.url || '', true).query

      // clear any dynamic route params so they aren't in
      // the resolvedUrl
      if (opts.params) {
        Object.keys(opts.params).forEach((key) => {
          delete origQuery[key]
        })
      }
      const hadTrailingSlash =
        urlPathname !== '/' && this.nextConfig.trailingSlash

      const resolvedUrl = formatUrl({
        pathname: `${resolvedUrlPathname}${hadTrailingSlash ? '/' : ''}`,
        // make sure to only add query values from original URL
        query: origQuery,
      })

      const renderOpts: RenderOpts = {
        ...components,
        ...opts,
        ...(isAppPath && this.nextConfig.experimental.appDir
          ? {
              incrementalCache,
              isRevalidate: this.minimalMode || isRevalidate,
            }
          : {}),
        isDataReq,
        resolvedUrl,
        locale,
        locales,
        defaultLocale,
        // For getServerSideProps and getInitialProps we need to ensure we use the original URL
        // and not the resolved URL to prevent a hydration mismatch on
        // asPath
        resolvedAsPath:
          hasServerProps || hasGetInitialProps
            ? formatUrl({
                // we use the original URL pathname less the _next/data prefix if
                // present
                pathname: `${urlPathname}${hadTrailingSlash ? '/' : ''}`,
                query: origQuery,
              })
            : resolvedUrl,

        supportsDynamicHTML,
      }

      const renderResult = await this.renderHTML(
        req,
        res,
        pathname,
        query,
        renderOpts
      )

      body = renderResult
      // TODO: change this to a different passing mechanism
      pageData = (renderOpts as any).pageData
      isrRevalidate = (renderOpts as any).revalidate
      isNotFound = (renderOpts as any).isNotFound
      isRedirect = (renderOpts as any).isRedirect

      // we don't throw static to dynamic errors in dev as isSSG
      // is a best guess in dev since we don't have the prerender pass
      // to know whether the path is actually static or not
      if (isAppPath && isSSG && isrRevalidate === 0 && !this.renderOpts.dev) {
        const staticBailoutInfo: {
          stack?: string
          description?: string
        } = (renderOpts as any).staticBailoutInfo || {}

        const err = new Error(
          `Page changed from static to dynamic at runtime ${urlPathname}${
            staticBailoutInfo.description
              ? `, reason: ${staticBailoutInfo.description}`
              : ``
          }` +
            `\nsee more here https://nextjs.org/docs/messages/app-static-to-dynamic-error`
        )

        if (staticBailoutInfo.stack) {
          const stack = staticBailoutInfo.stack as string
          err.stack = err.message + stack.substring(stack.indexOf('\n'))
        }

        throw err
      }

      let value: ResponseCacheValue | null
      if (isNotFound) {
        value = null
      } else if (isRedirect) {
        value = { kind: 'REDIRECT', props: pageData }
      } else {
        if (!body) {
          return null
        }
        value = { kind: 'PAGE', html: body, pageData }
      }
      return { revalidate: isrRevalidate, value }
    }

    const cacheEntry = await this.responseCache.get(
      ssgCacheKey,
      async (hasResolved, hadCache) => {
        const isProduction = !this.renderOpts.dev
        const isDynamicPathname = isDynamicRoute(pathname)
        const didRespond = hasResolved || res.sent

        if (hadCache) {
          isRevalidate = true
        }

        if (!staticPaths) {
          ;({ staticPaths, fallbackMode } = hasStaticPaths
            ? await this.getStaticPaths({
                pathname,
                requestHeaders: req.headers,
              })
            : { staticPaths: undefined, fallbackMode: false })
        }

        if (
          fallbackMode === 'static' &&
          isBot(req.headers['user-agent'] || '')
        ) {
          fallbackMode = 'blocking'
        }

        // skip manual revalidate if cache is not present and
        // revalidate-if-generated is set
        if (
          isManualRevalidate &&
          revalidateOnlyGenerated &&
          !hadCache &&
          !this.minimalMode
        ) {
          await this.render404(req, res)
          return null
        }

        // only allow manual revalidate for fallback: true/blocking
        // or for prerendered fallback: false paths
        if (isManualRevalidate && (fallbackMode !== false || hadCache)) {
          fallbackMode = 'blocking'
        }

        // When we did not respond from cache, we need to choose to block on
        // rendering or return a skeleton.
        //
        // * Data requests always block.
        //
        // * Blocking mode fallback always blocks.
        //
        // * Preview mode toggles all pages to be resolved in a blocking manner.
        //
        // * Non-dynamic pages should block (though this is an impossible
        //   case in production).
        //
        // * Dynamic pages should return their skeleton if not defined in
        //   getStaticPaths, then finish the data request on the client-side.
        //
        if (
          process.env.NEXT_RUNTIME !== 'edge' &&
          this.minimalMode !== true &&
          fallbackMode !== 'blocking' &&
          ssgCacheKey &&
          !didRespond &&
          !isPreviewMode &&
          isDynamicPathname &&
          // Development should trigger fallback when the path is not in
          // `getStaticPaths`
          (isProduction ||
            !staticPaths ||
            !staticPaths.includes(
              // we use ssgCacheKey here as it is normalized to match the
              // encoding from getStaticPaths along with including the locale
              query.amp ? ssgCacheKey.replace(/\.amp$/, '') : ssgCacheKey
            ))
        ) {
          if (
            // In development, fall through to render to handle missing
            // getStaticPaths.
            (isProduction || staticPaths) &&
            // When fallback isn't present, abort this render so we 404
            fallbackMode !== 'static'
          ) {
            throw new NoFallbackError()
          }

          if (!isDataReq) {
            // Production already emitted the fallback as static HTML.
            if (isProduction) {
              const html = await this.getFallback(
                locale ? `/${locale}${pathname}` : pathname
              )
              return {
                value: {
                  kind: 'PAGE',
                  html: RenderResult.fromStatic(html),
                  pageData: {},
                },
              }
            }
            // We need to generate the fallback on-demand for development.
            else {
              query.__nextFallback = 'true'
              const result = await doRender()
              if (!result) {
                return null
              }
              // Prevent caching this result
              delete result.revalidate
              return result
            }
          }
        }

        const result = await doRender()
        if (!result) {
          return null
        }
        return {
          ...result,
          revalidate:
            result.revalidate !== undefined
              ? result.revalidate
              : /* default to minimum revalidate (this should be an invariant) */ 1,
        }
      },
      {
        incrementalCache,
        isManualRevalidate,
        isPrefetch: req.headers.purpose === 'prefetch',
      }
    )

    if (!cacheEntry) {
      if (ssgCacheKey && !(isManualRevalidate && revalidateOnlyGenerated)) {
        // A cache entry might not be generated if a response is written
        // in `getInitialProps` or `getServerSideProps`, but those shouldn't
        // have a cache key. If we do have a cache key but we don't end up
        // with a cache entry, then either Next.js or the application has a
        // bug that needs fixing.
        throw new Error('invariant: cache entry required but not generated')
      }
      return null
    }

    if (isSSG && !this.minimalMode) {
      // set x-nextjs-cache header to match the header
      // we set for the image-optimizer
      res.setHeader(
        'x-nextjs-cache',
        isManualRevalidate
          ? 'REVALIDATED'
          : cacheEntry.isMiss
          ? 'MISS'
          : cacheEntry.isStale
          ? 'STALE'
          : 'HIT'
      )
    }

    const { revalidate, value: cachedData } = cacheEntry
    const revalidateOptions: any =
      typeof revalidate !== 'undefined' &&
      (!this.renderOpts.dev || (hasServerProps && !isDataReq))
        ? {
            // When the page is 404 cache-control should not be added unless
            // we are rendering the 404 page for notFound: true which should
            // cache according to revalidate correctly
            private: isPreviewMode || (is404Page && cachedData),
            stateful: !isSSG,
            revalidate,
          }
        : undefined

    if (!cachedData) {
      if (revalidateOptions) {
        setRevalidateHeaders(res, revalidateOptions)
      }
      if (isDataReq) {
        res.statusCode = 404
        res.body('{"notFound":true}').send()
        return null
      } else {
        if (this.renderOpts.dev) {
          query.__nextNotFoundSrcPage = pathname
        }
        await this.render404(
          req,
          res,
          {
            pathname,
            query,
          } as UrlWithParsedQuery,
          false
        )
        return null
      }
    } else if (cachedData.kind === 'REDIRECT') {
      if (revalidateOptions) {
        setRevalidateHeaders(res, revalidateOptions)
      }
      if (isDataReq) {
        return {
          type: 'json',
          body: RenderResult.fromStatic(
            // @TODO: Handle flight data.
            JSON.stringify(cachedData.props)
          ),
          revalidateOptions,
        }
      } else {
        await handleRedirect(cachedData.props)
        return null
      }
    } else if (cachedData.kind === 'IMAGE') {
      throw new Error('invariant SSG should not return an image cache value')
    } else if (cachedData.kind === 'ROUTE') {
      await sendResponse(
        req,
        res,
        new Response(cachedData.body, {
          headers: new Headers((cachedData.headers || {}) as any),
          status: cachedData.status || 200,
        })
      )
      return null
    } else {
      if (isAppPath) {
        if (isDataReq && typeof cachedData.pageData !== 'string') {
          throw new Error(
            'invariant: Expected pageData to be a string for app data request but received ' +
              typeof cachedData.pageData +
              '. This is a bug in Next.js.'
          )
        }

        return {
          type: isDataReq ? 'rsc' : 'html',
          body: isDataReq
            ? RenderResult.fromStatic(cachedData.pageData as string)
            : cachedData.html,
        }
      }

      return {
        type: isDataReq ? 'json' : 'html',
        body: isDataReq
          ? RenderResult.fromStatic(JSON.stringify(cachedData.pageData))
          : cachedData.html,
        revalidateOptions,
      }
    }
  }

  private stripNextDataPath(path: string, stripLocale = true) {
    if (path.includes(this.buildId)) {
      const splitPath = path.substring(
        path.indexOf(this.buildId) + this.buildId.length
      )

      path = denormalizePagePath(splitPath.replace(/\.json$/, ''))
    }

    if (this.nextConfig.i18n && stripLocale) {
      const { locales } = this.nextConfig.i18n
      return normalizeLocalePath(path, locales).pathname
    }
    return path
  }

  // map the route to the actual bundle name
  protected getOriginalAppPaths(route: string) {
    if (this.hasAppDir) {
      const originalAppPath = this.appPathRoutes?.[route]

      if (!originalAppPath) {
        return null
      }

      return originalAppPath
    }
    return null
  }

  protected async renderPageComponent(
    ctx: RequestContext,
    bubbleNoFallback: boolean
  ) {
    const { query, pathname } = ctx

    const appPaths = this.getOriginalAppPaths(pathname)
    const isAppPath = Array.isArray(appPaths)

    let page = pathname
    if (isAppPath) {
      // When it's an array, we need to pass all parallel routes to the loader.
      page = appPaths[0]
    }

    const result = await this.findPageComponents({
      pathname: page,
      query,
      params: ctx.renderOpts.params || {},
      isAppPath,
      sriEnabled: !!this.nextConfig.experimental.sri?.algorithm,
      appPaths,
      // Ensuring for loading page component routes is done via the matcher.
      shouldEnsure: false,
    })
    if (result) {
      try {
        return await this.renderToResponseWithComponents(ctx, result)
      } catch (err) {
        const isNoFallbackError = err instanceof NoFallbackError

        if (!isNoFallbackError || (isNoFallbackError && bubbleNoFallback)) {
          throw err
        }
      }
    }
    return false
  }

  private async renderToResponse(
    ctx: RequestContext
  ): Promise<ResponsePayload | null> {
    return getTracer().trace(BaseServerSpan.renderToResponse, async () => {
      return this.renderToResponseImpl(ctx)
    })
  }

  private async renderToResponseImpl(
    ctx: RequestContext
  ): Promise<ResponsePayload | null> {
    const { res, query, pathname } = ctx
    let page = pathname
    const bubbleNoFallback = !!query._nextBubbleNoFallback
    delete query._nextBubbleNoFallback

    const options: MatchOptions = {
      i18n: this.localeNormalizer?.match(pathname),
    }

    try {
      for await (const match of this.matchers.matchAll(pathname, options)) {
        const result = await this.renderPageComponent(
          {
            ...ctx,
            pathname: match.definition.pathname,
            renderOpts: {
              ...ctx.renderOpts,
              params: match.params,
            },
          },
          bubbleNoFallback
        )
        if (result !== false) return result
      }

      // currently edge functions aren't receiving the x-matched-path
      // header so we need to fallback to matching the current page
      // when we weren't able to match via dynamic route to handle
      // the rewrite case
      // @ts-expect-error extended in child class web-server
      if (this.serverOptions.webServerConfig) {
        // @ts-expect-error extended in child class web-server
        ctx.pathname = this.serverOptions.webServerConfig.page
        const result = await this.renderPageComponent(ctx, bubbleNoFallback)
        if (result !== false) return result
      }
    } catch (error) {
      const err = getProperError(error)

      if (error instanceof MissingStaticPage) {
        console.error(
          'Invariant: failed to load static page',
          JSON.stringify(
            {
              page,
              url: ctx.req.url,
              matchedPath: ctx.req.headers['x-matched-path'],
              initUrl: getRequestMeta(ctx.req, '__NEXT_INIT_URL'),
              didRewrite: getRequestMeta(ctx.req, '_nextDidRewrite'),
              rewroteUrl: getRequestMeta(ctx.req, '_nextRewroteUrl'),
            },
            null,
            2
          )
        )
        throw err
      }

      if (err instanceof NoFallbackError && bubbleNoFallback) {
        throw err
      }
      if (err instanceof DecodeError || err instanceof NormalizeError) {
        res.statusCode = 400
        return await this.renderErrorToResponse(ctx, err)
      }

      res.statusCode = 500

      // if pages/500 is present we still need to trigger
      // /_error `getInitialProps` to allow reporting error
      if (await this.hasPage('/500')) {
        ctx.query.__nextCustomErrorRender = '1'
        await this.renderErrorToResponse(ctx, err)
        delete ctx.query.__nextCustomErrorRender
      }

      const isWrappedError = err instanceof WrappedBuildError

      if (!isWrappedError) {
        if (
          (this.minimalMode && process.env.NEXT_RUNTIME !== 'edge') ||
          this.renderOpts.dev
        ) {
          if (isError(err)) err.page = page
          throw err
        }
        this.logError(getProperError(err))
      }
      const response = await this.renderErrorToResponse(
        ctx,
        isWrappedError ? (err as WrappedBuildError).innerError : err
      )
      return response
    }

    if (
      this.router.catchAllMiddleware[0] &&
      !!ctx.req.headers['x-nextjs-data'] &&
      (!res.statusCode || res.statusCode === 200 || res.statusCode === 404)
    ) {
      res.setHeader(
        'x-nextjs-matched-path',
        `${query.__nextLocale ? `/${query.__nextLocale}` : ''}${pathname}`
      )
      res.statusCode = 200
      res.setHeader('content-type', 'application/json')
      res.body('{}')
      res.send()
      return null
    }

    res.statusCode = 404
    return this.renderErrorToResponse(ctx, null)
  }

  public async renderToHTML(
    req: BaseNextRequest,
    res: BaseNextResponse,
    pathname: string,
    query: ParsedUrlQuery = {}
  ): Promise<string | null> {
    return getTracer().trace(BaseServerSpan.renderToHTML, async () => {
      return this.renderToHTMLImpl(req, res, pathname, query)
    })
  }

  private async renderToHTMLImpl(
    req: BaseNextRequest,
    res: BaseNextResponse,
    pathname: string,
    query: ParsedUrlQuery = {}
  ): Promise<string | null> {
    return this.getStaticHTML((ctx) => this.renderToResponse(ctx), {
      req,
      res,
      pathname,
      query,
    })
  }

  public async renderError(
    err: Error | null,
    req: BaseNextRequest,
    res: BaseNextResponse,
    pathname: string,
    query: NextParsedUrlQuery = {},
    setHeaders = true
  ): Promise<void> {
    return getTracer().trace(BaseServerSpan.renderError, async () => {
      return this.renderErrorImpl(err, req, res, pathname, query, setHeaders)
    })
  }

  private async renderErrorImpl(
    err: Error | null,
    req: BaseNextRequest,
    res: BaseNextResponse,
    pathname: string,
    query: NextParsedUrlQuery = {},
    setHeaders = true
  ): Promise<void> {
    if (setHeaders) {
      res.setHeader(
        'Cache-Control',
        'no-cache, no-store, max-age=0, must-revalidate'
      )
    }

    return this.pipe(
      async (ctx) => {
        const response = await this.renderErrorToResponse(ctx, err)
        if (this.minimalMode && res.statusCode === 500) {
          throw err
        }
        return response
      },
      { req, res, pathname, query }
    )
  }

  private customErrorNo404Warn = execOnce(() => {
    Log.warn(
      `You have added a custom /_error page without a custom /404 page. This prevents the 404 page from being auto statically optimized.\nSee here for info: https://nextjs.org/docs/messages/custom-error-no-custom-404`
    )
  })

  private async renderErrorToResponse(
    ctx: RequestContext,
    err: Error | null
  ): Promise<ResponsePayload | null> {
    return getTracer().trace(BaseServerSpan.renderErrorToResponse, async () => {
      return this.renderErrorToResponseImpl(ctx, err)
    })
  }

  private async renderErrorToResponseImpl(
    ctx: RequestContext,
    err: Error | null
  ): Promise<ResponsePayload | null> {
    const { res, query } = ctx
    try {
      let result: null | FindComponentsResult = null

      const is404 = res.statusCode === 404
      let using404Page = false

      // use static 404 page if available and is 404 response
      if (is404 && (await this.hasPage('/404'))) {
        result = await this.findPageComponents({
          pathname: '/404',
          query,
          params: {},
          isAppPath: false,
          // Ensuring can't be done here because you never "match" a 404 route.
          shouldEnsure: true,
        })
        using404Page = result !== null
      }
      let statusPage = `/${res.statusCode}`

      if (
        !ctx.query.__nextCustomErrorRender &&
        !result &&
        STATIC_STATUS_PAGES.includes(statusPage)
      ) {
        // skip ensuring /500 in dev mode as it isn't used and the
        // dev overlay is used instead
        if (statusPage !== '/500' || !this.renderOpts.dev) {
          result = await this.findPageComponents({
            pathname: statusPage,
            query,
            params: {},
            isAppPath: false,
            // Ensuring can't be done here because you never "match" a 500
            // route.
            shouldEnsure: true,
          })
        }
      }

      if (!result) {
        result = await this.findPageComponents({
          pathname: '/_error',
          query,
          params: {},
          isAppPath: false,
          // Ensuring can't be done here because you never "match" an error
          // route.
          shouldEnsure: true,
        })
        statusPage = '/_error'
      }

      if (
        process.env.NODE_ENV !== 'production' &&
        !using404Page &&
        (await this.hasPage('/_error')) &&
        !(await this.hasPage('/404'))
      ) {
        this.customErrorNo404Warn()
      }

      if (!result) {
        // this can occur when a project directory has been moved/deleted
        // which is handled in the parent process in development
        if (this.renderOpts.dev) {
          return {
            type: 'html',
            // wait for dev-server to restart before refreshing
            body: RenderResult.fromStatic(
              `
              <pre>missing required error components, refreshing...</pre>
              <script>
                async function check() {
                  const res = await fetch(location.href).catch(() => ({}))

                  if (res.status === 200) {
                    location.reload()
                  } else {
                    setTimeout(check, 1000)
                  }
                }
                check()
              </script>`
            ),
          }
        }

        throw new WrappedBuildError(
          new Error('missing required error components')
        )
      }

      try {
        return await this.renderToResponseWithComponents(
          {
            ...ctx,
            pathname: statusPage,
            renderOpts: {
              ...ctx.renderOpts,
              err,
            },
          },
          result
        )
      } catch (maybeFallbackError) {
        if (maybeFallbackError instanceof NoFallbackError) {
          throw new Error('invariant: failed to render error page')
        }
        throw maybeFallbackError
      }
    } catch (error) {
      const renderToHtmlError = getProperError(error)
      const isWrappedError = renderToHtmlError instanceof WrappedBuildError
      if (!isWrappedError) {
        this.logError(renderToHtmlError)
      }
      res.statusCode = 500
      const fallbackComponents = await this.getFallbackErrorComponents()

      if (fallbackComponents) {
        return this.renderToResponseWithComponents(
          {
            ...ctx,
            pathname: '/_error',
            renderOpts: {
              ...ctx.renderOpts,
              // We render `renderToHtmlError` here because `err` is
              // already captured in the stacktrace.
              err: isWrappedError
                ? renderToHtmlError.innerError
                : renderToHtmlError,
            },
          },
          {
            query,
            components: fallbackComponents,
          }
        )
      }
      return {
        type: 'html',
        body: RenderResult.fromStatic('Internal Server Error'),
      }
    }
  }

  public async renderErrorToHTML(
    err: Error | null,
    req: BaseNextRequest,
    res: BaseNextResponse,
    pathname: string,
    query: ParsedUrlQuery = {}
  ): Promise<string | null> {
    return this.getStaticHTML((ctx) => this.renderErrorToResponse(ctx, err), {
      req,
      res,
      pathname,
      query,
    })
  }

  protected async getFallbackErrorComponents(): Promise<LoadComponentsReturnType | null> {
    // The development server will provide an implementation for this
    return null
  }

  public async render404(
    req: BaseNextRequest,
    res: BaseNextResponse,
    parsedUrl?: NextUrlWithParsedQuery,
    setHeaders = true
  ): Promise<void> {
    const { pathname, query }: NextUrlWithParsedQuery = parsedUrl
      ? parsedUrl
      : parseUrl(req.url!, true)

    if (this.nextConfig.i18n) {
      query.__nextLocale =
        query.__nextLocale || this.nextConfig.i18n.defaultLocale
      query.__nextDefaultLocale =
        query.__nextDefaultLocale || this.nextConfig.i18n.defaultLocale
    }

    res.statusCode = 404
    return this.renderError(null, req, res, pathname!, query, setHeaders)
  }
}<|MERGE_RESOLUTION|>--- conflicted
+++ resolved
@@ -28,12 +28,8 @@
 import type { BaseNextRequest, BaseNextResponse } from './base-http'
 import type { PayloadOptions } from './send-payload'
 import type { PrerenderManifest } from '../build'
-<<<<<<< HEAD
-import type { FontLoaderManifest } from '../build/webpack/plugins/font-loader-manifest-plugin'
 import type { ClientReferenceManifest } from '../build/webpack/plugins/flight-manifest-plugin'
-=======
 import type { NextFontManifest } from '../build/webpack/plugins/next-font-manifest-plugin'
->>>>>>> 715f96fb
 
 import { format as formatUrl, parse as parseUrl } from 'url'
 import { getRedirectStatus } from '../lib/redirect-status'
