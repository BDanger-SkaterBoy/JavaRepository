import type { __ApiPreviewProps } from './api-utils'
import type { CustomRoutes } from '../lib/load-custom-routes'
import type { DomainLocale } from './config'
import type { RouterOptions } from './router'
import type { FontManifest, FontConfig } from './font-utils'
import type { LoadComponentsReturnType } from './load-components'
import type { RouteMatchFn } from '../shared/lib/router/utils/route-matcher'
import type { MiddlewareRouteMatch } from '../shared/lib/router/utils/middleware-route-matcher'
import type { Params } from '../shared/lib/router/utils/route-matcher'
import type { NextConfig, NextConfigComplete } from './config-shared'
import type { NextParsedUrlQuery, NextUrlWithParsedQuery } from './request-meta'
import type { ParsedUrlQuery } from 'querystring'
import type { RenderOpts, RenderOptsPartial } from './render'
import type {
  ResponseCacheBase,
  ResponseCacheEntry,
  ResponseCacheValue,
} from './response-cache'
import type { UrlWithParsedQuery } from 'url'
import {
  NormalizeError,
  DecodeError,
  normalizeRepeatedSlashes,
  MissingStaticPage,
} from '../shared/lib/utils'
import type { PreviewData, ServerRuntime } from 'next/types'
import type { PagesManifest } from '../build/webpack/plugins/pages-manifest-plugin'
import type { BaseNextRequest, BaseNextResponse } from './base-http'
import type { PayloadOptions } from './send-payload'
import type { PrerenderManifest } from '../build'
import type { ClientReferenceManifest } from '../build/webpack/plugins/flight-manifest-plugin'
import type { NextFontManifest } from '../build/webpack/plugins/next-font-manifest-plugin'

import { format as formatUrl, parse as parseUrl } from 'url'
import { getRedirectStatus } from '../lib/redirect-status'
import { isEdgeRuntime } from '../lib/is-edge-runtime'
import {
  APP_PATHS_MANIFEST,
  NEXT_BUILTIN_DOCUMENT,
  PAGES_MANIFEST,
  STATIC_STATUS_PAGES,
  TEMPORARY_REDIRECT_STATUS,
} from '../shared/lib/constants'
import { isDynamicRoute } from '../shared/lib/router/utils'
import {
  setLazyProp,
  getCookieParser,
  checkIsManualRevalidate,
} from './api-utils'
import { setConfig } from '../shared/lib/runtime-config'
import Router from './router'

import { setRevalidateHeaders } from './send-payload/revalidate-headers'
import { execOnce } from '../shared/lib/utils'
import { isBlockedPage } from './utils'
import { isBot } from '../shared/lib/router/utils/is-bot'
import RenderResult from './render-result'
import { removeTrailingSlash } from '../shared/lib/router/utils/remove-trailing-slash'
import { denormalizePagePath } from '../shared/lib/page-path/denormalize-page-path'
import * as Log from '../build/output/log'
import escapePathDelimiters from '../shared/lib/router/utils/escape-path-delimiters'
import { getUtils } from './server-utils'
import isError, { getProperError } from '../lib/is-error'
import { addRequestMeta, getRequestMeta } from './request-meta'

import { ImageConfigComplete } from '../shared/lib/image-config'
import { removePathPrefix } from '../shared/lib/router/utils/remove-path-prefix'
import {
  normalizeAppPath,
  normalizeRscPath,
} from '../shared/lib/router/utils/app-paths'
import { getHostname } from '../shared/lib/get-hostname'
import { parseUrl as parseUrlUtil } from '../shared/lib/router/utils/parse-url'
import { getNextPathnameInfo } from '../shared/lib/router/utils/get-next-pathname-info'
import { MiddlewareMatcher } from '../build/analysis/get-page-static-info'
import {
  RSC,
  RSC_VARY_HEADER,
  FLIGHT_PARAMETERS,
} from '../client/components/app-router-headers'
import {
  MatchOptions,
  RouteMatcherManager,
} from './future/route-matcher-managers/route-matcher-manager'
import {
  RouteHandlerManager,
  type RouteHandlerManagerContext,
} from './future/route-handler-managers/route-handler-manager'
import { LocaleRouteNormalizer } from './future/normalizers/locale-route-normalizer'
import { DefaultRouteMatcherManager } from './future/route-matcher-managers/default-route-matcher-manager'
import { AppPageRouteMatcherProvider } from './future/route-matcher-providers/app-page-route-matcher-provider'
import { AppRouteRouteMatcherProvider } from './future/route-matcher-providers/app-route-route-matcher-provider'
import { PagesAPIRouteMatcherProvider } from './future/route-matcher-providers/pages-api-route-matcher-provider'
import { PagesRouteMatcherProvider } from './future/route-matcher-providers/pages-route-matcher-provider'
import { ServerManifestLoader } from './future/route-matcher-providers/helpers/manifest-loaders/server-manifest-loader'
import { getTracer, SpanKind } from './lib/trace/tracer'
import { BaseServerSpan } from './lib/trace/constants'
import { I18NProvider } from './future/helpers/i18n-provider'
import { sendResponse } from './send-response'
import { RouteKind } from './future/route-kind'
import { handleInternalServerErrorResponse } from './future/route-modules/helpers/response-handlers'
<<<<<<< HEAD
import { parseNextReferrerFromHeaders } from './lib/parse-next-referrer'
=======
import { fromNodeHeaders, toNodeHeaders } from './web/utils'
>>>>>>> 5ad1b777

export type FindComponentsResult = {
  components: LoadComponentsReturnType
  query: NextParsedUrlQuery
}

export interface RoutingItem {
  page: string
  match: RouteMatchFn
  re?: RegExp
}

export interface MiddlewareRoutingItem {
  page: string
  match: MiddlewareRouteMatch
  matchers?: MiddlewareMatcher[]
}

export interface Options {
  /**
   * Object containing the configuration next.config.js
   */
  conf: NextConfig
  /**
   * Set to false when the server was created by Next.js
   */
  customServer?: boolean
  /**
   * Tells if Next.js is running in dev mode
   */
  dev?: boolean
  /**
   * Where the Next project is located
   */
  dir?: string
  /**
   * Tells if Next.js is at the platform-level
   */
  minimalMode?: boolean
  /**
   * Hide error messages containing server information
   */
  quiet?: boolean
  /**
   * The hostname the server is running behind
   */
  hostname?: string
  /**
   * The port the server is running behind
   */
  port?: number
  /**
   * The HTTP Server that Next.js is running behind
   */
  httpServer?: import('http').Server
}

export interface BaseRequestHandler {
  (
    req: BaseNextRequest,
    res: BaseNextResponse,
    parsedUrl?: NextUrlWithParsedQuery | undefined
  ): Promise<void>
}

export type RequestContext = {
  req: BaseNextRequest
  res: BaseNextResponse
  pathname: string
  query: NextParsedUrlQuery
  renderOpts: RenderOptsPartial
}

export class NoFallbackError extends Error {}

// Internal wrapper around build errors at development
// time, to prevent us from propagating or logging them
export class WrappedBuildError extends Error {
  innerError: Error

  constructor(innerError: Error) {
    super()
    this.innerError = innerError
  }
}

type ResponsePayload = {
  type: 'html' | 'json' | 'rsc'
  body: RenderResult
  revalidateOptions?: any
}

export default abstract class Server<ServerOptions extends Options = Options> {
  protected readonly dir: string
  protected readonly quiet: boolean
  protected readonly nextConfig: NextConfigComplete
  protected readonly distDir: string
  protected readonly publicDir: string
  protected readonly hasStaticDir: boolean
  protected readonly hasAppDir: boolean
  protected readonly pagesManifest?: PagesManifest
  protected readonly appPathsManifest?: PagesManifest
  protected readonly buildId: string
  protected readonly minimalMode: boolean
  protected readonly renderOpts: {
    poweredByHeader: boolean
    buildId: string
    generateEtags: boolean
    runtimeConfig?: { [key: string]: any }
    assetPrefix?: string
    canonicalBase: string
    dev?: boolean
    previewProps: __ApiPreviewProps
    customServer?: boolean
    ampOptimizerConfig?: { [key: string]: any }
    basePath: string
    optimizeFonts: FontConfig
    images: ImageConfigComplete
    fontManifest?: FontManifest
    disableOptimizedLoading?: boolean
    optimizeCss: any
    nextConfigOutput: 'standalone' | 'export'
    nextScriptWorkers: any
    locale?: string
    locales?: string[]
    defaultLocale?: string
    domainLocales?: DomainLocale[]
    distDir: string
    runtime?: ServerRuntime
    serverComponents?: boolean
    crossOrigin?: string
    supportsDynamicHTML?: boolean
    isBot?: boolean
    clientReferenceManifest?: ClientReferenceManifest
    serverCSSManifest?: any
    serverActionsManifest?: any
    nextFontManifest?: NextFontManifest
    renderServerComponentData?: boolean
    serverComponentProps?: any
    largePageDataBytes?: number
    appDirDevErrorLogger?: (err: any) => Promise<void>
  }
  protected serverOptions: ServerOptions
  private responseCache: ResponseCacheBase
  protected router: Router
  protected appPathRoutes?: Record<string, string[]>
  protected customRoutes: CustomRoutes
  protected clientReferenceManifest?: ClientReferenceManifest
  protected serverCSSManifest?: any
  protected nextFontManifest?: NextFontManifest
  public readonly hostname?: string
  public readonly port?: number

  protected abstract getPublicDir(): string
  protected abstract getHasStaticDir(): boolean
  protected abstract getHasAppDir(dev: boolean): boolean
  protected abstract getPagesManifest(): PagesManifest | undefined
  protected abstract getAppPathsManifest(): PagesManifest | undefined
  protected abstract getBuildId(): string

  protected abstract getFilesystemPaths(): Set<string>
  protected abstract findPageComponents(params: {
    pathname: string
    query: NextParsedUrlQuery
    params: Params
    isAppPath: boolean
    sriEnabled?: boolean
    appPaths?: string[] | null
    shouldEnsure: boolean
  }): Promise<FindComponentsResult | null>
  protected abstract getFontManifest(): FontManifest | undefined
  protected abstract getPrerenderManifest(): PrerenderManifest
  protected abstract getServerComponentManifest(): any
  protected abstract getServerCSSManifest(): any
  protected abstract getNextFontManifest(): NextFontManifest | undefined
  protected abstract attachRequestMeta(
    req: BaseNextRequest,
    parsedUrl: NextUrlWithParsedQuery
  ): void
  protected abstract getFallback(page: string): Promise<string>
  protected abstract getCustomRoutes(): CustomRoutes
  protected abstract hasPage(pathname: string): Promise<boolean>

  protected abstract generateRoutes(): RouterOptions

  protected abstract sendRenderResult(
    req: BaseNextRequest,
    res: BaseNextResponse,
    options: {
      result: RenderResult
      type: 'html' | 'json' | 'rsc'
      generateEtags: boolean
      poweredByHeader: boolean
      options?: PayloadOptions
    }
  ): Promise<void>

  protected abstract runApi(
    req: BaseNextRequest,
    res: BaseNextResponse,
    query: ParsedUrlQuery,
    params: Params | undefined,
    page: string,
    builtPagePath: string
  ): Promise<boolean>

  protected abstract renderHTML(
    req: BaseNextRequest,
    res: BaseNextResponse,
    pathname: string,
    query: NextParsedUrlQuery,
    renderOpts: RenderOpts
  ): Promise<RenderResult>

  protected abstract handleCompression(
    req: BaseNextRequest,
    res: BaseNextResponse
  ): void

  protected abstract getIncrementalCache(options: {
    requestHeaders: Record<string, undefined | string | string[]>
  }): import('./lib/incremental-cache').IncrementalCache

  protected abstract getResponseCache(options: {
    dev: boolean
  }): ResponseCacheBase

  protected abstract loadEnvConfig(params: {
    dev: boolean
    forceReload?: boolean
  }): void

  // TODO-APP: (wyattjoh): Make protected again. Used for turbopack in route-resolver.ts right now.
  public readonly matchers: RouteMatcherManager
  protected readonly handlers: RouteHandlerManager
  protected readonly i18nProvider?: I18NProvider
  protected readonly localeNormalizer?: LocaleRouteNormalizer

  public constructor(options: ServerOptions) {
    const {
      dir = '.',
      quiet = false,
      conf,
      dev = false,
      minimalMode = false,
      customServer = true,
      hostname,
      port,
    } = options
    this.serverOptions = options

    this.dir =
      process.env.NEXT_RUNTIME === 'edge' ? dir : require('path').resolve(dir)

    this.quiet = quiet
    this.loadEnvConfig({ dev })

    // TODO: should conf be normalized to prevent missing
    // values from causing issues as this can be user provided
    this.nextConfig = conf as NextConfigComplete
    this.hostname = hostname
    this.port = port
    this.distDir =
      process.env.NEXT_RUNTIME === 'edge'
        ? this.nextConfig.distDir
        : require('path').join(this.dir, this.nextConfig.distDir)
    this.publicDir = this.getPublicDir()
    this.hasStaticDir = !minimalMode && this.getHasStaticDir()

    this.i18nProvider = this.nextConfig.i18n?.locales
      ? new I18NProvider(this.nextConfig.i18n)
      : undefined

    // Configure the locale normalizer, it's used for routes inside `pages/`.
    this.localeNormalizer = this.i18nProvider
      ? new LocaleRouteNormalizer(this.i18nProvider)
      : undefined

    // Only serverRuntimeConfig needs the default
    // publicRuntimeConfig gets it's default in client/index.js
    const {
      serverRuntimeConfig = {},
      publicRuntimeConfig,
      assetPrefix,
      generateEtags,
    } = this.nextConfig

    this.buildId = this.getBuildId()
    this.minimalMode = minimalMode || !!process.env.NEXT_PRIVATE_MINIMAL_MODE

    this.hasAppDir =
      !!this.nextConfig.experimental.appDir && this.getHasAppDir(dev)
    const serverComponents = this.hasAppDir
    this.clientReferenceManifest = serverComponents
      ? this.getServerComponentManifest()
      : undefined
    this.serverCSSManifest = serverComponents
      ? this.getServerCSSManifest()
      : undefined
    this.nextFontManifest = this.getNextFontManifest()

    this.renderOpts = {
      poweredByHeader: this.nextConfig.poweredByHeader,
      canonicalBase: this.nextConfig.amp.canonicalBase || '',
      buildId: this.buildId,
      generateEtags,
      previewProps: this.getPreviewProps(),
      customServer: customServer === true ? true : undefined,
      ampOptimizerConfig: this.nextConfig.experimental.amp?.optimizer,
      basePath: this.nextConfig.basePath,
      images: this.nextConfig.images,
      optimizeFonts: this.nextConfig.optimizeFonts as FontConfig,
      fontManifest:
        (this.nextConfig.optimizeFonts as FontConfig) && !dev
          ? this.getFontManifest()
          : undefined,
      optimizeCss: this.nextConfig.experimental.optimizeCss,
      nextConfigOutput: this.nextConfig.output,
      nextScriptWorkers: this.nextConfig.experimental.nextScriptWorkers,
      disableOptimizedLoading:
        this.nextConfig.experimental.disableOptimizedLoading,
      domainLocales: this.nextConfig.i18n?.domains,
      distDir: this.distDir,
      serverComponents,
      crossOrigin: this.nextConfig.crossOrigin
        ? this.nextConfig.crossOrigin
        : undefined,
      largePageDataBytes: this.nextConfig.experimental.largePageDataBytes,
      // Only the `publicRuntimeConfig` key is exposed to the client side
      // It'll be rendered as part of __NEXT_DATA__ on the client side
      runtimeConfig:
        Object.keys(publicRuntimeConfig).length > 0
          ? publicRuntimeConfig
          : undefined,
    }

    // Initialize next/config with the environment configuration
    setConfig({
      serverRuntimeConfig,
      publicRuntimeConfig,
    })

    this.pagesManifest = this.getPagesManifest()
    this.appPathsManifest = this.getAppPathsManifest()

    // Configure the routes.
    const { matchers, handlers } = this.getRoutes()
    this.matchers = matchers
    this.handlers = handlers

    // Start route compilation. We don't wait for the routes to finish loading
    // because we use the `waitTillReady` promise below in `handleRequest` to
    // wait. Also we can't `await` in the constructor.
    matchers.reload()

    this.customRoutes = this.getCustomRoutes()
    this.router = new Router(this.generateRoutes())
    this.setAssetPrefix(assetPrefix)

    this.responseCache = this.getResponseCache({ dev })
  }

  protected getRoutes(): {
    matchers: RouteMatcherManager
    handlers: RouteHandlerManager
  } {
    // Create a new manifest loader that get's the manifests from the server.
    const manifestLoader = new ServerManifestLoader((name) => {
      switch (name) {
        case PAGES_MANIFEST:
          return this.getPagesManifest() ?? null
        case APP_PATHS_MANIFEST:
          return this.getAppPathsManifest() ?? null
        default:
          return null
      }
    })

    // Configure the matchers and handlers.
    const matchers: RouteMatcherManager = new DefaultRouteMatcherManager()
    const handlers = new RouteHandlerManager()

    // Match pages under `pages/`.
    matchers.push(
      new PagesRouteMatcherProvider(
        this.distDir,
        manifestLoader,
        this.i18nProvider
      )
    )

    // Match api routes under `pages/api/`.
    matchers.push(
      new PagesAPIRouteMatcherProvider(
        this.distDir,
        manifestLoader,
        this.i18nProvider
      )
    )

    // If the app directory is enabled, then add the app matchers and handlers.
    if (this.hasAppDir) {
      // Match app pages under `app/`.
      matchers.push(
        new AppPageRouteMatcherProvider(this.distDir, manifestLoader)
      )
      matchers.push(
        new AppRouteRouteMatcherProvider(this.distDir, manifestLoader)
      )
    }

    return { matchers, handlers }
  }

  public logError(err: Error): void {
    if (this.quiet) return
    console.error(err)
  }

  public async handleRequest(
    req: BaseNextRequest,
    res: BaseNextResponse,
    parsedUrl?: NextUrlWithParsedQuery
  ): Promise<void> {
    const method = req.method.toUpperCase()
    return getTracer().trace(
      BaseServerSpan.handleRequest,
      {
        spanName: `${method} ${req.url}`,
        kind: SpanKind.SERVER,
        attributes: {
          'http.method': method,
          'http.target': req.url,
        },
      },
      async (span) =>
        this.handleRequestImpl(req, res, parsedUrl).finally(() => {
          if (!span) return
          span.setAttributes({
            'http.status_code': res.statusCode,
          })
          const rootSpanAttributes = getTracer().getRootSpanAttributes()
          // We were unable to get attributes, probably OTEL is not enabled
          if (!rootSpanAttributes) return

          if (
            rootSpanAttributes.get('next.span_type') !==
            BaseServerSpan.handleRequest
          ) {
            console.warn(
              `Unexpected root span type '${rootSpanAttributes.get(
                'next.span_type'
              )}'. Please report this Next.js issue https://github.com/vercel/next.js`
            )
            return
          }

          const route = rootSpanAttributes.get('next.route')
          if (route) {
            span.setAttributes({
              'next.route': route,
              'http.route': route,
            })
            span.updateName(`${method} ${route}`)
          }
        })
    )
  }

  private async handleRequestImpl(
    req: BaseNextRequest,
    res: BaseNextResponse,
    parsedUrl?: NextUrlWithParsedQuery
  ): Promise<void> {
    try {
      // Wait for the matchers to be ready.
      await this.matchers.waitTillReady()

      // ensure cookies set in middleware are merged and
      // not overridden by API routes/getServerSideProps
      const _res = (res as any).originalResponse || res
      const origSetHeader = _res.setHeader.bind(_res)

      _res.setHeader = (name: string, val: string | string[]) => {
        if (name.toLowerCase() === 'set-cookie') {
          const middlewareValue = getRequestMeta(req, '_nextMiddlewareCookie')

          if (
            !middlewareValue ||
            !Array.isArray(val) ||
            !val.every((item, idx) => item === middlewareValue[idx])
          ) {
            val = [
              // TODO: (wyattjoh) find out why this is called multiple times resulting in duplicate cookies being added
              ...new Set([
                ...(middlewareValue || []),
                ...(typeof val === 'string'
                  ? [val]
                  : Array.isArray(val)
                  ? val
                  : []),
              ]),
            ]
          }
        }
        return origSetHeader(name, val)
      }

      const urlParts = (req.url || '').split('?')
      const urlNoQuery = urlParts[0]

      // this normalizes repeated slashes in the path e.g. hello//world ->
      // hello/world or backslashes to forward slashes, this does not
      // handle trailing slash as that is handled the same as a next.config.js
      // redirect
      if (urlNoQuery?.match(/(\\|\/\/)/)) {
        const cleanUrl = normalizeRepeatedSlashes(req.url!)
        res.redirect(cleanUrl, 308).body(cleanUrl).send()
        return
      }

      setLazyProp({ req: req as any }, 'cookies', getCookieParser(req.headers))

      // Parse url if parsedUrl not provided
      if (!parsedUrl || typeof parsedUrl !== 'object') {
        parsedUrl = parseUrl(req.url!, true)
      }

      // Parse the querystring ourselves if the user doesn't handle querystring parsing
      if (typeof parsedUrl.query === 'string') {
        parsedUrl.query = Object.fromEntries(
          new URLSearchParams(parsedUrl.query)
        )
      }
      // in minimal mode we detect RSC revalidate if the .rsc
      // path is requested
      if (this.minimalMode && req.url.endsWith('.rsc')) {
        parsedUrl.query.__nextDataReq = '1'
      }

      req.url = normalizeRscPath(req.url, this.hasAppDir)
      parsedUrl.pathname = normalizeRscPath(
        parsedUrl.pathname || '',
        this.hasAppDir
      )

      this.attachRequestMeta(req, parsedUrl)

      const domainLocale = this.i18nProvider?.detectDomainLocale(
        getHostname(parsedUrl, req.headers)
      )

      const defaultLocale =
        domainLocale?.defaultLocale || this.nextConfig.i18n?.defaultLocale
      parsedUrl.query.__nextDefaultLocale = defaultLocale

      const url = parseUrlUtil(req.url.replace(/^\/+/, '/'))
      const pathnameInfo = getNextPathnameInfo(url.pathname, {
        nextConfig: this.nextConfig,
        i18nProvider: this.i18nProvider,
      })
      url.pathname = pathnameInfo.pathname

      if (pathnameInfo.basePath) {
        req.url = removePathPrefix(req.url!, this.nextConfig.basePath)
        addRequestMeta(req, '_nextHadBasePath', true)
      }

      if (
        this.minimalMode &&
        typeof req.headers['x-matched-path'] === 'string'
      ) {
        try {
          if (this.hasAppDir) {
            // ensure /index path is normalized for prerender
            // in minimal mode
            if (req.url.match(/^\/index($|\?)/)) {
              req.url = req.url.replace(/^\/index/, '/')
            }
            parsedUrl.pathname =
              parsedUrl.pathname === '/index' ? '/' : parsedUrl.pathname
          }
          // x-matched-path is the source of truth, it tells what page
          // should be rendered because we don't process rewrites in minimalMode
          let matchedPath = normalizeRscPath(
            new URL(req.headers['x-matched-path'], 'http://localhost').pathname,
            this.hasAppDir
          )

          let urlPathname = new URL(req.url, 'http://localhost').pathname

          // For ISR  the URL is normalized to the prerenderPath so if
          // it's a data request the URL path will be the data URL,
          // basePath is already stripped by this point
          if (urlPathname.startsWith(`/_next/data/`)) {
            parsedUrl.query.__nextDataReq = '1'
          }

          const normalizedUrlPath = this.stripNextDataPath(urlPathname)
          matchedPath = this.stripNextDataPath(matchedPath, false)

          // Perform locale detection and normalization.
          const localeAnalysisResult = this.i18nProvider?.analyze(matchedPath, {
            defaultLocale,
          })

          // The locale result will be defined even if the locale was not
          // detected for the request because it will be inferred from the
          // default locale.
          if (localeAnalysisResult) {
            parsedUrl.query.__nextLocale = localeAnalysisResult.detectedLocale

            // If the detected locale was inferred from the default locale, we
            // need to modify the metadata on the request to indicate that.
            if (localeAnalysisResult.inferredFromDefault) {
              parsedUrl.query.__nextInferredLocaleFromDefault = '1'
            } else {
              delete parsedUrl.query.__nextInferredLocaleFromDefault
            }
          }

          // TODO: check if this is needed any more?
          matchedPath = denormalizePagePath(matchedPath)

          let srcPathname = matchedPath
          const match = await this.matchers.match(matchedPath, {
            i18n: localeAnalysisResult,
            referrer: parseNextReferrerFromHeaders(req.headers),
          })

          // Update the source pathname to the matched page's pathname.
          if (match) srcPathname = match.definition.pathname

          // The page is dynamic if the params are defined.
          const pageIsDynamic = typeof match?.params !== 'undefined'

          // The rest of this function can't handle i18n properly, so ensure we
          // restore the pathname with the locale information stripped from it
          // now that we're done matching if we're using i18n.
          if (localeAnalysisResult) {
            matchedPath = localeAnalysisResult.pathname
          }

          const utils = getUtils({
            pageIsDynamic,
            page: srcPathname,
            i18n: this.nextConfig.i18n,
            basePath: this.nextConfig.basePath,
            rewrites: this.customRoutes.rewrites,
          })

          // Ensure parsedUrl.pathname includes locale before processing
          // rewrites or they won't match correctly.
          if (defaultLocale && !pathnameInfo.locale) {
            parsedUrl.pathname = `/${defaultLocale}${parsedUrl.pathname}`
          }

          const pathnameBeforeRewrite = parsedUrl.pathname
          const rewriteParams = utils.handleRewrites(req, parsedUrl)
          const rewriteParamKeys = Object.keys(rewriteParams)
          const didRewrite = pathnameBeforeRewrite !== parsedUrl.pathname

          if (didRewrite) {
            addRequestMeta(req, '_nextRewroteUrl', parsedUrl.pathname!)
            addRequestMeta(req, '_nextDidRewrite', true)
          }

          // interpolate dynamic params and normalize URL if needed
          if (pageIsDynamic) {
            let params: ParsedUrlQuery | false = {}

            let paramsResult = utils.normalizeDynamicRouteParams(
              parsedUrl.query
            )

            // for prerendered ISR paths we attempt parsing the route
            // params from the URL directly as route-matches may not
            // contain the correct values due to the filesystem path
            // matching before the dynamic route has been matched
            if (
              !paramsResult.hasValidParams &&
              pageIsDynamic &&
              !isDynamicRoute(normalizedUrlPath)
            ) {
              let matcherParams = utils.dynamicRouteMatcher?.(normalizedUrlPath)

              if (matcherParams) {
                utils.normalizeDynamicRouteParams(matcherParams)
                Object.assign(paramsResult.params, matcherParams)
                paramsResult.hasValidParams = true
              }
            }

            if (paramsResult.hasValidParams) {
              params = paramsResult.params
            }

            if (
              req.headers['x-now-route-matches'] &&
              isDynamicRoute(matchedPath) &&
              !paramsResult.hasValidParams
            ) {
              const opts: Record<string, string> = {}
              const routeParams = utils.getParamsFromRouteMatches(
                req,
                opts,
                parsedUrl.query.__nextLocale || ''
              )

              // If this returns a locale, it means that the locale was detected
              // from the pathname.
              if (opts.locale) {
                parsedUrl.query.__nextLocale = opts.locale

                // As the locale was parsed from the pathname, we should mark
                // that the locale was not inferred as the default.
                delete parsedUrl.query.__nextInferredLocaleFromDefault
              }
              paramsResult = utils.normalizeDynamicRouteParams(
                routeParams,
                true
              )

              if (paramsResult.hasValidParams) {
                params = paramsResult.params
              }
            }

            // handle the actual dynamic route name being requested
            if (
              pageIsDynamic &&
              utils.defaultRouteMatches &&
              normalizedUrlPath === srcPathname &&
              !paramsResult.hasValidParams &&
              !utils.normalizeDynamicRouteParams({ ...params }, true)
                .hasValidParams
            ) {
              params = utils.defaultRouteMatches
            }

            if (params) {
              matchedPath = utils.interpolateDynamicPath(srcPathname, params)
              req.url = utils.interpolateDynamicPath(req.url!, params)
            }
            Object.assign(parsedUrl.query, params)
          }

          if (pageIsDynamic || didRewrite) {
            utils.normalizeVercelUrl(req, true, [
              ...rewriteParamKeys,
              ...Object.keys(utils.defaultRouteRegex?.groups || {}),
            ])
          }
          parsedUrl.pathname = `${this.nextConfig.basePath || ''}${
            matchedPath === '/' && this.nextConfig.basePath ? '' : matchedPath
          }`
          url.pathname = parsedUrl.pathname
        } catch (err) {
          if (err instanceof DecodeError || err instanceof NormalizeError) {
            res.statusCode = 400
            return this.renderError(null, req, res, '/_error', {})
          }
          throw err
        }
      }

      addRequestMeta(req, '__nextHadTrailingSlash', pathnameInfo.trailingSlash)
      addRequestMeta(req, '__nextIsLocaleDomain', Boolean(domainLocale))

      if (pathnameInfo.locale) {
        req.url = formatUrl(url)
        addRequestMeta(req, '__nextStrippedLocale', true)
      }

      // If we aren't in minimal mode or there is no locale in the query
      // string, add the locale to the query string.
      if (!this.minimalMode || !parsedUrl.query.__nextLocale) {
        // If the locale is in the pathname, add it to the query string.
        if (pathnameInfo.locale) {
          parsedUrl.query.__nextLocale = pathnameInfo.locale
        }
        // If the default locale is available, add it to the query string and
        // mark it as inferred rather than implicit.
        else if (defaultLocale) {
          parsedUrl.query.__nextLocale = defaultLocale
          parsedUrl.query.__nextInferredLocaleFromDefault = '1'
        }
      }

      if (
        // Edge runtime always has minimal mode enabled.
        process.env.NEXT_RUNTIME !== 'edge' &&
        !this.minimalMode &&
        defaultLocale
      ) {
        const { getLocaleRedirect } =
          require('../shared/lib/i18n/get-locale-redirect') as typeof import('../shared/lib/i18n/get-locale-redirect')
        const redirect = getLocaleRedirect({
          defaultLocale,
          domainLocale,
          headers: req.headers,
          nextConfig: this.nextConfig,
          pathLocale: pathnameInfo.locale,
          urlParsed: {
            ...url,
            pathname: pathnameInfo.locale
              ? `/${pathnameInfo.locale}${url.pathname}`
              : url.pathname,
          },
        })

        if (redirect) {
          return res
            .redirect(redirect, TEMPORARY_REDIRECT_STATUS)
            .body(redirect)
            .send()
        }
      }

      res.statusCode = 200
      return await this.run(req, res, parsedUrl)
    } catch (err: any) {
      if (
        (err && typeof err === 'object' && err.code === 'ERR_INVALID_URL') ||
        err instanceof DecodeError ||
        err instanceof NormalizeError
      ) {
        res.statusCode = 400
        return this.renderError(null, req, res, '/_error', {})
      }

      if (this.minimalMode || this.renderOpts.dev) {
        throw err
      }
      this.logError(getProperError(err))
      res.statusCode = 500
      res.body('Internal Server Error').send()
    }
  }

  public getRequestHandler(): BaseRequestHandler {
    return this.handleRequest.bind(this)
  }

  protected async handleUpgrade(
    _req: BaseNextRequest,
    _socket: any,
    _head?: any
  ): Promise<void> {}

  public setAssetPrefix(prefix?: string): void {
    this.renderOpts.assetPrefix = prefix ? prefix.replace(/\/$/, '') : ''
  }

  // Backwards compatibility
  public async prepare(): Promise<void> {}

  // Backwards compatibility
  protected async close(): Promise<void> {}

  protected getPreviewProps(): __ApiPreviewProps {
    return this.getPrerenderManifest().preview
  }

  protected async _beforeCatchAllRender(
    _req: BaseNextRequest,
    _res: BaseNextResponse,
    _params: Params,
    _parsedUrl: UrlWithParsedQuery
  ): Promise<boolean> {
    return false
  }

  protected getAppPathRoutes(): Record<string, string[]> {
    const appPathRoutes: Record<string, string[]> = {}

    Object.keys(this.appPathsManifest || {}).forEach((entry) => {
      const normalizedPath = normalizeAppPath(entry)
      if (!appPathRoutes[normalizedPath]) {
        appPathRoutes[normalizedPath] = []
      }
      appPathRoutes[normalizedPath].push(entry)
    })
    return appPathRoutes
  }

  protected async run(
    req: BaseNextRequest,
    res: BaseNextResponse,
    parsedUrl: UrlWithParsedQuery
  ): Promise<void> {
    return getTracer().trace(BaseServerSpan.run, async () =>
      this.runImpl(req, res, parsedUrl)
    )
  }

  private async runImpl(
    req: BaseNextRequest,
    res: BaseNextResponse,
    parsedUrl: UrlWithParsedQuery
  ): Promise<void> {
    this.handleCompression(req, res)

    // set incremental cache to request meta so it can
    // be passed down for edge functions and the fetch disk
    // cache can be leveraged locally
    if (
      !(globalThis as any).__incrementalCache &&
      !getRequestMeta(req, '_nextIncrementalCache')
    ) {
      const incrementalCache = this.getIncrementalCache({
        requestHeaders: Object.assign({}, req.headers),
      })
      addRequestMeta(req, '_nextIncrementalCache', incrementalCache)
    }

    try {
      const matched = await this.router.execute(req, res, parsedUrl)
      if (matched) {
        return
      }
    } catch (err) {
      if (err instanceof DecodeError || err instanceof NormalizeError) {
        res.statusCode = 400
        return this.renderError(null, req, res, '/_error', {})
      }
      throw err
    }

    await this.render404(req, res, parsedUrl)
  }

  private async pipe(
    fn: (ctx: RequestContext) => Promise<ResponsePayload | null>,
    partialContext: Omit<RequestContext, 'renderOpts'>
  ): Promise<void> {
    return getTracer().trace(BaseServerSpan.pipe, async () =>
      this.pipeImpl(fn, partialContext)
    )
  }

  private async pipeImpl(
    fn: (ctx: RequestContext) => Promise<ResponsePayload | null>,
    partialContext: Omit<RequestContext, 'renderOpts'>
  ): Promise<void> {
    const isBotRequest = isBot(partialContext.req.headers['user-agent'] || '')
    const ctx: RequestContext = {
      ...partialContext,
      renderOpts: {
        ...this.renderOpts,
        supportsDynamicHTML: !isBotRequest,
        isBot: !!isBotRequest,
      },
    }
    const payload = await fn(ctx)
    if (payload === null) {
      return
    }
    const { req, res } = ctx
    const { body, type, revalidateOptions } = payload
    if (!res.sent) {
      const { generateEtags, poweredByHeader, dev } = this.renderOpts
      if (dev) {
        // In dev, we should not cache pages for any reason.
        res.setHeader('Cache-Control', 'no-store, must-revalidate')
      }
      return this.sendRenderResult(req, res, {
        result: body,
        type,
        generateEtags,
        poweredByHeader,
        options: revalidateOptions,
      })
    }
  }

  private async getStaticHTML(
    fn: (ctx: RequestContext) => Promise<ResponsePayload | null>,
    partialContext: Omit<RequestContext, 'renderOpts'>
  ): Promise<string | null> {
    const ctx: RequestContext = {
      ...partialContext,
      renderOpts: {
        ...this.renderOpts,
        supportsDynamicHTML: false,
      },
    }
    const payload = await fn(ctx)
    if (payload === null) {
      return null
    }
    return payload.body.toUnchunkedString()
  }

  public async render(
    req: BaseNextRequest,
    res: BaseNextResponse,
    pathname: string,
    query: NextParsedUrlQuery = {},
    parsedUrl?: NextUrlWithParsedQuery,
    internalRender = false
  ): Promise<void> {
    return getTracer().trace(BaseServerSpan.render, async () =>
      this.renderImpl(req, res, pathname, query, parsedUrl, internalRender)
    )
  }

  private async renderImpl(
    req: BaseNextRequest,
    res: BaseNextResponse,
    pathname: string,
    query: NextParsedUrlQuery = {},
    parsedUrl?: NextUrlWithParsedQuery,
    internalRender = false
  ): Promise<void> {
    if (!pathname.startsWith('/')) {
      console.warn(
        `Cannot render page with path "${pathname}", did you mean "/${pathname}"?. See more info here: https://nextjs.org/docs/messages/render-no-starting-slash`
      )
    }

    if (
      this.renderOpts.customServer &&
      pathname === '/index' &&
      !(await this.hasPage('/index'))
    ) {
      // maintain backwards compatibility for custom server
      // (see custom-server integration tests)
      pathname = '/'
    }

    // we allow custom servers to call render for all URLs
    // so check if we need to serve a static _next file or not.
    // we don't modify the URL for _next/data request but still
    // call render so we special case this to prevent an infinite loop
    if (
      !internalRender &&
      !this.minimalMode &&
      !query.__nextDataReq &&
      (req.url?.match(/^\/_next\//) ||
        (this.hasStaticDir && req.url!.match(/^\/static\//)))
    ) {
      return this.handleRequest(req, res, parsedUrl)
    }

    // Custom server users can run `app.render()` which needs compression.
    if (this.renderOpts.customServer) {
      this.handleCompression(req, res)
    }

    if (isBlockedPage(pathname)) {
      return this.render404(req, res, parsedUrl)
    }

    return this.pipe((ctx) => this.renderToResponse(ctx), {
      req,
      res,
      pathname,
      query,
    })
  }

  protected async getStaticPaths({
    pathname,
  }: {
    pathname: string
    requestHeaders: import('./lib/incremental-cache').IncrementalCache['requestHeaders']
    originalAppPath?: string
  }): Promise<{
    staticPaths?: string[]
    fallbackMode?: 'static' | 'blocking' | false
  }> {
    // `staticPaths` is intentionally set to `undefined` as it should've
    // been caught when checking disk data.
    const staticPaths = undefined

    // Read whether or not fallback should exist from the manifest.
    const fallbackField =
      this.getPrerenderManifest().dynamicRoutes[pathname]?.fallback

    return {
      staticPaths,
      fallbackMode:
        typeof fallbackField === 'string'
          ? 'static'
          : fallbackField === null
          ? 'blocking'
          : fallbackField,
    }
  }

  private async renderToResponseWithComponents(
    requestContext: RequestContext,
    findComponentsResult: FindComponentsResult
  ): Promise<ResponsePayload | null> {
    return getTracer().trace(
      BaseServerSpan.renderToResponseWithComponents,
      async () =>
        this.renderToResponseWithComponentsImpl(
          requestContext,
          findComponentsResult
        )
    )
  }

  private async renderToResponseWithComponentsImpl(
    { req, res, pathname, renderOpts: opts }: RequestContext,
    { components, query }: FindComponentsResult
  ): Promise<ResponsePayload | null> {
    const is404Page = pathname === '/404'
    const is500Page = pathname === '/500'
    const isAppPath = components.isAppPath
    const hasServerProps = !!components.getServerSideProps
    let hasStaticPaths = !!components.getStaticPaths

    const hasGetInitialProps = !!components.Component?.getInitialProps
    let isSSG = !!components.getStaticProps

    // Compute the iSSG cache key. We use the rewroteUrl since
    // pages with fallback: false are allowed to be rewritten to
    // and we need to look up the path by the rewritten path
    let urlPathname = parseUrl(req.url || '').pathname || '/'

    let resolvedUrlPathname =
      getRequestMeta(req, '_nextRewroteUrl') || urlPathname

    let staticPaths: string[] | undefined
    let fallbackMode: false | undefined | 'blocking' | 'static'

    if (isAppPath) {
      const pathsResult = await this.getStaticPaths({
        pathname,
        originalAppPath: components.pathname,
        requestHeaders: req.headers,
      })

      staticPaths = pathsResult.staticPaths
      fallbackMode = pathsResult.fallbackMode

      const hasFallback = typeof fallbackMode !== 'undefined'

      if (hasFallback) {
        hasStaticPaths = true
      }

      if (hasFallback || staticPaths?.includes(resolvedUrlPathname)) {
        isSSG = true
      } else if (!this.renderOpts.dev) {
        const manifest = this.getPrerenderManifest()
        isSSG =
          isSSG || !!manifest.routes[pathname === '/index' ? '/' : pathname]
      }
    }

    // Toggle whether or not this is a Data request
    let isDataReq =
      !!(
        query.__nextDataReq ||
        (req.headers['x-nextjs-data'] &&
          (this.serverOptions as any).webServerConfig)
      ) &&
      (isSSG || hasServerProps)

    // when we are handling a middleware prefetch and it doesn't
    // resolve to a static data route we bail early to avoid
    // unexpected SSR invocations
    if (
      !isSSG &&
      req.headers['x-middleware-prefetch'] &&
      !(is404Page || pathname === '/_error')
    ) {
      res.setHeader('x-middleware-skip', '1')
      res.body('{}').send()
      return null
    }

    if (isAppPath) {
      res.setHeader('vary', RSC_VARY_HEADER)

      if (isSSG && req.headers[RSC.toLowerCase()]) {
        if (!this.minimalMode) {
          isDataReq = true
        }
        // strip header so we generate HTML still
        if (
          !isEdgeRuntime(opts.runtime) ||
          (this.serverOptions as any).webServerConfig
        ) {
          for (const param of FLIGHT_PARAMETERS) {
            delete req.headers[param.toString().toLowerCase()]
          }
        }
      }
    }

    delete query.__nextDataReq

    // normalize req.url for SSG paths as it is not exposed
    // to getStaticProps and the asPath should not expose /_next/data
    if (
      isSSG &&
      this.minimalMode &&
      req.headers['x-matched-path'] &&
      req.url.startsWith('/_next/data')
    ) {
      req.url = this.stripNextDataPath(req.url)
    }

    if (
      !!req.headers['x-nextjs-data'] &&
      (!res.statusCode || res.statusCode === 200)
    ) {
      res.setHeader(
        'x-nextjs-matched-path',
        `${query.__nextLocale ? `/${query.__nextLocale}` : ''}${pathname}`
      )
    }

    // Don't delete headers[RSC] yet, it still needs to be used in renderToHTML later
    const isFlightRequest = Boolean(
      this.clientReferenceManifest && req.headers[RSC.toLowerCase()]
    )

    // For pages we need to ensure the correct Vary header is set too, to avoid
    // caching issues when navigating between pages and app
    if (!isAppPath && isFlightRequest) {
      res.setHeader('vary', RSC_VARY_HEADER)
    }

    // we need to ensure the status code if /404 is visited directly
    if (is404Page && !isDataReq && !isFlightRequest) {
      res.statusCode = 404
    }

    // ensure correct status is set when visiting a status page
    // directly e.g. /500
    if (STATIC_STATUS_PAGES.includes(pathname)) {
      res.statusCode = parseInt(pathname.slice(1), 10)
    }

    // static pages can only respond to GET/HEAD
    // requests so ensure we respond with 405 for
    // invalid requests
    if (
      !is404Page &&
      !is500Page &&
      pathname !== '/_error' &&
      req.method !== 'HEAD' &&
      req.method !== 'GET' &&
      (typeof components.Component === 'string' || isSSG)
    ) {
      res.statusCode = 405
      res.setHeader('Allow', ['GET', 'HEAD'])
      await this.renderError(null, req, res, pathname)
      return null
    }

    // handle static page
    if (typeof components.Component === 'string') {
      return {
        type: 'html',
        // TODO: Static pages should be serialized as RenderResult
        body: RenderResult.fromStatic(components.Component),
      }
    }

    if (!query.amp) {
      delete query.amp
    }

    if (opts.supportsDynamicHTML === true) {
      const isBotRequest = isBot(req.headers['user-agent'] || '')
      const isSupportedDocument =
        typeof components.Document?.getInitialProps !== 'function' ||
        // The built-in `Document` component also supports dynamic HTML for concurrent mode.
        NEXT_BUILTIN_DOCUMENT in components.Document

      // Disable dynamic HTML in cases that we know it won't be generated,
      // so that we can continue generating a cache key when possible.
      // TODO-APP: should the first render for a dynamic app path
      // be static so we can collect revalidate and populate the
      // cache if there are no dynamic data requirements
      opts.supportsDynamicHTML =
        !isSSG && !isBotRequest && !query.amp && isSupportedDocument
      opts.isBot = isBotRequest
    }

    // In development, we always want to generate dynamic HTML.
    if (
      !isDataReq &&
      isAppPath &&
      opts.dev &&
      opts.supportsDynamicHTML === false
    ) {
      opts.supportsDynamicHTML = true
    }

    const defaultLocale = isSSG
      ? this.nextConfig.i18n?.defaultLocale
      : query.__nextDefaultLocale

    const locale = query.__nextLocale
    const locales = this.nextConfig.i18n?.locales

    let previewData: PreviewData
    let isPreviewMode = false

    if (hasServerProps || isSSG) {
      // For the edge runtime, we don't support preview mode in SSG.
      if (process.env.NEXT_RUNTIME !== 'edge') {
        const { tryGetPreviewData } =
          require('./api-utils/node') as typeof import('./api-utils/node')
        previewData = tryGetPreviewData(req, res, this.renderOpts.previewProps)
        isPreviewMode = previewData !== false
      }
    }

    let isManualRevalidate = false
    let revalidateOnlyGenerated = false

    if (isSSG) {
      ;({ isManualRevalidate, revalidateOnlyGenerated } =
        checkIsManualRevalidate(req, this.renderOpts.previewProps))
    }

    if (isSSG && this.minimalMode && req.headers['x-matched-path']) {
      // the url value is already correct when the matched-path header is set
      resolvedUrlPathname = urlPathname
    }

    urlPathname = removeTrailingSlash(urlPathname)
    resolvedUrlPathname = removeTrailingSlash(resolvedUrlPathname)
    if (this.localeNormalizer) {
      resolvedUrlPathname = this.localeNormalizer.normalize(resolvedUrlPathname)
    }

    const handleRedirect = (pageData: any) => {
      const redirect = {
        destination: pageData.pageProps.__N_REDIRECT,
        statusCode: pageData.pageProps.__N_REDIRECT_STATUS,
        basePath: pageData.pageProps.__N_REDIRECT_BASE_PATH,
      }
      const statusCode = getRedirectStatus(redirect)
      const { basePath } = this.nextConfig

      if (
        basePath &&
        redirect.basePath !== false &&
        redirect.destination.startsWith('/')
      ) {
        redirect.destination = `${basePath}${redirect.destination}`
      }

      if (redirect.destination.startsWith('/')) {
        redirect.destination = normalizeRepeatedSlashes(redirect.destination)
      }

      res
        .redirect(redirect.destination, statusCode)
        .body(redirect.destination)
        .send()
    }

    // remove /_next/data prefix from urlPathname so it matches
    // for direct page visit and /_next/data visit
    if (isDataReq) {
      resolvedUrlPathname = this.stripNextDataPath(resolvedUrlPathname)
      urlPathname = this.stripNextDataPath(urlPathname)
    }

    let ssgCacheKey =
      isPreviewMode || !isSSG || opts.supportsDynamicHTML
        ? null // Preview mode, manual revalidate, flight request can bypass the cache
        : `${locale ? `/${locale}` : ''}${
            (pathname === '/' || resolvedUrlPathname === '/') && locale
              ? ''
              : resolvedUrlPathname
          }${query.amp ? '.amp' : ''}`

    if ((is404Page || is500Page) && isSSG) {
      ssgCacheKey = `${locale ? `/${locale}` : ''}${pathname}${
        query.amp ? '.amp' : ''
      }`
    }

    if (ssgCacheKey) {
      // we only encode path delimiters for path segments from
      // getStaticPaths so we need to attempt decoding the URL
      // to match against and only escape the path delimiters
      // this allows non-ascii values to be handled e.g. Japanese characters

      // TODO: investigate adding this handling for non-SSG pages so
      // non-ascii names work there also
      ssgCacheKey = ssgCacheKey
        .split('/')
        .map((seg) => {
          try {
            seg = escapePathDelimiters(decodeURIComponent(seg), true)
          } catch (_) {
            // An improperly encoded URL was provided
            throw new DecodeError('failed to decode param')
          }
          return seg
        })
        .join('/')

      // ensure /index and / is normalized to one key
      ssgCacheKey =
        ssgCacheKey === '/index' && pathname === '/' ? '/' : ssgCacheKey
    }

    // use existing incrementalCache instance if available
    const incrementalCache =
      (globalThis as any).__incrementalCache ||
      this.getIncrementalCache({
        requestHeaders: Object.assign({}, req.headers),
      })

    let isRevalidate = false

    const doRender: () => Promise<ResponseCacheEntry | null> = async () => {
      // In development, we always want to generate dynamic HTML.
      const supportsDynamicHTML =
        (!isDataReq && opts.dev) || !(isSSG || hasStaticPaths)

      const match =
        pathname !== '/_error' && !is404Page && !is500Page
          ? getRequestMeta(req, '_nextMatch')
          : undefined

      if (match) {
        const context: RouteHandlerManagerContext = {
          params: match.params,
          staticGenerationContext: {
            supportsDynamicHTML,
            incrementalCache,
          },
        }

        try {
          // Handle the match and collect the response if it's a static response.
          const response = await this.handlers.handle(match, req, context)
          if (response) {
            // If the request is for a static response, we can cache it so long
            // as it's not edge.
            if (isSSG && process.env.NEXT_RUNTIME !== 'edge') {
              const blob = await response.blob()

              // Copy the headers from the response.
              const headers = toNodeHeaders(response.headers)
              if (!headers['content-type'] && blob.type) {
                headers['content-type'] = blob.type
              }
              let revalidate: number | false | undefined =
                context.staticGenerationContext.store?.revalidate

              if (typeof revalidate == 'undefined') {
                revalidate = false
              }

              // Create the cache entry for the response.
              const cacheEntry: ResponseCacheEntry = {
                value: {
                  kind: 'ROUTE',
                  status: response.status,
                  body: Buffer.from(await blob.arrayBuffer()),
                  headers,
                },
                revalidate,
              }

              return cacheEntry
            }

            // Send the response now that we have copied it into the cache.
            await sendResponse(req, res, response)

            return null
          }
        } catch (err) {
          // If an error was thrown while handling an app route request, we
          // should return a 500 response.
          if (match.definition.kind === RouteKind.APP_ROUTE) {
            // If this is during static generation, throw the error again.
            if (isSSG) throw err

            // Otherwise, send a 500 response.
            Log.error(err)
            await sendResponse(req, res, handleInternalServerErrorResponse())

            return null
          }
        }
      }

      let pageData: any
      let body: RenderResult
      let isrRevalidate: number | false
      let isNotFound: boolean | undefined
      let isRedirect: boolean | undefined

      const origQuery = parseUrl(req.url || '', true).query

      // clear any dynamic route params so they aren't in
      // the resolvedUrl
      if (opts.params) {
        Object.keys(opts.params).forEach((key) => {
          delete origQuery[key]
        })
      }
      const hadTrailingSlash =
        urlPathname !== '/' && this.nextConfig.trailingSlash

      const resolvedUrl = formatUrl({
        pathname: `${resolvedUrlPathname}${hadTrailingSlash ? '/' : ''}`,
        // make sure to only add query values from original URL
        query: origQuery,
      })

      const renderOpts: RenderOpts = {
        ...components,
        ...opts,
        ...(isAppPath && this.nextConfig.experimental.appDir
          ? {
              incrementalCache,
              isRevalidate: this.minimalMode || isRevalidate,
            }
          : {}),
        isDataReq,
        resolvedUrl,
        locale,
        locales,
        defaultLocale,
        // For getServerSideProps and getInitialProps we need to ensure we use the original URL
        // and not the resolved URL to prevent a hydration mismatch on
        // asPath
        resolvedAsPath:
          hasServerProps || hasGetInitialProps
            ? formatUrl({
                // we use the original URL pathname less the _next/data prefix if
                // present
                pathname: `${urlPathname}${hadTrailingSlash ? '/' : ''}`,
                query: origQuery,
              })
            : resolvedUrl,

        supportsDynamicHTML,
      }

      const renderResult = await this.renderHTML(
        req,
        res,
        pathname,
        query,
        renderOpts
      )

      body = renderResult

      const renderResultMeta = renderResult.metadata()

      pageData = renderResultMeta.pageData
      isrRevalidate = renderResultMeta.revalidate
      isNotFound = renderResultMeta.isNotFound
      isRedirect = renderResultMeta.isRedirect

      // we don't throw static to dynamic errors in dev as isSSG
      // is a best guess in dev since we don't have the prerender pass
      // to know whether the path is actually static or not
      if (isAppPath && isSSG && isrRevalidate === 0 && !this.renderOpts.dev) {
        const staticBailoutInfo: {
          stack?: string
          description?: string
        } = renderResultMeta.staticBailoutInfo || {}

        const err = new Error(
          `Page changed from static to dynamic at runtime ${urlPathname}${
            staticBailoutInfo.description
              ? `, reason: ${staticBailoutInfo.description}`
              : ``
          }` +
            `\nsee more here https://nextjs.org/docs/messages/app-static-to-dynamic-error`
        )

        if (staticBailoutInfo.stack) {
          const stack = staticBailoutInfo.stack as string
          err.stack = err.message + stack.substring(stack.indexOf('\n'))
        }

        throw err
      }

      let value: ResponseCacheValue | null
      if (isNotFound) {
        value = null
      } else if (isRedirect) {
        value = { kind: 'REDIRECT', props: pageData }
      } else {
        if (body.isNull()) {
          return null
        }
        value = { kind: 'PAGE', html: body, pageData }
      }
      return { revalidate: isrRevalidate, value }
    }

    const cacheEntry = await this.responseCache.get(
      ssgCacheKey,
      async (hasResolved, hadCache): Promise<ResponseCacheEntry | null> => {
        const isProduction = !this.renderOpts.dev
        const isDynamicPathname = isDynamicRoute(pathname)
        const didRespond = hasResolved || res.sent

        if (hadCache) {
          isRevalidate = true
        }

        if (!staticPaths) {
          ;({ staticPaths, fallbackMode } = hasStaticPaths
            ? await this.getStaticPaths({
                pathname,
                requestHeaders: req.headers,
              })
            : { staticPaths: undefined, fallbackMode: false })
        }

        if (
          fallbackMode === 'static' &&
          isBot(req.headers['user-agent'] || '')
        ) {
          fallbackMode = 'blocking'
        }

        // skip manual revalidate if cache is not present and
        // revalidate-if-generated is set
        if (
          isManualRevalidate &&
          revalidateOnlyGenerated &&
          !hadCache &&
          !this.minimalMode
        ) {
          await this.render404(req, res)
          return null
        }

        // only allow manual revalidate for fallback: true/blocking
        // or for prerendered fallback: false paths
        if (isManualRevalidate && (fallbackMode !== false || hadCache)) {
          fallbackMode = 'blocking'
        }

        // We use `ssgCacheKey` here as it is normalized to match the encoding
        // from getStaticPaths along with including the locale.
        //
        // We use the `resolvedUrlPathname` for the development case when this
        // is an app path since it doesn't include locale information.
        let staticPathKey =
          ssgCacheKey ?? (opts.dev && isAppPath ? resolvedUrlPathname : null)
        if (staticPathKey && query.amp) {
          staticPathKey = staticPathKey.replace(/\.amp$/, '')
        }

        const isPageIncludedInStaticPaths =
          staticPathKey && staticPaths?.includes(staticPathKey)

        // When we did not respond from cache, we need to choose to block on
        // rendering or return a skeleton.
        //
        // - Data requests always block.
        // - Blocking mode fallback always blocks.
        // - Preview mode toggles all pages to be resolved in a blocking manner.
        // - Non-dynamic pages should block (though this is an impossible
        //   case in production).
        // - Dynamic pages should return their skeleton if not defined in
        //   getStaticPaths, then finish the data request on the client-side.
        //
        if (
          process.env.NEXT_RUNTIME !== 'edge' &&
          !this.minimalMode &&
          fallbackMode !== 'blocking' &&
          staticPathKey &&
          !didRespond &&
          !isPreviewMode &&
          isDynamicPathname &&
          (isProduction || !staticPaths || !isPageIncludedInStaticPaths)
        ) {
          if (
            // In development, fall through to render to handle missing
            // getStaticPaths.
            (isProduction || (staticPaths && staticPaths?.length > 0)) &&
            // When fallback isn't present, abort this render so we 404
            fallbackMode !== 'static'
          ) {
            throw new NoFallbackError()
          }

          if (!isDataReq) {
            // Production already emitted the fallback as static HTML.
            if (isProduction) {
              const html = await this.getFallback(
                locale ? `/${locale}${pathname}` : pathname
              )
              return {
                value: {
                  kind: 'PAGE',
                  html: RenderResult.fromStatic(html),
                  pageData: {},
                },
              }
            }
            // We need to generate the fallback on-demand for development.
            else {
              query.__nextFallback = 'true'
              const result = await doRender()
              if (!result) {
                return null
              }
              // Prevent caching this result
              delete result.revalidate
              return result
            }
          }
        }

        const result = await doRender()
        if (!result) {
          return null
        }

        return {
          ...result,
          revalidate:
            result.revalidate !== undefined
              ? result.revalidate
              : /* default to minimum revalidate (this should be an invariant) */ 1,
        }
      },
      {
        incrementalCache,
        isManualRevalidate,
        isPrefetch: req.headers.purpose === 'prefetch',
      }
    )

    if (!cacheEntry) {
      if (ssgCacheKey && !(isManualRevalidate && revalidateOnlyGenerated)) {
        // A cache entry might not be generated if a response is written
        // in `getInitialProps` or `getServerSideProps`, but those shouldn't
        // have a cache key. If we do have a cache key but we don't end up
        // with a cache entry, then either Next.js or the application has a
        // bug that needs fixing.
        throw new Error('invariant: cache entry required but not generated')
      }
      return null
    }

    if (isSSG && !this.minimalMode) {
      // set x-nextjs-cache header to match the header
      // we set for the image-optimizer
      res.setHeader(
        'x-nextjs-cache',
        isManualRevalidate
          ? 'REVALIDATED'
          : cacheEntry.isMiss
          ? 'MISS'
          : cacheEntry.isStale
          ? 'STALE'
          : 'HIT'
      )
    }

    const { revalidate, value: cachedData } = cacheEntry
    const revalidateOptions: any =
      typeof revalidate !== 'undefined' &&
      (!this.renderOpts.dev || (hasServerProps && !isDataReq))
        ? {
            // When the page is 404 cache-control should not be added unless
            // we are rendering the 404 page for notFound: true which should
            // cache according to revalidate correctly
            private: isPreviewMode || (is404Page && cachedData),
            stateful: !isSSG,
            revalidate,
          }
        : undefined

    if (!cachedData) {
      if (revalidateOptions) {
        setRevalidateHeaders(res, revalidateOptions)
      }
      if (isDataReq) {
        res.statusCode = 404
        res.body('{"notFound":true}').send()
        return null
      } else {
        if (this.renderOpts.dev) {
          query.__nextNotFoundSrcPage = pathname
        }
        await this.render404(req, res, { pathname, query }, false)
        return null
      }
    } else if (cachedData.kind === 'REDIRECT') {
      if (revalidateOptions) {
        setRevalidateHeaders(res, revalidateOptions)
      }
      if (isDataReq) {
        return {
          type: 'json',
          body: RenderResult.fromStatic(
            // @TODO: Handle flight data.
            JSON.stringify(cachedData.props)
          ),
          revalidateOptions,
        }
      } else {
        await handleRedirect(cachedData.props)
        return null
      }
    } else if (cachedData.kind === 'IMAGE') {
      throw new Error('invariant SSG should not return an image cache value')
    } else if (cachedData.kind === 'ROUTE') {
      await sendResponse(
        req,
        res,
        new Response(cachedData.body, {
          headers: fromNodeHeaders(cachedData.headers),
          status: cachedData.status || 200,
        })
      )
      return null
    } else {
      if (isAppPath) {
        if (isDataReq && typeof cachedData.pageData !== 'string') {
          throw new Error(
            'invariant: Expected pageData to be a string for app data request but received ' +
              typeof cachedData.pageData +
              '. This is a bug in Next.js.'
          )
        }

        return {
          type: isDataReq ? 'rsc' : 'html',
          body: isDataReq
            ? RenderResult.fromStatic(cachedData.pageData as string)
            : cachedData.html,
        }
      }

      return {
        type: isDataReq ? 'json' : 'html',
        body: isDataReq
          ? RenderResult.fromStatic(JSON.stringify(cachedData.pageData))
          : cachedData.html,
        revalidateOptions,
      }
    }
  }

  private stripNextDataPath(path: string, stripLocale = true) {
    if (path.includes(this.buildId)) {
      const splitPath = path.substring(
        path.indexOf(this.buildId) + this.buildId.length
      )

      path = denormalizePagePath(splitPath.replace(/\.json$/, ''))
    }

    if (this.localeNormalizer && stripLocale) {
      return this.localeNormalizer.normalize(path)
    }
    return path
  }

  // map the route to the actual bundle name
  protected getOriginalAppPaths(route: string) {
    if (this.hasAppDir) {
      const originalAppPath = this.appPathRoutes?.[route]

      if (!originalAppPath) {
        return null
      }

      return originalAppPath
    }
    return null
  }

  protected async renderPageComponent(
    ctx: RequestContext,
    bubbleNoFallback: boolean
  ) {
    const { query, pathname } = ctx

    const appPaths = this.getOriginalAppPaths(pathname)
    const isAppPath = Array.isArray(appPaths)

    let page = pathname
    if (isAppPath) {
      // When it's an array, we need to pass all parallel routes to the loader.
      page = appPaths[0]
    }

    const result = await this.findPageComponents({
      pathname: page,
      query,
      params: ctx.renderOpts.params || {},
      isAppPath,
      sriEnabled: !!this.nextConfig.experimental.sri?.algorithm,
      appPaths,
      // Ensuring for loading page component routes is done via the matcher.
      shouldEnsure: false,
    })
    if (result) {
      try {
        return await this.renderToResponseWithComponents(ctx, result)
      } catch (err) {
        const isNoFallbackError = err instanceof NoFallbackError

        if (!isNoFallbackError || (isNoFallbackError && bubbleNoFallback)) {
          throw err
        }
      }
    }
    return false
  }

  private async renderToResponse(
    ctx: RequestContext
  ): Promise<ResponsePayload | null> {
    return getTracer().trace(
      BaseServerSpan.renderToResponse,
      {
        spanName: `rendering page`,
        attributes: {
          'next.route': ctx.pathname,
        },
      },
      async () => {
        return this.renderToResponseImpl(ctx)
      }
    )
  }

  private async renderToResponseImpl(
    ctx: RequestContext
  ): Promise<ResponsePayload | null> {
    const { res, query, pathname, req } = ctx
    let page = pathname
    const bubbleNoFallback = !!query._nextBubbleNoFallback
    delete query._nextBubbleNoFallback

    const options: MatchOptions = {
      i18n: this.i18nProvider?.fromQuery(pathname, query),
      referrer: parseNextReferrerFromHeaders(req.headers),
    }

    try {
      for await (const match of this.matchers.matchAll(pathname, options)) {
        const result = await this.renderPageComponent(
          {
            ...ctx,
            // Use the overridden pathname if available, otherwise use the
            // original pathname.
            pathname:
              match.definition.pathnameOverride || match.definition.pathname,
            renderOpts: {
              ...ctx.renderOpts,
              params: match.params,
            },
          },
          bubbleNoFallback
        )
        if (result !== false) return result
      }

      // currently edge functions aren't receiving the x-matched-path
      // header so we need to fallback to matching the current page
      // when we weren't able to match via dynamic route to handle
      // the rewrite case
      // @ts-expect-error extended in child class web-server
      if (this.serverOptions.webServerConfig) {
        // @ts-expect-error extended in child class web-server
        ctx.pathname = this.serverOptions.webServerConfig.page
        const result = await this.renderPageComponent(ctx, bubbleNoFallback)
        if (result !== false) return result
      }
    } catch (error) {
      const err = getProperError(error)

      if (error instanceof MissingStaticPage) {
        console.error(
          'Invariant: failed to load static page',
          JSON.stringify(
            {
              page,
              url: ctx.req.url,
              matchedPath: ctx.req.headers['x-matched-path'],
              initUrl: getRequestMeta(ctx.req, '__NEXT_INIT_URL'),
              didRewrite: getRequestMeta(ctx.req, '_nextDidRewrite'),
              rewroteUrl: getRequestMeta(ctx.req, '_nextRewroteUrl'),
            },
            null,
            2
          )
        )
        throw err
      }

      if (err instanceof NoFallbackError && bubbleNoFallback) {
        throw err
      }
      if (err instanceof DecodeError || err instanceof NormalizeError) {
        res.statusCode = 400
        return await this.renderErrorToResponse(ctx, err)
      }

      res.statusCode = 500

      // if pages/500 is present we still need to trigger
      // /_error `getInitialProps` to allow reporting error
      if (await this.hasPage('/500')) {
        ctx.query.__nextCustomErrorRender = '1'
        await this.renderErrorToResponse(ctx, err)
        delete ctx.query.__nextCustomErrorRender
      }

      const isWrappedError = err instanceof WrappedBuildError

      if (!isWrappedError) {
        if (
          (this.minimalMode && process.env.NEXT_RUNTIME !== 'edge') ||
          this.renderOpts.dev
        ) {
          if (isError(err)) err.page = page
          throw err
        }
        this.logError(getProperError(err))
      }
      const response = await this.renderErrorToResponse(
        ctx,
        isWrappedError ? (err as WrappedBuildError).innerError : err
      )
      return response
    }

    if (
      this.router.hasMiddleware &&
      !!ctx.req.headers['x-nextjs-data'] &&
      (!res.statusCode || res.statusCode === 200 || res.statusCode === 404)
    ) {
      res.setHeader(
        'x-nextjs-matched-path',
        `${query.__nextLocale ? `/${query.__nextLocale}` : ''}${pathname}`
      )
      res.statusCode = 200
      res.setHeader('content-type', 'application/json')
      res.body('{}')
      res.send()
      return null
    }

    res.statusCode = 404
    return this.renderErrorToResponse(ctx, null)
  }

  public async renderToHTML(
    req: BaseNextRequest,
    res: BaseNextResponse,
    pathname: string,
    query: ParsedUrlQuery = {}
  ): Promise<string | null> {
    return getTracer().trace(BaseServerSpan.renderToHTML, async () => {
      return this.renderToHTMLImpl(req, res, pathname, query)
    })
  }

  private async renderToHTMLImpl(
    req: BaseNextRequest,
    res: BaseNextResponse,
    pathname: string,
    query: ParsedUrlQuery = {}
  ): Promise<string | null> {
    return this.getStaticHTML((ctx) => this.renderToResponse(ctx), {
      req,
      res,
      pathname,
      query,
    })
  }

  public async renderError(
    err: Error | null,
    req: BaseNextRequest,
    res: BaseNextResponse,
    pathname: string,
    query: NextParsedUrlQuery = {},
    setHeaders = true
  ): Promise<void> {
    return getTracer().trace(BaseServerSpan.renderError, async () => {
      return this.renderErrorImpl(err, req, res, pathname, query, setHeaders)
    })
  }

  private async renderErrorImpl(
    err: Error | null,
    req: BaseNextRequest,
    res: BaseNextResponse,
    pathname: string,
    query: NextParsedUrlQuery = {},
    setHeaders = true
  ): Promise<void> {
    if (setHeaders) {
      res.setHeader(
        'Cache-Control',
        'no-cache, no-store, max-age=0, must-revalidate'
      )
    }

    return this.pipe(
      async (ctx) => {
        const response = await this.renderErrorToResponse(ctx, err)
        if (this.minimalMode && res.statusCode === 500) {
          throw err
        }
        return response
      },
      { req, res, pathname, query }
    )
  }

  private customErrorNo404Warn = execOnce(() => {
    Log.warn(
      `You have added a custom /_error page without a custom /404 page. This prevents the 404 page from being auto statically optimized.\nSee here for info: https://nextjs.org/docs/messages/custom-error-no-custom-404`
    )
  })

  private async renderErrorToResponse(
    ctx: RequestContext,
    err: Error | null
  ): Promise<ResponsePayload | null> {
    return getTracer().trace(BaseServerSpan.renderErrorToResponse, async () => {
      return this.renderErrorToResponseImpl(ctx, err)
    })
  }

  private async renderErrorToResponseImpl(
    ctx: RequestContext,
    err: Error | null
  ): Promise<ResponsePayload | null> {
    const { res, query } = ctx
    try {
      let result: null | FindComponentsResult = null

      const is404 = res.statusCode === 404
      let using404Page = false

      // use static 404 page if available and is 404 response
      if (is404) {
        if (this.hasAppDir) {
          // Use the not-found entry in app directory
          result = await this.findPageComponents({
            pathname: this.renderOpts.dev ? '/not-found' : '/_not-found',
            query,
            params: {},
            isAppPath: true,
            shouldEnsure: true,
          })
          using404Page = result !== null
        }

        if (!result && (await this.hasPage('/404'))) {
          result = await this.findPageComponents({
            pathname: '/404',
            query,
            params: {},
            isAppPath: false,
            // Ensuring can't be done here because you never "match" a 404 route.
            shouldEnsure: true,
          })
          using404Page = result !== null
        }
      }
      let statusPage = `/${res.statusCode}`

      if (
        !ctx.query.__nextCustomErrorRender &&
        !result &&
        STATIC_STATUS_PAGES.includes(statusPage)
      ) {
        // skip ensuring /500 in dev mode as it isn't used and the
        // dev overlay is used instead
        if (statusPage !== '/500' || !this.renderOpts.dev) {
          result = await this.findPageComponents({
            pathname: statusPage,
            query,
            params: {},
            isAppPath: false,
            // Ensuring can't be done here because you never "match" a 500
            // route.
            shouldEnsure: true,
          })
        }
      }

      if (!result) {
        result = await this.findPageComponents({
          pathname: '/_error',
          query,
          params: {},
          isAppPath: false,
          // Ensuring can't be done here because you never "match" an error
          // route.
          shouldEnsure: true,
        })
        statusPage = '/_error'
      }

      if (
        process.env.NODE_ENV !== 'production' &&
        !using404Page &&
        (await this.hasPage('/_error')) &&
        !(await this.hasPage('/404'))
      ) {
        this.customErrorNo404Warn()
      }

      if (!result) {
        // this can occur when a project directory has been moved/deleted
        // which is handled in the parent process in development
        if (this.renderOpts.dev) {
          return {
            type: 'html',
            // wait for dev-server to restart before refreshing
            body: RenderResult.fromStatic(
              `
              <pre>missing required error components, refreshing...</pre>
              <script>
                async function check() {
                  const res = await fetch(location.href).catch(() => ({}))

                  if (res.status === 200) {
                    location.reload()
                  } else {
                    setTimeout(check, 1000)
                  }
                }
                check()
              </script>`
            ),
          }
        }

        throw new WrappedBuildError(
          new Error('missing required error components')
        )
      }

      try {
        return await this.renderToResponseWithComponents(
          {
            ...ctx,
            pathname: statusPage,
            renderOpts: {
              ...ctx.renderOpts,
              err,
            },
          },
          result
        )
      } catch (maybeFallbackError) {
        if (maybeFallbackError instanceof NoFallbackError) {
          throw new Error('invariant: failed to render error page')
        }
        throw maybeFallbackError
      }
    } catch (error) {
      const renderToHtmlError = getProperError(error)
      const isWrappedError = renderToHtmlError instanceof WrappedBuildError
      if (!isWrappedError) {
        this.logError(renderToHtmlError)
      }
      res.statusCode = 500
      const fallbackComponents = await this.getFallbackErrorComponents()

      if (fallbackComponents) {
        return this.renderToResponseWithComponents(
          {
            ...ctx,
            pathname: '/_error',
            renderOpts: {
              ...ctx.renderOpts,
              // We render `renderToHtmlError` here because `err` is
              // already captured in the stacktrace.
              err: isWrappedError
                ? renderToHtmlError.innerError
                : renderToHtmlError,
            },
          },
          {
            query,
            components: fallbackComponents,
          }
        )
      }
      return {
        type: 'html',
        body: RenderResult.fromStatic('Internal Server Error'),
      }
    }
  }

  public async renderErrorToHTML(
    err: Error | null,
    req: BaseNextRequest,
    res: BaseNextResponse,
    pathname: string,
    query: ParsedUrlQuery = {}
  ): Promise<string | null> {
    return this.getStaticHTML((ctx) => this.renderErrorToResponse(ctx, err), {
      req,
      res,
      pathname,
      query,
    })
  }

  protected async getFallbackErrorComponents(): Promise<LoadComponentsReturnType | null> {
    // The development server will provide an implementation for this
    return null
  }

  public async render404(
    req: BaseNextRequest,
    res: BaseNextResponse,
    parsedUrl?: Pick<NextUrlWithParsedQuery, 'pathname' | 'query'>,
    setHeaders = true
  ): Promise<void> {
    const { pathname, query } = parsedUrl ? parsedUrl : parseUrl(req.url!, true)

    if (this.nextConfig.i18n) {
      query.__nextLocale ||= this.nextConfig.i18n.defaultLocale
      query.__nextDefaultLocale ||= this.nextConfig.i18n.defaultLocale
    }

    res.statusCode = 404
    return this.renderError(null, req, res, pathname!, query, setHeaders)
  }
}<|MERGE_RESOLUTION|>--- conflicted
+++ resolved
@@ -99,11 +99,8 @@
 import { sendResponse } from './send-response'
 import { RouteKind } from './future/route-kind'
 import { handleInternalServerErrorResponse } from './future/route-modules/helpers/response-handlers'
-<<<<<<< HEAD
 import { parseNextReferrerFromHeaders } from './lib/parse-next-referrer'
-=======
 import { fromNodeHeaders, toNodeHeaders } from './web/utils'
->>>>>>> 5ad1b777
 
 export type FindComponentsResult = {
   components: LoadComponentsReturnType
