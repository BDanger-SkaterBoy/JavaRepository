--- conflicted
+++ resolved
@@ -2517,35 +2517,15 @@
 
             // Call the built-in render method on the module.
             result = await module.render(req, res, {
+              // TODO(@panteliselef):
+              // Is this for pages router ?
+              // Do we need a `/403` route, probably not.
               page: is404Page ? '/404' : pathname,
               params: opts.params,
               query,
               renderOpts,
-<<<<<<< HEAD
-            }
-          )
-        } else if (isAppPageRouteModule(routeModule)) {
-          const module = components.routeModule as AppPageRouteModule
-
-          // Due to the way we pass data by mutating `renderOpts`, we can't extend the
-          // object here but only updating its `nextFontManifest` field.
-          // https://github.com/vercel/next.js/blob/df7cbd904c3bd85f399d1ce90680c0ecf92d2752/packages/next/server/render.tsx#L947-L952
-          renderOpts.nextFontManifest = this.nextFontManifest
-
-          // Call the built-in render method on the module.
-          result = await module.render(req, res, {
-            // TODO(@panteliselef):
-            // Is this for pages router ?
-            // Do we need a `/403` route, probably not.
-            page: is404Page ? '/404' : pathname,
-            params: opts.params,
-            query,
-            renderOpts,
-          })
-=======
             })
           }
->>>>>>> 3c99b8ca
         } else {
           throw new Error('Invariant: Unknown route module type')
         }
