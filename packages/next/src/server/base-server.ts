import type { __ApiPreviewProps } from './api-utils'
import type { DomainLocale } from './config'
import type { FontManifest, FontConfig } from './font-utils'
import type { LoadComponentsReturnType } from './load-components'
import type { MiddlewareRouteMatch } from '../shared/lib/router/utils/middleware-route-matcher'
import type { Params } from '../shared/lib/router/utils/route-matcher'
import type { NextConfig, NextConfigComplete } from './config-shared'
import type { NextParsedUrlQuery, NextUrlWithParsedQuery } from './request-meta'
import type { ParsedUrlQuery } from 'querystring'
import type { RenderOpts, RenderOptsPartial } from './render'
import type { ResponseCacheBase, ResponseCacheEntry } from './response-cache'
import type { UrlWithParsedQuery } from 'url'
import {
  NormalizeError,
  DecodeError,
  normalizeRepeatedSlashes,
  MissingStaticPage,
} from '../shared/lib/utils'
import type { PreviewData, ServerRuntime, SizeLimit } from 'next/types'
import type { PagesManifest } from '../build/webpack/plugins/pages-manifest-plugin'
import type { OutgoingHttpHeaders } from 'http2'
import type { BaseNextRequest, BaseNextResponse } from './base-http'
import type { PayloadOptions } from './send-payload'
import type {
  ManifestRewriteRoute,
  ManifestRoute,
  PrerenderManifest,
} from '../build'
import type { ClientReferenceManifest } from '../build/webpack/plugins/flight-manifest-plugin'
import type { NextFontManifest } from '../build/webpack/plugins/next-font-manifest-plugin'
import type { PagesRouteModule } from './future/route-modules/pages/module'
import type { AppPageRouteModule } from './future/route-modules/app-page/module'
import type { NodeNextRequest, NodeNextResponse } from './base-http/node'
import type { WebNextRequest, WebNextResponse } from './base-http/web'
import type { PagesAPIRouteMatch } from './future/route-matches/pages-api-route-match'
import type {
  AppRouteRouteHandlerContext,
  AppRouteRouteModule,
} from './future/route-modules/app-route/module'

import { format as formatUrl, parse as parseUrl } from 'url'
import { formatHostname } from './lib/format-hostname'
import { getRedirectStatus } from '../lib/redirect-status'
import { isEdgeRuntime } from '../lib/is-edge-runtime'
import {
  APP_PATHS_MANIFEST,
  INTERNAL_HEADERS,
  NEXT_BUILTIN_DOCUMENT,
  PAGES_MANIFEST,
  STATIC_STATUS_PAGES,
  TEMPORARY_REDIRECT_STATUS,
} from '../shared/lib/constants'
import { isDynamicRoute } from '../shared/lib/router/utils'
import {
  setLazyProp,
  getCookieParser,
  checkIsOnDemandRevalidate,
} from './api-utils'
import { setConfig } from '../shared/lib/runtime-config'

import { setRevalidateHeaders } from './send-payload/revalidate-headers'
import { execOnce } from '../shared/lib/utils'
import { isBlockedPage } from './utils'
import { isBot } from '../shared/lib/router/utils/is-bot'
import RenderResult from './render-result'
import { removeTrailingSlash } from '../shared/lib/router/utils/remove-trailing-slash'
import { denormalizePagePath } from '../shared/lib/page-path/denormalize-page-path'
import * as Log from '../build/output/log'
import escapePathDelimiters from '../shared/lib/router/utils/escape-path-delimiters'
import { getUtils } from './server-utils'
import isError, { getProperError } from '../lib/is-error'
import {
  addRequestMeta,
  getRequestMeta,
  removeRequestMeta,
} from './request-meta'

import { ImageConfigComplete } from '../shared/lib/image-config'
import { removePathPrefix } from '../shared/lib/router/utils/remove-path-prefix'
import {
  normalizeAppPath,
  normalizeRscPath,
} from '../shared/lib/router/utils/app-paths'
import { getHostname } from '../shared/lib/get-hostname'
import { parseUrl as parseUrlUtil } from '../shared/lib/router/utils/parse-url'
import { getNextPathnameInfo } from '../shared/lib/router/utils/get-next-pathname-info'
import { MiddlewareMatcher } from '../build/analysis/get-page-static-info'
import {
  RSC,
  RSC_VARY_HEADER,
  FLIGHT_PARAMETERS,
  NEXT_RSC_UNION_QUERY,
  NEXT_ROUTER_PREFETCH,
  RSC_CONTENT_TYPE_HEADER,
} from '../client/components/app-router-headers'
import {
  MatchOptions,
  RouteMatcherManager,
} from './future/route-matcher-managers/route-matcher-manager'
import { LocaleRouteNormalizer } from './future/normalizers/locale-route-normalizer'
import { DefaultRouteMatcherManager } from './future/route-matcher-managers/default-route-matcher-manager'
import { AppPageRouteMatcherProvider } from './future/route-matcher-providers/app-page-route-matcher-provider'
import { AppRouteRouteMatcherProvider } from './future/route-matcher-providers/app-route-route-matcher-provider'
import { PagesAPIRouteMatcherProvider } from './future/route-matcher-providers/pages-api-route-matcher-provider'
import { PagesRouteMatcherProvider } from './future/route-matcher-providers/pages-route-matcher-provider'
import { ServerManifestLoader } from './future/route-matcher-providers/helpers/manifest-loaders/server-manifest-loader'
import { getTracer, SpanKind } from './lib/trace/tracer'
import { BaseServerSpan } from './lib/trace/constants'
import { I18NProvider } from './future/helpers/i18n-provider'
import { sendResponse } from './send-response'
import { RouteKind } from './future/route-kind'
import { handleInternalServerErrorResponse } from './future/route-modules/helpers/response-handlers'
import {
  fromNodeOutgoingHttpHeaders,
  toNodeOutgoingHttpHeaders,
} from './web/utils'
import {
  NEXT_CACHE_TAGS_HEADER,
  NEXT_QUERY_PARAM_PREFIX,
} from '../lib/constants'
import { normalizeLocalePath } from '../shared/lib/i18n/normalize-locale-path'
import {
  NextRequestAdapter,
  signalFromNodeResponse,
} from './web/spec-extension/adapters/next-request'
import { matchNextDataPathname } from './lib/match-next-data-pathname'
import getRouteFromAssetPath from '../shared/lib/router/utils/get-route-from-asset-path'
import { stripInternalHeaders } from './internal-utils'

export type FindComponentsResult = {
  components: LoadComponentsReturnType
  query: NextParsedUrlQuery
}

export interface MiddlewareRoutingItem {
  page: string
  match: MiddlewareRouteMatch
  matchers?: MiddlewareMatcher[]
}

/**
 * The normalized route manifest is the same as the route manifest, but with
 * the rewrites normalized to the object shape that the router expects.
 */
export type NormalizedRouteManifest = {
  readonly dynamicRoutes: ReadonlyArray<ManifestRoute>
  readonly rewrites: {
    readonly beforeFiles: ReadonlyArray<ManifestRewriteRoute>
    readonly afterFiles: ReadonlyArray<ManifestRewriteRoute>
    readonly fallback: ReadonlyArray<ManifestRewriteRoute>
  }
}

export interface Options {
  /**
   * Object containing the configuration next.config.js
   */
  conf: NextConfig
  /**
   * Set to false when the server was created by Next.js
   */
  customServer?: boolean
  /**
   * Tells if Next.js is running in dev mode
   */
  dev?: boolean
  /**
   * Enables the experimental testing mode.
   */
  experimentalTestProxy?: boolean
  /**
   * Where the Next project is located
   */
  dir?: string
  /**
   * Tells if Next.js is at the platform-level
   */
  minimalMode?: boolean
  /**
   * Hide error messages containing server information
   */
  quiet?: boolean
  /**
   * The hostname the server is running behind
   */
  hostname?: string
  /**
   * The port the server is running behind
   */
  port?: number
  /**
   * The HTTP Server that Next.js is running behind
   */
  httpServer?: import('http').Server

  _routerWorker?: boolean
  _renderWorker?: boolean

  isNodeDebugging?: 'brk' | boolean
}

export interface BaseRequestHandler {
  (
    req: BaseNextRequest,
    res: BaseNextResponse,
    parsedUrl?: NextUrlWithParsedQuery | undefined
  ): Promise<void>
}

export type RequestContext = {
  req: BaseNextRequest
  res: BaseNextResponse
  pathname: string
  query: NextParsedUrlQuery
  renderOpts: RenderOptsPartial
}

export type FallbackMode = false | undefined | 'blocking' | 'static'

export class NoFallbackError extends Error {}

// Internal wrapper around build errors at development
// time, to prevent us from propagating or logging them
export class WrappedBuildError extends Error {
  innerError: Error

  constructor(innerError: Error) {
    super()
    this.innerError = innerError
  }
}

type ResponsePayload = {
  type: 'html' | 'json' | 'rsc'
  body: RenderResult
  revalidateOptions?: any
}

export default abstract class Server<ServerOptions extends Options = Options> {
  public readonly hostname?: string
  public readonly fetchHostname?: string
  public readonly port?: number
  protected readonly dir: string
  protected readonly quiet: boolean
  protected readonly nextConfig: NextConfigComplete
  protected readonly distDir: string
  protected readonly publicDir: string
  protected readonly hasStaticDir: boolean
  protected readonly hasAppDir: boolean
  protected readonly pagesManifest?: PagesManifest
  protected readonly appPathsManifest?: PagesManifest
  protected readonly buildId: string
  protected readonly minimalMode: boolean
  protected readonly renderOpts: {
    deploymentId?: string
    poweredByHeader: boolean
    buildId: string
    generateEtags: boolean
    runtimeConfig?: { [key: string]: any }
    assetPrefix?: string
    canonicalBase: string
    dev?: boolean
    previewProps: __ApiPreviewProps
    customServer?: boolean
    ampOptimizerConfig?: { [key: string]: any }
    basePath: string
    optimizeFonts: FontConfig
    images: ImageConfigComplete
    fontManifest?: FontManifest
    disableOptimizedLoading?: boolean
    optimizeCss: any
    nextConfigOutput: 'standalone' | 'export'
    nextScriptWorkers: any
    locale?: string
    locales?: string[]
    defaultLocale?: string
    domainLocales?: DomainLocale[]
    distDir: string
    runtime?: ServerRuntime
    serverComponents?: boolean
    crossOrigin?: 'anonymous' | 'use-credentials' | '' | undefined
    supportsDynamicHTML?: boolean
    isBot?: boolean
    clientReferenceManifest?: ClientReferenceManifest
    serverActionsBodySizeLimit?: SizeLimit
    serverActionsManifest?: any
    nextFontManifest?: NextFontManifest
    renderServerComponentData?: boolean
    serverComponentProps?: any
    largePageDataBytes?: number
    appDirDevErrorLogger?: (err: any) => Promise<void>
    strictNextHead: boolean
  }
  protected readonly serverOptions: Readonly<ServerOptions>
  protected readonly appPathRoutes?: Record<string, string[]>
  protected readonly clientReferenceManifest?: ClientReferenceManifest
  protected nextFontManifest?: NextFontManifest
  private readonly responseCache: ResponseCacheBase

  protected abstract getPublicDir(): string
  protected abstract getHasStaticDir(): boolean
  protected abstract getHasAppDir(dev: boolean): boolean
  protected abstract getPagesManifest(): PagesManifest | undefined
  protected abstract getAppPathsManifest(): PagesManifest | undefined
  protected abstract getBuildId(): string

  protected abstract findPageComponents(params: {
    pathname: string
    query: NextParsedUrlQuery
    params: Params
    isAppPath: boolean
    // The following parameters are used in the development server's
    // implementation.
    sriEnabled?: boolean
    appPaths?: ReadonlyArray<string> | null
    shouldEnsure?: boolean
  }): Promise<FindComponentsResult | null>
  protected abstract getFontManifest(): FontManifest | undefined
  protected abstract getPrerenderManifest(): PrerenderManifest
  protected abstract getNextFontManifest(): NextFontManifest | undefined
  protected abstract attachRequestMeta(
    req: BaseNextRequest,
    parsedUrl: NextUrlWithParsedQuery
  ): void
  protected abstract getFallback(page: string): Promise<string>
  protected abstract hasPage(pathname: string): Promise<boolean>

  protected abstract sendRenderResult(
    req: BaseNextRequest,
    res: BaseNextResponse,
    options: {
      result: RenderResult
      type: 'html' | 'json' | 'rsc'
      generateEtags: boolean
      poweredByHeader: boolean
      options?: PayloadOptions
    }
  ): Promise<void>

  protected abstract runApi(
    req: BaseNextRequest,
    res: BaseNextResponse,
    query: ParsedUrlQuery,
    match: PagesAPIRouteMatch
  ): Promise<boolean>

  protected abstract renderHTML(
    req: BaseNextRequest,
    res: BaseNextResponse,
    pathname: string,
    query: NextParsedUrlQuery,
    renderOpts: RenderOpts
  ): Promise<RenderResult>

  protected abstract getPrefetchRsc(pathname: string): Promise<string | null>

  protected abstract getIncrementalCache(options: {
    requestHeaders: Record<string, undefined | string | string[]>
    requestProtocol: 'http' | 'https'
  }): import('./lib/incremental-cache').IncrementalCache

  protected abstract getResponseCache(options: {
    dev: boolean
  }): ResponseCacheBase

  protected abstract loadEnvConfig(params: {
    dev: boolean
    forceReload?: boolean
  }): void

  // TODO-APP: (wyattjoh): Make protected again. Used for turbopack in route-resolver.ts right now.
  public readonly matchers: RouteMatcherManager
  protected readonly i18nProvider?: I18NProvider
  protected readonly localeNormalizer?: LocaleRouteNormalizer
  protected readonly isRenderWorker?: boolean

  public constructor(options: ServerOptions) {
    const {
      dir = '.',
      quiet = false,
      conf,
      dev = false,
      minimalMode = false,
      customServer = true,
      hostname,
      port,
    } = options

    this.serverOptions = options
    this.isRenderWorker = options._renderWorker

    this.dir =
      process.env.NEXT_RUNTIME === 'edge' ? dir : require('path').resolve(dir)

    this.quiet = quiet
    this.loadEnvConfig({ dev })

    // TODO: should conf be normalized to prevent missing
    // values from causing issues as this can be user provided
    this.nextConfig = conf as NextConfigComplete
    this.hostname = hostname
    if (this.hostname) {
      // we format the hostname so that it can be fetched
      this.fetchHostname = formatHostname(this.hostname)
    }
    this.port = port
    this.distDir =
      process.env.NEXT_RUNTIME === 'edge'
        ? this.nextConfig.distDir
        : require('path').join(this.dir, this.nextConfig.distDir)
    this.publicDir = this.getPublicDir()
    this.hasStaticDir = !minimalMode && this.getHasStaticDir()

    this.i18nProvider = this.nextConfig.i18n?.locales
      ? new I18NProvider(this.nextConfig.i18n)
      : undefined

    // Configure the locale normalizer, it's used for routes inside `pages/`.
    this.localeNormalizer = this.i18nProvider
      ? new LocaleRouteNormalizer(this.i18nProvider)
      : undefined

    // Only serverRuntimeConfig needs the default
    // publicRuntimeConfig gets it's default in client/index.js
    const {
      serverRuntimeConfig = {},
      publicRuntimeConfig,
      assetPrefix,
      generateEtags,
    } = this.nextConfig

    this.buildId = this.getBuildId()
    this.minimalMode = minimalMode || !!process.env.NEXT_PRIVATE_MINIMAL_MODE

    this.hasAppDir = this.getHasAppDir(dev)
    const serverComponents = this.hasAppDir

    this.nextFontManifest = this.getNextFontManifest()

    if (process.env.NEXT_RUNTIME !== 'edge') {
      if (this.nextConfig.experimental.deploymentId) {
        process.env.NEXT_DEPLOYMENT_ID =
          this.nextConfig.experimental.deploymentId
      }
    }

    this.renderOpts = {
      deploymentId: this.nextConfig.experimental.deploymentId,
      strictNextHead: !!this.nextConfig.experimental.strictNextHead,
      poweredByHeader: this.nextConfig.poweredByHeader,
      canonicalBase: this.nextConfig.amp.canonicalBase || '',
      buildId: this.buildId,
      generateEtags,
      previewProps: this.getPrerenderManifest().preview,
      customServer: customServer === true ? true : undefined,
      ampOptimizerConfig: this.nextConfig.experimental.amp?.optimizer,
      basePath: this.nextConfig.basePath,
      images: this.nextConfig.images,
      optimizeFonts: this.nextConfig.optimizeFonts as FontConfig,
      fontManifest:
        (this.nextConfig.optimizeFonts as FontConfig) && !dev
          ? this.getFontManifest()
          : undefined,
      optimizeCss: this.nextConfig.experimental.optimizeCss,
      nextConfigOutput: this.nextConfig.output,
      nextScriptWorkers: this.nextConfig.experimental.nextScriptWorkers,
      disableOptimizedLoading:
        this.nextConfig.experimental.disableOptimizedLoading,
      domainLocales: this.nextConfig.i18n?.domains,
      distDir: this.distDir,
      serverComponents,
      crossOrigin: this.nextConfig.crossOrigin
        ? this.nextConfig.crossOrigin
        : undefined,
      largePageDataBytes: this.nextConfig.experimental.largePageDataBytes,
      // Only the `publicRuntimeConfig` key is exposed to the client side
      // It'll be rendered as part of __NEXT_DATA__ on the client side
      runtimeConfig:
        Object.keys(publicRuntimeConfig).length > 0
          ? publicRuntimeConfig
          : undefined,
    }

    // Initialize next/config with the environment configuration
    setConfig({
      serverRuntimeConfig,
      publicRuntimeConfig,
    })

    this.pagesManifest = this.getPagesManifest()
    this.appPathsManifest = this.getAppPathsManifest()
    this.appPathRoutes = this.getAppPathRoutes()

    // Configure the routes.
    this.matchers = this.getRouteMatchers()

    // Start route compilation. We don't wait for the routes to finish loading
    // because we use the `waitTillReady` promise below in `handleRequest` to
    // wait. Also we can't `await` in the constructor.
    void this.matchers.reload()

    this.setAssetPrefix(assetPrefix)
    this.responseCache = this.getResponseCache({ dev })
  }

  protected reloadMatchers() {
    return this.matchers.reload()
  }

  protected async handleNextDataRequest(
    req: BaseNextRequest,
    res: BaseNextResponse,
    parsedUrl: NextUrlWithParsedQuery
  ): Promise<{ finished: boolean }> {
    const middleware = this.getMiddleware()
    const params = matchNextDataPathname(parsedUrl.pathname)

    // ignore for non-next data URLs
    if (!params || !params.path) {
      return { finished: false }
    }

    if (params.path[0] !== this.buildId) {
      // Ignore if its a middleware request when we aren't on edge.
      if (
        process.env.NEXT_RUNTIME !== 'edge' &&
        req.headers['x-middleware-invoke']
      ) {
        return { finished: false }
      }

      // Make sure to 404 if the buildId isn't correct
      await this.render404(req, res, parsedUrl)
      return { finished: true }
    }

    // remove buildId from URL
    params.path.shift()

    const lastParam = params.path[params.path.length - 1]

    // show 404 if it doesn't end with .json
    if (typeof lastParam !== 'string' || !lastParam.endsWith('.json')) {
      await this.render404(req, res, parsedUrl)
      return {
        finished: true,
      }
    }

    // re-create page's pathname
    let pathname = `/${params.path.join('/')}`
    pathname = getRouteFromAssetPath(pathname, '.json')

    // ensure trailing slash is normalized per config
    if (middleware) {
      if (this.nextConfig.trailingSlash && !pathname.endsWith('/')) {
        pathname += '/'
      }
      if (
        !this.nextConfig.trailingSlash &&
        pathname.length > 1 &&
        pathname.endsWith('/')
      ) {
        pathname = pathname.substring(0, pathname.length - 1)
      }
    }

    if (this.i18nProvider) {
      // Remove the port from the hostname if present.
      const hostname = req?.headers.host?.split(':')[0].toLowerCase()

      const domainLocale = this.i18nProvider.detectDomainLocale(hostname)
      const defaultLocale =
        domainLocale?.defaultLocale ?? this.i18nProvider.config.defaultLocale

      const localePathResult = this.i18nProvider.analyze(pathname)

      // If the locale is detected from the path, we need to remove it
      // from the pathname.
      if (localePathResult.detectedLocale) {
        pathname = localePathResult.pathname
      }

      // Update the query with the detected locale and default locale.
      parsedUrl.query.__nextLocale = localePathResult.detectedLocale
      parsedUrl.query.__nextDefaultLocale = defaultLocale

      // If the locale is not detected from the path, we need to mark that
      // it was not inferred from default.
      if (!localePathResult.detectedLocale) {
        delete parsedUrl.query.__nextInferredLocaleFromDefault
      }

      // If no locale was detected and we don't have middleware, we need
      // to render a 404 page.
      if (!localePathResult.detectedLocale && !middleware) {
        parsedUrl.query.__nextLocale = defaultLocale
        await this.render404(req, res, parsedUrl)
        return { finished: true }
      }
    }

    parsedUrl.pathname = pathname
    parsedUrl.query.__nextDataReq = '1'

    return { finished: false }
  }

  protected async handleNextImageRequest(
    _req: BaseNextRequest,
    _res: BaseNextResponse,
    _parsedUrl: NextUrlWithParsedQuery
  ): Promise<{ finished: boolean }> {
    return { finished: false }
  }

  protected async handleCatchallRenderRequest(
    _req: BaseNextRequest,
    _res: BaseNextResponse,
    _parsedUrl: NextUrlWithParsedQuery
  ): Promise<{ finished: boolean }> {
    return { finished: false }
  }

  protected async handleCatchallMiddlewareRequest(
    _req: BaseNextRequest,
    _res: BaseNextResponse,
    _parsedUrl: NextUrlWithParsedQuery
  ): Promise<{ finished: boolean }> {
    return { finished: false }
  }

  protected getRouteMatchers(): RouteMatcherManager {
    // Create a new manifest loader that get's the manifests from the server.
    const manifestLoader = new ServerManifestLoader((name) => {
      switch (name) {
        case PAGES_MANIFEST:
          return this.getPagesManifest() ?? null
        case APP_PATHS_MANIFEST:
          return this.getAppPathsManifest() ?? null
        default:
          return null
      }
    })

    // Configure the matchers and handlers.
    const matchers: RouteMatcherManager = new DefaultRouteMatcherManager()

    // Match pages under `pages/`.
    matchers.push(
      new PagesRouteMatcherProvider(
        this.distDir,
        manifestLoader,
        this.i18nProvider
      )
    )

    // Match api routes under `pages/api/`.
    matchers.push(
      new PagesAPIRouteMatcherProvider(
        this.distDir,
        manifestLoader,
        this.i18nProvider
      )
    )

    // If the app directory is enabled, then add the app matchers and handlers.
    if (this.hasAppDir) {
      // Match app pages under `app/`.
      matchers.push(
        new AppPageRouteMatcherProvider(this.distDir, manifestLoader)
      )
      matchers.push(
        new AppRouteRouteMatcherProvider(this.distDir, manifestLoader)
      )
    }

    return matchers
  }

  public logError(err: Error): void {
    if (this.quiet) return
    console.error(err)
  }

  public async handleRequest(
    req: BaseNextRequest,
    res: BaseNextResponse,
    parsedUrl?: NextUrlWithParsedQuery
  ): Promise<void> {
    await this.prepare()
    const method = req.method.toUpperCase()
    return getTracer().trace(
      BaseServerSpan.handleRequest,
      {
        spanName: `${method} ${req.url}`,
        kind: SpanKind.SERVER,
        attributes: {
          'http.method': method,
          'http.target': req.url,
        },
      },
      async (span) =>
        this.handleRequestImpl(req, res, parsedUrl).finally(() => {
          if (!span) return
          span.setAttributes({
            'http.status_code': res.statusCode,
          })
          const rootSpanAttributes = getTracer().getRootSpanAttributes()
          // We were unable to get attributes, probably OTEL is not enabled
          if (!rootSpanAttributes) return

          if (
            rootSpanAttributes.get('next.span_type') !==
            BaseServerSpan.handleRequest
          ) {
            console.warn(
              `Unexpected root span type '${rootSpanAttributes.get(
                'next.span_type'
              )}'. Please report this Next.js issue https://github.com/vercel/next.js`
            )
            return
          }

          const route = rootSpanAttributes.get('next.route')
          if (route) {
            const newName = `${method} ${route}`
            span.setAttributes({
              'next.route': route,
              'http.route': route,
              'next.span_name': newName,
            })
            span.updateName(newName)
          }
        })
    )
  }

  private async handleRequestImpl(
    req: BaseNextRequest,
    res: BaseNextResponse,
    parsedUrl?: NextUrlWithParsedQuery
  ): Promise<void> {
    try {
      // Wait for the matchers to be ready.
      await this.matchers.waitTillReady()

      // ensure cookies set in middleware are merged and
      // not overridden by API routes/getServerSideProps
      const _res = (res as any).originalResponse || res
      const origSetHeader = _res.setHeader.bind(_res)

      _res.setHeader = (name: string, val: string | string[]) => {
        if (name.toLowerCase() === 'set-cookie') {
          const middlewareValue = getRequestMeta(req, '_nextMiddlewareCookie')

          if (
            !middlewareValue ||
            !Array.isArray(val) ||
            !val.every((item, idx) => item === middlewareValue[idx])
          ) {
            val = [
              // TODO: (wyattjoh) find out why this is called multiple times resulting in duplicate cookies being added
              ...new Set([
                ...(middlewareValue || []),
                ...(typeof val === 'string'
                  ? [val]
                  : Array.isArray(val)
                  ? val
                  : []),
              ]),
            ]
          }
        }
        return origSetHeader(name, val)
      }

      const urlParts = (req.url || '').split('?')
      const urlNoQuery = urlParts[0]

      // this normalizes repeated slashes in the path e.g. hello//world ->
      // hello/world or backslashes to forward slashes, this does not
      // handle trailing slash as that is handled the same as a next.config.js
      // redirect
      if (urlNoQuery?.match(/(\\|\/\/)/)) {
        const cleanUrl = normalizeRepeatedSlashes(req.url!)
        res.redirect(cleanUrl, 308).body(cleanUrl).send()
        return
      }

      setLazyProp({ req: req as any }, 'cookies', getCookieParser(req.headers))

      // Parse url if parsedUrl not provided
      if (!parsedUrl || typeof parsedUrl !== 'object') {
        parsedUrl = parseUrl(req.url!, true)
      }

      // Parse the querystring ourselves if the user doesn't handle querystring parsing
      if (typeof parsedUrl.query === 'string') {
        parsedUrl.query = Object.fromEntries(
          new URLSearchParams(parsedUrl.query)
        )
      }
      // in minimal mode we detect RSC revalidate if the .rsc
      // path is requested
      if (this.minimalMode) {
        if (req.url.endsWith('.rsc')) {
          parsedUrl.query.__nextDataReq = '1'
        } else if (req.headers['x-now-route-matches']) {
          for (const param of FLIGHT_PARAMETERS) {
            delete req.headers[param.toString().toLowerCase()]
          }
        }
      }

      req.url = normalizeRscPath(req.url, this.hasAppDir)
      parsedUrl.pathname = normalizeRscPath(
        parsedUrl.pathname || '',
        this.hasAppDir
      )

      this.attachRequestMeta(req, parsedUrl)

      const domainLocale = this.i18nProvider?.detectDomainLocale(
        getHostname(parsedUrl, req.headers)
      )

      const defaultLocale =
        domainLocale?.defaultLocale || this.nextConfig.i18n?.defaultLocale
      parsedUrl.query.__nextDefaultLocale = defaultLocale

      const url = parseUrlUtil(req.url.replace(/^\/+/, '/'))
      const pathnameInfo = getNextPathnameInfo(url.pathname, {
        nextConfig: this.nextConfig,
        i18nProvider: this.i18nProvider,
      })
      url.pathname = pathnameInfo.pathname

      if (pathnameInfo.basePath) {
        req.url = removePathPrefix(req.url!, this.nextConfig.basePath)
        addRequestMeta(req, '_nextHadBasePath', true)
      }

      const useMatchedPathHeader =
        this.minimalMode && typeof req.headers['x-matched-path'] === 'string'

      // TODO: merge handling with x-invoke-path
      if (useMatchedPathHeader) {
        try {
          if (this.hasAppDir) {
            // ensure /index path is normalized for prerender
            // in minimal mode
            if (req.url.match(/^\/index($|\?)/)) {
              req.url = req.url.replace(/^\/index/, '/')
            }
            parsedUrl.pathname =
              parsedUrl.pathname === '/index' ? '/' : parsedUrl.pathname
          }
          // x-matched-path is the source of truth, it tells what page
          // should be rendered because we don't process rewrites in minimalMode
          let matchedPath = normalizeRscPath(
            new URL(req.headers['x-matched-path'] as string, 'http://localhost')
              .pathname,
            this.hasAppDir
          )

          let urlPathname = new URL(req.url, 'http://localhost').pathname

          // For ISR  the URL is normalized to the prerenderPath so if
          // it's a data request the URL path will be the data URL,
          // basePath is already stripped by this point
          if (urlPathname.startsWith(`/_next/data/`)) {
            parsedUrl.query.__nextDataReq = '1'
          }

          const normalizedUrlPath = this.stripNextDataPath(urlPathname)
          matchedPath = this.stripNextDataPath(matchedPath, false)

          // Perform locale detection and normalization.
          const localeAnalysisResult = this.i18nProvider?.analyze(matchedPath, {
            defaultLocale,
          })

          // The locale result will be defined even if the locale was not
          // detected for the request because it will be inferred from the
          // default locale.
          if (localeAnalysisResult) {
            parsedUrl.query.__nextLocale = localeAnalysisResult.detectedLocale

            // If the detected locale was inferred from the default locale, we
            // need to modify the metadata on the request to indicate that.
            if (localeAnalysisResult.inferredFromDefault) {
              parsedUrl.query.__nextInferredLocaleFromDefault = '1'
            } else {
              delete parsedUrl.query.__nextInferredLocaleFromDefault
            }
          }

          // TODO: check if this is needed any more?
          matchedPath = denormalizePagePath(matchedPath)

          let srcPathname = matchedPath
          const match = await this.matchers.match(matchedPath, {
            i18n: localeAnalysisResult,
          })

          // Update the source pathname to the matched page's pathname.
          if (match) srcPathname = match.definition.pathname

          // The page is dynamic if the params are defined.
          const pageIsDynamic = typeof match?.params !== 'undefined'

          // The rest of this function can't handle i18n properly, so ensure we
          // restore the pathname with the locale information stripped from it
          // now that we're done matching if we're using i18n.
          if (localeAnalysisResult) {
            matchedPath = localeAnalysisResult.pathname
          }

          const utils = getUtils({
            pageIsDynamic,
            page: srcPathname,
            i18n: this.nextConfig.i18n,
            basePath: this.nextConfig.basePath,
            rewrites: this.getRoutesManifest()?.rewrites || {
              beforeFiles: [],
              afterFiles: [],
              fallback: [],
            },
            caseSensitive: !!this.nextConfig.experimental.caseSensitiveRoutes,
          })

          // Ensure parsedUrl.pathname includes locale before processing
          // rewrites or they won't match correctly.
          if (defaultLocale && !pathnameInfo.locale) {
            parsedUrl.pathname = `/${defaultLocale}${parsedUrl.pathname}`
          }

          const pathnameBeforeRewrite = parsedUrl.pathname
          const rewriteParams = utils.handleRewrites(req, parsedUrl)
          const rewriteParamKeys = Object.keys(rewriteParams)
          const didRewrite = pathnameBeforeRewrite !== parsedUrl.pathname

          if (didRewrite) {
            addRequestMeta(req, '_nextRewroteUrl', parsedUrl.pathname!)
            addRequestMeta(req, '_nextDidRewrite', true)
          }
          const routeParamKeys = new Set<string>()

          for (const key of Object.keys(parsedUrl.query)) {
            const value = parsedUrl.query[key]

            if (
              key !== NEXT_QUERY_PARAM_PREFIX &&
              key.startsWith(NEXT_QUERY_PARAM_PREFIX)
            ) {
              const normalizedKey = key.substring(
                NEXT_QUERY_PARAM_PREFIX.length
              )
              parsedUrl.query[normalizedKey] = value

              routeParamKeys.add(normalizedKey)
              delete parsedUrl.query[key]
            }
          }

          // interpolate dynamic params and normalize URL if needed
          if (pageIsDynamic) {
            let params: ParsedUrlQuery | false = {}

            let paramsResult = utils.normalizeDynamicRouteParams(
              parsedUrl.query
            )

            // for prerendered ISR paths we attempt parsing the route
            // params from the URL directly as route-matches may not
            // contain the correct values due to the filesystem path
            // matching before the dynamic route has been matched
            if (
              !paramsResult.hasValidParams &&
              pageIsDynamic &&
              !isDynamicRoute(normalizedUrlPath)
            ) {
              let matcherParams = utils.dynamicRouteMatcher?.(normalizedUrlPath)

              if (matcherParams) {
                utils.normalizeDynamicRouteParams(matcherParams)
                Object.assign(paramsResult.params, matcherParams)
                paramsResult.hasValidParams = true
              }
            }

            if (paramsResult.hasValidParams) {
              params = paramsResult.params
            }

            if (
              req.headers['x-now-route-matches'] &&
              isDynamicRoute(matchedPath) &&
              !paramsResult.hasValidParams
            ) {
              const opts: Record<string, string> = {}
              const routeParams = utils.getParamsFromRouteMatches(
                req,
                opts,
                parsedUrl.query.__nextLocale || ''
              )

              // If this returns a locale, it means that the locale was detected
              // from the pathname.
              if (opts.locale) {
                parsedUrl.query.__nextLocale = opts.locale

                // As the locale was parsed from the pathname, we should mark
                // that the locale was not inferred as the default.
                delete parsedUrl.query.__nextInferredLocaleFromDefault
              }
              paramsResult = utils.normalizeDynamicRouteParams(
                routeParams,
                true
              )

              if (paramsResult.hasValidParams) {
                params = paramsResult.params
              }
            }

            // handle the actual dynamic route name being requested
            if (
              pageIsDynamic &&
              utils.defaultRouteMatches &&
              normalizedUrlPath === srcPathname &&
              !paramsResult.hasValidParams &&
              !utils.normalizeDynamicRouteParams({ ...params }, true)
                .hasValidParams
            ) {
              params = utils.defaultRouteMatches
            }

            if (params) {
              matchedPath = utils.interpolateDynamicPath(srcPathname, params)
              req.url = utils.interpolateDynamicPath(req.url!, params)
            }
          }

          if (pageIsDynamic || didRewrite) {
            utils.normalizeVercelUrl(req, true, [
              ...rewriteParamKeys,
              ...Object.keys(utils.defaultRouteRegex?.groups || {}),
            ])
          }
          for (const key of routeParamKeys) {
            delete parsedUrl.query[key]
          }
          parsedUrl.pathname = matchedPath
          url.pathname = parsedUrl.pathname

          const normalizeResult = await this.handleNextDataRequest(
            req,
            res,
            parsedUrl
          )

          if (normalizeResult.finished) {
            return
          }
        } catch (err) {
          if (err instanceof DecodeError || err instanceof NormalizeError) {
            res.statusCode = 400
            return this.renderError(null, req, res, '/_error', {})
          }
          throw err
        }
      }

      if (
        // Edge runtime always has minimal mode enabled.
        process.env.NEXT_RUNTIME !== 'edge' &&
        !this.minimalMode &&
        defaultLocale
      ) {
        const { getLocaleRedirect } =
          require('../shared/lib/i18n/get-locale-redirect') as typeof import('../shared/lib/i18n/get-locale-redirect')
        const redirect = getLocaleRedirect({
          defaultLocale,
          domainLocale,
          headers: req.headers,
          nextConfig: this.nextConfig,
          pathLocale: pathnameInfo.locale,
          urlParsed: {
            ...url,
            pathname: pathnameInfo.locale
              ? `/${pathnameInfo.locale}${url.pathname}`
              : url.pathname,
          },
        })

        if (redirect) {
          return res
            .redirect(redirect, TEMPORARY_REDIRECT_STATUS)
            .body(redirect)
            .send()
        }
      }

      addRequestMeta(req, '__nextIsLocaleDomain', Boolean(domainLocale))

      if (pathnameInfo.locale) {
        req.url = formatUrl(url)
        addRequestMeta(req, '__nextStrippedLocale', true)
      }

      // If we aren't in minimal mode or there is no locale in the query
      // string, add the locale to the query string.
      if (!this.minimalMode || !parsedUrl.query.__nextLocale) {
        // If the locale is in the pathname, add it to the query string.
        if (pathnameInfo.locale) {
          parsedUrl.query.__nextLocale = pathnameInfo.locale
        }
        // If the default locale is available, add it to the query string and
        // mark it as inferred rather than implicit.
        else if (defaultLocale) {
          parsedUrl.query.__nextLocale = defaultLocale
          parsedUrl.query.__nextInferredLocaleFromDefault = '1'
        }
      }

      // set incremental cache to request meta so it can
      // be passed down for edge functions and the fetch disk
      // cache can be leveraged locally
      if (
        !(this.serverOptions as any).webServerConfig &&
        !getRequestMeta(req, '_nextIncrementalCache')
      ) {
        let protocol: 'http:' | 'https:' = 'https:'

        try {
          const parsedFullUrl = new URL(
            getRequestMeta(req, '__NEXT_INIT_URL') || '/',
            'http://n'
          )
          protocol = parsedFullUrl.protocol as 'https:' | 'http:'
        } catch {}

        const incrementalCache = this.getIncrementalCache({
          requestHeaders: Object.assign({}, req.headers),
          requestProtocol: protocol.substring(0, protocol.length - 1) as
            | 'http'
            | 'https',
        })
        addRequestMeta(req, '_nextIncrementalCache', incrementalCache)
        ;(globalThis as any).__incrementalCache = incrementalCache
      }

      // when x-invoke-path is specified we can short short circuit resolving
      // we only honor this header if we are inside of a render worker to
      // prevent external users coercing the routing path
      const invokePath = req.headers['x-invoke-path'] as string
      const useInvokePath =
        !useMatchedPathHeader &&
        process.env.NEXT_RUNTIME !== 'edge' &&
        invokePath

      if (useInvokePath) {
        if (req.headers['x-invoke-status']) {
          const invokeQuery = req.headers['x-invoke-query']

          if (typeof invokeQuery === 'string') {
            Object.assign(
              parsedUrl.query,
              JSON.parse(decodeURIComponent(invokeQuery))
            )
          }

          res.statusCode = Number(req.headers['x-invoke-status'])
          let err = null

          if (typeof req.headers['x-invoke-error'] === 'string') {
            const invokeError = JSON.parse(
              req.headers['x-invoke-error'] || '{}'
            )
            err = new Error(invokeError.message)
          }

          return this.renderError(err, req, res, '/_error', parsedUrl.query)
        }

        const parsedMatchedPath = new URL(invokePath || '/', 'http://n')
        const invokePathnameInfo = getNextPathnameInfo(
          parsedMatchedPath.pathname,
          {
            nextConfig: this.nextConfig,
            parseData: false,
          }
        )

        if (invokePathnameInfo.locale) {
          parsedUrl.query.__nextLocale = invokePathnameInfo.locale
        }

        if (parsedUrl.pathname !== parsedMatchedPath.pathname) {
          parsedUrl.pathname = parsedMatchedPath.pathname
          addRequestMeta(req, '_nextRewroteUrl', invokePathnameInfo.pathname)
          addRequestMeta(req, '_nextDidRewrite', true)
        }
        const normalizeResult = normalizeLocalePath(
          removePathPrefix(parsedUrl.pathname, this.nextConfig.basePath || ''),
          this.nextConfig.i18n?.locales || []
        )

        if (normalizeResult.detectedLocale) {
          parsedUrl.query.__nextLocale = normalizeResult.detectedLocale
        }
        parsedUrl.pathname = normalizeResult.pathname

        for (const key of Object.keys(parsedUrl.query)) {
          if (!key.startsWith('__next') && !key.startsWith('_next')) {
            delete parsedUrl.query[key]
          }
        }
        const invokeQuery = req.headers['x-invoke-query']

        if (typeof invokeQuery === 'string') {
          Object.assign(
            parsedUrl.query,
            JSON.parse(decodeURIComponent(invokeQuery))
          )
        }

        if (parsedUrl.pathname.startsWith('/_next/image')) {
          const imageResult = await this.handleNextImageRequest(
            req,
            res,
            parsedUrl
          )

          if (imageResult.finished) {
            return
          }
        }
        const nextDataResult = await this.handleNextDataRequest(
          req,
          res,
          parsedUrl
        )

        if (nextDataResult.finished) {
          return
        }
        await this.handleCatchallRenderRequest(req, res, parsedUrl)
        return
      }

      if (
        process.env.NEXT_RUNTIME !== 'edge' &&
        req.headers['x-middleware-invoke']
      ) {
        const nextDataResult = await this.handleNextDataRequest(
          req,
          res,
          parsedUrl
        )

        if (nextDataResult.finished) {
          return
        }
        const result = await this.handleCatchallMiddlewareRequest(
          req,
          res,
          parsedUrl
        )

        if (result.finished) {
          return
        } else {
          const err = new Error()
          ;(err as any).result = {
            response: new Response(null, {
              headers: {
                'x-middleware-next': '1',
              },
            }),
          }
          ;(err as any).bubble = true
          throw err
        }
      }

      // ensure we strip the basePath when not using an invoke header
      if (!(useMatchedPathHeader || useInvokePath) && pathnameInfo.basePath) {
        parsedUrl.pathname = removePathPrefix(
          parsedUrl.pathname,
          pathnameInfo.basePath
        )
      }

      res.statusCode = 200
      return await this.run(req, res, parsedUrl)
    } catch (err: any) {
      if (err instanceof NoFallbackError) {
        throw err
      }

      if (
        (err && typeof err === 'object' && err.code === 'ERR_INVALID_URL') ||
        err instanceof DecodeError ||
        err instanceof NormalizeError
      ) {
        res.statusCode = 400
        return this.renderError(null, req, res, '/_error', {})
      }

      if (this.minimalMode || this.renderOpts.dev || (err as any).bubble) {
        throw err
      }
      this.logError(getProperError(err))
      res.statusCode = 500
      res.body('Internal Server Error').send()
    }
  }

  public getRequestHandler(): BaseRequestHandler {
    return this.handleRequest.bind(this)
  }

  protected abstract handleUpgrade(
    req: BaseNextRequest,
    socket: any,
    head?: any
  ): Promise<void>

  public setAssetPrefix(prefix?: string): void {
    this.renderOpts.assetPrefix = prefix ? prefix.replace(/\/$/, '') : ''
  }

  protected prepared: boolean = false
  protected preparedPromise: Promise<void> | null = null
  /**
   * Runs async initialization of server.
   * It is idempotent, won't fire underlying initialization more than once.
   */
  public async prepare(): Promise<void> {
    if (this.prepared) return

    if (this.preparedPromise === null) {
      this.preparedPromise = this.prepareImpl().then(() => {
        this.prepared = true
        this.preparedPromise = null
      })
    }
    return this.preparedPromise
  }
  protected async prepareImpl(): Promise<void> {}

  // Backwards compatibility
  protected async close(): Promise<void> {}

  protected getAppPathRoutes(): Record<string, string[]> {
    const appPathRoutes: Record<string, string[]> = {}

    Object.keys(this.appPathsManifest || {}).forEach((entry) => {
      const normalizedPath = normalizeAppPath(entry)
      if (!appPathRoutes[normalizedPath]) {
        appPathRoutes[normalizedPath] = []
      }
      appPathRoutes[normalizedPath].push(entry)
    })
    return appPathRoutes
  }

  protected async run(
    req: BaseNextRequest,
    res: BaseNextResponse,
    parsedUrl: UrlWithParsedQuery
  ): Promise<void> {
    return getTracer().trace(BaseServerSpan.run, async () =>
      this.runImpl(req, res, parsedUrl)
    )
  }

  private async runImpl(
    req: BaseNextRequest,
    res: BaseNextResponse,
    parsedUrl: UrlWithParsedQuery
  ): Promise<void> {
    await this.handleCatchallRenderRequest(req, res, parsedUrl)
  }

  private async pipe(
    fn: (ctx: RequestContext) => Promise<ResponsePayload | null>,
    partialContext: Omit<RequestContext, 'renderOpts'>
  ): Promise<void> {
    return getTracer().trace(BaseServerSpan.pipe, async () =>
      this.pipeImpl(fn, partialContext)
    )
  }

  private async pipeImpl(
    fn: (ctx: RequestContext) => Promise<ResponsePayload | null>,
    partialContext: Omit<RequestContext, 'renderOpts'>
  ): Promise<void> {
    const isBotRequest = isBot(partialContext.req.headers['user-agent'] || '')
    const ctx: RequestContext = {
      ...partialContext,
      renderOpts: {
        ...this.renderOpts,
        supportsDynamicHTML: !isBotRequest,
        isBot: !!isBotRequest,
      },
    }
    const payload = await fn(ctx)
    if (payload === null) {
      return
    }
    const { req, res } = ctx
    const { body, type, revalidateOptions } = payload
    if (!res.sent) {
      const { generateEtags, poweredByHeader, dev } = this.renderOpts
      if (dev) {
        // In dev, we should not cache pages for any reason.
        res.setHeader('Cache-Control', 'no-store, must-revalidate')
      }
      return this.sendRenderResult(req, res, {
        result: body,
        type,
        generateEtags,
        poweredByHeader,
        options: revalidateOptions,
      })
    }
  }

  private async getStaticHTML(
    fn: (ctx: RequestContext) => Promise<ResponsePayload | null>,
    partialContext: Omit<RequestContext, 'renderOpts'>
  ): Promise<string | null> {
    const ctx: RequestContext = {
      ...partialContext,
      renderOpts: {
        ...this.renderOpts,
        supportsDynamicHTML: false,
      },
    }
    const payload = await fn(ctx)
    if (payload === null) {
      return null
    }
    return payload.body.toUnchunkedString()
  }

  public async render(
    req: BaseNextRequest,
    res: BaseNextResponse,
    pathname: string,
    query: NextParsedUrlQuery = {},
    parsedUrl?: NextUrlWithParsedQuery,
    internalRender = false
  ): Promise<void> {
    return getTracer().trace(BaseServerSpan.render, async () =>
      this.renderImpl(req, res, pathname, query, parsedUrl, internalRender)
    )
  }

  private async renderImpl(
    req: BaseNextRequest,
    res: BaseNextResponse,
    pathname: string,
    query: NextParsedUrlQuery = {},
    parsedUrl?: NextUrlWithParsedQuery,
    internalRender = false
  ): Promise<void> {
    if (!pathname.startsWith('/')) {
      console.warn(
        `Cannot render page with path "${pathname}", did you mean "/${pathname}"?. See more info here: https://nextjs.org/docs/messages/render-no-starting-slash`
      )
    }

    if (
      this.renderOpts.customServer &&
      pathname === '/index' &&
      !(await this.hasPage('/index'))
    ) {
      // maintain backwards compatibility for custom server
      // (see custom-server integration tests)
      pathname = '/'
    }

    // we allow custom servers to call render for all URLs
    // so check if we need to serve a static _next file or not.
    // we don't modify the URL for _next/data request but still
    // call render so we special case this to prevent an infinite loop
    if (
      !internalRender &&
      !this.minimalMode &&
      !query.__nextDataReq &&
      (req.url?.match(/^\/_next\//) ||
        (this.hasStaticDir && req.url!.match(/^\/static\//)))
    ) {
      return this.handleRequest(req, res, parsedUrl)
    }

    if (isBlockedPage(pathname)) {
      return this.render404(req, res, parsedUrl)
    }

    return this.pipe((ctx) => this.renderToResponse(ctx), {
      req,
      res,
      pathname,
      query,
    })
  }

  protected async getStaticPaths({
    pathname,
  }: {
    pathname: string
    requestHeaders: import('./lib/incremental-cache').IncrementalCache['requestHeaders']
    originalAppPath?: string
  }): Promise<{
    staticPaths?: string[]
    fallbackMode?: 'static' | 'blocking' | false
  }> {
    // `staticPaths` is intentionally set to `undefined` as it should've
    // been caught when checking disk data.
    const staticPaths = undefined

    // Read whether or not fallback should exist from the manifest.
    const fallbackField =
      this.getPrerenderManifest().dynamicRoutes[pathname]?.fallback

    return {
      staticPaths,
      fallbackMode:
        typeof fallbackField === 'string'
          ? 'static'
          : fallbackField === null
          ? 'blocking'
          : fallbackField,
    }
  }

  private async renderToResponseWithComponents(
    requestContext: RequestContext,
    findComponentsResult: FindComponentsResult
  ): Promise<ResponsePayload | null> {
    return getTracer().trace(
      BaseServerSpan.renderToResponseWithComponents,
      async () =>
        this.renderToResponseWithComponentsImpl(
          requestContext,
          findComponentsResult
        )
    )
  }

  protected stripInternalHeaders(req: BaseNextRequest): void {
    // Skip stripping internal headers in test mode while the header stripping
    // has been explicitly disabled. This allows tests to verify internal
    // routing behavior.
    if (
      process.env.__NEXT_TEST_MODE &&
      process.env.__NEXT_NO_STRIP_INTERNAL_HEADERS === '1'
    ) {
      return
    }

    // Strip the internal headers from both the request and the original
    // request.
    stripInternalHeaders(req.headers)
    if (
      'originalRequest' in req &&
      'headers' in (req as NodeNextRequest).originalRequest
    ) {
      stripInternalHeaders((req as NodeNextRequest).originalRequest.headers)
    }
  }

  private async renderToResponseWithComponentsImpl(
    { req, res, pathname, renderOpts: opts }: RequestContext,
    { components, query }: FindComponentsResult
  ): Promise<ResponsePayload | null> {
    const is404Page =
      // For edge runtime 404 page, /_not-found needs to be treated as 404 page
      (process.env.NEXT_RUNTIME === 'edge' && pathname === '/_not-found') ||
      pathname === '/404'

<<<<<<< HEAD
    for (const key of INTERNAL_HEADERS) {
      delete req.headers[key]
    }
=======
    // Strip the internal headers.
    this.stripInternalHeaders(req)
>>>>>>> 2b514ea8

    const is500Page = pathname === '/500'
    const isAppPath = components.isAppPath
    const hasServerProps = !!components.getServerSideProps
    let hasStaticPaths = !!components.getStaticPaths

    const hasGetInitialProps = !!components.Component?.getInitialProps
    let isSSG = !!components.getStaticProps

    // Compute the iSSG cache key. We use the rewroteUrl since
    // pages with fallback: false are allowed to be rewritten to
    // and we need to look up the path by the rewritten path
    let urlPathname = parseUrl(req.url || '').pathname || '/'

    let resolvedUrlPathname =
      getRequestMeta(req, '_nextRewroteUrl') || urlPathname

    let staticPaths: string[] | undefined

    let fallbackMode: FallbackMode
    let hasFallback = false
    const isDynamic = isDynamicRoute(components.pathname)

    if (isAppPath && isDynamic) {
      const pathsResult = await this.getStaticPaths({
        pathname,
        originalAppPath: components.pathname,
        requestHeaders: req.headers,
      })

      staticPaths = pathsResult.staticPaths
      fallbackMode = pathsResult.fallbackMode
      hasFallback = typeof fallbackMode !== 'undefined'

      if (this.nextConfig.output === 'export') {
        const page = components.pathname

        if (fallbackMode !== 'static') {
          throw new Error(
            `Page "${page}" is missing exported function "generateStaticParams()", which is required with "output: export" config.`
          )
        }
        const resolvedWithoutSlash = removeTrailingSlash(resolvedUrlPathname)
        if (!staticPaths?.includes(resolvedWithoutSlash)) {
          throw new Error(
            `Page "${page}" is missing param "${resolvedWithoutSlash}" in "generateStaticParams()", which is required with "output: export" config.`
          )
        }
      }

      if (hasFallback) {
        hasStaticPaths = true
      }
    }

    if (
      hasFallback ||
      staticPaths?.includes(resolvedUrlPathname) ||
      // this signals revalidation in deploy environments
      // TODO: make this more generic
      req.headers['x-now-route-matches']
    ) {
      isSSG = true
    } else if (!this.renderOpts.dev) {
      const manifest = this.getPrerenderManifest()
      isSSG = isSSG || !!manifest.routes[pathname === '/index' ? '/' : pathname]
    }

    // Toggle whether or not this is a Data request
    let isDataReq =
      !!(
        query.__nextDataReq ||
        (req.headers['x-nextjs-data'] &&
          (this.serverOptions as any).webServerConfig)
      ) &&
      (isSSG || hasServerProps)

    // when we are handling a middleware prefetch and it doesn't
    // resolve to a static data route we bail early to avoid
    // unexpected SSR invocations
    if (
      !isSSG &&
      req.headers['x-middleware-prefetch'] &&
      !(is404Page || pathname === '/_error')
    ) {
      res.setHeader('x-middleware-skip', '1')
      res.setHeader(
        'cache-control',
        'private, no-cache, no-store, max-age=0, must-revalidate'
      )
      res.body('{}').send()
      return null
    }

    delete query.__nextDataReq

    // normalize req.url for SSG paths as it is not exposed
    // to getStaticProps and the asPath should not expose /_next/data
    if (
      isSSG &&
      this.minimalMode &&
      req.headers['x-matched-path'] &&
      req.url.startsWith('/_next/data')
    ) {
      req.url = this.stripNextDataPath(req.url)
    }

    if (
      !!req.headers['x-nextjs-data'] &&
      (!res.statusCode || res.statusCode === 200)
    ) {
      res.setHeader(
        'x-nextjs-matched-path',
        `${query.__nextLocale ? `/${query.__nextLocale}` : ''}${pathname}`
      )
    }

    // Don't delete headers[RSC] yet, it still needs to be used in renderToHTML later
    const isFlightRequest = Boolean(req.headers[RSC.toLowerCase()])

    // For pages we need to ensure the correct Vary header is set too, to avoid
    // caching issues when navigating between pages and app
    if (!isAppPath && isFlightRequest) {
      res.setHeader('vary', RSC_VARY_HEADER)
    }

    // we need to ensure the status code if /404 is visited directly
    if (is404Page && !isDataReq && !isFlightRequest) {
      res.statusCode = 404
    }

    // ensure correct status is set when visiting a status page
    // directly e.g. /500
    if (STATIC_STATUS_PAGES.includes(pathname)) {
      res.statusCode = parseInt(pathname.slice(1), 10)
    }

    // static pages can only respond to GET/HEAD
    // requests so ensure we respond with 405 for
    // invalid requests
    if (
      !is404Page &&
      !is500Page &&
      pathname !== '/_error' &&
      req.method !== 'HEAD' &&
      req.method !== 'GET' &&
      (typeof components.Component === 'string' || isSSG)
    ) {
      res.statusCode = 405
      res.setHeader('Allow', ['GET', 'HEAD'])
      await this.renderError(null, req, res, pathname)
      return null
    }

    // handle static page
    if (typeof components.Component === 'string') {
      return {
        type: 'html',
        // TODO: Static pages should be serialized as RenderResult
        body: RenderResult.fromStatic(components.Component),
      }
    }

    if (!query.amp) {
      delete query.amp
    }

    if (opts.supportsDynamicHTML === true) {
      const isBotRequest = isBot(req.headers['user-agent'] || '')
      const isSupportedDocument =
        typeof components.Document?.getInitialProps !== 'function' ||
        // The built-in `Document` component also supports dynamic HTML for concurrent mode.
        NEXT_BUILTIN_DOCUMENT in components.Document

      // Disable dynamic HTML in cases that we know it won't be generated,
      // so that we can continue generating a cache key when possible.
      // TODO-APP: should the first render for a dynamic app path
      // be static so we can collect revalidate and populate the
      // cache if there are no dynamic data requirements
      opts.supportsDynamicHTML =
        !isSSG && !isBotRequest && !query.amp && isSupportedDocument
      opts.isBot = isBotRequest
    }

    // In development, we always want to generate dynamic HTML.
    if (
      !isDataReq &&
      isAppPath &&
      opts.dev &&
      opts.supportsDynamicHTML === false
    ) {
      opts.supportsDynamicHTML = true
    }

    const defaultLocale = isSSG
      ? this.nextConfig.i18n?.defaultLocale
      : query.__nextDefaultLocale

    const locale = query.__nextLocale
    const locales = this.nextConfig.i18n?.locales

    let previewData: PreviewData
    let isPreviewMode = false

    if (hasServerProps || isSSG) {
      // For the edge runtime, we don't support preview mode in SSG.
      if (process.env.NEXT_RUNTIME !== 'edge') {
        const { tryGetPreviewData } =
          require('./api-utils/node') as typeof import('./api-utils/node')
        previewData = tryGetPreviewData(req, res, this.renderOpts.previewProps)
        isPreviewMode = previewData !== false
      }
    }

    if (isAppPath) {
      res.setHeader('vary', RSC_VARY_HEADER)

      // We don't clear RSC headers in development since SSG doesn't apply
      // These headers are cleared for SSG as we need to always generate the
      // full RSC response for ISR
      if (
        !this.renderOpts.dev &&
        !isPreviewMode &&
        isSSG &&
        req.headers[RSC.toLowerCase()]
      ) {
        if (!this.minimalMode) {
          isDataReq = true
        }
        // strip header so we generate HTML still
        if (
          !isEdgeRuntime(opts.runtime) ||
          (this.serverOptions as any).webServerConfig
        ) {
          for (const param of FLIGHT_PARAMETERS) {
            delete req.headers[param.toString().toLowerCase()]
          }
        }
      }
    }

    let isOnDemandRevalidate = false
    let revalidateOnlyGenerated = false

    if (isSSG) {
      ;({ isOnDemandRevalidate, revalidateOnlyGenerated } =
        checkIsOnDemandRevalidate(req, this.renderOpts.previewProps))
    }

    if (isSSG && this.minimalMode && req.headers['x-matched-path']) {
      // the url value is already correct when the matched-path header is set
      resolvedUrlPathname = urlPathname
    }

    urlPathname = removeTrailingSlash(urlPathname)
    resolvedUrlPathname = removeTrailingSlash(resolvedUrlPathname)
    if (this.localeNormalizer) {
      resolvedUrlPathname = this.localeNormalizer.normalize(resolvedUrlPathname)
    }

    const handleRedirect = (pageData: any) => {
      const redirect = {
        destination: pageData.pageProps.__N_REDIRECT,
        statusCode: pageData.pageProps.__N_REDIRECT_STATUS,
        basePath: pageData.pageProps.__N_REDIRECT_BASE_PATH,
      }
      const statusCode = getRedirectStatus(redirect)
      const { basePath } = this.nextConfig

      if (
        basePath &&
        redirect.basePath !== false &&
        redirect.destination.startsWith('/')
      ) {
        redirect.destination = `${basePath}${redirect.destination}`
      }

      if (redirect.destination.startsWith('/')) {
        redirect.destination = normalizeRepeatedSlashes(redirect.destination)
      }

      res
        .redirect(redirect.destination, statusCode)
        .body(redirect.destination)
        .send()
    }

    // remove /_next/data prefix from urlPathname so it matches
    // for direct page visit and /_next/data visit
    if (isDataReq) {
      resolvedUrlPathname = this.stripNextDataPath(resolvedUrlPathname)
      urlPathname = this.stripNextDataPath(urlPathname)
    }

    let ssgCacheKey =
      isPreviewMode || !isSSG || opts.supportsDynamicHTML
        ? null // Preview mode, on-demand revalidate, flight request can bypass the cache
        : `${locale ? `/${locale}` : ''}${
            (pathname === '/' || resolvedUrlPathname === '/') && locale
              ? ''
              : resolvedUrlPathname
          }${query.amp ? '.amp' : ''}`

    if ((is404Page || is500Page) && isSSG) {
      ssgCacheKey = `${locale ? `/${locale}` : ''}${pathname}${
        query.amp ? '.amp' : ''
      }`
    }

    if (ssgCacheKey) {
      // we only encode path delimiters for path segments from
      // getStaticPaths so we need to attempt decoding the URL
      // to match against and only escape the path delimiters
      // this allows non-ascii values to be handled e.g. Japanese characters

      // TODO: investigate adding this handling for non-SSG pages so
      // non-ascii names work there also
      ssgCacheKey = ssgCacheKey
        .split('/')
        .map((seg) => {
          try {
            seg = escapePathDelimiters(decodeURIComponent(seg), true)
          } catch (_) {
            // An improperly encoded URL was provided
            throw new DecodeError('failed to decode param')
          }
          return seg
        })
        .join('/')

      // ensure /index and / is normalized to one key
      ssgCacheKey =
        ssgCacheKey === '/index' && pathname === '/' ? '/' : ssgCacheKey
    }
    let protocol: 'http:' | 'https:' = 'https:'

    try {
      const parsedFullUrl = new URL(
        getRequestMeta(req, '__NEXT_INIT_URL') || '/',
        'http://n'
      )
      protocol = parsedFullUrl.protocol as 'https:' | 'http:'
    } catch {}

    // use existing incrementalCache instance if available
    const incrementalCache =
      (globalThis as any).__incrementalCache ||
      this.getIncrementalCache({
        requestHeaders: Object.assign({}, req.headers),
        requestProtocol: protocol.substring(0, protocol.length - 1) as
          | 'http'
          | 'https',
      })

    const doRender: () => Promise<ResponseCacheEntry | null> = async () => {
      // In development, we always want to generate dynamic HTML.
      const supportsDynamicHTML =
        (!isDataReq && opts.dev) || !(isSSG || hasStaticPaths)

      let headers: OutgoingHttpHeaders | undefined

      const origQuery = parseUrl(req.url || '', true).query

      // clear any dynamic route params so they aren't in
      // the resolvedUrl
      if (opts.params) {
        Object.keys(opts.params).forEach((key) => {
          delete origQuery[key]
        })
      }
      const hadTrailingSlash =
        urlPathname !== '/' && this.nextConfig.trailingSlash

      const resolvedUrl = formatUrl({
        pathname: `${resolvedUrlPathname}${hadTrailingSlash ? '/' : ''}`,
        // make sure to only add query values from original URL
        query: origQuery,
      })

      const renderOpts: RenderOpts = {
        ...components,
        ...opts,
        ...(isAppPath
          ? {
              incrementalCache,
              isRevalidate: isSSG,
              originalPathname: components.ComponentMod.originalPathname,
              serverActionsBodySizeLimit:
                this.nextConfig.experimental.serverActionsBodySizeLimit,
            }
          : {}),
        isDataReq,
        resolvedUrl,
        locale,
        locales,
        defaultLocale,
        // For getServerSideProps and getInitialProps we need to ensure we use the original URL
        // and not the resolved URL to prevent a hydration mismatch on
        // asPath
        resolvedAsPath:
          hasServerProps || hasGetInitialProps
            ? formatUrl({
                // we use the original URL pathname less the _next/data prefix if
                // present
                pathname: `${urlPathname}${hadTrailingSlash ? '/' : ''}`,
                query: origQuery,
              })
            : resolvedUrl,

        supportsDynamicHTML,
        isOnDemandRevalidate,
        isDraftMode: isPreviewMode,
      }

      // Legacy render methods will return a render result that needs to be
      // served by the server.
      let result: RenderResult

      if (components.routeModule?.definition.kind === RouteKind.APP_ROUTE) {
        const routeModule = components.routeModule as AppRouteRouteModule

        const context: AppRouteRouteHandlerContext = {
          params: opts.params,
          prerenderManifest: this.getPrerenderManifest(),
          staticGenerationContext: {
            originalPathname: components.ComponentMod.originalPathname,
            supportsDynamicHTML,
            incrementalCache,
            isRevalidate: isSSG,
          },
        }

        try {
          const request = NextRequestAdapter.fromBaseNextRequest(
            req,
            signalFromNodeResponse((res as NodeNextResponse).originalResponse)
          )

          const response = await routeModule.handle(request, context)

          ;(req as any).fetchMetrics = (
            context.staticGenerationContext as any
          ).fetchMetrics

          const cacheTags = (context.staticGenerationContext as any).fetchTags

          // If the request is for a static response, we can cache it so long
          // as it's not edge.
          if (isSSG && process.env.NEXT_RUNTIME !== 'edge') {
            const blob = await response.blob()

            // Copy the headers from the response.
            headers = toNodeOutgoingHttpHeaders(response.headers)

            if (cacheTags) {
              headers[NEXT_CACHE_TAGS_HEADER] = cacheTags
            }

            if (!headers['content-type'] && blob.type) {
              headers['content-type'] = blob.type
            }

            const revalidate =
              context.staticGenerationContext.store?.revalidate ?? false

            // Create the cache entry for the response.
            const cacheEntry: ResponseCacheEntry = {
              value: {
                kind: 'ROUTE',
                status: response.status,
                body: Buffer.from(await blob.arrayBuffer()),
                headers,
              },
              revalidate,
            }

            return cacheEntry
          }

          // Send the response now that we have copied it into the cache.
          await sendResponse(req, res, response)

          return null
        } catch (err) {
          // If this is during static generation, throw the error again.
          if (isSSG) throw err

          Log.error(err)

          // Otherwise, send a 500 response.
          await sendResponse(req, res, handleInternalServerErrorResponse())

          return null
        }
      }
      // If we've matched a page while not in edge where the module exports a
      // `routeModule`, then we should be able to render it using the provided
      // `render` method.
      else if (components.routeModule?.definition.kind === RouteKind.PAGES) {
        const module = components.routeModule as PagesRouteModule

        // Due to the way we pass data by mutating `renderOpts`, we can't extend
        // the object here but only updating its `clientReferenceManifest` and
        // `nextFontManifest` properties.
        // https://github.com/vercel/next.js/blob/df7cbd904c3bd85f399d1ce90680c0ecf92d2752/packages/next/server/render.tsx#L947-L952
        renderOpts.nextFontManifest = this.nextFontManifest
        renderOpts.clientReferenceManifest = components.clientReferenceManifest

        // Call the built-in render method on the module.
        result = await module.render(
          (req as NodeNextRequest).originalRequest ?? (req as WebNextRequest),
          (res as NodeNextResponse).originalResponse ??
            (res as WebNextResponse),
          { page: pathname, params: opts.params, query, renderOpts }
        )
      } else if (
        components.routeModule?.definition.kind === RouteKind.APP_PAGE
      ) {
        const isAppPrefetch = req.headers[NEXT_ROUTER_PREFETCH.toLowerCase()]

        if (
          isAppPrefetch &&
          ssgCacheKey &&
          process.env.NODE_ENV === 'production'
        ) {
          try {
            const prefetchRsc = await this.getPrefetchRsc(ssgCacheKey)

            if (prefetchRsc) {
              res.setHeader(
                'cache-control',
                'private, no-cache, no-store, max-age=0, must-revalidate'
              )
              res.setHeader('content-type', RSC_CONTENT_TYPE_HEADER)
              res.body(prefetchRsc).send()
              return null
            }
          } catch (_) {
            // we fallback to invoking the function if prefetch
            // data is not available
          }
        }

        const module = components.routeModule as AppPageRouteModule

        // Due to the way we pass data by mutating `renderOpts`, we can't extend the
        // object here but only updating its `nextFontManifest` field.
        // https://github.com/vercel/next.js/blob/df7cbd904c3bd85f399d1ce90680c0ecf92d2752/packages/next/server/render.tsx#L947-L952
        renderOpts.nextFontManifest = this.nextFontManifest

        // Call the built-in render method on the module.
        result = await module.render(
          (req as NodeNextRequest).originalRequest ?? (req as WebNextRequest),
          (res as NodeNextResponse).originalResponse ??
            (res as WebNextResponse),
          {
            page: is404Page ? '/404' : pathname,
            params: opts.params,
            query,
            renderOpts,
          }
        )
      } else {
        // If we didn't match a page, we should fallback to using the legacy
        // render method.
        result = await this.renderHTML(req, res, pathname, query, renderOpts)
      }

      const { metadata } = result

      // Add any fetch tags that were on the page to the response headers.
      const cacheTags = metadata.fetchTags
      if (cacheTags) {
        headers = {
          [NEXT_CACHE_TAGS_HEADER]: cacheTags,
        }
      }

      // Pull any fetch metrics from the render onto the request.
      ;(req as any).fetchMetrics = metadata.fetchMetrics

      // we don't throw static to dynamic errors in dev as isSSG
      // is a best guess in dev since we don't have the prerender pass
      // to know whether the path is actually static or not
      if (
        isAppPath &&
        isSSG &&
        metadata.revalidate === 0 &&
        !this.renderOpts.dev
      ) {
        const staticBailoutInfo: {
          stack?: string
          description?: string
        } = metadata.staticBailoutInfo || {}

        const err = new Error(
          `Page changed from static to dynamic at runtime ${urlPathname}${
            staticBailoutInfo.description
              ? `, reason: ${staticBailoutInfo.description}`
              : ``
          }` +
            `\nsee more here https://nextjs.org/docs/messages/app-static-to-dynamic-error`
        )

        if (staticBailoutInfo.stack) {
          const stack = staticBailoutInfo.stack as string
          err.stack = err.message + stack.substring(stack.indexOf('\n'))
        }

        throw err
      }

      // Based on the metadata, we can determine what kind of cache result we
      // should return.

      // Handle `isNotFound`.
      if (metadata.isNotFound) {
        return { value: null, revalidate: metadata.revalidate }
      }

      // Handle `isRedirect`.
      if (metadata.isRedirect) {
        return {
          value: {
            kind: 'REDIRECT',
            props: metadata.pageData,
          },
          revalidate: metadata.revalidate,
        }
      }

      // Handle `isNull`.
      if (result.isNull) {
        return null
      }

      // We now have a valid HTML result that we can return to the user.
      return {
        value: {
          kind: 'PAGE',
          html: result,
          pageData: metadata.pageData,
          headers,
        },
        revalidate: metadata.revalidate,
      }
    }

    const cacheEntry = await this.responseCache.get(
      ssgCacheKey,
      async (hasResolved, hadCache): Promise<ResponseCacheEntry | null> => {
        const isProduction = !this.renderOpts.dev
        const isDynamicPathname = isDynamicRoute(pathname)
        const didRespond = hasResolved || res.sent

        if (!staticPaths) {
          ;({ staticPaths, fallbackMode } = hasStaticPaths
            ? await this.getStaticPaths({
                pathname,
                requestHeaders: req.headers,
              })
            : { staticPaths: undefined, fallbackMode: false })
        }

        if (
          fallbackMode === 'static' &&
          isBot(req.headers['user-agent'] || '')
        ) {
          fallbackMode = 'blocking'
        }

        // skip on-demand revalidate if cache is not present and
        // revalidate-if-generated is set
        if (
          isOnDemandRevalidate &&
          revalidateOnlyGenerated &&
          !hadCache &&
          !this.minimalMode
        ) {
          await this.render404(req, res)
          return null
        }

        if (hadCache?.isStale === -1) {
          isOnDemandRevalidate = true
        }

        // only allow on-demand revalidate for fallback: true/blocking
        // or for prerendered fallback: false paths
        if (isOnDemandRevalidate && (fallbackMode !== false || hadCache)) {
          fallbackMode = 'blocking'
        }

        // We use `ssgCacheKey` here as it is normalized to match the encoding
        // from getStaticPaths along with including the locale.
        //
        // We use the `resolvedUrlPathname` for the development case when this
        // is an app path since it doesn't include locale information.
        let staticPathKey =
          ssgCacheKey ?? (opts.dev && isAppPath ? resolvedUrlPathname : null)
        if (staticPathKey && query.amp) {
          staticPathKey = staticPathKey.replace(/\.amp$/, '')
        }

        const isPageIncludedInStaticPaths =
          staticPathKey && staticPaths?.includes(staticPathKey)

        // When we did not respond from cache, we need to choose to block on
        // rendering or return a skeleton.
        //
        // - Data requests always block.
        // - Blocking mode fallback always blocks.
        // - Preview mode toggles all pages to be resolved in a blocking manner.
        // - Non-dynamic pages should block (though this is an impossible
        //   case in production).
        // - Dynamic pages should return their skeleton if not defined in
        //   getStaticPaths, then finish the data request on the client-side.
        //
        if (
          process.env.NEXT_RUNTIME !== 'edge' &&
          !this.minimalMode &&
          fallbackMode !== 'blocking' &&
          staticPathKey &&
          !didRespond &&
          !isPreviewMode &&
          isDynamicPathname &&
          (isProduction || !staticPaths || !isPageIncludedInStaticPaths)
        ) {
          if (
            // In development, fall through to render to handle missing
            // getStaticPaths.
            (isProduction || (staticPaths && staticPaths?.length > 0)) &&
            // When fallback isn't present, abort this render so we 404
            fallbackMode !== 'static'
          ) {
            throw new NoFallbackError()
          }

          if (!isDataReq) {
            // Production already emitted the fallback as static HTML.
            if (isProduction) {
              const html = await this.getFallback(
                locale ? `/${locale}${pathname}` : pathname
              )
              return {
                value: {
                  kind: 'PAGE',
                  html: RenderResult.fromStatic(html),
                  pageData: {},
                },
              }
            }
            // We need to generate the fallback on-demand for development.
            else {
              query.__nextFallback = 'true'
              const result = await doRender()
              if (!result) {
                return null
              }
              // Prevent caching this result
              delete result.revalidate
              return result
            }
          }
        }

        const result = await doRender()
        if (!result) {
          return null
        }

        return {
          ...result,
          revalidate:
            result.revalidate !== undefined
              ? result.revalidate
              : /* default to minimum revalidate (this should be an invariant) */ 1,
        }
      },
      {
        incrementalCache,
        isOnDemandRevalidate: isOnDemandRevalidate,
        isPrefetch: req.headers.purpose === 'prefetch',
      }
    )

    if (!cacheEntry) {
      if (ssgCacheKey && !(isOnDemandRevalidate && revalidateOnlyGenerated)) {
        // A cache entry might not be generated if a response is written
        // in `getInitialProps` or `getServerSideProps`, but those shouldn't
        // have a cache key. If we do have a cache key but we don't end up
        // with a cache entry, then either Next.js or the application has a
        // bug that needs fixing.
        throw new Error('invariant: cache entry required but not generated')
      }
      return null
    }

    if (isSSG && !this.minimalMode) {
      // set x-nextjs-cache header to match the header
      // we set for the image-optimizer
      res.setHeader(
        'x-nextjs-cache',
        isOnDemandRevalidate
          ? 'REVALIDATED'
          : cacheEntry.isMiss
          ? 'MISS'
          : cacheEntry.isStale
          ? 'STALE'
          : 'HIT'
      )
    }

    const { revalidate, value: cachedData } = cacheEntry
    const revalidateOptions: any =
      typeof revalidate !== 'undefined' &&
      (!this.renderOpts.dev || (hasServerProps && !isDataReq))
        ? {
            // When the page is 404 cache-control should not be added unless
            // we are rendering the 404 page for notFound: true which should
            // cache according to revalidate correctly
            private: isPreviewMode || (is404Page && cachedData),
            stateful: !isSSG,
            revalidate,
          }
        : undefined

    if (!cachedData) {
      if (revalidateOptions) {
        setRevalidateHeaders(res, revalidateOptions)
      }
      if (isDataReq) {
        res.statusCode = 404
        res.body('{"notFound":true}').send()
        return null
      } else {
        if (this.renderOpts.dev) {
          query.__nextNotFoundSrcPage = pathname
        }
        await this.render404(req, res, { pathname, query }, false)
        return null
      }
    } else if (cachedData.kind === 'REDIRECT') {
      if (revalidateOptions) {
        setRevalidateHeaders(res, revalidateOptions)
      }
      if (isDataReq) {
        return {
          type: 'json',
          body: RenderResult.fromStatic(
            // @TODO: Handle flight data.
            JSON.stringify(cachedData.props)
          ),
          revalidateOptions,
        }
      } else {
        await handleRedirect(cachedData.props)
        return null
      }
    } else if (cachedData.kind === 'IMAGE') {
      throw new Error('invariant SSG should not return an image cache value')
    } else if (cachedData.kind === 'ROUTE') {
      const headers = { ...cachedData.headers }

      if (!(this.minimalMode && isSSG)) {
        delete headers[NEXT_CACHE_TAGS_HEADER]
      }

      await sendResponse(
        req,
        res,
        new Response(cachedData.body, {
          headers: fromNodeOutgoingHttpHeaders(headers),
          status: cachedData.status || 200,
        })
      )
      return null
    } else {
      if (isAppPath) {
        if (
          this.minimalMode &&
          isSSG &&
          cachedData.headers?.[NEXT_CACHE_TAGS_HEADER]
        ) {
          res.setHeader(
            NEXT_CACHE_TAGS_HEADER,
            cachedData.headers[NEXT_CACHE_TAGS_HEADER] as string
          )
        }
        if (isDataReq && typeof cachedData.pageData !== 'string') {
          throw new Error(
            'invariant: Expected pageData to be a string for app data request but received ' +
              typeof cachedData.pageData +
              '. This is a bug in Next.js.'
          )
        }

        return {
          type: isDataReq ? 'rsc' : 'html',
          body: isDataReq
            ? RenderResult.fromStatic(cachedData.pageData as string)
            : cachedData.html,
          revalidateOptions,
        }
      }

      return {
        type: isDataReq ? 'json' : 'html',
        body: isDataReq
          ? RenderResult.fromStatic(JSON.stringify(cachedData.pageData))
          : cachedData.html,
        revalidateOptions,
      }
    }
  }

  private stripNextDataPath(path: string, stripLocale = true) {
    if (path.includes(this.buildId)) {
      const splitPath = path.substring(
        path.indexOf(this.buildId) + this.buildId.length
      )

      path = denormalizePagePath(splitPath.replace(/\.json$/, ''))
    }

    if (this.localeNormalizer && stripLocale) {
      return this.localeNormalizer.normalize(path)
    }
    return path
  }

  // map the route to the actual bundle name
  protected getOriginalAppPaths(route: string) {
    if (this.hasAppDir) {
      const originalAppPath = this.appPathRoutes?.[route]

      if (!originalAppPath) {
        return null
      }

      return originalAppPath
    }
    return null
  }

  protected async renderPageComponent(
    ctx: RequestContext,
    bubbleNoFallback: boolean
  ) {
    const { query, pathname } = ctx

    const appPaths = this.getOriginalAppPaths(pathname)
    const isAppPath = Array.isArray(appPaths)

    let page = pathname
    if (isAppPath) {
      // the last item in the array is the root page, if there are parallel routes
      page = appPaths[appPaths.length - 1]
    }

    const result = await this.findPageComponents({
      pathname: page,
      query,
      params: ctx.renderOpts.params || {},
      isAppPath,
      sriEnabled: !!this.nextConfig.experimental.sri?.algorithm,
      appPaths,
      // Ensuring for loading page component routes is done via the matcher.
      shouldEnsure: false,
    })
    if (result) {
      try {
        return await this.renderToResponseWithComponents(ctx, result)
      } catch (err) {
        const isNoFallbackError = err instanceof NoFallbackError

        if (!isNoFallbackError || (isNoFallbackError && bubbleNoFallback)) {
          throw err
        }
      }
    }
    return false
  }

  private async renderToResponse(
    ctx: RequestContext
  ): Promise<ResponsePayload | null> {
    return getTracer().trace(
      BaseServerSpan.renderToResponse,
      {
        spanName: `rendering page`,
        attributes: {
          'next.route': ctx.pathname,
        },
      },
      async () => {
        return this.renderToResponseImpl(ctx)
      }
    )
  }

  protected abstract getMiddleware(): MiddlewareRoutingItem | undefined
  protected abstract getFallbackErrorComponents(): Promise<LoadComponentsReturnType | null>
  protected abstract getRoutesManifest(): NormalizedRouteManifest | undefined

  private async renderToResponseImpl(
    ctx: RequestContext
  ): Promise<ResponsePayload | null> {
    const { res, query, pathname } = ctx
    let page = pathname
    const bubbleNoFallback = !!query._nextBubbleNoFallback
    delete query[NEXT_RSC_UNION_QUERY]
    delete query._nextBubbleNoFallback

    const options: MatchOptions = {
      i18n: this.i18nProvider?.fromQuery(pathname, query),
    }

    try {
      for await (const match of this.matchers.matchAll(pathname, options)) {
        // when a specific invoke-output is meant to be matched
        // ensure a prior dynamic route/page doesn't take priority
        const invokeOutput = ctx.req.headers['x-invoke-output']
        if (
          !this.minimalMode &&
          this.isRenderWorker &&
          typeof invokeOutput === 'string' &&
          isDynamicRoute(invokeOutput || '') &&
          invokeOutput !== match.definition.pathname
        ) {
          continue
        }

        const result = await this.renderPageComponent(
          {
            ...ctx,
            // Use the overridden pathname if available, otherwise use the
            // original pathname.
            pathname:
              match.definition.pathnameOverride || match.definition.pathname,
            renderOpts: {
              ...ctx.renderOpts,
              params: match.params,
            },
          },
          bubbleNoFallback
        )
        if (result !== false) return result
      }

      // currently edge functions aren't receiving the x-matched-path
      // header so we need to fallback to matching the current page
      // when we weren't able to match via dynamic route to handle
      // the rewrite case
      // @ts-expect-error extended in child class web-server
      if (this.serverOptions.webServerConfig) {
        // @ts-expect-error extended in child class web-server
        ctx.pathname = this.serverOptions.webServerConfig.page
        const result = await this.renderPageComponent(ctx, bubbleNoFallback)
        if (result !== false) return result
      }
    } catch (error) {
      const err = getProperError(error)

      if (error instanceof MissingStaticPage) {
        console.error(
          'Invariant: failed to load static page',
          JSON.stringify(
            {
              page,
              url: ctx.req.url,
              matchedPath: ctx.req.headers['x-matched-path'],
              initUrl: getRequestMeta(ctx.req, '__NEXT_INIT_URL'),
              didRewrite: getRequestMeta(ctx.req, '_nextDidRewrite'),
              rewroteUrl: getRequestMeta(ctx.req, '_nextRewroteUrl'),
            },
            null,
            2
          )
        )
        throw err
      }

      if (err instanceof NoFallbackError && bubbleNoFallback) {
        throw err
      }
      if (err instanceof DecodeError || err instanceof NormalizeError) {
        res.statusCode = 400
        return await this.renderErrorToResponse(ctx, err)
      }

      res.statusCode = 500

      // if pages/500 is present we still need to trigger
      // /_error `getInitialProps` to allow reporting error
      if (await this.hasPage('/500')) {
        ctx.query.__nextCustomErrorRender = '1'
        await this.renderErrorToResponse(ctx, err)
        delete ctx.query.__nextCustomErrorRender
      }

      const isWrappedError = err instanceof WrappedBuildError

      if (!isWrappedError) {
        if (
          (this.minimalMode && process.env.NEXT_RUNTIME !== 'edge') ||
          this.renderOpts.dev
        ) {
          if (isError(err)) err.page = page
          throw err
        }
        this.logError(getProperError(err))
      }
      const response = await this.renderErrorToResponse(
        ctx,
        isWrappedError ? (err as WrappedBuildError).innerError : err
      )
      return response
    }

    if (
      this.getMiddleware() &&
      !!ctx.req.headers['x-nextjs-data'] &&
      (!res.statusCode || res.statusCode === 200 || res.statusCode === 404)
    ) {
      res.setHeader(
        'x-nextjs-matched-path',
        `${query.__nextLocale ? `/${query.__nextLocale}` : ''}${pathname}`
      )
      res.statusCode = 200
      res.setHeader('content-type', 'application/json')
      res.body('{}')
      res.send()
      return null
    }

    res.statusCode = 404
    return this.renderErrorToResponse(ctx, null)
  }

  public async renderToHTML(
    req: BaseNextRequest,
    res: BaseNextResponse,
    pathname: string,
    query: ParsedUrlQuery = {}
  ): Promise<string | null> {
    return getTracer().trace(BaseServerSpan.renderToHTML, async () => {
      return this.renderToHTMLImpl(req, res, pathname, query)
    })
  }

  private async renderToHTMLImpl(
    req: BaseNextRequest,
    res: BaseNextResponse,
    pathname: string,
    query: ParsedUrlQuery = {}
  ): Promise<string | null> {
    return this.getStaticHTML((ctx) => this.renderToResponse(ctx), {
      req,
      res,
      pathname,
      query,
    })
  }

  public async renderError(
    err: Error | null,
    req: BaseNextRequest,
    res: BaseNextResponse,
    pathname: string,
    query: NextParsedUrlQuery = {},
    setHeaders = true
  ): Promise<void> {
    return getTracer().trace(BaseServerSpan.renderError, async () => {
      return this.renderErrorImpl(err, req, res, pathname, query, setHeaders)
    })
  }

  private async renderErrorImpl(
    err: Error | null,
    req: BaseNextRequest,
    res: BaseNextResponse,
    pathname: string,
    query: NextParsedUrlQuery = {},
    setHeaders = true
  ): Promise<void> {
    if (setHeaders) {
      res.setHeader(
        'Cache-Control',
        'no-cache, no-store, max-age=0, must-revalidate'
      )
    }

    return this.pipe(
      async (ctx) => {
        const response = await this.renderErrorToResponse(ctx, err)
        if (this.minimalMode && res.statusCode === 500) {
          throw err
        }
        return response
      },
      { req, res, pathname, query }
    )
  }

  private customErrorNo404Warn = execOnce(() => {
    Log.warn(
      `You have added a custom /_error page without a custom /404 page. This prevents the 404 page from being auto statically optimized.\nSee here for info: https://nextjs.org/docs/messages/custom-error-no-custom-404`
    )
  })

  private async renderErrorToResponse(
    ctx: RequestContext,
    err: Error | null
  ): Promise<ResponsePayload | null> {
    return getTracer().trace(BaseServerSpan.renderErrorToResponse, async () => {
      return this.renderErrorToResponseImpl(ctx, err)
    })
  }

  protected async renderErrorToResponseImpl(
    ctx: RequestContext,
    err: Error | null
  ): Promise<ResponsePayload | null> {
    // Short-circuit favicon.ico in development to avoid compiling 404 page when the app has no favicon.ico.
    // Since favicon.ico is automatically requested by the browser.
    if (this.renderOpts.dev && ctx.pathname === '/favicon.ico') {
      return {
        type: 'html',
        body: new RenderResult(''),
      }
    }
    const { res, query } = ctx

    try {
      let result: null | FindComponentsResult = null

      const is404 = res.statusCode === 404
      let using404Page = false

      if (is404) {
        if (this.hasAppDir) {
          // Use the not-found entry in app directory
          result = await this.findPageComponents({
            pathname: this.renderOpts.dev ? '/not-found' : '/_not-found',
            query,
            params: {},
            isAppPath: true,
            shouldEnsure: true,
          })
          using404Page = result !== null
        }

        if (!result && (await this.hasPage('/404'))) {
          result = await this.findPageComponents({
            pathname: '/404',
            query,
            params: {},
            isAppPath: false,
            // Ensuring can't be done here because you never "match" a 404 route.
            shouldEnsure: true,
          })
          using404Page = result !== null
        }
      }
      let statusPage = `/${res.statusCode}`

      if (
        !ctx.query.__nextCustomErrorRender &&
        !result &&
        STATIC_STATUS_PAGES.includes(statusPage)
      ) {
        // skip ensuring /500 in dev mode as it isn't used and the
        // dev overlay is used instead
        if (statusPage !== '/500' || !this.renderOpts.dev) {
          result = await this.findPageComponents({
            pathname: statusPage,
            query,
            params: {},
            isAppPath: false,
            // Ensuring can't be done here because you never "match" a 500
            // route.
            shouldEnsure: true,
          })
        }
      }

      if (!result) {
        result = await this.findPageComponents({
          pathname: '/_error',
          query,
          params: {},
          isAppPath: false,
          // Ensuring can't be done here because you never "match" an error
          // route.
          shouldEnsure: true,
        })
        statusPage = '/_error'
      }

      if (
        process.env.NODE_ENV !== 'production' &&
        !using404Page &&
        (await this.hasPage('/_error')) &&
        !(await this.hasPage('/404'))
      ) {
        this.customErrorNo404Warn()
      }

      if (!result) {
        // this can occur when a project directory has been moved/deleted
        // which is handled in the parent process in development
        if (this.renderOpts.dev) {
          return {
            type: 'html',
            // wait for dev-server to restart before refreshing
            body: RenderResult.fromStatic(
              `
              <pre>missing required error components, refreshing...</pre>
              <script>
                async function check() {
                  const res = await fetch(location.href).catch(() => ({}))

                  if (res.status === 200) {
                    location.reload()
                  } else {
                    setTimeout(check, 1000)
                  }
                }
                check()
              </script>`
            ),
          }
        }

        throw new WrappedBuildError(
          new Error('missing required error components')
        )
      }

      // If the page has a route module, use it for the new match. If it doesn't
      // have a route module, remove the match.
      if (result.components.routeModule) {
        addRequestMeta(ctx.req, '_nextMatch', {
          definition: result.components.routeModule.definition,
          params: undefined,
        })
      } else {
        removeRequestMeta(ctx.req, '_nextMatch')
      }

      try {
        return await this.renderToResponseWithComponents(
          {
            ...ctx,
            pathname: statusPage,
            renderOpts: {
              ...ctx.renderOpts,
              err,
            },
          },
          result
        )
      } catch (maybeFallbackError) {
        if (maybeFallbackError instanceof NoFallbackError) {
          throw new Error('invariant: failed to render error page')
        }
        throw maybeFallbackError
      }
    } catch (error) {
      const renderToHtmlError = getProperError(error)
      const isWrappedError = renderToHtmlError instanceof WrappedBuildError
      if (!isWrappedError) {
        this.logError(renderToHtmlError)
      }
      res.statusCode = 500
      const fallbackComponents = await this.getFallbackErrorComponents()

      if (fallbackComponents) {
        // There was an error, so use it's definition from the route module
        // to add the match to the request.
        addRequestMeta(ctx.req, '_nextMatch', {
          definition: fallbackComponents.routeModule!.definition,
          params: undefined,
        })

        return this.renderToResponseWithComponents(
          {
            ...ctx,
            pathname: '/_error',
            renderOpts: {
              ...ctx.renderOpts,
              // We render `renderToHtmlError` here because `err` is
              // already captured in the stacktrace.
              err: isWrappedError
                ? renderToHtmlError.innerError
                : renderToHtmlError,
            },
          },
          {
            query,
            components: fallbackComponents,
          }
        )
      }
      return {
        type: 'html',
        body: RenderResult.fromStatic('Internal Server Error'),
      }
    }
  }

  public async renderErrorToHTML(
    err: Error | null,
    req: BaseNextRequest,
    res: BaseNextResponse,
    pathname: string,
    query: ParsedUrlQuery = {}
  ): Promise<string | null> {
    return this.getStaticHTML((ctx) => this.renderErrorToResponse(ctx, err), {
      req,
      res,
      pathname,
      query,
    })
  }

  public async render404(
    req: BaseNextRequest,
    res: BaseNextResponse,
    parsedUrl?: Pick<NextUrlWithParsedQuery, 'pathname' | 'query'>,
    setHeaders = true
  ): Promise<void> {
    const { pathname, query } = parsedUrl ? parsedUrl : parseUrl(req.url!, true)

    if (this.nextConfig.i18n) {
      query.__nextLocale ||= this.nextConfig.i18n.defaultLocale
      query.__nextDefaultLocale ||= this.nextConfig.i18n.defaultLocale
    }

    res.statusCode = 404
    return this.renderError(null, req, res, pathname!, query, setHeaders)
  }
}<|MERGE_RESOLUTION|>--- conflicted
+++ resolved
@@ -1585,14 +1585,8 @@
       (process.env.NEXT_RUNTIME === 'edge' && pathname === '/_not-found') ||
       pathname === '/404'
 
-<<<<<<< HEAD
-    for (const key of INTERNAL_HEADERS) {
-      delete req.headers[key]
-    }
-=======
     // Strip the internal headers.
     this.stripInternalHeaders(req)
->>>>>>> 2b514ea8
 
     const is500Page = pathname === '/500'
     const isAppPath = components.isAppPath
