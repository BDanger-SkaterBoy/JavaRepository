import type { IncomingMessage, ServerResponse } from 'http'
import type {
  ActionResult,
  DynamicParamTypesShort,
  FlightData,
  FlightRouterState,
  FlightSegmentPath,
  RenderOpts,
  Segment,
  CacheNodeSeedData,
} from './types'
import type { StaticGenerationStore } from '../../client/components/static-generation-async-storage.external'
import type { RequestStore } from '../../client/components/request-async-storage.external'
import type { NextParsedUrlQuery } from '../request-meta'
import type { LoaderTree } from '../lib/app-dir-module'
import type { AppPageModule } from '../future/route-modules/app-page/module'
import type { ClientReferenceManifest } from '../../build/webpack/plugins/flight-manifest-plugin'
import type { Revalidate } from '../lib/revalidate'

import React from 'react'

import {
  createServerComponentRenderer,
  type ServerComponentRendererOptions,
} from './create-server-components-renderer'
import RenderResult, {
  type AppPageRenderResultMetadata,
  type RenderResultOptions,
  type RenderResultResponse,
} from '../render-result'
import {
  renderToInitialFizzStream,
  continueFizzStream,
  cloneTransformStream,
  type ContinueStreamOptions,
  continuePostponedFizzStream,
} from '../stream-utils/node-web-streams-helper'
import { canSegmentBeOverridden } from '../../client/components/match-segments'
import { stripInternalQueries } from '../internal-utils'
import {
  NEXT_ROUTER_PREFETCH_HEADER,
  NEXT_ROUTER_STATE_TREE,
  RSC_HEADER,
} from '../../client/components/app-router-headers'
import { createMetadataComponents } from '../../lib/metadata/metadata'
import { RequestAsyncStorageWrapper } from '../async-storage/request-async-storage-wrapper'
import { StaticGenerationAsyncStorageWrapper } from '../async-storage/static-generation-async-storage-wrapper'
import { isNotFoundError } from '../../client/components/not-found'
import {
  getURLFromRedirectError,
  isRedirectError,
  getRedirectStatusCodeFromError,
} from '../../client/components/redirect'
import { addImplicitTags } from '../lib/patch-fetch'
import { AppRenderSpan } from '../lib/trace/constants'
import { getTracer } from '../lib/trace/tracer'
import { FlightRenderResult } from './flight-render-result'
import { createErrorHandler, type ErrorHandler } from './create-error-handler'
import {
  getShortDynamicParamType,
  dynamicParamTypes,
} from './get-short-dynamic-param-type'
import { getSegmentParam } from './get-segment-param'
import { getScriptNonceFromHeader } from './get-script-nonce-from-header'
import { parseAndValidateFlightRouterState } from './parse-and-validate-flight-router-state'
import { validateURL } from './validate-url'
import { createFlightRouterStateFromLoaderTree } from './create-flight-router-state-from-loader-tree'
import { handleAction } from './action-handler'
import { isBailoutCSRError } from '../../shared/lib/lazy-dynamic/no-ssr-error'
import { warn, error } from '../../build/output/log'
import { appendMutableCookies } from '../web/spec-extension/adapters/request-cookies'
import { createServerInsertedHTML } from './server-inserted-html'
import { getRequiredScripts } from './required-scripts'
import { addPathPrefix } from '../../shared/lib/router/utils/add-path-prefix'
import { makeGetServerInsertedHTML } from './make-get-server-inserted-html'
import { walkTreeWithFlightRouterState } from './walk-tree-with-flight-router-state'
import { createComponentTree } from './create-component-tree'
import { getAssetQueryString } from './get-asset-query-string'
import { setReferenceManifestsSingleton } from './action-encryption-utils'
import { createStaticRenderer } from './static/static-renderer'
import { MissingPostponeDataError } from './is-missing-postpone-error'
import { DetachedPromise } from '../../lib/detached-promise'
import { DYNAMIC_ERROR_CODE } from '../../client/components/hooks-server-context'

export type GetDynamicParamFromSegment = (
  // [slug] / [[slug]] / [...slug]
  segment: string
) => {
  param: string
  value: string | string[] | null
  treeSegment: Segment
  type: DynamicParamTypesShort
} | null

type AppRenderBaseContext = {
  staticGenerationStore: StaticGenerationStore
  requestStore: RequestStore
  componentMod: AppPageModule
  renderOpts: RenderOpts
}

export type GenerateFlight = typeof generateFlight

export type AppRenderContext = AppRenderBaseContext & {
  getDynamicParamFromSegment: GetDynamicParamFromSegment
  query: NextParsedUrlQuery
  isPrefetch: boolean
  providedSearchParams: NextParsedUrlQuery
  requestTimestamp: number
  searchParamsProps: { searchParams: NextParsedUrlQuery }
  appUsingSizeAdjustment: boolean
  providedFlightRouterState?: FlightRouterState
  requestId: string
  defaultRevalidate: Revalidate
  pagePath: string
  clientReferenceManifest: ClientReferenceManifest
  assetPrefix: string
  flightDataRendererErrorHandler: ErrorHandler
  serverComponentsErrorHandler: ErrorHandler
  isNotFoundPath: boolean
  res: ServerResponse
}

function createNotFoundLoaderTree(loaderTree: LoaderTree): LoaderTree {
  // Align the segment with parallel-route-default in next-app-loader
  return ['', {}, loaderTree[2]]
}

/* This method is important for intercepted routes to function:
 * when a route is intercepted, e.g. /blog/[slug], it will be rendered
 * with the layout of the previous page, e.g. /profile/[id]. The problem is
 * that the loader tree needs to know the dynamic param in order to render (id and slug in the example).
 * Normally they are read from the path but since we are intercepting the route, the path would not contain id,
 * so we need to read it from the router state.
 */
function findDynamicParamFromRouterState(
  providedFlightRouterState: FlightRouterState | undefined,
  segment: string
): {
  param: string
  value: string | string[] | null
  treeSegment: Segment
  type: DynamicParamTypesShort
} | null {
  if (!providedFlightRouterState) {
    return null
  }

  const treeSegment = providedFlightRouterState[0]

  if (canSegmentBeOverridden(segment, treeSegment)) {
    if (!Array.isArray(treeSegment) || Array.isArray(segment)) {
      return null
    }

    return {
      param: treeSegment[0],
      value: treeSegment[1],
      treeSegment: treeSegment,
      type: treeSegment[2],
    }
  }

  for (const parallelRouterState of Object.values(
    providedFlightRouterState[1]
  )) {
    const maybeDynamicParam = findDynamicParamFromRouterState(
      parallelRouterState,
      segment
    )
    if (maybeDynamicParam) {
      return maybeDynamicParam
    }
  }

  return null
}

export type CreateSegmentPath = (child: FlightSegmentPath) => FlightSegmentPath

/**
 * Returns a function that parses the dynamic segment and return the associated value.
 */
function makeGetDynamicParamFromSegment(
  params: { [key: string]: any },
  providedFlightRouterState: FlightRouterState | undefined
): GetDynamicParamFromSegment {
  return function getDynamicParamFromSegment(
    // [slug] / [[slug]] / [...slug]
    segment: string
  ) {
    const segmentParam = getSegmentParam(segment)
    if (!segmentParam) {
      return null
    }

    const key = segmentParam.param

    let value = params[key]

    // this is a special marker that will be present for interception routes
    if (value === '__NEXT_EMPTY_PARAM__') {
      value = undefined
    }

    if (Array.isArray(value)) {
      value = value.map((i) => encodeURIComponent(i))
    } else if (typeof value === 'string') {
      value = encodeURIComponent(value)
    }

    if (!value) {
      // Handle case where optional catchall does not have a value, e.g. `/dashboard/[...slug]` when requesting `/dashboard`
      if (segmentParam.type === 'optional-catchall') {
        const type = dynamicParamTypes[segmentParam.type]
        return {
          param: key,
          value: null,
          type: type,
          // This value always has to be a string.
          treeSegment: [key, '', type],
        }
      }
      return findDynamicParamFromRouterState(providedFlightRouterState, segment)
    }

    const type = getShortDynamicParamType(segmentParam.type)

    return {
      param: key,
      // The value that is passed to user code.
      value: value,
      // The value that is rendered in the router tree.
      treeSegment: [key, Array.isArray(value) ? value.join('/') : value, type],
      type: type,
    }
  }
}

// Handle Flight render request. This is only used when client-side navigating. E.g. when you `router.push('/dashboard')` or `router.reload()`.
async function generateFlight(
  ctx: AppRenderContext,
  options?: {
    actionResult: ActionResult
    skipFlight: boolean
    asNotFound?: boolean
  }
): Promise<RenderResult> {
  // Flight data that is going to be passed to the browser.
  // Currently a single item array but in the future multiple patches might be combined in a single request.
  let flightData: FlightData | null = null

  const {
    componentMod: { tree: loaderTree, renderToReadableStream },
    getDynamicParamFromSegment,
    appUsingSizeAdjustment,
    staticGenerationStore: { urlPathname },
    providedSearchParams,
    requestId,
    providedFlightRouterState,
  } = ctx

  if (!options?.skipFlight) {
    const [MetadataTree, MetadataOutlet] = createMetadataComponents({
      tree: loaderTree,
      pathname: urlPathname,
      searchParams: providedSearchParams,
      getDynamicParamFromSegment,
      appUsingSizeAdjustment,
    })
    flightData = (
      await walkTreeWithFlightRouterState({
        ctx,
        createSegmentPath: (child) => child,
        loaderTreeToFilter: loaderTree,
        parentParams: {},
        flightRouterState: providedFlightRouterState,
        isFirst: true,
        // For flight, render metadata inside leaf page
        rscPayloadHead: (
          // Adding requestId as react key to make metadata remount for each render
          <MetadataTree key={requestId} />
        ),
        injectedCSS: new Set(),
        injectedJS: new Set(),
        injectedFontPreloadTags: new Set(),
        rootLayoutIncluded: false,
        asNotFound: ctx.isNotFoundPath || options?.asNotFound,
        metadataOutlet: <MetadataOutlet />,
      })
    ).map((path) => path.slice(1)) // remove the '' (root) segment
  }

  const buildIdFlightDataPair = [ctx.renderOpts.buildId, flightData]

  // For app dir, use the bundled version of Flight server renderer (renderToReadableStream)
  // which contains the subset React.
  const flightReadableStream = renderToReadableStream(
    options
      ? [options.actionResult, buildIdFlightDataPair]
      : buildIdFlightDataPair,
    ctx.clientReferenceManifest.clientModules,
    {
      onError: ctx.flightDataRendererErrorHandler,
    }
  )

  return new FlightRenderResult(flightReadableStream)
}

/**
 * Creates a resolver that eagerly generates a flight payload that is then
 * resolved when the resolver is called.
 */
function createFlightDataResolver(ctx: AppRenderContext) {
  // Generate the flight data and as soon as it can, convert it into a string.
  const promise = generateFlight(ctx)
    .then(async (result) => ({
      flightData: await result.toUnchunkedString(true),
    }))
    // Otherwise if it errored, return the error.
    .catch((err) => ({ err }))

  return async () => {
    // Resolve the promise to get the flight data or error.
    const result = await promise

    // If the flight data failed to render due to an error, re-throw the error
    // here.
    if ('err' in result) {
      throw result.err
    }

    // Otherwise, return the flight data.
    return result.flightData
  }
}

type ServerComponentsRendererOptions = {
  ctx: AppRenderContext
  preinitScripts: () => void
  options: ServerComponentRendererOptions
}

/**
 * A new React Component that renders the provided React Component
 * using Flight which can then be rendered to HTML.
 */
function createServerComponentsRenderer(
  loaderTreeToRender: LoaderTree,
  { ctx, preinitScripts, options }: ServerComponentsRendererOptions
) {
  return createServerComponentRenderer<{
    asNotFound: boolean
  }>(async (props) => {
    preinitScripts()
    // Create full component tree from root to leaf.
    const injectedCSS = new Set<string>()
    const injectedJS = new Set<string>()
    const injectedFontPreloadTags = new Set<string>()
    const {
      getDynamicParamFromSegment,
      query,
      providedSearchParams,
      appUsingSizeAdjustment,
      componentMod: { AppRouter, GlobalError },
      staticGenerationStore: { urlPathname },
    } = ctx
    const initialTree = createFlightRouterStateFromLoaderTree(
      loaderTreeToRender,
      getDynamicParamFromSegment,
      query
    )

    const [MetadataTree, MetadataOutlet] = createMetadataComponents({
      tree: loaderTreeToRender,
      errorType: props.asNotFound ? 'not-found' : undefined,
      pathname: urlPathname,
      searchParams: providedSearchParams,
      getDynamicParamFromSegment: getDynamicParamFromSegment,
      appUsingSizeAdjustment: appUsingSizeAdjustment,
    })

    const { seedData, styles } = await createComponentTree({
      ctx,
      createSegmentPath: (child) => child,
      loaderTree: loaderTreeToRender,
      parentParams: {},
      firstItem: true,
      injectedCSS,
      injectedJS,
      injectedFontPreloadTags,
      rootLayoutIncluded: false,
      asNotFound: props.asNotFound,
      metadataOutlet: <MetadataOutlet />,
    })

    return (
      <>
        {styles}
        <AppRouter
          buildId={ctx.renderOpts.buildId}
          assetPrefix={ctx.assetPrefix}
          initialCanonicalUrl={urlPathname}
          // This is the router state tree.
          initialTree={initialTree}
          // This is the tree of React nodes that are seeded into the cache
          initialSeedData={seedData}
          initialHead={
            <>
              {ctx.res.statusCode > 400 && (
                <meta name="robots" content="noindex" />
              )}
              {/* Adding requestId as react key to make metadata remount for each render */}
              <MetadataTree key={ctx.requestId} />
            </>
          }
          globalErrorComponent={GlobalError}
        />
      </>
    )
  }, options)
}

async function renderToHTMLOrFlightImpl(
  req: IncomingMessage,
  res: ServerResponse,
  pagePath: string,
  query: NextParsedUrlQuery,
  renderOpts: RenderOpts,
  baseCtx: AppRenderBaseContext
) {
  const isNotFoundPath = pagePath === '/404'

  // A unique request timestamp used by development to ensure that it's
  // consistent and won't change during this request. This is important to
  // avoid that resources can be deduped by React Float if the same resource is
  // rendered or preloaded multiple times: `<link href="a.css?v={Date.now()}"/>`.
  const requestTimestamp = Date.now()

  const {
    buildManifest,
    subresourceIntegrityManifest,
    serverActionsManifest,
    ComponentMod,
    dev,
    nextFontManifest,
    supportsDynamicHTML,
    serverActions,
    buildId,
    appDirDevErrorLogger,
    assetPrefix = '',
    enableTainting,
  } = renderOpts

  // We need to expose the bundled `require` API globally for
  // react-server-dom-webpack. This is a hack until we find a better way.
  if (ComponentMod.__next_app__) {
    // @ts-ignore
    globalThis.__next_require__ = ComponentMod.__next_app__.require

    // @ts-ignore
    globalThis.__next_chunk_load__ = ComponentMod.__next_app__.loadChunk
  }

  const metadata: AppPageRenderResultMetadata = {}

  const appUsingSizeAdjustment = !!nextFontManifest?.appUsingSizeAdjust

  // TODO: fix this typescript
  const clientReferenceManifest = renderOpts.clientReferenceManifest!

  const workerName = 'app' + renderOpts.page
  const serverModuleMap: {
    [id: string]: {
      id: string
      chunks: string[]
      name: string
    }
  } = new Proxy(
    {},
    {
      get: (_, id: string) => {
        return {
          id: serverActionsManifest[
            process.env.NEXT_RUNTIME === 'edge' ? 'edge' : 'node'
          ][id].workers[workerName],
          name: id,
          chunks: [],
        }
      },
    }
  )

  setReferenceManifestsSingleton({
    clientReferenceManifest,
    serverActionsManifest,
    serverModuleMap,
  })

  const capturedErrors: Error[] = []
  const allCapturedErrors: Error[] = []
  const isNextExport = !!renderOpts.nextExport
  const { staticGenerationStore, requestStore } = baseCtx
  const { isStaticGeneration } = staticGenerationStore
  // when static generation fails during PPR, we log the errors separately. We intentionally
  // silence the error logger in this case to avoid double logging.
  const silenceStaticGenerationErrors =
    renderOpts.experimental.ppr && isStaticGeneration

  const serverComponentsErrorHandler = createErrorHandler({
    _source: 'serverComponentsRenderer',
    dev,
    isNextExport,
    errorLogger: appDirDevErrorLogger,
    capturedErrors,
    silenceLogger: silenceStaticGenerationErrors,
  })
  const flightDataRendererErrorHandler = createErrorHandler({
    _source: 'flightDataRenderer',
    dev,
    isNextExport,
    errorLogger: appDirDevErrorLogger,
    capturedErrors,
    silenceLogger: silenceStaticGenerationErrors,
  })
  const htmlRendererErrorHandler = createErrorHandler({
    _source: 'htmlRenderer',
    dev,
    isNextExport,
    errorLogger: appDirDevErrorLogger,
    capturedErrors,
    allCapturedErrors,
    silenceLogger: silenceStaticGenerationErrors,
  })

  ComponentMod.patchFetch()

  /**
   * Rules of Static & Dynamic HTML:
   *
   *    1.) We must generate static HTML unless the caller explicitly opts
   *        in to dynamic HTML support.
   *
   *    2.) If dynamic HTML support is requested, we must honor that request
   *        or throw an error. It is the sole responsibility of the caller to
   *        ensure they aren't e.g. requesting dynamic HTML for an AMP page.
   *
   * These rules help ensure that other existing features like request caching,
   * coalescing, and ISR continue working as intended.
   */
  const generateStaticHTML = supportsDynamicHTML !== true

  // Pull out the hooks/references from the component.
  const {
    createSearchParamsBailoutProxy,
    AppRouter,
    GlobalError,
    tree: loaderTree,
    taintObjectReference,
  } = ComponentMod

  if (enableTainting) {
    taintObjectReference(
      'Do not pass process.env to client components since it will leak sensitive data',
      process.env
    )
  }

  const { urlPathname } = staticGenerationStore

  staticGenerationStore.fetchMetrics = []
  metadata.fetchMetrics = staticGenerationStore.fetchMetrics

  // don't modify original query object
  query = { ...query }
  stripInternalQueries(query)

  const isRSCRequest = req.headers[RSC_HEADER.toLowerCase()] !== undefined

  const isPrefetchRSCRequest =
    isRSCRequest &&
    req.headers[NEXT_ROUTER_PREFETCH_HEADER.toLowerCase()] !== undefined

  /**
   * Router state provided from the client-side router. Used to handle rendering from the common layout down.
   */
  let providedFlightRouterState =
    isRSCRequest && (!isPrefetchRSCRequest || !renderOpts.experimental.ppr)
      ? parseAndValidateFlightRouterState(
          req.headers[NEXT_ROUTER_STATE_TREE.toLowerCase()]
        )
      : undefined

  /**
   * The metadata items array created in next-app-loader with all relevant information
   * that we need to resolve the final metadata.
   */
  let requestId: string

  if (process.env.NEXT_RUNTIME === 'edge') {
    requestId = crypto.randomUUID()
  } else {
    requestId = require('next/dist/compiled/nanoid').nanoid()
  }

  // During static generation we need to call the static generation bailout when reading searchParams
  const providedSearchParams = isStaticGeneration
    ? createSearchParamsBailoutProxy()
    : query

  const searchParamsProps = { searchParams: providedSearchParams }

  /**
   * Dynamic parameters. E.g. when you visit `/dashboard/vercel` which is rendered by `/dashboard/[slug]` the value will be {"slug": "vercel"}.
   */
  const params = renderOpts.params ?? {}

  const getDynamicParamFromSegment = makeGetDynamicParamFromSegment(
    params,
    providedFlightRouterState
  )

  const ctx: AppRenderContext = {
    ...baseCtx,
    getDynamicParamFromSegment,
    query,
    isPrefetch: isPrefetchRSCRequest,
    providedSearchParams,
    requestTimestamp,
    searchParamsProps,
    appUsingSizeAdjustment,
    providedFlightRouterState,
    requestId,
    defaultRevalidate: false,
    pagePath,
    clientReferenceManifest,
    assetPrefix,
    flightDataRendererErrorHandler,
    serverComponentsErrorHandler,
    isNotFoundPath,
    res,
  }

  if (isRSCRequest && !isStaticGeneration) {
    return generateFlight(ctx)
  }

  const hasPostponed = typeof renderOpts.postponed === 'string'

  // Create the resolver that can get the flight payload when it's ready or
  // throw the error if it occurred. If we are not generating static HTML, we
  // don't need to generate the flight payload because it's a dynamic request
  // which means we're either getting the flight payload only or just the
  // regular HTML.
  const flightDataResolver = isStaticGeneration
    ? createFlightDataResolver(ctx)
    : null

  // Get the nonce from the incoming request if it has one.
  const csp =
    req.headers['content-security-policy'] ||
    req.headers['content-security-policy-report-only']
  let nonce: string | undefined
  if (csp && typeof csp === 'string') {
    nonce = getScriptNonceFromHeader(csp)
  }

  const serverComponentsRenderOpts: ServerComponentRendererOptions = {
    inlinedDataTransformStream: new TransformStream<Uint8Array, Uint8Array>(),
    clientReferenceManifest,
    formState: null,
    ComponentMod,
    serverComponentsErrorHandler,
    nonce,
  }

  const validateRootLayout = dev
    ? {
        assetPrefix: renderOpts.assetPrefix,
        getTree: () =>
          createFlightRouterStateFromLoaderTree(
            loaderTree,
            getDynamicParamFromSegment,
            query
          ),
      }
    : undefined

  const { HeadManagerContext } =
    require('../../shared/lib/head-manager-context.shared-runtime') as typeof import('../../shared/lib/head-manager-context.shared-runtime')

  // On each render, create a new `ServerInsertedHTML` context to capture
  // injected nodes from user code (`useServerInsertedHTML`).
  const { ServerInsertedHTMLProvider, renderServerInsertedHTML } =
    createServerInsertedHTML()

  getTracer().getRootSpanAttributes()?.set('next.route', pagePath)

  // Create a promise that will help us signal when the headers have been
  // written to the metadata for static generation as they aren't written to the
  // response directly.
  const onHeadersFinished = new DetachedPromise<void>()

  const renderToStream = getTracer().wrap(
    AppRenderSpan.getBodyResult,
    {
      spanName: `render route (app) ${pagePath}`,
      attributes: {
        'next.route': pagePath,
      },
    },
    async ({
      asNotFound,
      tree,
      formState,
    }: {
      /**
       * This option is used to indicate that the page should be rendered as
       * if it was not found. When it's enabled, instead of rendering the
       * page component, it renders the not-found segment.
       *
       */
      asNotFound: boolean
      tree: LoaderTree
      formState: any
    }) => {
      const polyfills: JSX.IntrinsicElements['script'][] =
        buildManifest.polyfillFiles
          .filter(
            (polyfill) =>
              polyfill.endsWith('.js') && !polyfill.endsWith('.module.js')
          )
          .map((polyfill) => ({
            src: `${assetPrefix}/_next/${polyfill}${getAssetQueryString(
              ctx,
              false
            )}`,
            integrity: subresourceIntegrityManifest?.[polyfill],
            crossOrigin: renderOpts.crossOrigin,
            noModule: true,
            nonce,
          }))

      const [preinitScripts, bootstrapScript] = getRequiredScripts(
        buildManifest,
        assetPrefix,
        renderOpts.crossOrigin,
        subresourceIntegrityManifest,
        getAssetQueryString(ctx, true),
        nonce
      )

      const ServerComponentsRenderer = createServerComponentsRenderer(tree, {
        ctx,
        preinitScripts,
        options: serverComponentsRenderOpts,
      })

      const children = (
        <HeadManagerContext.Provider
          value={{
            appDir: true,
            nonce,
          }}
        >
          <ServerInsertedHTMLProvider>
            <ServerComponentsRenderer asNotFound={asNotFound} />
          </ServerInsertedHTMLProvider>
        </HeadManagerContext.Provider>
      )

      const getServerInsertedHTML = makeGetServerInsertedHTML({
        polyfills,
        renderServerInsertedHTML,
        hasPostponed,
      })

      const renderer = createStaticRenderer({
        ppr: renderOpts.experimental.ppr,
        isStaticGeneration,
        // If provided, the postpone state should be parsed as JSON so it can be
        // provided to React.
        postponed: renderOpts.postponed
          ? JSON.parse(renderOpts.postponed)
          : null,
        streamOptions: {
          onError: htmlRendererErrorHandler,
          onHeaders: (headers: Headers) => {
            // If this is during static generation, we shouldn't write to the
            // headers object directly, instead we should add to the render
            // result.
            if (isStaticGeneration) {
              headers.forEach((value, key) => {
                metadata.headers ??= {}
                metadata.headers[key] = value
              })

              // Resolve the promise to continue the stream.
              onHeadersFinished.resolve()
            } else {
              headers.forEach((value, key) => {
                res.appendHeader(key, value)
              })
            }
          },
          maxHeadersLength: 600,
          nonce,
          bootstrapScripts: [bootstrapScript],
          formState,
        },
      })

      try {
        let { stream, postponed } = await renderer.render(children)

        // If the stream was postponed, we need to add the result to the
        // metadata so that it can be resumed later.
        if (postponed) {
          metadata.postponed = JSON.stringify(postponed)

          // We don't need to "continue" this stream now as it's continued when
          // we resume the stream.
          return stream
        }

        const options: ContinueStreamOptions = {
          inlinedDataStream:
            serverComponentsRenderOpts.inlinedDataTransformStream.readable,
          isStaticGeneration: isStaticGeneration || generateStaticHTML,
          getServerInsertedHTML: () => getServerInsertedHTML(allCapturedErrors),
          serverInsertedHTMLToHead: !renderOpts.postponed,
          // If this render generated a postponed state or this is a resume
          // render, we don't want to validate the root layout as it's already
          // partially rendered.
          validateRootLayout:
            !postponed && !renderOpts.postponed
              ? validateRootLayout
              : undefined,
          // App Render doesn't need to inject any additional suffixes.
          suffix: undefined,
        }

        if (renderOpts.postponed) {
          return await continuePostponedFizzStream(stream, options)
        }

        return await continueFizzStream(stream, options)
      } catch (err: any) {
        if (
          err.code === 'NEXT_STATIC_GEN_BAILOUT' ||
          err.message?.includes(
            'https://nextjs.org/docs/advanced-features/static-html-export'
          )
        ) {
          // Ensure that "next dev" prints the red error overlay
          throw err
        }

<<<<<<< HEAD
        if (err.digest === NEXT_DYNAMIC_NO_SSR_CODE) {
          error(
=======
        if (isStaticGeneration && err.digest === DYNAMIC_ERROR_CODE) {
          // ensure that DynamicUsageErrors bubble up during static generation
          // as this will indicate that the page needs to be dynamically rendered
          throw err
        }

        const isBailoutCSR = isBailoutCSRError(err)
        if (isBailoutCSR) {
          warn(
>>>>>>> 7818c2d7
            `Entire page ${pagePath} deopted into client-side rendering. https://nextjs.org/docs/messages/deopted-into-client-rendering`,
            pagePath
          )
          throw err
        }

        if (isNotFoundError(err)) {
          res.statusCode = 404
        }
        let hasRedirectError = false
        if (isRedirectError(err)) {
          hasRedirectError = true
          res.statusCode = getRedirectStatusCodeFromError(err)
          if (err.mutableCookies) {
            const headers = new Headers()

            // If there were mutable cookies set, we need to set them on the
            // response.
            if (appendMutableCookies(headers, err.mutableCookies)) {
              res.setHeader('set-cookie', Array.from(headers.values()))
            }
          }
          const redirectUrl = addPathPrefix(
            getURLFromRedirectError(err),
            renderOpts.basePath
          )
          res.setHeader('Location', redirectUrl)
        }

        const is404 = res.statusCode === 404
        if (!is404 && !hasRedirectError && !isBailoutCSR) {
          res.statusCode = 500
        }

        // Preserve the existing RSC inline chunks from the page rendering.
        // To avoid the same stream being operated twice, clone the origin stream for error rendering.
        const serverErrorComponentsRenderOpts: typeof serverComponentsRenderOpts =
          {
            ...serverComponentsRenderOpts,
            inlinedDataTransformStream: cloneTransformStream(
              serverComponentsRenderOpts.inlinedDataTransformStream
            ),
            formState,
          }

        const errorType = is404
          ? 'not-found'
          : hasRedirectError
          ? 'redirect'
          : undefined

        const errorMeta = (
          <>
            {res.statusCode >= 400 && <meta name="robots" content="noindex" />}
            {process.env.NODE_ENV === 'development' && (
              <meta name="next-error" content="not-found" />
            )}
          </>
        )

        const [errorPreinitScripts, errorBootstrapScript] = getRequiredScripts(
          buildManifest,
          assetPrefix,
          renderOpts.crossOrigin,
          subresourceIntegrityManifest,
          getAssetQueryString(ctx, false),
          nonce
        )

        const ErrorPage = createServerComponentRenderer(
          async () => {
            errorPreinitScripts()
            const [MetadataTree] = createMetadataComponents({
              tree,
              pathname: urlPathname,
              errorType,
              searchParams: providedSearchParams,
              getDynamicParamFromSegment,
              appUsingSizeAdjustment,
            })

            const head = (
              <>
                {/* Adding requestId as react key to make metadata remount for each render */}
                <MetadataTree key={requestId} />
                {errorMeta}
              </>
            )

            const initialTree = createFlightRouterStateFromLoaderTree(
              tree,
              getDynamicParamFromSegment,
              query
            )

            // For metadata notFound error there's no global not found boundary on top
            // so we create a not found page with AppRouter
            const initialSeedData: CacheNodeSeedData = [
              initialTree[0],
              {},
              <html id="__next_error__">
                <head></head>
                <body></body>
              </html>,
            ]
            return (
              <AppRouter
                buildId={buildId}
                assetPrefix={assetPrefix}
                initialCanonicalUrl={urlPathname}
                initialTree={initialTree}
                initialHead={head}
                globalErrorComponent={GlobalError}
                initialSeedData={initialSeedData}
              />
            )
          },
          {
            ...serverErrorComponentsRenderOpts,
            ComponentMod,
            serverComponentsErrorHandler,
            nonce,
          }
        )

        try {
          const fizzStream = await renderToInitialFizzStream({
            ReactDOMServer: require('react-dom/server.edge'),
            element: <ErrorPage />,
            streamOptions: {
              nonce,
              // Include hydration scripts in the HTML
              bootstrapScripts: [errorBootstrapScript],
              formState,
            },
          })

          return await continueFizzStream(fizzStream, {
            inlinedDataStream:
              serverErrorComponentsRenderOpts.inlinedDataTransformStream
                .readable,
            isStaticGeneration,
            getServerInsertedHTML: () => getServerInsertedHTML([]),
            serverInsertedHTMLToHead: true,
            validateRootLayout,
            suffix: undefined,
          })
        } catch (finalErr: any) {
          if (
            process.env.NODE_ENV === 'development' &&
            isNotFoundError(finalErr)
          ) {
            const bailOnNotFound: typeof import('../../client/components/dev-root-not-found-boundary').bailOnNotFound =
              require('../../client/components/dev-root-not-found-boundary').bailOnNotFound
            bailOnNotFound()
          }
          throw finalErr
        }
      }
    }
  )

  // For action requests, we handle them differently with a special render result.
  const actionRequestResult = await handleAction({
    req,
    res,
    ComponentMod,
    serverModuleMap,
    generateFlight,
    staticGenerationStore,
    requestStore,
    serverActions,
    ctx,
  })

  let formState: null | any = null
  if (actionRequestResult) {
    if (actionRequestResult.type === 'not-found') {
      const notFoundLoaderTree = createNotFoundLoaderTree(loaderTree)
      return new RenderResult(
        await renderToStream({
          asNotFound: true,
          tree: notFoundLoaderTree,
          formState,
        }),
        { metadata }
      )
    } else if (actionRequestResult.type === 'done') {
      if (actionRequestResult.result) {
        actionRequestResult.result.assignMetadata(metadata)
        return actionRequestResult.result
      } else if (actionRequestResult.formState) {
        formState = actionRequestResult.formState
      }
    }
  }

  const options: RenderResultOptions = {
    metadata,
  }

  let response: RenderResultResponse = await renderToStream({
    asNotFound: isNotFoundPath,
    tree: loaderTree,
    formState,
  })

  // If we have pending revalidates, wait until they are all resolved.
  if (staticGenerationStore.pendingRevalidates) {
    options.waitUntil = Promise.all(
      Object.values(staticGenerationStore.pendingRevalidates)
    )
  }

  addImplicitTags(staticGenerationStore)

  if (staticGenerationStore.tags) {
    metadata.fetchTags = staticGenerationStore.tags.join(',')
  }

  // Create the new render result for the response.
  const result = new RenderResult(response, options)

  // If we aren't performing static generation, we can return the result now.
  if (!isStaticGeneration) {
    return result
  }

  // If this is static generation, we should read this in now rather than
  // sending it back to be sent to the client.
  response = await result.toUnchunkedString(true)

  // Timeout after 1.5 seconds for the headers to write. If it takes
  // longer than this it's more likely that the stream has stalled and
  // there is a React bug. The headers will then be updated in the render
  // result below when the metadata is re-added to the new render result.
  const onTimeout = new DetachedPromise<never>()
  const timeout = setTimeout(() => {
    onTimeout.reject(
      new Error(
        'Timeout waiting for headers to be emitted, this is a bug in Next.js'
      )
    )
  }, 1500)

  // Race against the timeout and the headers being written.
  await Promise.race([onHeadersFinished.promise, onTimeout.promise])

  // It got here, which means it did not reject, so clear the timeout to avoid
  // it from rejecting again (which is a no-op anyways).
  clearTimeout(timeout)

  if (
    // if PPR is enabled
    renderOpts.experimental.ppr &&
    // and a call to `postpone` happened
    staticGenerationStore.postponeWasTriggered &&
    // but there's no postpone state
    !metadata.postponed
  ) {
    // a call to postpone was made but was caught and not detected by Next.js. We should fail the build immediately
    // as we won't be able to generate the static part
    warn('')
    error(
      `Prerendering ${urlPathname} needs to partially bail out because something dynamic was used. ` +
        `React throws a special object to indicate where we need to bail out but it was caught ` +
        `by a try/catch or a Promise was not awaited. These special objects should not be caught ` +
        `by your own try/catch. Learn more: https://nextjs.org/docs/messages/ppr-caught-error`
    )

    if (capturedErrors.length > 0) {
      warn(
        'The following error was thrown during build, and may help identify the source of the issue:'
      )

      error(capturedErrors[0])
    }

    throw new MissingPostponeDataError(
      `An unexpected error occurred while prerendering ${urlPathname}. Please check the logs above for more details.`
    )
  }

  if (!flightDataResolver) {
    throw new Error(
      'Invariant: Flight data resolver is missing when generating static HTML'
    )
  }

  // If we encountered any unexpected errors during build we fail the
  // prerendering phase and the build.
  if (capturedErrors.length > 0) {
    throw capturedErrors[0]
  }

  // Wait for and collect the flight payload data if we don't have it
  // already
  const flightData = await flightDataResolver()
  if (flightData) {
    metadata.flightData = flightData
  }

  // If force static is specifically set to false, we should not revalidate
  // the page.
  if (staticGenerationStore.forceStatic === false) {
    staticGenerationStore.revalidate = 0
  }

  // Copy the revalidation value onto the render result metadata.
  metadata.revalidate =
    staticGenerationStore.revalidate ?? ctx.defaultRevalidate

  // provide bailout info for debugging
  if (metadata.revalidate === 0) {
    metadata.staticBailoutInfo = {
      description: staticGenerationStore.dynamicUsageDescription,
      stack: staticGenerationStore.dynamicUsageStack,
    }
  }

  return new RenderResult(response, options)
}

export type AppPageRender = (
  req: IncomingMessage,
  res: ServerResponse,
  pagePath: string,
  query: NextParsedUrlQuery,
  renderOpts: RenderOpts
) => Promise<RenderResult<AppPageRenderResultMetadata>>

export const renderToHTMLOrFlight: AppPageRender = (
  req,
  res,
  pagePath,
  query,
  renderOpts
) => {
  // TODO: this includes query string, should it?
  const pathname = validateURL(req.url)

  return RequestAsyncStorageWrapper.wrap(
    renderOpts.ComponentMod.requestAsyncStorage,
    { req, res, renderOpts },
    (requestStore) =>
      StaticGenerationAsyncStorageWrapper.wrap(
        renderOpts.ComponentMod.staticGenerationAsyncStorage,
        {
          urlPathname: pathname,
          renderOpts,
          postpone: React.unstable_postpone,
        },
        (staticGenerationStore) =>
          renderToHTMLOrFlightImpl(req, res, pagePath, query, renderOpts, {
            requestStore,
            staticGenerationStore,
            componentMod: renderOpts.ComponentMod,
            renderOpts,
          })
      )
  )
}<|MERGE_RESOLUTION|>--- conflicted
+++ resolved
@@ -857,10 +857,6 @@
           throw err
         }
 
-<<<<<<< HEAD
-        if (err.digest === NEXT_DYNAMIC_NO_SSR_CODE) {
-          error(
-=======
         if (isStaticGeneration && err.digest === DYNAMIC_ERROR_CODE) {
           // ensure that DynamicUsageErrors bubble up during static generation
           // as this will indicate that the page needs to be dynamically rendered
@@ -869,8 +865,7 @@
 
         const isBailoutCSR = isBailoutCSRError(err)
         if (isBailoutCSR) {
-          warn(
->>>>>>> 7818c2d7
+          error(
             `Entire page ${pagePath} deopted into client-side rendering. https://nextjs.org/docs/messages/deopted-into-client-rendering`,
             pagePath
           )
