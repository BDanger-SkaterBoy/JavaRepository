import type {
  ActionResult,
  DynamicParamTypesShort,
  FlightRouterState,
  FlightSegmentPath,
  RenderOpts,
  Segment,
  CacheNodeSeedData,
  PreloadCallbacks,
  RSCPayload,
  FlightData,
  InitialRSCPayload,
} from './types'
import type { WorkStore } from '../../client/components/work-async-storage.external'
import type { RequestStore } from '../../server/app-render/work-unit-async-storage.external'
import type { NextParsedUrlQuery } from '../request-meta'
import type { LoaderTree } from '../lib/app-dir-module'
import type { AppPageModule } from '../route-modules/app-page/module'
import type { ClientReferenceManifest } from '../../build/webpack/plugins/flight-manifest-plugin'
import type { Revalidate } from '../lib/revalidate'
import type { DeepReadonly } from '../../shared/lib/deep-readonly'
import type { BaseNextRequest, BaseNextResponse } from '../base-http'
import type { IncomingHttpHeaders } from 'http'

import React, { type ErrorInfo, type JSX } from 'react'

import RenderResult, {
  type AppPageRenderResultMetadata,
  type RenderResultOptions,
} from '../render-result'
import {
  chainStreams,
  renderToInitialFizzStream,
  createDocumentClosingStream,
  continueFizzStream,
  continueDynamicPrerender,
  continueStaticPrerender,
  continueDynamicHTMLResume,
  streamToBuffer,
  streamToString,
} from '../stream-utils/node-web-streams-helper'
import { stripInternalQueries } from '../internal-utils'
import {
  NEXT_HMR_REFRESH_HEADER,
  NEXT_ROUTER_PREFETCH_HEADER,
  NEXT_ROUTER_STATE_TREE_HEADER,
  NEXT_URL,
  RSC_HEADER,
} from '../../client/components/app-router-headers'
import {
  createTrackedMetadataContext,
  createMetadataContext,
} from '../../lib/metadata/metadata-context'
import { withRequestStore } from '../async-storage/with-request-store'
import { withWorkStore } from '../async-storage/with-work-store'
import { isNotFoundError } from '../../client/components/not-found'
import {
  getURLFromRedirectError,
  isRedirectError,
  getRedirectStatusCodeFromError,
} from '../../client/components/redirect'
import { addImplicitTags } from '../lib/patch-fetch'
import { AppRenderSpan, NextNodeServerSpan } from '../lib/trace/constants'
import { getTracer } from '../lib/trace/tracer'
import { FlightRenderResult } from './flight-render-result'
import {
  createFlightReactServerErrorHandler,
  createHTMLReactServerErrorHandler,
  createHTMLErrorHandler,
  type DigestedError,
  isUserLandError,
} from './create-error-handler'
import {
  getShortDynamicParamType,
  dynamicParamTypes,
} from './get-short-dynamic-param-type'
import { getSegmentParam } from './get-segment-param'
import { getScriptNonceFromHeader } from './get-script-nonce-from-header'
import { parseAndValidateFlightRouterState } from './parse-and-validate-flight-router-state'
import { createFlightRouterStateFromLoaderTree } from './create-flight-router-state-from-loader-tree'
import { handleAction } from './action-handler'
import { isBailoutToCSRError } from '../../shared/lib/lazy-dynamic/bailout-to-csr'
import { warn, error } from '../../build/output/log'
import { appendMutableCookies } from '../web/spec-extension/adapters/request-cookies'
import { createServerInsertedHTML } from './server-inserted-html'
import { getRequiredScripts } from './required-scripts'
import { addPathPrefix } from '../../shared/lib/router/utils/add-path-prefix'
import { makeGetServerInsertedHTML } from './make-get-server-inserted-html'
import { walkTreeWithFlightRouterState } from './walk-tree-with-flight-router-state'
import { createComponentTree } from './create-component-tree'
import { getAssetQueryString } from './get-asset-query-string'
import { setReferenceManifestsSingleton } from './encryption-utils'
import {
  DynamicState,
  type PostponedState,
  parsePostponedState,
} from './postponed-state'
import {
  getDynamicDataPostponedState,
  getDynamicHTMLPostponedState,
  getPostponedFromState,
} from './postponed-state'
import { isDynamicServerError } from '../../client/components/hooks-server-context'
import {
  useFlightStream,
  createInlinedDataReadableStream,
} from './use-flight-response'
import {
  StaticGenBailoutError,
  isStaticGenBailoutError,
} from '../../client/components/static-generation-bailout'
import { getStackWithoutErrorMessage } from '../../lib/format-server-error'
import {
  accessedDynamicData,
  createPostponedAbortSignal,
  formatDynamicAPIAccesses,
  isPrerenderInterruptedError,
  isRenderInterruptedReason,
  createDynamicTrackingState,
  getFirstDynamicReason,
  trackAllowedDynamicAccess,
  throwIfDisallowedDynamic,
  type DynamicTrackingState,
} from './dynamic-rendering'
import {
  getClientComponentLoaderMetrics,
  wrapClientComponentLoader,
} from '../client-component-renderer-logger'
import { createServerModuleMap } from './action-utils'
import { isNodeNextRequest } from '../base-http/helpers'
import { parseParameter } from '../../shared/lib/router/utils/route-regex'
import { parseRelativeUrl } from '../../shared/lib/router/utils/parse-relative-url'
import AppRouter from '../../client/components/app-router'
import type { ServerComponentsHmrCache } from '../response-cache'
import type { RequestErrorContext } from '../instrumentation/types'
import { getServerActionRequestMetadata } from '../lib/server-action-request-meta'
import { createInitialRouterState } from '../../client/components/router-reducer/create-initial-router-state'
import { createMutableActionQueue } from '../../shared/lib/router/action-queue'
import { getRevalidateReason } from '../instrumentation/utils'
import { PAGE_SEGMENT_KEY } from '../../shared/lib/segment'
import type { FallbackRouteParams } from '../request/fallback-params'
import { DynamicServerError } from '../../client/components/hooks-server-context'
import {
  type ReactServerPrerenderResolveToType,
  type ReactServerPrerenderResult,
  ReactServerResult,
  createReactServerPrerenderResult,
  createReactServerPrerenderResultFromRender,
  prerenderAndAbortInSequentialTasks,
} from '../app-render/app-render-prerender-utils'
import { waitAtLeastOneReactRenderTask } from '../../lib/scheduler'
import {
  workUnitAsyncStorage,
  type PrerenderStore,
} from './work-unit-async-storage.external'
import { CacheSignal } from './cache-signal'
import { getTracedMetadata } from '../lib/trace/utils'

import './clean-async-snapshot.external'

export type GetDynamicParamFromSegment = (
  // [slug] / [[slug]] / [...slug]
  segment: string
) => {
  param: string
  value: string | string[] | null
  treeSegment: Segment
  type: DynamicParamTypesShort
} | null

export type GenerateFlight = typeof generateDynamicFlightRenderResult

export type AppRenderContext = {
  workStore: WorkStore
  requestStore: RequestStore
  componentMod: AppPageModule
  renderOpts: RenderOpts
  parsedRequestHeaders: ParsedRequestHeaders
  getDynamicParamFromSegment: GetDynamicParamFromSegment
  query: NextParsedUrlQuery
  isPrefetch: boolean
  isAction: boolean
  requestTimestamp: number
  appUsingSizeAdjustment: boolean
  flightRouterState?: FlightRouterState
  requestId: string
  defaultRevalidate: Revalidate
  pagePath: string
  clientReferenceManifest: DeepReadonly<ClientReferenceManifest>
  assetPrefix: string
  isNotFoundPath: boolean
  nonce: string | undefined
  res: BaseNextResponse
}

interface ParseRequestHeadersOptions {
  readonly isRoutePPREnabled: boolean
}

const flightDataPathHeadKey = 'h'

interface ParsedRequestHeaders {
  /**
   * Router state provided from the client-side router. Used to handle rendering
   * from the common layout down. This value will be undefined if the request is
   * not a client-side navigation request, or if the request is a prefetch
   * request.
   */
  readonly flightRouterState: FlightRouterState | undefined
  readonly isPrefetchRequest: boolean
  readonly isHmrRefresh: boolean
  readonly isRSCRequest: boolean
  readonly nonce: string | undefined
}

function parseRequestHeaders(
  headers: IncomingHttpHeaders,
  options: ParseRequestHeadersOptions
): ParsedRequestHeaders {
  const isPrefetchRequest =
    headers[NEXT_ROUTER_PREFETCH_HEADER.toLowerCase()] !== undefined

  const isHmrRefresh =
    headers[NEXT_HMR_REFRESH_HEADER.toLowerCase()] !== undefined

  const isRSCRequest = headers[RSC_HEADER.toLowerCase()] !== undefined

  const shouldProvideFlightRouterState =
    isRSCRequest && (!isPrefetchRequest || !options.isRoutePPREnabled)

  const flightRouterState = shouldProvideFlightRouterState
    ? parseAndValidateFlightRouterState(
        headers[NEXT_ROUTER_STATE_TREE_HEADER.toLowerCase()]
      )
    : undefined

  const csp =
    headers['content-security-policy'] ||
    headers['content-security-policy-report-only']

  const nonce =
    typeof csp === 'string' ? getScriptNonceFromHeader(csp) : undefined

  return {
    flightRouterState,
    isPrefetchRequest,
    isHmrRefresh,
    isRSCRequest,
    nonce,
  }
}

function createNotFoundLoaderTree(loaderTree: LoaderTree): LoaderTree {
  // Align the segment with parallel-route-default in next-app-loader
  const components = loaderTree[2]
  return [
    '',
    {
      children: [
        PAGE_SEGMENT_KEY,
        {},
        {
          page: components['not-found'],
        },
      ],
    },
    components,
  ]
}

export type CreateSegmentPath = (child: FlightSegmentPath) => FlightSegmentPath

/**
 * Returns a function that parses the dynamic segment and return the associated value.
 */
function makeGetDynamicParamFromSegment(
  params: { [key: string]: any },
  pagePath: string,
  fallbackRouteParams: FallbackRouteParams | null
): GetDynamicParamFromSegment {
  return function getDynamicParamFromSegment(
    // [slug] / [[slug]] / [...slug]
    segment: string
  ) {
    const segmentParam = getSegmentParam(segment)
    if (!segmentParam) {
      return null
    }

    const key = segmentParam.param

    let value = params[key]

    if (fallbackRouteParams && fallbackRouteParams.has(segmentParam.param)) {
      value = fallbackRouteParams.get(segmentParam.param)
    } else if (Array.isArray(value)) {
      value = value.map((i) => encodeURIComponent(i))
    } else if (typeof value === 'string') {
      value = encodeURIComponent(value)
    }

    if (!value) {
      const isCatchall = segmentParam.type === 'catchall'
      const isOptionalCatchall = segmentParam.type === 'optional-catchall'

      if (isCatchall || isOptionalCatchall) {
        const dynamicParamType = dynamicParamTypes[segmentParam.type]
        // handle the case where an optional catchall does not have a value,
        // e.g. `/dashboard/[[...slug]]` when requesting `/dashboard`
        if (isOptionalCatchall) {
          return {
            param: key,
            value: null,
            type: dynamicParamType,
            treeSegment: [key, '', dynamicParamType],
          }
        }

        // handle the case where a catchall or optional catchall does not have a value,
        // e.g. `/foo/bar/hello` and `@slot/[...catchall]` or `@slot/[[...catchall]]` is matched
        value = pagePath
          .split('/')
          // remove the first empty string
          .slice(1)
          // replace any dynamic params with the actual values
          .flatMap((pathSegment) => {
            const param = parseParameter(pathSegment)
            // if the segment matches a param, return the param value
            // otherwise, it's a static segment, so just return that
            return params[param.key] ?? param.key
          })

        return {
          param: key,
          value,
          type: dynamicParamType,
          // This value always has to be a string.
          treeSegment: [key, value.join('/'), dynamicParamType],
        }
      }
    }

    const type = getShortDynamicParamType(segmentParam.type)

    return {
      param: key,
      // The value that is passed to user code.
      value: value,
      // The value that is rendered in the router tree.
      treeSegment: [key, Array.isArray(value) ? value.join('/') : value, type],
      type: type,
    }
  }
}

function NonIndex({ ctx }: { ctx: AppRenderContext }) {
  const is404Page = ctx.pagePath === '/404'
  const isInvalidStatusCode =
    typeof ctx.res.statusCode === 'number' && ctx.res.statusCode > 400

  if (is404Page || isInvalidStatusCode) {
    return <meta name="robots" content="noindex" />
  }
  return null
}

/**
 * This is used by server actions & client-side navigations to generate RSC data from a client-side request.
 * This function is only called on "dynamic" requests (ie, there wasn't already a static response).
 * It uses request headers (namely `Next-Router-State-Tree`) to determine where to start rendering.
 */
async function generateDynamicRSCPayload(
  ctx: AppRenderContext,
  options?: {
    actionResult: ActionResult
    skipFlight: boolean
  }
): Promise<RSCPayload> {
  // Flight data that is going to be passed to the browser.
  // Currently a single item array but in the future multiple patches might be combined in a single request.

  // We initialize `flightData` to an empty string because the client router knows how to tolerate
  // it (treating it as an MPA navigation). The only time this function wouldn't generate flight data
  // is for server actions, if the server action handler instructs this function to skip it. When the server
  // action reducer sees a falsy value, it'll simply resolve the action with no data.
  let flightData: FlightData = ''

  const {
    componentMod: {
      tree: loaderTree,
      createServerSearchParamsForMetadata,
      createServerParamsForMetadata,
      createMetadataComponents,
      MetadataBoundary,
      ViewportBoundary,
    },
    getDynamicParamFromSegment,
    appUsingSizeAdjustment,
    requestStore: { url },
    query,
    requestId,
    flightRouterState,
    workStore,
  } = ctx

  if (!options?.skipFlight) {
    const preloadCallbacks: PreloadCallbacks = []

    const searchParams = createServerSearchParamsForMetadata(query, workStore)
    const [MetadataTree, getMetadataReady] = createMetadataComponents({
      tree: loaderTree,
      searchParams,
      metadataContext: createTrackedMetadataContext(
        url.pathname,
        ctx.renderOpts,
        workStore
      ),
      getDynamicParamFromSegment,
      appUsingSizeAdjustment,
      createServerParamsForMetadata,
      workStore,
      MetadataBoundary,
      ViewportBoundary,
    })
    flightData = (
      await walkTreeWithFlightRouterState({
        ctx,
        createSegmentPath: (child) => child,
        loaderTreeToFilter: loaderTree,
        parentParams: {},
        flightRouterState,
        isFirst: true,
        // For flight, render metadata inside leaf page
        rscPayloadHead: (
          <React.Fragment key={flightDataPathHeadKey}>
            <NonIndex ctx={ctx} />
            {/* Adding requestId as react key to make metadata remount for each render */}
            <MetadataTree key={requestId} />
          </React.Fragment>
        ),
        injectedCSS: new Set(),
        injectedJS: new Set(),
        injectedFontPreloadTags: new Set(),
        rootLayoutIncluded: false,
        getMetadataReady,
        preloadCallbacks,
      })
    ).map((path) => path.slice(1)) // remove the '' (root) segment
  }

  // If we have an action result, then this is a server action response.
  // We can rely on this because `ActionResult` will always be a promise, even if
  // the result is falsey.
  if (options?.actionResult) {
    return {
      a: options.actionResult,
      f: flightData,
      b: ctx.renderOpts.buildId,
    }
  }

  // Otherwise, it's a regular RSC response.
  return {
    b: ctx.renderOpts.buildId,
    f: flightData,
    S: workStore.isStaticGeneration,
  }
}

function createErrorContext(
  ctx: AppRenderContext,
  renderSource: RequestErrorContext['renderSource']
): RequestErrorContext {
  return {
    routerKind: 'App Router',
    routePath: ctx.pagePath,
    routeType: ctx.isAction ? 'action' : 'render',
    renderSource,
    revalidateReason: getRevalidateReason(ctx.workStore),
  }
}
/**
 * Produces a RenderResult containing the Flight data for the given request. See
 * `generateDynamicRSCPayload` for information on the contents of the render result.
 */
async function generateDynamicFlightRenderResult(
  req: BaseNextRequest,
  ctx: AppRenderContext,
  options?: {
    actionResult: ActionResult
    skipFlight: boolean
    componentTree?: CacheNodeSeedData
    preloadCallbacks?: PreloadCallbacks
  }
): Promise<RenderResult> {
  const renderOpts = ctx.renderOpts

  function onFlightDataRenderError(err: DigestedError) {
    return renderOpts.onInstrumentationRequestError?.(
      err,
      req,
      createErrorContext(ctx, 'react-server-components-payload')
    )
  }
  const onError = createFlightReactServerErrorHandler(
    !!renderOpts.dev,
    onFlightDataRenderError
  )

  const rscPayload = await generateDynamicRSCPayload(ctx, options)

  // For app dir, use the bundled version of Flight server renderer (renderToReadableStream)
  // which contains the subset React.
  const flightReadableStream = ctx.componentMod.renderToReadableStream(
    rscPayload,
    ctx.clientReferenceManifest.clientModules,
    {
      onError,
    }
  )
  await waitAtLeastOneReactRenderTask()

  if (
    ctx.workStore.pendingRevalidates ||
    ctx.workStore.revalidatedTags ||
    ctx.workStore.pendingRevalidateWrites
  ) {
    const promises = Promise.all([
      ctx.workStore.incrementalCache?.revalidateTag(
        ctx.workStore.revalidatedTags || []
      ),
      ...Object.values(ctx.workStore.pendingRevalidates || {}),
      ...(ctx.workStore.pendingRevalidateWrites || []),
    ])
    ctx.renderOpts.waitUntil = (p) => promises.then(() => p)
  }

  return new FlightRenderResult(flightReadableStream, {
    fetchMetrics: ctx.workStore.fetchMetrics,
  })
}

/**
 * Crawlers will inadvertently think the canonicalUrl in the RSC payload should be crawled
 * when our intention is to just seed the router state with the current URL.
 * This function splits up the pathname so that we can later join it on
 * when we're ready to consume the path.
 */
function prepareInitialCanonicalUrl(url: RequestStore['url']) {
  return (url.pathname + url.search).split('/')
}

// This is the data necessary to render <AppRouter /> when no SSR errors are encountered
async function getRSCPayload(
  tree: LoaderTree,
  ctx: AppRenderContext,
  is404: boolean
): Promise<InitialRSCPayload & { P: React.ReactNode }> {
  const injectedCSS = new Set<string>()
  const injectedJS = new Set<string>()
  const injectedFontPreloadTags = new Set<string>()
  let missingSlots: Set<string> | undefined

  // We only track missing parallel slots in development
  if (process.env.NODE_ENV === 'development') {
    missingSlots = new Set<string>()
  }

  const {
    getDynamicParamFromSegment,
    query,
    appUsingSizeAdjustment,
    componentMod: {
      GlobalError,
      createServerSearchParamsForMetadata,
      createServerParamsForMetadata,
      createMetadataComponents,
      MetadataBoundary,
      ViewportBoundary,
    },
    requestStore: { url },
    workStore,
  } = ctx
  const initialTree = createFlightRouterStateFromLoaderTree(
    tree,
    getDynamicParamFromSegment,
    query
  )

  const searchParams = createServerSearchParamsForMetadata(query, workStore)
  const [MetadataTree, getMetadataReady] = createMetadataComponents({
    tree,
    errorType: is404 ? 'not-found' : undefined,
    searchParams,
    metadataContext: createTrackedMetadataContext(
      url.pathname,
      ctx.renderOpts,
      workStore
    ),
    getDynamicParamFromSegment,
    appUsingSizeAdjustment,
    createServerParamsForMetadata,
    workStore,
    MetadataBoundary,
    ViewportBoundary,
  })

  const preloadCallbacks: PreloadCallbacks = []

  const seedData = await createComponentTree({
    ctx,
    createSegmentPath: (child) => child,
    loaderTree: tree,
    parentParams: {},
    firstItem: true,
    injectedCSS,
    injectedJS,
    injectedFontPreloadTags,
    rootLayoutIncluded: false,
    getMetadataReady,
    missingSlots,
    preloadCallbacks,
  })

  // When the `vary` response header is present with `Next-URL`, that means there's a chance
  // it could respond differently if there's an interception route. We provide this information
  // to `AppRouter` so that it can properly seed the prefetch cache with a prefix, if needed.
  const varyHeader = ctx.res.getHeader('vary')
  const couldBeIntercepted =
    typeof varyHeader === 'string' && varyHeader.includes(NEXT_URL)

  const initialHead = (
    <React.Fragment key={flightDataPathHeadKey}>
      <NonIndex ctx={ctx} />
      {/* Adding requestId as react key to make metadata remount for each render */}
      <MetadataTree key={ctx.requestId} />
    </React.Fragment>
  )

  return {
    // See the comment above the `Preloads` component (below) for why this is part of the payload
    P: <Preloads preloadCallbacks={preloadCallbacks} />,
    b: ctx.renderOpts.buildId,
    p: ctx.assetPrefix,
    c: prepareInitialCanonicalUrl(url),
    i: !!couldBeIntercepted,
    f: [[initialTree, seedData, initialHead]],
    m: missingSlots,
    G: GlobalError,
    s: typeof ctx.renderOpts.postponed === 'string',
    S: workStore.isStaticGeneration,
  }
}

/**
 * Preload calls (such as `ReactDOM.preloadStyle` and `ReactDOM.preloadFont`) need to be called during rendering
 * in order to create the appropriate preload tags in the DOM, otherwise they're a no-op. Since we invoke
 * renderToReadableStream with a function that returns component props rather than a component itself, we use
 * this component to "render  " the preload calls.
 */
function Preloads({ preloadCallbacks }: { preloadCallbacks: Function[] }) {
  preloadCallbacks.forEach((preloadFn) => preloadFn())
  return null
}

// This is the data necessary to render <AppRouter /> when an error state is triggered
async function getErrorRSCPayload(
  tree: LoaderTree,
  ctx: AppRenderContext,
  errorType: 'not-found' | 'redirect' | undefined
) {
  const {
    getDynamicParamFromSegment,
    query,
    appUsingSizeAdjustment,
    componentMod: {
      GlobalError,
      createServerSearchParamsForMetadata,
      createServerParamsForMetadata,
      createMetadataComponents,
      MetadataBoundary,
      ViewportBoundary,
    },
    requestStore: { url },
    requestId,
    workStore,
  } = ctx

  const searchParams = createServerSearchParamsForMetadata(query, workStore)
  const [MetadataTree] = createMetadataComponents({
    tree,
    searchParams,
    // We create an untracked metadata context here because we can't postpone
    // again during the error render.
    metadataContext: createMetadataContext(url.pathname, ctx.renderOpts),
    errorType,
    getDynamicParamFromSegment,
    appUsingSizeAdjustment,
    createServerParamsForMetadata,
    workStore,
    MetadataBoundary,
    ViewportBoundary,
  })

  const initialHead = (
    <React.Fragment key={flightDataPathHeadKey}>
      <NonIndex ctx={ctx} />
      {/* Adding requestId as react key to make metadata remount for each render */}
      <MetadataTree key={requestId} />
      {process.env.NODE_ENV === 'development' && (
        <meta name="next-error" content="not-found" />
      )}
    </React.Fragment>
  )

  const initialTree = createFlightRouterStateFromLoaderTree(
    tree,
    getDynamicParamFromSegment,
    query
  )

  // For metadata notFound error there's no global not found boundary on top
  // so we create a not found page with AppRouter
  const initialSeedData: CacheNodeSeedData = [
    initialTree[0],
    <html id="__next_error__">
      <head></head>
      <body></body>
    </html>,
    {},
    null,
  ]

  return {
    b: ctx.renderOpts.buildId,
    p: ctx.assetPrefix,
    c: prepareInitialCanonicalUrl(url),
    m: undefined,
    i: false,
    f: [[initialTree, initialSeedData, initialHead]],
    G: GlobalError,
    s: typeof ctx.renderOpts.postponed === 'string',
    S: workStore.isStaticGeneration,
  } satisfies InitialRSCPayload
}

// This component must run in an SSR context. It will render the RSC root component
function App<T>({
  reactServerStream,
  preinitScripts,
  clientReferenceManifest,
  nonce,
  ServerInsertedHTMLProvider,
}: {
  reactServerStream: BinaryStreamOf<T>
  preinitScripts: () => void
  clientReferenceManifest: NonNullable<RenderOpts['clientReferenceManifest']>
  ServerInsertedHTMLProvider: React.ComponentType<{ children: JSX.Element }>
  nonce?: string
}): JSX.Element {
  preinitScripts()
  const response = React.use(
    useFlightStream<InitialRSCPayload>(
      reactServerStream,
      clientReferenceManifest,
      nonce
    )
  )

  const initialState = createInitialRouterState({
    buildId: response.b,
    initialFlightData: response.f,
    initialCanonicalUrlParts: response.c,
    // location and initialParallelRoutes are not initialized in the SSR render
    // they are set to an empty map and window.location, respectively during hydration
    initialParallelRoutes: null!,
    location: null,
    couldBeIntercepted: response.i,
    postponed: response.s,
    prerendered: response.S,
  })

  const actionQueue = createMutableActionQueue(initialState)

  const { HeadManagerContext } =
    require('../../shared/lib/head-manager-context.shared-runtime') as typeof import('../../shared/lib/head-manager-context.shared-runtime')

  return (
    <HeadManagerContext.Provider
      value={{
        appDir: true,
        nonce,
      }}
    >
      <ServerInsertedHTMLProvider>
        <AppRouter
          actionQueue={actionQueue}
          globalErrorComponent={response.G}
          assetPrefix={response.p}
        />
      </ServerInsertedHTMLProvider>
    </HeadManagerContext.Provider>
  )
}

// @TODO our error stream should be probably just use the same root component. But it was previously
// different I don't want to figure out if that is meaningful at this time so just keeping the behavior
// consistent for now.
function AppWithoutContext<T>({
  reactServerStream,
  preinitScripts,
  clientReferenceManifest,
  nonce,
}: {
  reactServerStream: BinaryStreamOf<T>
  preinitScripts: () => void
  clientReferenceManifest: NonNullable<RenderOpts['clientReferenceManifest']>
  nonce?: string
}): JSX.Element {
  preinitScripts()
  const response = React.use(
    useFlightStream<InitialRSCPayload>(
      reactServerStream,
      clientReferenceManifest,
      nonce
    )
  )

  const initialState = createInitialRouterState({
    buildId: response.b,
    initialFlightData: response.f,
    initialCanonicalUrlParts: response.c,
    // location and initialParallelRoutes are not initialized in the SSR render
    // they are set to an empty map and window.location, respectively during hydration
    initialParallelRoutes: null!,
    location: null,
    couldBeIntercepted: response.i,
    postponed: response.s,
    prerendered: response.S,
  })

  const actionQueue = createMutableActionQueue(initialState)

  return (
    <AppRouter
      actionQueue={actionQueue}
      globalErrorComponent={response.G}
      assetPrefix={response.p}
    />
  )
}

// We use a trick with TS Generics to branch streams with a type so we can
// consume the parsed value of a Readable Stream if it was constructed with a
// certain object shape. The generic type is not used directly in the type so it
// requires a disabling of the eslint rule disallowing unused vars
// eslint-disable-next-line @typescript-eslint/no-unused-vars
export type BinaryStreamOf<T> = ReadableStream<Uint8Array>

async function renderToHTMLOrFlightImpl(
  req: BaseNextRequest,
  res: BaseNextResponse,
  pagePath: string,
  query: NextParsedUrlQuery,
  renderOpts: RenderOpts,
  requestStore: RequestStore,
  workStore: WorkStore,
  parsedRequestHeaders: ParsedRequestHeaders,
  requestEndedState: { ended?: boolean },
  postponedState: PostponedState | null
) {
  const isNotFoundPath = pagePath === '/404'
  if (isNotFoundPath) {
    res.statusCode = 404
  }

  // A unique request timestamp used by development to ensure that it's
  // consistent and won't change during this request. This is important to
  // avoid that resources can be deduped by React Float if the same resource is
  // rendered or preloaded multiple times: `<link href="a.css?v={Date.now()}"/>`.
  const requestTimestamp = Date.now()

  const {
    serverActionsManifest,
    ComponentMod,
    nextFontManifest,
    serverActions,
    assetPrefix = '',
    enableTainting,
  } = renderOpts

  // We need to expose the bundled `require` API globally for
  // react-server-dom-webpack. This is a hack until we find a better way.
  if (ComponentMod.__next_app__) {
    const instrumented = wrapClientComponentLoader(ComponentMod)
    // @ts-ignore
    globalThis.__next_require__ = instrumented.require
    // When we are prerendering if there is a cacheSignal for tracking
    // cache reads we wrap the loadChunk in this tracking. This allows us
    // to treat chunk loading with similar semantics as cache reads to avoid
    // async loading chunks from causing a prerender to abort too early.
    // @ts-ignore
    globalThis.__next_chunk_load__ = (...args: Array<any>) => {
      const loadingChunk = instrumented.loadChunk(...args)
      trackChunkLoading(loadingChunk)
      return loadingChunk
    }
  }

  if (process.env.NODE_ENV === 'development') {
    // reset isr status at start of request
    const { pathname } = new URL(req.url || '/', 'http://n')
    renderOpts.setAppIsrStatus?.(pathname, null)
  }

  if (
    // The type check here ensures that `req` is correctly typed, and the
    // environment variable check provides dead code elimination.
    process.env.NEXT_RUNTIME !== 'edge' &&
    isNodeNextRequest(req)
  ) {
    req.originalRequest.on('end', () => {
      const staticGenStore = ComponentMod.workAsyncStorage.getStore()
      const prerenderStore = workUnitAsyncStorage.getStore()
      const isPPR =
        prerenderStore &&
        (prerenderStore.type === 'prerender' ||
          prerenderStore.type === 'prerender-ppr')
          ? !!prerenderStore.dynamicTracking?.dynamicAccesses?.length
          : false

      if (
        process.env.NODE_ENV === 'development' &&
        staticGenStore &&
        renderOpts.setAppIsrStatus &&
        !isPPR
      ) {
        // only node can be ISR so we only need to update the status here
        const { pathname } = new URL(req.url || '/', 'http://n')
        let { revalidate } = staticGenStore
        if (typeof revalidate === 'undefined') {
          revalidate = false
        }
        if (revalidate === false || revalidate > 0) {
          renderOpts.setAppIsrStatus(pathname, revalidate)
        }
      }

      requestEndedState.ended = true

      if ('performance' in globalThis) {
        const metrics = getClientComponentLoaderMetrics({ reset: true })
        if (metrics) {
          getTracer()
            .startSpan(NextNodeServerSpan.clientComponentLoading, {
              startTime: metrics.clientComponentLoadStart,
              attributes: {
                'next.clientComponentLoadCount':
                  metrics.clientComponentLoadCount,
                'next.span_type': NextNodeServerSpan.clientComponentLoading,
              },
            })
            .end(
              metrics.clientComponentLoadStart +
                metrics.clientComponentLoadTimes
            )
        }
      }
    })
  }

  const metadata: AppPageRenderResultMetadata = {}

  const appUsingSizeAdjustment = !!nextFontManifest?.appUsingSizeAdjust

  // TODO: fix this typescript
  const clientReferenceManifest = renderOpts.clientReferenceManifest!

  const serverModuleMap = createServerModuleMap({
    serverActionsManifest,
    pageName: renderOpts.page,
  })

  setReferenceManifestsSingleton({
    clientReferenceManifest,
    serverActionsManifest,
    serverModuleMap,
  })

  ComponentMod.patchFetch()

  // Pull out the hooks/references from the component.
  const { tree: loaderTree, taintObjectReference } = ComponentMod

  if (enableTainting) {
    taintObjectReference(
      'Do not pass process.env to client components since it will leak sensitive data',
      process.env
    )
  }

  workStore.fetchMetrics = []
  metadata.fetchMetrics = workStore.fetchMetrics

  // don't modify original query object
  query = { ...query }
  stripInternalQueries(query)

  const { flightRouterState, isPrefetchRequest, isRSCRequest, nonce } =
    parsedRequestHeaders

  /**
   * The metadata items array created in next-app-loader with all relevant information
   * that we need to resolve the final metadata.
   */
  let requestId: string

  if (process.env.NEXT_RUNTIME === 'edge') {
    requestId = crypto.randomUUID()
  } else {
    requestId = require('next/dist/compiled/nanoid').nanoid()
  }

  /**
   * Dynamic parameters. E.g. when you visit `/dashboard/vercel` which is rendered by `/dashboard/[slug]` the value will be {"slug": "vercel"}.
   */
  const params = renderOpts.params ?? {}

  const { isStaticGeneration, fallbackRouteParams } = workStore

  const getDynamicParamFromSegment = makeGetDynamicParamFromSegment(
    params,
    pagePath,
    fallbackRouteParams
  )

  const isActionRequest = getServerActionRequestMetadata(req).isServerAction

  const ctx: AppRenderContext = {
    componentMod: ComponentMod,
    renderOpts,
    requestStore,
    workStore,
    parsedRequestHeaders,
    getDynamicParamFromSegment,
    query,
    isPrefetch: isPrefetchRequest,
    isAction: isActionRequest,
    requestTimestamp,
    appUsingSizeAdjustment,
    flightRouterState,
    requestId,
    defaultRevalidate: false,
    pagePath,
    clientReferenceManifest,
    assetPrefix,
    isNotFoundPath,
    nonce,
    res,
  }

  getTracer().setRootSpanAttribute('next.route', pagePath)

  if (isStaticGeneration) {
    // We're either building or revalidating. In either case we need to
    // prerender our page rather than render it.
    const prerenderToStreamWithTracing = getTracer().wrap(
      AppRenderSpan.getBodyResult,
      {
        spanName: `prerender route (app) ${pagePath}`,
        attributes: {
          'next.route': pagePath,
        },
      },
      prerenderToStream
    )

    let response = await prerenderToStreamWithTracing(
      req,
      res,
      ctx,
      metadata,
      workStore,
      loaderTree
    )

    // If we're debugging partial prerendering, print all the dynamic API accesses
    // that occurred during the render.
    // @TODO move into renderToStream function
    if (
      response.dynamicTracking &&
      accessedDynamicData(response.dynamicTracking) &&
      response.dynamicTracking.isDebugDynamicAccesses
    ) {
      warn('The following dynamic usage was detected:')
      for (const access of formatDynamicAPIAccesses(response.dynamicTracking)) {
        warn(access)
      }
    }

    // If we encountered any unexpected errors during build we fail the
    // prerendering phase and the build.
    if (response.digestErrorsMap.size) {
      const buildFailingError = response.digestErrorsMap.values().next().value
      if (buildFailingError) throw buildFailingError
    }
    // Pick first userland SSR error, which is also not a RSC error.
    if (response.ssrErrors.length) {
      const buildFailingError = response.ssrErrors.find((err) =>
        isUserLandError(err)
      )
      if (buildFailingError) throw buildFailingError
    }

    const options: RenderResultOptions = {
      metadata,
    }
    // If we have pending revalidates, wait until they are all resolved.
    if (
      workStore.pendingRevalidates ||
      workStore.pendingRevalidateWrites ||
      workStore.revalidatedTags
    ) {
      options.waitUntil = Promise.all([
        workStore.incrementalCache?.revalidateTag(
          workStore.revalidatedTags || []
        ),
        ...Object.values(workStore.pendingRevalidates || {}),
        ...(workStore.pendingRevalidateWrites || []),
      ])
    }

    addImplicitTags(workStore, requestStore)

    if (workStore.tags) {
      metadata.fetchTags = workStore.tags.join(',')
    }

    // If force static is specifically set to false, we should not revalidate
    // the page.
    if (workStore.forceStatic === false) {
      workStore.revalidate = 0
    }

    // Copy the revalidation value onto the render result metadata.
    metadata.revalidate = workStore.revalidate ?? ctx.defaultRevalidate

    // provide bailout info for debugging
    if (metadata.revalidate === 0) {
      metadata.staticBailoutInfo = {
        description: workStore.dynamicUsageDescription,
        stack: workStore.dynamicUsageStack,
      }
    }

    return new RenderResult(await streamToString(response.stream), options)
  } else {
    // We're rendering dynamically
    if (isRSCRequest) {
      return generateDynamicFlightRenderResult(req, ctx)
    }

    const renderToStreamWithTracing = getTracer().wrap(
      AppRenderSpan.getBodyResult,
      {
        spanName: `render route (app) ${pagePath}`,
        attributes: {
          'next.route': pagePath,
        },
      },
      renderToStream
    )

    let formState: null | any = null
    if (isActionRequest) {
      // For action requests, we handle them differently with a special render result.
<<<<<<< HEAD
      const actionRequestResult =
        await await ComponentMod.staticGenerationAsyncStorage.run(
          {
            ...staticGenerationStore,
            // override isRender when handling actions
            // if the action renders this should create
            // a new static context where it sets back to true
            isRender: false,
          },
          () => {
            const currentStaticGenerationStore =
              ComponentMod.staticGenerationAsyncStorage.getStore()

            if (!currentStaticGenerationStore) {
              throw new Error(
                'Invariant missing static generation store in handleAction'
              )
            }

            return handleAction({
              req,
              res,
              ComponentMod,
              serverModuleMap,
              generateFlight: generateDynamicFlightRenderResult,
              staticGenerationStore: currentStaticGenerationStore,
              requestStore,
              serverActions,
              ctx,
            })
          }
        )
=======
      const actionRequestResult = await handleAction({
        req,
        res,
        ComponentMod,
        serverModuleMap,
        generateFlight: generateDynamicFlightRenderResult,
        workStore,
        requestStore,
        serverActions,
        ctx,
      })
>>>>>>> 30e6794b

      if (actionRequestResult) {
        if (actionRequestResult.type === 'not-found') {
          const notFoundLoaderTree = createNotFoundLoaderTree(loaderTree)
          res.statusCode = 404
          const stream = await renderToStreamWithTracing(
            req,
            res,
            ctx,
            notFoundLoaderTree,
            formState,
            postponedState
          )

          return new RenderResult(stream, { metadata })
        } else if (actionRequestResult.type === 'done') {
          if (actionRequestResult.result) {
            actionRequestResult.result.assignMetadata(metadata)
            return actionRequestResult.result
          } else if (actionRequestResult.formState) {
            formState = actionRequestResult.formState
          }
        }
      }
    }

    const options: RenderResultOptions = {
      metadata,
    }

    const stream = await renderToStreamWithTracing(
      req,
      res,
      ctx,
      loaderTree,
      formState,
      postponedState
    )

    // If we have pending revalidates, wait until they are all resolved.
    if (
      workStore.pendingRevalidates ||
      workStore.pendingRevalidateWrites ||
      workStore.revalidatedTags
    ) {
      options.waitUntil = Promise.all([
        workStore.incrementalCache?.revalidateTag(
          workStore.revalidatedTags || []
        ),
        ...Object.values(workStore.pendingRevalidates || {}),
        ...(workStore.pendingRevalidateWrites || []),
      ])
    }

    addImplicitTags(workStore, requestStore)

    if (workStore.tags) {
      metadata.fetchTags = workStore.tags.join(',')
    }

    // Create the new render result for the response.
    return new RenderResult(stream, options)
  }
}

export type AppPageRender = (
  req: BaseNextRequest,
  res: BaseNextResponse,
  pagePath: string,
  query: NextParsedUrlQuery,
  fallbackRouteParams: FallbackRouteParams | null,
  renderOpts: RenderOpts,
  serverComponentsHmrCache?: ServerComponentsHmrCache
) => Promise<RenderResult<AppPageRenderResultMetadata>>

export const renderToHTMLOrFlight: AppPageRender = (
  req,
  res,
  pagePath,
  query,
  fallbackRouteParams,
  renderOpts,
  serverComponentsHmrCache
) => {
  if (!req.url) {
    throw new Error('Invalid URL')
  }

  const url = parseRelativeUrl(req.url, undefined, false)

  // We read these values from the request object as, in certain cases,
  // base-server will strip them to opt into different rendering behavior.
  const parsedRequestHeaders = parseRequestHeaders(req.headers, {
    isRoutePPREnabled: renderOpts.experimental.isRoutePPREnabled === true,
  })

  const { isHmrRefresh } = parsedRequestHeaders

  const requestEndedState = { ended: false }
  let postponedState: PostponedState | null = null

  // If provided, the postpone state should be parsed so it can be provided to
  // React.
  if (typeof renderOpts.postponed === 'string') {
    if (fallbackRouteParams && fallbackRouteParams.size > 0) {
      throw new Error(
        'Invariant: postponed state should not be provided when fallback params are provided'
      )
    }

    postponedState = parsePostponedState(
      renderOpts.postponed,
      renderOpts.params
    )
  }

  return withRequestStore(
    renderOpts.ComponentMod.workUnitAsyncStorage,
    {
      req,
      url,
      res,
      renderOpts,
      isHmrRefresh,
      serverComponentsHmrCache,
    },
    (requestStore) => {
      if (requestStore.type !== 'request') {
        // TODO: Refactor to not need a RequestStore for prerenders.
        throw new Error('This should never happen.')
      }
      return withWorkStore(
        renderOpts.ComponentMod.workAsyncStorage,
        {
          page: renderOpts.routeModule.definition.page,
          fallbackRouteParams,
          renderOpts,
          requestEndedState,
          isRender: true,
          isPrefetchRequest: Boolean(req.headers[NEXT_ROUTER_PREFETCH_HEADER]),
        },
        (workStore) =>
          renderToHTMLOrFlightImpl(
            req,
            res,
            pagePath,
            query,
            renderOpts,
            requestStore,
            workStore,
            parsedRequestHeaders,
            requestEndedState,
            postponedState
          )
      )
    }
  )
}

async function renderToStream(
  req: BaseNextRequest,
  res: BaseNextResponse,
  ctx: AppRenderContext,
  tree: LoaderTree,
  formState: any,
  postponedState: PostponedState | null
): Promise<ReadableStream<Uint8Array>> {
  const renderOpts = ctx.renderOpts
  const ComponentMod = renderOpts.ComponentMod
  // TODO: fix this typescript
  const clientReferenceManifest = renderOpts.clientReferenceManifest!

  const { ServerInsertedHTMLProvider, renderServerInsertedHTML } =
    createServerInsertedHTML()

  const tracingMetadata = getTracedMetadata(
    getTracer().getTracePropagationData(),
    renderOpts.experimental.clientTraceMetadata
  )

  const polyfills: JSX.IntrinsicElements['script'][] =
    renderOpts.buildManifest.polyfillFiles
      .filter(
        (polyfill) =>
          polyfill.endsWith('.js') && !polyfill.endsWith('.module.js')
      )
      .map((polyfill) => ({
        src: `${ctx.assetPrefix}/_next/${polyfill}${getAssetQueryString(
          ctx,
          false
        )}`,
        integrity: renderOpts.subresourceIntegrityManifest?.[polyfill],
        crossOrigin: renderOpts.crossOrigin,
        noModule: true,
        nonce: ctx.nonce,
      }))

  const [preinitScripts, bootstrapScript] = getRequiredScripts(
    renderOpts.buildManifest,
    // Why is assetPrefix optional on renderOpts?
    // @TODO make it default empty string on renderOpts and get rid of it from ctx
    ctx.assetPrefix,
    renderOpts.crossOrigin,
    renderOpts.subresourceIntegrityManifest,
    getAssetQueryString(ctx, true),
    ctx.nonce,
    renderOpts.page
  )

  const reactServerErrorsByDigest: Map<string, DigestedError> = new Map()
  const silenceLogger = false
  function onHTMLRenderRSCError(err: DigestedError) {
    return renderOpts.onInstrumentationRequestError?.(
      err,
      req,
      createErrorContext(ctx, 'react-server-components')
    )
  }
  const serverComponentsErrorHandler = createHTMLReactServerErrorHandler(
    !!renderOpts.dev,
    !!renderOpts.nextExport,
    reactServerErrorsByDigest,
    silenceLogger,
    onHTMLRenderRSCError
  )

  function onHTMLRenderSSRError(err: DigestedError) {
    return renderOpts.onInstrumentationRequestError?.(
      err,
      req,
      createErrorContext(ctx, 'server-rendering')
    )
  }

  const allCapturedErrors: Array<unknown> = []
  const htmlRendererErrorHandler = createHTMLErrorHandler(
    !!renderOpts.dev,
    !!renderOpts.nextExport,
    reactServerErrorsByDigest,
    allCapturedErrors,
    silenceLogger,
    onHTMLRenderSSRError
  )

  let reactServerResult: null | ReactServerResult = null

  const setHeader = res.setHeader.bind(res)

  try {
    // This is a dynamic render. We don't do dynamic tracking because we're not prerendering
    const RSCPayload = await getRSCPayload(tree, ctx, res.statusCode === 404)
    reactServerResult = new ReactServerResult(
      ComponentMod.renderToReadableStream(
        RSCPayload,
        clientReferenceManifest.clientModules,
        {
          onError: serverComponentsErrorHandler,
        }
      )
    )

    // React doesn't start rendering synchronously but we want the RSC render to have a chance to start
    // before we begin SSR rendering because we want to capture any available preload headers so we tick
    // one task before continuing
    await waitAtLeastOneReactRenderTask()

    // If provided, the postpone state should be parsed as JSON so it can be
    // provided to React.
    if (typeof renderOpts.postponed === 'string') {
      if (postponedState?.type === DynamicState.DATA) {
        // We have a complete HTML Document in the prerender but we need to
        // still include the new server component render because it was not included
        // in the static prelude.
        const inlinedReactServerDataStream = createInlinedDataReadableStream(
          reactServerResult.tee(),
          ctx.nonce,
          formState
        )

        return chainStreams(
          inlinedReactServerDataStream,
          createDocumentClosingStream()
        )
      } else if (postponedState) {
        // We assume we have dynamic HTML requiring a resume render to complete
        const postponed = getPostponedFromState(postponedState)

        const resume = require('react-dom/server.edge')
          .resume as (typeof import('react-dom/server.edge'))['resume']

        const htmlStream = await resume(
          <App
            reactServerStream={reactServerResult.tee()}
            preinitScripts={preinitScripts}
            clientReferenceManifest={clientReferenceManifest}
            ServerInsertedHTMLProvider={ServerInsertedHTMLProvider}
            nonce={ctx.nonce}
          />,
          postponed,
          {
            onError: htmlRendererErrorHandler,
            nonce: ctx.nonce,
          }
        )

        const getServerInsertedHTML = makeGetServerInsertedHTML({
          polyfills,
          renderServerInsertedHTML,
          serverCapturedErrors: allCapturedErrors,
          basePath: renderOpts.basePath,
          tracingMetadata: tracingMetadata,
        })
        return await continueDynamicHTMLResume(htmlStream, {
          inlinedDataStream: createInlinedDataReadableStream(
            reactServerResult.consume(),
            ctx.nonce,
            formState
          ),
          getServerInsertedHTML,
        })
      }
    }

    // This is a regular dynamic render
    const renderToReadableStream = require('react-dom/server.edge')
      .renderToReadableStream as (typeof import('react-dom/server.edge'))['renderToReadableStream']

    const htmlStream = await renderToReadableStream(
      <App
        reactServerStream={reactServerResult.tee()}
        preinitScripts={preinitScripts}
        clientReferenceManifest={clientReferenceManifest}
        ServerInsertedHTMLProvider={ServerInsertedHTMLProvider}
        nonce={ctx.nonce}
      />,
      {
        onError: htmlRendererErrorHandler,
        nonce: ctx.nonce,
        onHeaders: (headers: Headers) => {
          headers.forEach((value, key) => {
            setHeader(key, value)
          })
        },
        maxHeadersLength: renderOpts.reactMaxHeadersLength,
        // When debugging the static shell, client-side rendering should be
        // disabled to prevent blanking out the page.
        bootstrapScripts: renderOpts.isDebugStaticShell
          ? []
          : [bootstrapScript],
        formState,
      }
    )

    const getServerInsertedHTML = makeGetServerInsertedHTML({
      polyfills,
      renderServerInsertedHTML,
      serverCapturedErrors: allCapturedErrors,
      basePath: renderOpts.basePath,
      tracingMetadata: tracingMetadata,
    })
    /**
     * Rules of Static & Dynamic HTML:
     *
     *    1.) We must generate static HTML unless the caller explicitly opts
     *        in to dynamic HTML support.
     *
     *    2.) If dynamic HTML support is requested, we must honor that request
     *        or throw an error. It is the sole responsibility of the caller to
     *        ensure they aren't e.g. requesting dynamic HTML for an AMP page.
     *
     * These rules help ensure that other existing features like request caching,
     * coalescing, and ISR continue working as intended.
     */
    const generateStaticHTML = renderOpts.supportsDynamicResponse !== true
    const validateRootLayout = renderOpts.dev
    return await continueFizzStream(htmlStream, {
      inlinedDataStream: createInlinedDataReadableStream(
        reactServerResult.consume(),
        ctx.nonce,
        formState
      ),
      isStaticGeneration: generateStaticHTML,
      getServerInsertedHTML,
      serverInsertedHTMLToHead: true,
      validateRootLayout,
    })
  } catch (err) {
    if (
      isStaticGenBailoutError(err) ||
      (typeof err === 'object' &&
        err !== null &&
        'message' in err &&
        typeof err.message === 'string' &&
        err.message.includes(
          'https://nextjs.org/docs/advanced-features/static-html-export'
        ))
    ) {
      // Ensure that "next dev" prints the red error overlay
      throw err
    }

    // If a bailout made it to this point, it means it wasn't wrapped inside
    // a suspense boundary.
    const shouldBailoutToCSR = isBailoutToCSRError(err)
    if (shouldBailoutToCSR) {
      const stack = getStackWithoutErrorMessage(err)
      error(
        `${err.reason} should be wrapped in a suspense boundary at page "${ctx.pagePath}". Read more: https://nextjs.org/docs/messages/missing-suspense-with-csr-bailout\n${stack}`
      )

      throw err
    }

    let errorType: 'not-found' | 'redirect' | undefined

    if (isNotFoundError(err)) {
      errorType = 'not-found'
      res.statusCode = 404
    } else if (isRedirectError(err)) {
      errorType = 'redirect'
      res.statusCode = getRedirectStatusCodeFromError(err)

      const redirectUrl = addPathPrefix(
        getURLFromRedirectError(err),
        renderOpts.basePath
      )

      // If there were mutable cookies set, we need to set them on the
      // response.
      const headers = new Headers()
      if (appendMutableCookies(headers, ctx.requestStore.mutableCookies)) {
        setHeader('set-cookie', Array.from(headers.values()))
      }

      setHeader('location', redirectUrl)
    } else if (!shouldBailoutToCSR) {
      res.statusCode = 500
    }

    const [errorPreinitScripts, errorBootstrapScript] = getRequiredScripts(
      renderOpts.buildManifest,
      ctx.assetPrefix,
      renderOpts.crossOrigin,
      renderOpts.subresourceIntegrityManifest,
      getAssetQueryString(ctx, false),
      ctx.nonce,
      '/_not-found/page'
    )

    const errorRSCPayload = await getErrorRSCPayload(tree, ctx, errorType)

    const errorServerStream = ComponentMod.renderToReadableStream(
      errorRSCPayload,
      clientReferenceManifest.clientModules,
      {
        onError: serverComponentsErrorHandler,
      }
    )

    if (reactServerResult === null) {
      // We errored when we did not have an RSC stream to read from. This is not just a render
      // error, we need to throw early
      throw err
    }

    try {
      const fizzStream = await renderToInitialFizzStream({
        ReactDOMServer: require('react-dom/server.edge'),
        element: (
          <AppWithoutContext
            reactServerStream={errorServerStream}
            preinitScripts={errorPreinitScripts}
            clientReferenceManifest={clientReferenceManifest}
            nonce={ctx.nonce}
          />
        ),
        streamOptions: {
          nonce: ctx.nonce,
          // Include hydration scripts in the HTML
          bootstrapScripts: [errorBootstrapScript],
          formState,
        },
      })

      /**
       * Rules of Static & Dynamic HTML:
       *
       *    1.) We must generate static HTML unless the caller explicitly opts
       *        in to dynamic HTML support.
       *
       *    2.) If dynamic HTML support is requested, we must honor that request
       *        or throw an error. It is the sole responsibility of the caller to
       *        ensure they aren't e.g. requesting dynamic HTML for an AMP page.
       *
       * These rules help ensure that other existing features like request caching,
       * coalescing, and ISR continue working as intended.
       */
      const generateStaticHTML = renderOpts.supportsDynamicResponse !== true
      const validateRootLayout = renderOpts.dev
      return await continueFizzStream(fizzStream, {
        inlinedDataStream: createInlinedDataReadableStream(
          // This is intentionally using the readable datastream from the
          // main render rather than the flight data from the error page
          // render
          reactServerResult.consume(),
          ctx.nonce,
          formState
        ),
        isStaticGeneration: generateStaticHTML,
        getServerInsertedHTML: makeGetServerInsertedHTML({
          polyfills,
          renderServerInsertedHTML,
          serverCapturedErrors: [],
          basePath: renderOpts.basePath,
          tracingMetadata: tracingMetadata,
        }),
        serverInsertedHTMLToHead: true,
        validateRootLayout,
      })
    } catch (finalErr: any) {
      if (process.env.NODE_ENV === 'development' && isNotFoundError(finalErr)) {
        const bailOnNotFound: typeof import('../../client/components/dev-root-not-found-boundary').bailOnNotFound =
          require('../../client/components/dev-root-not-found-boundary').bailOnNotFound
        bailOnNotFound()
      }
      throw finalErr
    }
  }
}

type PrerenderToStreamResult = {
  stream: ReadableStream<Uint8Array>
  digestErrorsMap: Map<string, DigestedError>
  ssrErrors: Array<unknown>
  dynamicTracking?: null | DynamicTrackingState
}

/**
 * Determines whether we should generate static flight data.
 */
function shouldGenerateStaticFlightData(workStore: WorkStore): boolean {
  const { fallbackRouteParams, isStaticGeneration } = workStore
  if (!isStaticGeneration) return false

  if (fallbackRouteParams && fallbackRouteParams.size > 0) {
    return false
  }

  return true
}

async function prerenderToStream(
  req: BaseNextRequest,
  res: BaseNextResponse,
  ctx: AppRenderContext,
  metadata: AppPageRenderResultMetadata,
  workStore: WorkStore,
  tree: LoaderTree
): Promise<PrerenderToStreamResult> {
  // When prerendering formState is always null. We still include it
  // because some shared APIs expect a formState value and this is slightly
  // more explicit than making it an optional function argument
  const formState = null

  const renderOpts = ctx.renderOpts
  const ComponentMod = renderOpts.ComponentMod
  // TODO: fix this typescript
  const clientReferenceManifest = renderOpts.clientReferenceManifest!
  const fallbackRouteParams = workStore.fallbackRouteParams

  const { ServerInsertedHTMLProvider, renderServerInsertedHTML } =
    createServerInsertedHTML()

  const tracingMetadata = getTracedMetadata(
    getTracer().getTracePropagationData(),
    renderOpts.experimental.clientTraceMetadata
  )

  const polyfills: JSX.IntrinsicElements['script'][] =
    renderOpts.buildManifest.polyfillFiles
      .filter(
        (polyfill) =>
          polyfill.endsWith('.js') && !polyfill.endsWith('.module.js')
      )
      .map((polyfill) => ({
        src: `${ctx.assetPrefix}/_next/${polyfill}${getAssetQueryString(
          ctx,
          false
        )}`,
        integrity: renderOpts.subresourceIntegrityManifest?.[polyfill],
        crossOrigin: renderOpts.crossOrigin,
        noModule: true,
        nonce: ctx.nonce,
      }))

  const [preinitScripts, bootstrapScript] = getRequiredScripts(
    renderOpts.buildManifest,
    // Why is assetPrefix optional on renderOpts?
    // @TODO make it default empty string on renderOpts and get rid of it from ctx
    ctx.assetPrefix,
    renderOpts.crossOrigin,
    renderOpts.subresourceIntegrityManifest,
    getAssetQueryString(ctx, true),
    ctx.nonce,
    renderOpts.page
  )

  const reactServerErrorsByDigest: Map<string, DigestedError> = new Map()
  // We don't report errors during prerendering through our instrumentation hooks
  const silenceLogger = !!renderOpts.experimental.isRoutePPREnabled
  function onHTMLRenderRSCError(err: DigestedError) {
    return renderOpts.onInstrumentationRequestError?.(
      err,
      req,
      createErrorContext(ctx, 'react-server-components')
    )
  }
  const serverComponentsErrorHandler = createHTMLReactServerErrorHandler(
    !!renderOpts.dev,
    !!renderOpts.nextExport,
    reactServerErrorsByDigest,
    silenceLogger,
    onHTMLRenderRSCError
  )

  function onHTMLRenderSSRError(err: DigestedError) {
    return renderOpts.onInstrumentationRequestError?.(
      err,
      req,
      createErrorContext(ctx, 'server-rendering')
    )
  }
  const allCapturedErrors: Array<unknown> = []
  const htmlRendererErrorHandler = createHTMLErrorHandler(
    !!renderOpts.dev,
    !!renderOpts.nextExport,
    reactServerErrorsByDigest,
    allCapturedErrors,
    silenceLogger,
    onHTMLRenderSSRError
  )

  let reactServerPrerenderResult: null | ReactServerPrerenderResult = null
  const setHeader = (name: string, value: string | string[]) => {
    res.setHeader(name, value)

    metadata.headers ??= {}
    metadata.headers[name] = res.getHeader(name)

    return res
  }

  try {
    if (renderOpts.experimental.dynamicIO) {
      if (renderOpts.experimental.isRoutePPREnabled) {
        /**
         * dynamicIO with PPR
         *
         * The general approach is to render the RSC stream first allowing any cache reads to resolve.
         * Once we have settled all cache reads we restart the render and abort after a single Task.
         *
         * Unlike with the non PPR case we can't synchronously abort the render when a dynamic API is used
         * during the initial render because we need to ensure all caches can be filled as part of the initial Task
         * and a synchronous abort might prevent us from filling all caches.
         *
         * Once the render is complete we allow the SSR render to finish and use a combination of the postponed state
         * and the reactServerIsDynamic value to determine how to treat the resulting render
         */

        const PRERENDER_COMPLETE = 'NEXT_PRERENDER_COMPLETE'
        const abortReason = new Error(PRERENDER_COMPLETE)

        let flightController = new AbortController()
        const cacheSignal = new CacheSignal()

        const prospectiveRenderPrerenderStore: PrerenderStore = {
          type: 'prerender',
          pathname: ctx.requestStore.url.pathname,
          renderSignal: flightController.signal,
          cacheSignal,
          // During the prospective render we don't want to synchronously abort on dynamic access
          // because it could prevent us from discovering all caches in siblings. So we omit the controller
          // from the prerender store this time.
          controller: null,
          // With PPR during Prerender we don't need to track individual dynamic reasons
          // because we will always do a final render after caches have filled and we
          // will track it again there
          dynamicTracking: null,
        }

        let reactServerIsDynamic = false
        function onError(err: unknown) {
          if (err === abortReason) {
            reactServerIsDynamic = true
            return PRERENDER_COMPLETE
          } else if (isPrerenderInterruptedError(err)) {
            reactServerIsDynamic = true
            return err.digest
          }

          return serverComponentsErrorHandler(err)
        }

        // We're not going to use the result of this render because the only time it could be used
        // is if it completes in a microtask and that's likely very rare for any non-trivial app
        const firstAttemptRSCPayload = await workUnitAsyncStorage.run(
          prospectiveRenderPrerenderStore,
          getRSCPayload,
          tree,
          ctx,
          res.statusCode === 404
        )

        let didError = false
        let prospectiveRenderError: unknown = null
        ;(
          workUnitAsyncStorage.run(
            // The store to scope
            prospectiveRenderPrerenderStore,
            // The function to run
            ComponentMod.prerender,
            // ... the arguments for the function to run
            firstAttemptRSCPayload,
            clientReferenceManifest.clientModules,
            {
              // This render will be thrown away so we don't need to track errors or postpones
              onError,
              onPostpone: undefined,
              // we don't care to track postpones during the prospective render because we need
              // to always do a final render anyway
              signal: flightController.signal,
            }
          ) as Promise<ReactServerPrerenderResolveToType>
        ).catch((err) => {
          if (
            err !== abortReason &&
            !isPrerenderInterruptedError(err) &&
            !isDynamicServerError(err)
          ) {
            didError = true
            prospectiveRenderError = err
          }
        })

        // When this resolves the cache has no inflight reads and we can ascertain the dynamic outcome
        await cacheSignal.cacheReady()
        flightController.abort(abortReason)
        // We wait a microtask to to ensure the catch handler has a chance to run if the root errors when we abort.
        await 1
        if (didError) {
          // We errored with something other than prerender errors during the warmup. We throw here
          // to allow the user error to be handled
          throw prospectiveRenderError
        }

        // When PPR is enabled we don't synchronously abort the render when performing a prospective render
        // because it might prevent us from discovering all caches during the render which is essential
        // when we perform the second single-task render.

        // Reset the dynamic IO state for the final render
        reactServerIsDynamic = false
        flightController = new AbortController()
        let dynamicTracking = createDynamicTrackingState(
          renderOpts.isDebugDynamicAccesses
        )

        const finalRenderPrerenderStore: PrerenderStore = {
          type: 'prerender',
          pathname: ctx.requestStore.url.pathname,
          renderSignal: flightController.signal,
          // During the final prerender we don't need to track cache access so we omit the signal
          cacheSignal: null,
          // During the final render we do want to abort synchronously on dynamic access so we
          // include the flight controller in the store.
          controller: flightController,
          dynamicTracking,
        }

        function onPostpone(reason: string) {
          if (
            reason === PRERENDER_COMPLETE ||
            isRenderInterruptedReason(reason)
          ) {
            reactServerIsDynamic = true
          }
        }
        const finalAttemptRSCPayload = await workUnitAsyncStorage.run(
          finalRenderPrerenderStore,
          getRSCPayload,
          tree,
          ctx,
          res.statusCode === 404
        )
        const reactServerResult = (reactServerPrerenderResult =
          await createReactServerPrerenderResult(
            prerenderAndAbortInSequentialTasks(
              () =>
                workUnitAsyncStorage.run(
                  // The store to scope
                  finalRenderPrerenderStore,
                  // The function to run
                  ComponentMod.prerender,
                  // ... the arguments for the function to run
                  finalAttemptRSCPayload,
                  clientReferenceManifest.clientModules,
                  {
                    onError,
                    onPostpone,
                    signal: flightController.signal,
                  }
                ),
              () => {
                flightController.abort(abortReason)
              }
            )
          ))

        await warmFlightResponse(
          reactServerResult.asStream(),
          clientReferenceManifest
        )

        const SSRController = new AbortController()
        const ssrPrerenderStore: PrerenderStore = {
          type: 'prerender',
          pathname: ctx.requestStore.url.pathname,
          renderSignal: SSRController.signal,
          // For HTML Generation we don't need to track cache reads (RSC only)
          cacheSignal: null,
          // We expect the SSR render to complete in a single Task and need to be able to synchronously abort
          // When you use APIs that are considered dynamic or synchronous IO.
          controller: SSRController,
          // We do track dynamic access because searchParams and certain hooks can still be
          // dynamic during SSR
          dynamicTracking,
        }
        let SSRIsDynamic = false
        function SSROnError(err: unknown, errorInfo: ErrorInfo) {
          if (
            isAbortReason(err, abortReason) ||
            isPrerenderInterruptedError(err)
          ) {
            SSRIsDynamic = true

            const componentStack: string | undefined = (errorInfo as any)
              .componentStack
            if (typeof componentStack === 'string') {
              trackAllowedDynamicAccess(
                workStore.route,
                err,
                componentStack,
                dynamicTracking
              )
            }
            return
          }

          return htmlRendererErrorHandler(err, errorInfo)
        }

        function SSROnPostpone(reason: string) {
          if (
            reason === PRERENDER_COMPLETE ||
            isRenderInterruptedReason(reason)
          ) {
            SSRIsDynamic = true
          }
        }

        const prerender = require('react-dom/static.edge')
          .prerender as (typeof import('react-dom/static.edge'))['prerender']
        const { prelude, postponed } = await prerenderAndAbortInSequentialTasks(
          () =>
            workUnitAsyncStorage.run(
              ssrPrerenderStore,
              prerender,
              <App
                reactServerStream={reactServerResult.asUnclosingStream()}
                preinitScripts={preinitScripts}
                clientReferenceManifest={clientReferenceManifest}
                ServerInsertedHTMLProvider={ServerInsertedHTMLProvider}
                nonce={ctx.nonce}
              />,
              {
                signal: SSRController.signal,
                onError: SSROnError,
                onPostpone: SSROnPostpone,
                onHeaders: (headers: Headers) => {
                  headers.forEach((value, key) => {
                    setHeader(key, value)
                  })
                },
                maxHeadersLength: renderOpts.reactMaxHeadersLength,
                // When debugging the static shell, client-side rendering should be
                // disabled to prevent blanking out the page.
                bootstrapScripts: renderOpts.isDebugStaticShell
                  ? []
                  : [bootstrapScript],
              }
            ),
          () => {
            SSRController.abort(abortReason)
          }
        )

        throwIfDisallowedDynamic(workStore, dynamicTracking)

        const getServerInsertedHTML = makeGetServerInsertedHTML({
          polyfills,
          renderServerInsertedHTML,
          serverCapturedErrors: allCapturedErrors,
          basePath: renderOpts.basePath,
          tracingMetadata: tracingMetadata,
        })

        metadata.flightData = await streamToBuffer(reactServerResult.asStream())

        if (SSRIsDynamic || reactServerIsDynamic) {
          if (postponed != null) {
            // Dynamic HTML case
            metadata.postponed = getDynamicHTMLPostponedState(
              postponed,
              fallbackRouteParams
            )
          } else {
            // Dynamic Data case
            metadata.postponed = getDynamicDataPostponedState()
          }
          reactServerResult.consume()
          return {
            digestErrorsMap: reactServerErrorsByDigest,
            ssrErrors: allCapturedErrors,
            stream: await continueDynamicPrerender(prelude, {
              getServerInsertedHTML,
            }),
            dynamicTracking,
          }
        } else {
          // Static case
          if (workStore.forceDynamic) {
            throw new StaticGenBailoutError(
              'Invariant: a Page with `dynamic = "force-dynamic"` did not trigger the dynamic pathway. This is a bug in Next.js'
            )
          }

          let htmlStream = prelude
          if (postponed != null) {
            // We postponed but nothing dynamic was used. We resume the render now and immediately abort it
            // so we can set all the postponed boundaries to client render mode before we store the HTML response
            const resume = require('react-dom/server.edge')
              .resume as (typeof import('react-dom/server.edge'))['resume']

            // We don't actually want to render anything so we just pass a stream
            // that never resolves. The resume call is going to abort immediately anyway
            const foreverStream = new ReadableStream<Uint8Array>()

            const resumeStream = await resume(
              <App
                reactServerStream={foreverStream}
                preinitScripts={() => {}}
                clientReferenceManifest={clientReferenceManifest}
                ServerInsertedHTMLProvider={ServerInsertedHTMLProvider}
                nonce={ctx.nonce}
              />,
              JSON.parse(JSON.stringify(postponed)),
              {
                signal: createPostponedAbortSignal('static prerender resume'),
                onError: htmlRendererErrorHandler,
                nonce: ctx.nonce,
              }
            )

            // First we write everything from the prerender, then we write everything from the aborted resume render
            htmlStream = chainStreams(prelude, resumeStream)
          }

          return {
            digestErrorsMap: reactServerErrorsByDigest,
            ssrErrors: allCapturedErrors,
            stream: await continueStaticPrerender(htmlStream, {
              inlinedDataStream: createInlinedDataReadableStream(
                reactServerResult.consumeAsStream(),
                ctx.nonce,
                formState
              ),
              getServerInsertedHTML,
            }),
            dynamicTracking,
          }
        }
      } else {
        /**
         * dynamicIO without PPR
         *
         * The general approach is to render the RSC tree first allowing for any inflight
         * caches to resolve. Once we have settled inflight caches we can check and see if any
         * synchronous dynamic APIs were used. If so we don't need to bother doing anything more
         * because the page will be dynamic on re-render anyway
         *
         * If no sync dynamic APIs were used we then re-render and abort after a single Task.
         * If the render errors we know that the page has some dynamic IO. This assumes and relies
         * upon caches reading from a in process memory cache and resolving in a microtask. While this
         * is true from our own default cache implementation and if you don't exceed our LRU size it
         * might not be true for custom cache implementations.
         *
         * Future implementations can do some different strategies during build like using IPC to
         * synchronously fill caches during this special rendering mode. For now this heuristic should work
         */

        const cache = workStore.incrementalCache
        if (!cache) {
          throw new Error(
            'Expected incremental cache to exist. This is a bug in Next.js'
          )
        }

        const PRERENDER_COMPLETE = 'NEXT_PRERENDER_COMPLETE'
        const abortReason = new Error(PRERENDER_COMPLETE)
        ;(abortReason as any).digest = PRERENDER_COMPLETE

        // We need to scope the dynamic IO state per render because we don't want to leak
        // details between the prospective render and the final render
        let flightController = new AbortController()

        let dynamicTracking = createDynamicTrackingState(
          renderOpts.isDebugDynamicAccesses
        )

        const cacheSignal = new CacheSignal()
        const prospectiveRenderPrerenderStore: PrerenderStore = {
          type: 'prerender',
          pathname: ctx.requestStore.url.pathname,
          renderSignal: flightController.signal,
          cacheSignal,
          // When PPR is off we can synchronously abort the prospective render because we will
          // always hit this path on the final render and thus we can skip the final render and just
          // consider the route dynamic.
          controller: flightController,
          dynamicTracking,
        }

        const firstAttemptRSCPayload = await workUnitAsyncStorage.run(
          prospectiveRenderPrerenderStore,
          getRSCPayload,
          tree,
          ctx,
          res.statusCode === 404
        )

        let reactServerIsDynamic = false
        let reactServerIsSynchronouslyDynamic = false

        function onError(err: unknown) {
          if (err === abortReason) {
            reactServerIsDynamic = true
            return PRERENDER_COMPLETE
          } else if (isPrerenderInterruptedError(err)) {
            reactServerIsSynchronouslyDynamic = true
            return err.digest
          }

          return serverComponentsErrorHandler(err)
        }

        try {
          const prospectiveStream = workUnitAsyncStorage.run(
            // The store to scope
            prospectiveRenderPrerenderStore,
            // The function to run
            ComponentMod.renderToReadableStream,
            // ... the arguments for the function to run
            firstAttemptRSCPayload,
            clientReferenceManifest.clientModules,
            {
              onError,
              signal: flightController.signal,
            }
          ) as ReadableStream<Uint8Array>

          // When this resolves the cache has no inflight reads and we can ascertain the dynamic outcome
          await cacheSignal.cacheReady()
          // Even though we could detect whether a sync dynamic API was used we still need to render SSR to
          // do error validation so we just abort and re-render.
          flightController.abort(abortReason)

          await warmFlightResponse(prospectiveStream, clientReferenceManifest)
        } catch (err) {
          if (
            err === abortReason ||
            isPrerenderInterruptedError(err) ||
            isDynamicServerError(err)
          ) {
            // We aborted with an incomplete shell. We'll handle this below with the handling
            // for dynamic.
          } else {
            // We have some other kind of shell error, we want to bubble this up to be handled
            throw err
          }
        }

        // Reset the prerenderState because we are going to retry the render
        flightController = new AbortController()
        dynamicTracking = createDynamicTrackingState(
          renderOpts.isDebugDynamicAccesses
        )
        reactServerIsDynamic = false
        reactServerIsSynchronouslyDynamic = false
        let SSRIsDynamic = false

        const finalRenderPrerenderStore: PrerenderStore = {
          type: 'prerender',
          pathname: ctx.requestStore.url.pathname,
          renderSignal: flightController.signal,
          // During the final prerender we don't need to track cache access so we omit the signal
          cacheSignal: null,
          controller: flightController,
          dynamicTracking,
        }

        const SSRController = new AbortController()
        const ssrPrerenderStore: PrerenderStore = {
          type: 'prerender',
          pathname: ctx.requestStore.url.pathname,
          renderSignal: SSRController.signal,
          // For HTML Generation we don't need to track cache reads (RSC only)
          cacheSignal: null,
          // We expect the SSR render to complete in a single Task and need to be able to synchronously abort
          // When you use APIs that are considered dynamic or synchronous IO.
          controller: SSRController,
          // We do track dynamic access because searchParams and certain hooks can still be
          // dynamic during SSR
          dynamicTracking,
        }

        const finalAttemptRSCPayload = await workUnitAsyncStorage.run(
          finalRenderPrerenderStore,
          getRSCPayload,
          tree,
          ctx,
          res.statusCode === 404
        )

        function SSROnError(err: unknown, errorInfo?: ErrorInfo) {
          if (
            isAbortReason(err, abortReason) ||
            isPrerenderInterruptedError(err)
          ) {
            SSRIsDynamic = true
            const componentStack: string | undefined = (errorInfo as any)
              .componentStack
            if (typeof componentStack === 'string') {
              trackAllowedDynamicAccess(
                workStore.route,
                err,
                componentStack,
                dynamicTracking
              )
            }
            return
          }

          return htmlRendererErrorHandler(err, errorInfo)
        }

        let reactServerStream: ReadableStream<Uint8Array>
        let htmlStream
        try {
          htmlStream = await prerenderAndAbortInSequentialTasks(
            () => {
              const teedStream = (
                workUnitAsyncStorage.run(
                  // The store to scope
                  finalRenderPrerenderStore,
                  // The function to run
                  ComponentMod.renderToReadableStream,
                  // ... the arguments for the function to run
                  finalAttemptRSCPayload,
                  clientReferenceManifest.clientModules,
                  {
                    onError,
                    signal: flightController.signal,
                  }
                ) as ReadableStream<Uint8Array>
              ).tee()

              reactServerStream = teedStream[0]
              const rscForSSRStream = teedStream[1]

              const renderToReadableStream = require('react-dom/server.edge')
                .renderToReadableStream as (typeof import('react-dom/server.edge'))['renderToReadableStream']
              const pendingHTMLStream = workUnitAsyncStorage.run(
                ssrPrerenderStore,
                renderToReadableStream,
                <App
                  reactServerStream={rscForSSRStream}
                  preinitScripts={preinitScripts}
                  clientReferenceManifest={clientReferenceManifest}
                  ServerInsertedHTMLProvider={ServerInsertedHTMLProvider}
                  nonce={ctx.nonce}
                />,
                {
                  signal: SSRController.signal,
                  onError: SSROnError,
                  // When debugging the static shell, client-side rendering should be
                  // disabled to prevent blanking out the page.
                  bootstrapScripts: renderOpts.isDebugStaticShell
                    ? []
                    : [bootstrapScript],
                }
              )
              pendingHTMLStream.catch(() => {})
              return pendingHTMLStream
            },
            () => {
              SSRController.abort(abortReason)
              flightController.abort(abortReason)
            }
          )
        } catch (err) {
          if (err === abortReason || isPrerenderInterruptedError(err)) {
            // We aborted with an incomplete shell. We'll handle this below with the handling
            // for dynamic.
          } else {
            // We have some other kind of shell error, we want to bubble this up to be handled
            throw err
          }
        }

        throwIfDisallowedDynamic(workStore, dynamicTracking)

        if (SSRIsDynamic) {
          // Something dynamic happened in the SSR phase of the render. This could be IO or it could be
          // a dynamic API like accessing searchParams in a client Page
          const dynamicReason = getFirstDynamicReason(dynamicTracking)
          if (dynamicReason) {
            throw new DynamicServerError(
              `Route ${workStore.route} couldn't be rendered statically because it used \`${dynamicReason}\`. See more info here: https://nextjs.org/docs/messages/dynamic-server-error`
            )
          } else {
            throw new DynamicServerError(
              `Route ${workStore.route} couldn't be rendered statically because it used IO that was not cached in a Client Component. See more info here: https://nextjs.org/docs/messages/dynamic-io`
            )
          }
        } else if (reactServerIsSynchronouslyDynamic) {
          const dynamicReason = getFirstDynamicReason(dynamicTracking)
          if (dynamicReason) {
            throw new DynamicServerError(
              `Route ${workStore.route} couldn't be rendered statically because it used \`${dynamicReason}\`. See more info here: https://nextjs.org/docs/messages/dynamic-server-error`
            )
          } else {
            console.error(
              'Expected Next.js to keep track of reason for opting out of static rendering but one was not found. This is a bug in Next.js'
            )
            throw new DynamicServerError(
              `Route ${workStore.route} couldn't be rendered statically because it used a dynamic API. See more info here: https://nextjs.org/docs/messages/dynamic-server-error`
            )
          }
        } else if (reactServerIsDynamic) {
          // There was unfinished work after we aborted after the first render Task. This means there is some IO
          // that is not covered by a cache and we need to bail out of static generation.
          const err = new DynamicServerError(
            `Route ${workStore.route} couldn't be rendered statically because it used IO that was not cached in a Server Component. See more info here: https://nextjs.org/docs/messages/dynamic-io`
          )
          serverComponentsErrorHandler(err)
          throw err
        }

        const reactServerResult =
          await createReactServerPrerenderResultFromRender(reactServerStream!)

        metadata.flightData = await streamToBuffer(reactServerResult.asStream())

        const getServerInsertedHTML = makeGetServerInsertedHTML({
          polyfills,
          renderServerInsertedHTML,
          serverCapturedErrors: allCapturedErrors,
          basePath: renderOpts.basePath,
          tracingMetadata: tracingMetadata,
        })
        const validateRootLayout = renderOpts.dev
        return {
          digestErrorsMap: reactServerErrorsByDigest,
          ssrErrors: allCapturedErrors,
          stream: await continueFizzStream(htmlStream!, {
            inlinedDataStream: createInlinedDataReadableStream(
              reactServerResult.consumeAsStream(),
              ctx.nonce,
              formState
            ),
            isStaticGeneration: true,
            getServerInsertedHTML,
            serverInsertedHTMLToHead: true,
            validateRootLayout,
          }),
          dynamicTracking,
        }
      }
    } else if (renderOpts.experimental.isRoutePPREnabled) {
      // We're statically generating with PPR and need to do dynamic tracking
      let dynamicTracking = createDynamicTrackingState(
        renderOpts.isDebugDynamicAccesses
      )
      const reactServerPrerenderStore: PrerenderStore = {
        type: 'prerender-ppr',
        pathname: ctx.requestStore.url.pathname,
        dynamicTracking,
      }
      const RSCPayload = await workUnitAsyncStorage.run(
        reactServerPrerenderStore,
        getRSCPayload,
        tree,
        ctx,
        res.statusCode === 404
      )
      const reactServerResult = (reactServerPrerenderResult =
        await createReactServerPrerenderResultFromRender(
          workUnitAsyncStorage.run(
            reactServerPrerenderStore,
            ComponentMod.renderToReadableStream,
            // ... the arguments for the function to run
            RSCPayload,
            clientReferenceManifest.clientModules,
            {
              onError: serverComponentsErrorHandler,
            }
          )
        ))

      const ssrPrerenderStore: PrerenderStore = {
        type: 'prerender-ppr',
        pathname: ctx.requestStore.url.pathname,
        dynamicTracking,
      }

      const prerender = require('react-dom/static.edge')
        .prerender as (typeof import('react-dom/static.edge'))['prerender']
      const { prelude, postponed } = await workUnitAsyncStorage.run(
        ssrPrerenderStore,
        prerender,
        <App
          reactServerStream={reactServerResult.asUnclosingStream()}
          preinitScripts={preinitScripts}
          clientReferenceManifest={clientReferenceManifest}
          ServerInsertedHTMLProvider={ServerInsertedHTMLProvider}
          nonce={ctx.nonce}
        />,
        {
          onError: htmlRendererErrorHandler,
          onHeaders: (headers: Headers) => {
            headers.forEach((value, key) => {
              setHeader(key, value)
            })
          },
          maxHeadersLength: renderOpts.reactMaxHeadersLength,
          // When debugging the static shell, client-side rendering should be
          // disabled to prevent blanking out the page.
          bootstrapScripts: renderOpts.isDebugStaticShell
            ? []
            : [bootstrapScript],
        }
      )
      const getServerInsertedHTML = makeGetServerInsertedHTML({
        polyfills,
        renderServerInsertedHTML,
        serverCapturedErrors: allCapturedErrors,
        basePath: renderOpts.basePath,
        tracingMetadata: tracingMetadata,
      })

      // After awaiting here we've waited for the entire RSC render to complete. Crucially this means
      // that when we detect whether we've used dynamic APIs below we know we'll have picked up even
      // parts of the React Server render that might not be used in the SSR render.
      const flightData = await streamToBuffer(reactServerResult.asStream())

      if (shouldGenerateStaticFlightData(workStore)) {
        metadata.flightData = flightData
      }

      /**
       * When prerendering there are three outcomes to consider
       *
       *   Dynamic HTML:      The prerender has dynamic holes (caused by using Next.js Dynamic Rendering APIs)
       *                      We will need to resume this result when requests are handled and we don't include
       *                      any server inserted HTML or inlined flight data in the static HTML
       *
       *   Dynamic Data:      The prerender has no dynamic holes but dynamic APIs were used. We will not
       *                      resume this render when requests are handled but we will generate new inlined
       *                      flight data since it is dynamic and differences may end up reconciling on the client
       *
       *   Static:            The prerender has no dynamic holes and no dynamic APIs were used. We statically encode
       *                      all server inserted HTML and flight data
       */
      // First we check if we have any dynamic holes in our HTML prerender
      if (accessedDynamicData(dynamicTracking)) {
        if (postponed != null) {
          // Dynamic HTML case.
          metadata.postponed = getDynamicHTMLPostponedState(
            postponed,
            fallbackRouteParams
          )
        } else {
          // Dynamic Data case.
          metadata.postponed = getDynamicDataPostponedState()
        }
        // Regardless of whether this is the Dynamic HTML or Dynamic Data case we need to ensure we include
        // server inserted html in the static response because the html that is part of the prerender may depend on it
        // It is possible in the set of stream transforms for Dynamic HTML vs Dynamic Data may differ but currently both states
        // require the same set so we unify the code path here
        reactServerResult.consume()
        return {
          digestErrorsMap: reactServerErrorsByDigest,
          ssrErrors: allCapturedErrors,
          stream: await continueDynamicPrerender(prelude, {
            getServerInsertedHTML,
          }),
          dynamicTracking,
        }
      } else if (fallbackRouteParams && fallbackRouteParams.size > 0) {
        // Rendering the fallback case.
        metadata.postponed = getDynamicDataPostponedState()

        return {
          digestErrorsMap: reactServerErrorsByDigest,
          ssrErrors: allCapturedErrors,
          stream: await continueDynamicPrerender(prelude, {
            getServerInsertedHTML,
          }),
          dynamicTracking,
        }
      } else {
        // Static case
        // We still have not used any dynamic APIs. At this point we can produce an entirely static prerender response
        if (workStore.forceDynamic) {
          throw new StaticGenBailoutError(
            'Invariant: a Page with `dynamic = "force-dynamic"` did not trigger the dynamic pathway. This is a bug in Next.js'
          )
        }

        let htmlStream = prelude
        if (postponed != null) {
          // We postponed but nothing dynamic was used. We resume the render now and immediately abort it
          // so we can set all the postponed boundaries to client render mode before we store the HTML response
          const resume = require('react-dom/server.edge')
            .resume as (typeof import('react-dom/server.edge'))['resume']

          // We don't actually want to render anything so we just pass a stream
          // that never resolves. The resume call is going to abort immediately anyway
          const foreverStream = new ReadableStream<Uint8Array>()

          const resumeStream = await resume(
            <App
              reactServerStream={foreverStream}
              preinitScripts={() => {}}
              clientReferenceManifest={clientReferenceManifest}
              ServerInsertedHTMLProvider={ServerInsertedHTMLProvider}
              nonce={ctx.nonce}
            />,
            JSON.parse(JSON.stringify(postponed)),
            {
              signal: createPostponedAbortSignal('static prerender resume'),
              onError: htmlRendererErrorHandler,
              nonce: ctx.nonce,
            }
          )

          // First we write everything from the prerender, then we write everything from the aborted resume render
          htmlStream = chainStreams(prelude, resumeStream)
        }

        return {
          digestErrorsMap: reactServerErrorsByDigest,
          ssrErrors: allCapturedErrors,
          stream: await continueStaticPrerender(htmlStream, {
            inlinedDataStream: createInlinedDataReadableStream(
              reactServerResult.consumeAsStream(),
              ctx.nonce,
              formState
            ),
            getServerInsertedHTML,
          }),
          dynamicTracking,
        }
      }
    } else {
      const prerenderLegacyStore: PrerenderStore = {
        type: 'prerender-legacy',
        pathname: ctx.requestStore.url.pathname,
      }
      // This is a regular static generation. We don't do dynamic tracking because we rely on
      // the old-school dynamic error handling to bail out of static generation
      const RSCPayload = await workUnitAsyncStorage.run(
        prerenderLegacyStore,
        getRSCPayload,
        tree,
        ctx,
        res.statusCode === 404
      )
      const reactServerResult = (reactServerPrerenderResult =
        await createReactServerPrerenderResultFromRender(
          workUnitAsyncStorage.run(
            prerenderLegacyStore,
            ComponentMod.renderToReadableStream,
            RSCPayload,
            clientReferenceManifest.clientModules,
            {
              onError: serverComponentsErrorHandler,
            }
          )
        ))

      const renderToReadableStream = require('react-dom/server.edge')
        .renderToReadableStream as (typeof import('react-dom/server.edge'))['renderToReadableStream']

      const htmlStream = await workUnitAsyncStorage.run(
        prerenderLegacyStore,
        renderToReadableStream,
        <App
          reactServerStream={reactServerResult.asUnclosingStream()}
          preinitScripts={preinitScripts}
          clientReferenceManifest={clientReferenceManifest}
          ServerInsertedHTMLProvider={ServerInsertedHTMLProvider}
          nonce={ctx.nonce}
        />,
        {
          onError: htmlRendererErrorHandler,
          nonce: ctx.nonce,
          // When debugging the static shell, client-side rendering should be
          // disabled to prevent blanking out the page.
          bootstrapScripts: renderOpts.isDebugStaticShell
            ? []
            : [bootstrapScript],
        }
      )

      if (shouldGenerateStaticFlightData(workStore)) {
        metadata.flightData = await streamToBuffer(reactServerResult.asStream())
      }

      const getServerInsertedHTML = makeGetServerInsertedHTML({
        polyfills,
        renderServerInsertedHTML,
        serverCapturedErrors: allCapturedErrors,
        basePath: renderOpts.basePath,
        tracingMetadata: tracingMetadata,
      })
      return {
        digestErrorsMap: reactServerErrorsByDigest,
        ssrErrors: allCapturedErrors,
        stream: await continueFizzStream(htmlStream, {
          inlinedDataStream: createInlinedDataReadableStream(
            reactServerResult.consumeAsStream(),
            ctx.nonce,
            formState
          ),
          isStaticGeneration: true,
          getServerInsertedHTML,
          serverInsertedHTMLToHead: true,
        }),
      }
    }
  } catch (err) {
    if (
      isStaticGenBailoutError(err) ||
      (typeof err === 'object' &&
        err !== null &&
        'message' in err &&
        typeof err.message === 'string' &&
        err.message.includes(
          'https://nextjs.org/docs/advanced-features/static-html-export'
        ))
    ) {
      // Ensure that "next dev" prints the red error overlay
      throw err
    }

    // If this is a static generation error, we need to throw it so that it
    // can be handled by the caller if we're in static generation mode.
    if (isDynamicServerError(err)) {
      throw err
    }

    // If a bailout made it to this point, it means it wasn't wrapped inside
    // a suspense boundary.
    const shouldBailoutToCSR = isBailoutToCSRError(err)
    if (shouldBailoutToCSR) {
      const stack = getStackWithoutErrorMessage(err)
      error(
        `${err.reason} should be wrapped in a suspense boundary at page "${ctx.pagePath}". Read more: https://nextjs.org/docs/messages/missing-suspense-with-csr-bailout\n${stack}`
      )

      throw err
    }

    // If we errored when we did not have an RSC stream to read from. This is
    // not just a render error, we need to throw early.
    if (reactServerPrerenderResult === null) {
      throw err
    }

    let errorType: 'not-found' | 'redirect' | undefined

    if (isNotFoundError(err)) {
      errorType = 'not-found'
      res.statusCode = 404
    } else if (isRedirectError(err)) {
      errorType = 'redirect'
      res.statusCode = getRedirectStatusCodeFromError(err)

      const redirectUrl = addPathPrefix(
        getURLFromRedirectError(err),
        renderOpts.basePath
      )

      // If there were mutable cookies set, we need to set them on the
      // response.
      const headers = new Headers()
      if (appendMutableCookies(headers, ctx.requestStore.mutableCookies)) {
        setHeader('set-cookie', Array.from(headers.values()))
      }

      setHeader('location', redirectUrl)
    } else if (!shouldBailoutToCSR) {
      res.statusCode = 500
    }

    const [errorPreinitScripts, errorBootstrapScript] = getRequiredScripts(
      renderOpts.buildManifest,
      ctx.assetPrefix,
      renderOpts.crossOrigin,
      renderOpts.subresourceIntegrityManifest,
      getAssetQueryString(ctx, false),
      ctx.nonce,
      '/_not-found/page'
    )

    const prerenderLegacyStore: PrerenderStore = {
      type: 'prerender-legacy',
      pathname: ctx.requestStore.url.pathname,
    }
    const errorRSCPayload = await workUnitAsyncStorage.run(
      prerenderLegacyStore,
      getErrorRSCPayload,
      tree,
      ctx,
      errorType
    )

    const errorServerStream = workUnitAsyncStorage.run(
      prerenderLegacyStore,
      ComponentMod.renderToReadableStream,
      errorRSCPayload,
      clientReferenceManifest.clientModules,
      {
        onError: serverComponentsErrorHandler,
      }
    )

    try {
      const fizzStream = await renderToInitialFizzStream({
        ReactDOMServer: require('react-dom/server.edge'),
        element: (
          <AppWithoutContext
            reactServerStream={errorServerStream}
            preinitScripts={errorPreinitScripts}
            clientReferenceManifest={clientReferenceManifest}
            nonce={ctx.nonce}
          />
        ),
        streamOptions: {
          nonce: ctx.nonce,
          // Include hydration scripts in the HTML
          bootstrapScripts: [errorBootstrapScript],
          formState,
        },
      })

      if (shouldGenerateStaticFlightData(workStore)) {
        metadata.flightData = await streamToBuffer(
          reactServerPrerenderResult.asStream()
        )
      }

      const validateRootLayout = renderOpts.dev
      return {
        // Returning the error that was thrown so it can be used to handle
        // the response in the caller.
        digestErrorsMap: reactServerErrorsByDigest,
        ssrErrors: allCapturedErrors,
        stream: await continueFizzStream(fizzStream, {
          inlinedDataStream: createInlinedDataReadableStream(
            // This is intentionally using the readable datastream from the
            // main render rather than the flight data from the error page
            // render
            reactServerPrerenderResult.consumeAsStream(),
            ctx.nonce,
            formState
          ),
          isStaticGeneration: true,
          getServerInsertedHTML: makeGetServerInsertedHTML({
            polyfills,
            renderServerInsertedHTML,
            serverCapturedErrors: [],
            basePath: renderOpts.basePath,
            tracingMetadata: tracingMetadata,
          }),
          serverInsertedHTMLToHead: true,
          validateRootLayout,
        }),
        dynamicTracking: null,
      }
    } catch (finalErr: any) {
      if (process.env.NODE_ENV === 'development' && isNotFoundError(finalErr)) {
        const bailOnNotFound: typeof import('../../client/components/dev-root-not-found-boundary').bailOnNotFound =
          require('../../client/components/dev-root-not-found-boundary').bailOnNotFound
        bailOnNotFound()
      }
      throw finalErr
    }
  }
}

const loadingChunks: Set<Promise<unknown>> = new Set()
const chunkListeners: Array<(x?: unknown) => void> = []

function trackChunkLoading(load: Promise<unknown>) {
  loadingChunks.add(load)
  load.finally(() => {
    if (loadingChunks.has(load)) {
      loadingChunks.delete(load)
      if (loadingChunks.size === 0) {
        // We are not currently loading any chunks. We can notify all listeners
        for (let i = 0; i < chunkListeners.length; i++) {
          chunkListeners[i]()
        }
        chunkListeners.length = 0
      }
    }
  })
}

export async function warmFlightResponse(
  flightStream: ReadableStream<Uint8Array>,
  clientReferenceManifest: DeepReadonly<ClientReferenceManifest>
) {
  let createFromReadableStream
  if (process.env.TURBOPACK) {
    createFromReadableStream =
      // eslint-disable-next-line import/no-extraneous-dependencies
      require('react-server-dom-turbopack/client.edge').createFromReadableStream
  } else {
    createFromReadableStream =
      // eslint-disable-next-line import/no-extraneous-dependencies
      require('react-server-dom-webpack/client.edge').createFromReadableStream
  }

  try {
    createFromReadableStream(flightStream, {
      ssrManifest: {
        moduleLoading: clientReferenceManifest.moduleLoading,
        moduleMap: clientReferenceManifest.ssrModuleMapping,
      },
    })
  } catch {
    // We don't want to handle errors here but we don't want it to
    // interrupt the outer flow. We simply ignore it here and expect
    // it will bubble up during a render
  }

  // We'll wait at least one task and then if no chunks have started to load
  // we'll we can infer that there are none to load from this flight response
  trackChunkLoading(waitAtLeastOneReactRenderTask())
  return new Promise((r) => {
    chunkListeners.push(r)
  })
}

function isAbortReason(err: unknown, abortReason: Error): err is Error {
  return err === abortReason
}<|MERGE_RESOLUTION|>--- conflicted
+++ resolved
@@ -518,22 +518,6 @@
       onError,
     }
   )
-  await waitAtLeastOneReactRenderTask()
-
-  if (
-    ctx.workStore.pendingRevalidates ||
-    ctx.workStore.revalidatedTags ||
-    ctx.workStore.pendingRevalidateWrites
-  ) {
-    const promises = Promise.all([
-      ctx.workStore.incrementalCache?.revalidateTag(
-        ctx.workStore.revalidatedTags || []
-      ),
-      ...Object.values(ctx.workStore.pendingRevalidates || {}),
-      ...(ctx.workStore.pendingRevalidateWrites || []),
-    ])
-    ctx.renderOpts.waitUntil = (p) => promises.then(() => p)
-  }
 
   return new FlightRenderResult(flightReadableStream, {
     fetchMetrics: ctx.workStore.fetchMetrics,
@@ -1174,40 +1158,6 @@
     let formState: null | any = null
     if (isActionRequest) {
       // For action requests, we handle them differently with a special render result.
-<<<<<<< HEAD
-      const actionRequestResult =
-        await await ComponentMod.staticGenerationAsyncStorage.run(
-          {
-            ...staticGenerationStore,
-            // override isRender when handling actions
-            // if the action renders this should create
-            // a new static context where it sets back to true
-            isRender: false,
-          },
-          () => {
-            const currentStaticGenerationStore =
-              ComponentMod.staticGenerationAsyncStorage.getStore()
-
-            if (!currentStaticGenerationStore) {
-              throw new Error(
-                'Invariant missing static generation store in handleAction'
-              )
-            }
-
-            return handleAction({
-              req,
-              res,
-              ComponentMod,
-              serverModuleMap,
-              generateFlight: generateDynamicFlightRenderResult,
-              staticGenerationStore: currentStaticGenerationStore,
-              requestStore,
-              serverActions,
-              ctx,
-            })
-          }
-        )
-=======
       const actionRequestResult = await handleAction({
         req,
         res,
@@ -1219,7 +1169,6 @@
         serverActions,
         ctx,
       })
->>>>>>> 30e6794b
 
       if (actionRequestResult) {
         if (actionRequestResult.type === 'not-found') {
