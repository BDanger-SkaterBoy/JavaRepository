import type { IncomingMessage, ServerResponse } from 'http'
import type {
  ActionResult,
  ChildProp,
  DynamicParamTypesShort,
  FlightData,
  FlightDataPath,
  FlightRouterState,
  FlightSegmentPath,
  RenderOpts,
  Segment,
} from './types'

import type { StaticGenerationAsyncStorage } from '../../client/components/static-generation-async-storage'
import type { StaticGenerationBailout } from '../../client/components/static-generation-bailout'
import type { RequestAsyncStorage } from '../../client/components/request-async-storage'

import React from 'react'
import { NotFound as DefaultNotFound } from '../../client/components/error'
import { createServerComponentRenderer } from './create-server-components-renderer'

import { ParsedUrlQuery } from 'querystring'
import { NextParsedUrlQuery } from '../request-meta'
import RenderResult, { type RenderResultMetadata } from '../render-result'
import {
  renderToInitialStream,
  createBufferedTransformStream,
  continueFromInitialStream,
  streamToBufferedResult,
  cloneTransformStream,
} from '../stream-utils/node-web-streams-helper'
import {
  canSegmentBeOverridden,
  matchSegment,
} from '../../client/components/match-segments'
import { stripInternalQueries } from '../internal-utils'
import {
  NEXT_ROUTER_PREFETCH,
  NEXT_ROUTER_STATE_TREE,
  RSC,
} from '../../client/components/app-router-headers'
import { MetadataTree } from '../../lib/metadata/metadata'
import { RequestAsyncStorageWrapper } from '../async-storage/request-async-storage-wrapper'
import { StaticGenerationAsyncStorageWrapper } from '../async-storage/static-generation-async-storage-wrapper'
import { isClientReference } from '../../lib/client-reference'
import { getLayoutOrPageModule, LoaderTree } from '../lib/app-dir-module'
import { isNotFoundError } from '../../client/components/not-found'
import {
  getURLFromRedirectError,
  isRedirectError,
} from '../../client/components/redirect'
import { addImplicitTags, patchFetch } from '../lib/patch-fetch'
import { AppRenderSpan } from '../lib/trace/constants'
import { getTracer } from '../lib/trace/tracer'
import { interopDefault } from './interop-default'
import { preloadComponent } from './preload-component'
import { FlightRenderResult } from './flight-render-result'
import { createErrorHandler } from './create-error-handler'
import {
  getShortDynamicParamType,
  dynamicParamTypes,
} from './get-short-dynamic-param-type'
import { getSegmentParam } from './get-segment-param'
import { getCssInlinedLinkTags } from './get-css-inlined-link-tags'
import { getPreloadableFonts } from './get-preloadable-fonts'
import { getScriptNonceFromHeader } from './get-script-nonce-from-header'
import { renderToString } from './render-to-string'
import { parseAndValidateFlightRouterState } from './parse-and-validate-flight-router-state'
import { validateURL } from './validate-url'
import {
  addSearchParamsIfPageSegment,
  createFlightRouterStateFromLoaderTree,
} from './create-flight-router-state-from-loader-tree'
import { handleAction } from './action-handler'
import { NEXT_DYNAMIC_NO_SSR_CODE } from '../../shared/lib/lazy-dynamic/no-ssr-error'
import { warn } from '../../build/output/log'
import { appendMutableCookies } from '../web/spec-extension/adapters/request-cookies'
import { ComponentsType } from '../../build/webpack/loaders/next-app-loader'
import { ModuleReference } from '../../build/webpack/loaders/metadata/types'
import { createServerInsertedHTML } from './server-inserted-html'

export type GetDynamicParamFromSegment = (
  // [slug] / [[slug]] / [...slug]
  segment: string
) => {
  param: string
  value: string | string[] | null
  treeSegment: Segment
  type: DynamicParamTypesShort
} | null

function ErrorHtml({
  children,
}: {
  head?: React.ReactNode
  children?: React.ReactNode
}) {
  return (
    <html id="__next_error__">
      <body>{children}</body>
    </html>
  )
}

// Find the closest matched component in the loader tree for a given component type
function findMatchedComponent(
  loaderTree: LoaderTree,
  componentType: Exclude<keyof ComponentsType, 'metadata'>,
  depth: number,
  result?: ModuleReference
): ModuleReference | undefined {
  const [, parallelRoutes, components] = loaderTree
  const childKeys = Object.keys(parallelRoutes)
  result = components[componentType] || result

  // reached the end of the tree
  if (depth <= 0 || childKeys.length === 0) {
    return result
  }

  for (const key of childKeys) {
    const childTree = parallelRoutes[key]
    const matchedComponent = findMatchedComponent(
      childTree,
      componentType,
      depth - 1,
      result
    )
    if (matchedComponent) {
      return matchedComponent
    }
  }
  return undefined
}

/* This method is important for intercepted routes to function:
 * when a route is intercepted, e.g. /blog/[slug], it will be rendered
 * with the layout of the previous page, e.g. /profile/[id]. The problem is
 * that the loader tree needs to know the dynamic param in order to render (id and slug in the example).
 * Normally they are read from the path but since we are intercepting the route, the path would not contain id,
 * so we need to read it from the router state.
 */
function findDynamicParamFromRouterState(
  providedFlightRouterState: FlightRouterState | undefined,
  segment: string
): {
  param: string
  value: string | string[] | null
  treeSegment: Segment
  type: DynamicParamTypesShort
} | null {
  if (!providedFlightRouterState) {
    return null
  }

  const treeSegment = providedFlightRouterState[0]

  if (canSegmentBeOverridden(segment, treeSegment)) {
    if (!Array.isArray(treeSegment) || Array.isArray(segment)) {
      return null
    }

    return {
      param: treeSegment[0],
      value: treeSegment[1],
      treeSegment: treeSegment,
      type: treeSegment[2],
    }
  }

  for (const parallelRouterState of Object.values(
    providedFlightRouterState[1]
  )) {
    const maybeDynamicParam = findDynamicParamFromRouterState(
      parallelRouterState,
      segment
    )
    if (maybeDynamicParam) {
      return maybeDynamicParam
    }
  }

  return null
}

function hasLoadingComponentInTree(tree: LoaderTree): boolean {
  const [, parallelRoutes, { loading }] = tree

  if (loading) {
    return true
  }

  return Object.values(parallelRoutes).some((parallelRoute) =>
    hasLoadingComponentInTree(parallelRoute)
  ) as boolean
}

export async function renderToHTMLOrFlight(
  req: IncomingMessage,
  res: ServerResponse,
  pagePath: string,
  query: NextParsedUrlQuery,
  renderOpts: RenderOpts
): Promise<RenderResult> {
  const isFlight = req.headers[RSC.toLowerCase()] !== undefined
  const pathname = validateURL(req.url)

  const {
    buildManifest,
    subresourceIntegrityManifest,
    serverActionsManifest,
    ComponentMod,
    dev,
    nextFontManifest,
    supportsDynamicHTML,
    nextConfigOutput,
    serverActionsBodySizeLimit,
  } = renderOpts

  const appUsingSizeAdjust = !!nextFontManifest?.appUsingSizeAdjust

  const clientReferenceManifest = renderOpts.clientReferenceManifest!

  const capturedErrors: Error[] = []
  const allCapturedErrors: Error[] = []
  const isNextExport = !!renderOpts.nextExport
  const serverComponentsErrorHandler = createErrorHandler({
    _source: 'serverComponentsRenderer',
    dev,
    isNextExport,
    errorLogger: renderOpts.appDirDevErrorLogger,
    capturedErrors,
  })
  const flightDataRendererErrorHandler = createErrorHandler({
    _source: 'flightDataRenderer',
    dev,
    isNextExport,
    errorLogger: renderOpts.appDirDevErrorLogger,
    capturedErrors,
  })
  const htmlRendererErrorHandler = createErrorHandler({
    _source: 'htmlRenderer',
    dev,
    isNextExport,
    errorLogger: renderOpts.appDirDevErrorLogger,
    capturedErrors,
    allCapturedErrors,
  })

  patchFetch(ComponentMod)
  /**
   * Rules of Static & Dynamic HTML:
   *
   *    1.) We must generate static HTML unless the caller explicitly opts
   *        in to dynamic HTML support.
   *
   *    2.) If dynamic HTML support is requested, we must honor that request
   *        or throw an error. It is the sole responsibility of the caller to
   *        ensure they aren't e.g. requesting dynamic HTML for an AMP page.
   *
   * These rules help ensure that other existing features like request caching,
   * coalescing, and ISR continue working as intended.
   */
  const generateStaticHTML = supportsDynamicHTML !== true

  const staticGenerationAsyncStorage: StaticGenerationAsyncStorage =
    ComponentMod.staticGenerationAsyncStorage
  const requestAsyncStorage: RequestAsyncStorage =
    ComponentMod.requestAsyncStorage
  const staticGenerationBailout: StaticGenerationBailout =
    ComponentMod.staticGenerationBailout

  // we wrap the render in an AsyncLocalStorage context
  const wrappedRender = async () => {
    const staticGenerationStore = staticGenerationAsyncStorage.getStore()
    if (!staticGenerationStore) {
      throw new Error(
        `Invariant: Render expects to have staticGenerationAsyncStorage, none found`
      )
    }
    staticGenerationStore.fetchMetrics = []
    ;(renderOpts as any).fetchMetrics = staticGenerationStore.fetchMetrics

    const requestStore = requestAsyncStorage.getStore()
    if (!requestStore) {
      throw new Error(
        `Invariant: Render expects to have requestAsyncStorage, none found`
      )
    }

    // don't modify original query object
    query = { ...query }
    stripInternalQueries(query)

    const isPrefetch =
      req.headers[NEXT_ROUTER_PREFETCH.toLowerCase()] !== undefined

    /**
     * Router state provided from the client-side router. Used to handle rendering from the common layout down.
     */
    let providedFlightRouterState = isFlight
      ? parseAndValidateFlightRouterState(
          req.headers[NEXT_ROUTER_STATE_TREE.toLowerCase()]
        )
      : undefined

    /**
     * The tree created in next-app-loader that holds component segments and modules
     */
    const loaderTree: LoaderTree = ComponentMod.tree

    /**
     * The metadata items array created in next-app-loader with all relevant information
     * that we need to resolve the final metadata.
     */

    const requestId =
      process.env.NEXT_RUNTIME === 'edge'
        ? crypto.randomUUID()
        : require('next/dist/compiled/nanoid').nanoid()

    const LayoutRouter =
      ComponentMod.LayoutRouter as typeof import('../../client/components/layout-router').default
    const RenderFromTemplateContext =
      ComponentMod.RenderFromTemplateContext as typeof import('../../client/components/render-from-template-context').default
    const createSearchParamsBailoutProxy =
      ComponentMod.createSearchParamsBailoutProxy as typeof import('../../client/components/searchparams-bailout-proxy').createSearchParamsBailoutProxy
    const StaticGenerationSearchParamsBailoutProvider =
      ComponentMod.StaticGenerationSearchParamsBailoutProvider as typeof import('../../client/components/static-generation-searchparams-bailout-provider').default

    const isStaticGeneration = staticGenerationStore.isStaticGeneration
    // During static generation we need to call the static generation bailout when reading searchParams
    const providedSearchParams = isStaticGeneration
      ? createSearchParamsBailoutProxy()
      : query
    const searchParamsProps = { searchParams: providedSearchParams }

    /**
     * Server Context is specifically only available in Server Components.
     * It has to hold values that can't change while rendering from the common layout down.
     * An example of this would be that `headers` are available but `searchParams` are not because that'd mean we have to render from the root layout down on all requests.
     */

    const serverContexts: Array<[string, any]> = [
      ['WORKAROUND', null], // TODO-APP: First value has a bug currently where the value is not set on the second request: https://github.com/facebook/react/issues/24849
    ]

    type CreateSegmentPath = (child: FlightSegmentPath) => FlightSegmentPath

    /**
     * Dynamic parameters. E.g. when you visit `/dashboard/vercel` which is rendered by `/dashboard/[slug]` the value will be {"slug": "vercel"}.
     */
    const pathParams = (renderOpts as any).params as ParsedUrlQuery

    /**
     * Parse the dynamic segment and return the associated value.
     */
    const getDynamicParamFromSegment: GetDynamicParamFromSegment = (
      // [slug] / [[slug]] / [...slug]
      segment: string
    ) => {
      const segmentParam = getSegmentParam(segment)
      if (!segmentParam) {
        return null
      }

      const key = segmentParam.param

      let value = pathParams[key]

      // this is a special marker that will be present for interception routes
      if (value === '__NEXT_EMPTY_PARAM__') {
        value = undefined
      }

      if (Array.isArray(value)) {
        value = value.map((i) => encodeURIComponent(i))
      } else if (typeof value === 'string') {
        value = encodeURIComponent(value)
      }

      if (!value) {
        // Handle case where optional catchall does not have a value, e.g. `/dashboard/[...slug]` when requesting `/dashboard`
        if (segmentParam.type === 'optional-catchall') {
          const type = dynamicParamTypes[segmentParam.type]
          return {
            param: key,
            value: null,
            type: type,
            // This value always has to be a string.
            treeSegment: [key, '', type],
          }
        }
        return findDynamicParamFromRouterState(
          providedFlightRouterState,
          segment
        )
      }

      const type = getShortDynamicParamType(segmentParam.type)

      return {
        param: key,
        // The value that is passed to user code.
        value: value,
        // The value that is rendered in the router tree.
        treeSegment: [
          key,
          Array.isArray(value) ? value.join('/') : value,
          type,
        ],
        type: type,
      }
    }

    let defaultRevalidate: false | undefined | number = false

    const assetPrefix = renderOpts.assetPrefix || ''

    const getAssetQueryString = (addTimestamp: boolean) => {
      const isDev = process.env.NODE_ENV === 'development'
      let qs = ''

      if (isDev && addTimestamp) {
        qs += `?v=${Date.now()}`
      }

      if (renderOpts.deploymentId) {
        qs += `${isDev ? '&' : '?'}dpl=${renderOpts.deploymentId}`
      }
      return qs
    }

    const createComponentAndStyles = async ({
      filePath,
      getComponent,
      shouldPreload,
      injectedCSS,
    }: {
      filePath: string
      getComponent: () => any
      shouldPreload?: boolean
      injectedCSS: Set<string>
    }): Promise<any> => {
      const cssHrefs = getCssInlinedLinkTags(
        clientReferenceManifest,
        filePath,
        injectedCSS
      )

      const styles = cssHrefs
        ? cssHrefs.map((href, index) => {
            // In dev, Safari and Firefox will cache the resource during HMR:
            // - https://github.com/vercel/next.js/issues/5860
            // - https://bugs.webkit.org/show_bug.cgi?id=187726
            // Because of this, we add a `?v=` query to bypass the cache during
            // development. We need to also make sure that the number is always
            // increasing.
            const fullHref = `${assetPrefix}/_next/${href}${getAssetQueryString(
              true
            )}`

            // `Precedence` is an opt-in signal for React to handle resource
            // loading and deduplication, etc. It's also used as the key to sort
            // resources so they will be injected in the correct order.
            // During HMR, it's critical to use different `precedence` values
            // for different stylesheets, so their order will be kept.
            // https://github.com/facebook/react/pull/25060
            const precedence = shouldPreload
              ? process.env.NODE_ENV === 'development'
                ? 'next_' + href
                : 'next'
              : undefined

            return (
              <link
                rel="stylesheet"
                href={fullHref}
                // @ts-ignore
                precedence={precedence}
                key={index}
              />
            )
          })
        : null

      const Comp = interopDefault(await getComponent())

      return [Comp, styles]
    }

    const getLayerAssets = ({
      layoutOrPagePath,
      injectedCSS: injectedCSSWithCurrentLayout,
      injectedFontPreloadTags: injectedFontPreloadTagsWithCurrentLayout,
    }: {
      layoutOrPagePath: string | undefined
      injectedCSS: Set<string>
      injectedFontPreloadTags: Set<string>
    }): React.ReactNode => {
      const stylesheets: string[] = layoutOrPagePath
        ? getCssInlinedLinkTags(
            clientReferenceManifest,
            layoutOrPagePath,
            injectedCSSWithCurrentLayout,
            true
          )
        : []

      const preloadedFontFiles = layoutOrPagePath
        ? getPreloadableFonts(
            nextFontManifest,
            layoutOrPagePath,
            injectedFontPreloadTagsWithCurrentLayout
          )
        : null

      if (preloadedFontFiles) {
        if (preloadedFontFiles.length) {
          for (let i = 0; i < preloadedFontFiles.length; i++) {
            const fontFilename = preloadedFontFiles[i]
            const ext = /\.(woff|woff2|eot|ttf|otf)$/.exec(fontFilename)![1]
            const type = `font/${ext}`
            const href = `${assetPrefix}/_next/${fontFilename}`
            ComponentMod.preloadFont(href, type)
          }
        } else {
          try {
            let url = new URL(assetPrefix)
            ComponentMod.preconnect(url.origin, 'anonymous')
          } catch (error) {
            // assetPrefix must not be a fully qualified domain name. We assume
            // we should preconnect to same origin instead
            ComponentMod.preconnect('/', 'anonymous')
          }
        }
      }

      const styles = stylesheets
        ? stylesheets.map((href, index) => {
            // In dev, Safari and Firefox will cache the resource during HMR:
            // - https://github.com/vercel/next.js/issues/5860
            // - https://bugs.webkit.org/show_bug.cgi?id=187726
            // Because of this, we add a `?v=` query to bypass the cache during
            // development. We need to also make sure that the number is always
            // increasing.
            const fullHref = `${assetPrefix}/_next/${href}${getAssetQueryString(
              true
            )}`

            // `Precedence` is an opt-in signal for React to handle resource
            // loading and deduplication, etc. It's also used as the key to sort
            // resources so they will be injected in the correct order.
            // During HMR, it's critical to use different `precedence` values
            // for different stylesheets, so their order will be kept.
            // https://github.com/facebook/react/pull/25060
            const precedence =
              process.env.NODE_ENV === 'development' ? 'next_' + href : 'next'

            ComponentMod.preloadStyle(fullHref)

            return (
              <link
                rel="stylesheet"
                href={fullHref}
                // @ts-ignore
                precedence={precedence}
                key={index}
              />
            )
          })
        : null

      return styles
    }

    const parseLoaderTree = (tree: LoaderTree) => {
      const [segment, parallelRoutes, components] = tree
      const { layout } = components
      let { page } = components
      // a __DEFAULT__ segment means that this route didn't match any of the
      // segments in the route, so we should use the default page

      page = segment === '__DEFAULT__' ? components.defaultPage : page

      const layoutOrPagePath = layout?.[1] || page?.[1]

      return {
        page,
        segment,
        components,
        layoutOrPagePath,
        parallelRoutes,
      }
    }

    /**
     * Use the provided loader tree to create the React Component tree.
     */
    const createComponentTree = async ({
      createSegmentPath,
      loaderTree: tree,
      parentParams,
      firstItem,
      rootLayoutIncluded,
      injectedCSS,
      injectedFontPreloadTags,
      asNotFound,
    }: {
      createSegmentPath: CreateSegmentPath
      loaderTree: LoaderTree
      parentParams: { [key: string]: any }
      rootLayoutIncluded: boolean
      firstItem?: boolean
      injectedCSS: Set<string>
      injectedFontPreloadTags: Set<string>
      asNotFound?: boolean | 'force'
    }): Promise<{
      Component: React.ComponentType
      styles: React.ReactNode
    }> => {
      const { page, layoutOrPagePath, segment, components, parallelRoutes } =
        parseLoaderTree(tree)

      const {
        layout,
        template,
        error,
        loading,
        'not-found': notFound,
      } = components

      const injectedCSSWithCurrentLayout = new Set(injectedCSS)
      const injectedFontPreloadTagsWithCurrentLayout = new Set(
        injectedFontPreloadTags
      )

      const styles = getLayerAssets({
        layoutOrPagePath,
        injectedCSS: injectedCSSWithCurrentLayout,
        injectedFontPreloadTags: injectedFontPreloadTagsWithCurrentLayout,
      })

      const [Template, templateStyles] = template
        ? await createComponentAndStyles({
            filePath: template[1],
            getComponent: template[0],
            shouldPreload: true,
            injectedCSS: injectedCSSWithCurrentLayout,
          })
        : [React.Fragment]

      const [ErrorComponent, errorStyles] = error
        ? await createComponentAndStyles({
            filePath: error[1],
            getComponent: error[0],
            injectedCSS: injectedCSSWithCurrentLayout,
          })
        : []

      const [Loading, loadingStyles] = loading
        ? await createComponentAndStyles({
            filePath: loading[1],
            getComponent: loading[0],
            injectedCSS: injectedCSSWithCurrentLayout,
          })
        : []

      const isLayout = typeof layout !== 'undefined'
      const isPage = typeof page !== 'undefined'
      const [layoutOrPageMod] = await getLayoutOrPageModule(tree)

      /**
       * Checks if the current segment is a root layout.
       */
      const rootLayoutAtThisLevel = isLayout && !rootLayoutIncluded
      /**
       * Checks if the current segment or any level above it has a root layout.
       */
      const rootLayoutIncludedAtThisLevelOrAbove =
        rootLayoutIncluded || rootLayoutAtThisLevel

      const [NotFound, notFoundStyles] = notFound
        ? await createComponentAndStyles({
            filePath: notFound[1],
            getComponent: notFound[0],
            injectedCSS: injectedCSSWithCurrentLayout,
          })
        : []

      let dynamic = layoutOrPageMod?.dynamic

      if (nextConfigOutput === 'export') {
        if (!dynamic || dynamic === 'auto') {
          dynamic = 'error'
        } else if (dynamic === 'force-dynamic') {
          staticGenerationStore.forceDynamic = true
          staticGenerationStore.dynamicShouldError = true
          staticGenerationBailout(`output: export`, {
            dynamic,
            link: 'https://nextjs.org/docs/advanced-features/static-html-export',
          })
        }
      }

      if (typeof dynamic === 'string') {
        // the nested most config wins so we only force-static
        // if it's configured above any parent that configured
        // otherwise
        if (dynamic === 'error') {
          staticGenerationStore.dynamicShouldError = true
        } else if (dynamic === 'force-dynamic') {
          staticGenerationStore.forceDynamic = true
          staticGenerationBailout(`force-dynamic`, { dynamic })
        } else {
          staticGenerationStore.dynamicShouldError = false
          if (dynamic === 'force-static') {
            staticGenerationStore.forceStatic = true
          } else {
            staticGenerationStore.forceStatic = false
          }
        }
      }

      if (typeof layoutOrPageMod?.fetchCache === 'string') {
        staticGenerationStore.fetchCache = layoutOrPageMod?.fetchCache
      }

      if (typeof layoutOrPageMod?.revalidate === 'number') {
        defaultRevalidate = layoutOrPageMod.revalidate as number

        if (
          typeof staticGenerationStore.revalidate === 'undefined' ||
          (typeof staticGenerationStore.revalidate === 'number' &&
            staticGenerationStore.revalidate > defaultRevalidate)
        ) {
          staticGenerationStore.revalidate = defaultRevalidate
        }

        if (
          staticGenerationStore.isStaticGeneration &&
          defaultRevalidate === 0
        ) {
          const { DynamicServerError } =
            ComponentMod.serverHooks as typeof import('../../client/components/hooks-server-context')

          const dynamicUsageDescription = `revalidate: 0 configured ${segment}`
          staticGenerationStore.dynamicUsageDescription =
            dynamicUsageDescription

          throw new DynamicServerError(dynamicUsageDescription)
        }
      }

      if (staticGenerationStore?.dynamicUsageErr) {
        throw staticGenerationStore.dynamicUsageErr
      }

      /**
       * The React Component to render.
       */
      let Component = layoutOrPageMod
        ? interopDefault(layoutOrPageMod)
        : undefined

      if (dev) {
        const { isValidElementType } = require('next/dist/compiled/react-is')
        if (
          (isPage || typeof Component !== 'undefined') &&
          !isValidElementType(Component)
        ) {
          throw new Error(
            `The default export is not a React Component in page: "${pagePath}"`
          )
        }

        if (
          typeof ErrorComponent !== 'undefined' &&
          !isValidElementType(ErrorComponent)
        ) {
          throw new Error(
            `The default export of error is not a React Component in page: ${segment}`
          )
        }

        if (typeof Loading !== 'undefined' && !isValidElementType(Loading)) {
          throw new Error(
            `The default export of loading is not a React Component in ${segment}`
          )
        }

        if (typeof NotFound !== 'undefined' && !isValidElementType(NotFound)) {
          throw new Error(
            `The default export of notFound is not a React Component in ${segment}`
          )
        }
      }

      // Handle dynamic segment params.
      const segmentParam = getDynamicParamFromSegment(segment)
      /**
       * Create object holding the parent params and current params
       */
      const currentParams =
        // Handle null case where dynamic param is optional
        segmentParam && segmentParam.value !== null
          ? {
              ...parentParams,
              [segmentParam.param]: segmentParam.value,
            }
          : // Pass through parent params to children
            parentParams
      // Resolve the segment param
      const actualSegment = segmentParam ? segmentParam.treeSegment : segment

      // This happens outside of rendering in order to eagerly kick off data fetching for layouts / the page further down
      const parallelRouteMap = await Promise.all(
        Object.keys(parallelRoutes).map(
          async (parallelRouteKey): Promise<[string, React.ReactNode]> => {
            const currentSegmentPath: FlightSegmentPath = firstItem
              ? [parallelRouteKey]
              : [actualSegment, parallelRouteKey]

            const parallelRoute = parallelRoutes[parallelRouteKey]

            const childSegment = parallelRoute[0]
            const childSegmentParam = getDynamicParamFromSegment(childSegment)

            // if we're prefetching and that there's a Loading component, we bail out
            // otherwise we keep rendering for the prefetch.
            // We also want to bail out if there's no Loading component in the tree.
            if (
              isPrefetch &&
              (Loading || !hasLoadingComponentInTree(parallelRoute))
            ) {
              const childProp: ChildProp = {
                // Null indicates the tree is not fully rendered
                current: null,
                segment: addSearchParamsIfPageSegment(
                  childSegmentParam
                    ? childSegmentParam.treeSegment
                    : childSegment,
                  query
                ),
              }

              // This is turned back into an object below.
              return [
                parallelRouteKey,
                <LayoutRouter
                  parallelRouterKey={parallelRouteKey}
                  segmentPath={createSegmentPath(currentSegmentPath)}
                  loading={Loading ? <Loading /> : undefined}
                  loadingStyles={loadingStyles}
                  hasLoading={Boolean(Loading)}
                  error={ErrorComponent}
                  errorStyles={errorStyles}
                  template={
                    <Template>
                      <RenderFromTemplateContext />
                    </Template>
                  }
                  templateStyles={templateStyles}
                  notFound={NotFound ? <NotFound /> : undefined}
                  notFoundStyles={notFoundStyles}
                  childProp={childProp}
                />,
              ]
            }

            // Create the child component
            const { Component: ChildComponent, styles: childStyles } =
              await createComponentTree({
                createSegmentPath: (child) => {
                  return createSegmentPath([...currentSegmentPath, ...child])
                },
                loaderTree: parallelRoute,
                parentParams: currentParams,
                rootLayoutIncluded: rootLayoutIncludedAtThisLevelOrAbove,
                injectedCSS: injectedCSSWithCurrentLayout,
                injectedFontPreloadTags:
                  injectedFontPreloadTagsWithCurrentLayout,
                asNotFound,
              })

            const childProp: ChildProp = {
              current: <ChildComponent />,
              segment: addSearchParamsIfPageSegment(
                childSegmentParam
                  ? childSegmentParam.treeSegment
                  : childSegment,
                query
              ),
            }

            const segmentPath = createSegmentPath(currentSegmentPath)

            // This is turned back into an object below.
            return [
              parallelRouteKey,
              <LayoutRouter
                parallelRouterKey={parallelRouteKey}
                segmentPath={segmentPath}
                error={ErrorComponent}
                errorStyles={errorStyles}
                loading={Loading ? <Loading /> : undefined}
                loadingStyles={loadingStyles}
                // TODO-APP: Add test for loading returning `undefined`. This currently can't be tested as the `webdriver()` tab will wait for the full page to load before returning.
                hasLoading={Boolean(Loading)}
                template={
                  <Template>
                    <RenderFromTemplateContext />
                  </Template>
                }
                templateStyles={templateStyles}
                notFound={NotFound ? <NotFound /> : undefined}
                notFoundStyles={notFoundStyles}
                childProp={childProp}
                styles={childStyles}
              />,
            ]
          }
        )
      )

      // Convert the parallel route map into an object after all promises have been resolved.
      const parallelRouteComponents = parallelRouteMap.reduce(
        (list, [parallelRouteKey, Comp]) => {
          list[parallelRouteKey] = Comp
          return list
        },
        {} as { [key: string]: React.ReactNode }
      )

      // When the segment does not have a layout or page we still have to add the layout router to ensure the path holds the loading component
      if (!Component) {
        return {
          Component: () => <>{parallelRouteComponents.children}</>,
          styles,
        }
      }

      const isClientComponent = isClientReference(layoutOrPageMod)

      // If it's a not found route, and we don't have any matched parallel
      // routes, we try to render the not found component if it exists.
      let isLeaf =
        process.env.NODE_ENV === 'production'
          ? !segment && !rootLayoutIncluded
          : !parallelRouteMap.length && segment === '__DEFAULT__' // hit parallel-route-default

      let notFoundComponent = {}
      if (
        NotFound &&
        // For action not-found we force render the NotFound and stop checking the parallel routes.
        (asNotFound === 'force' ||
          // For normal case where we should look up for not-found, keep checking the parallel routes.
          (asNotFound && isLeaf))
      ) {
        notFoundComponent = {
          children: (
            <>
              <meta name="robots" content="noindex" />
              {process.env.NODE_ENV === 'development' && (
                <meta name="next-error" content="not-found" />
              )}
              {notFoundStyles}
              <NotFound />
            </>
          ),
        }
      }

      const props = {
        ...parallelRouteComponents,
        ...notFoundComponent,
        // TODO-APP: params and query have to be blocked parallel route names. Might have to add a reserved name list.
        // Params are always the current params that apply to the layout
        // If you have a `/dashboard/[team]/layout.js` it will provide `team` as a param but not anything further down.
        params: currentParams,
        // Query is only provided to page
        ...(() => {
          if (isClientComponent && isStaticGeneration) {
            return {}
          }

          if (isPage) {
            return searchParamsProps
          }
        })(),
      }

      // Eagerly execute layout/page component to trigger fetches early.
      if (!isClientComponent) {
        Component = await Promise.resolve().then(() =>
          preloadComponent(Component, props)
        )
      }

      return {
        Component: () => {
          return (
            <>
              {/* <Component /> needs to be the first element because we use `findDOMNode` in layout router to locate it. */}
              {isPage && isClientComponent && isStaticGeneration ? (
                <StaticGenerationSearchParamsBailoutProvider
                  propsForComponent={props}
                  Component={Component}
                />
              ) : (
                <Component {...props} />
              )}
              {/* This null is currently critical. The wrapped Component can render null and if there was not fragment
                surrounding it this would look like a pending tree data state on the client which will cause an errror
                and break the app. Long-term we need to move away from using null as a partial tree identifier since it
                is a valid return type for the components we wrap. Once we make this change we can safely remove the
                fragment. The reason the extra null here is required is that fragments which only have 1 child are elided.
                If the Component above renders null the actual treedata will look like `[null, null]`. If we remove the extra
                null it will look like `null` (the array is elided) and this is what confuses the client router.
                TODO-APP update router to use a Symbol for partial tree detection */}
              {null}
            </>
          )
        },
        styles,
      }
    }

    // Handle Flight render request. This is only used when client-side navigating. E.g. when you `router.push('/dashboard')` or `router.reload()`.
    const generateFlight = async (options?: {
      actionResult: ActionResult
      skipFlight: boolean
      asNotFound?: boolean
    }): Promise<RenderResult> => {
      /**
       * Use router state to decide at what common layout to render the page.
       * This can either be the common layout between two pages or a specific place to start rendering from using the "refetch" marker in the tree.
       */
      const walkTreeWithFlightRouterState = async ({
        createSegmentPath,
        loaderTreeToFilter,
        parentParams,
        isFirst,
        flightRouterState,
        parentRendered,
        rscPayloadHead,
        injectedCSS,
        injectedFontPreloadTags,
        rootLayoutIncluded,
        asNotFound,
      }: {
        createSegmentPath: CreateSegmentPath
        loaderTreeToFilter: LoaderTree
        parentParams: { [key: string]: string | string[] }
        isFirst: boolean
        flightRouterState?: FlightRouterState
        parentRendered?: boolean
        rscPayloadHead: React.ReactNode
        injectedCSS: Set<string>
        injectedFontPreloadTags: Set<string>
        rootLayoutIncluded: boolean
        asNotFound?: boolean
      }): Promise<FlightDataPath[]> => {
        const [segment, parallelRoutes, components] = loaderTreeToFilter

        const parallelRoutesKeys = Object.keys(parallelRoutes)

        const { layout } = components
        const isLayout = typeof layout !== 'undefined'

        /**
         * Checks if the current segment is a root layout.
         */
        const rootLayoutAtThisLevel = isLayout && !rootLayoutIncluded
        /**
         * Checks if the current segment or any level above it has a root layout.
         */
        const rootLayoutIncludedAtThisLevelOrAbove =
          rootLayoutIncluded || rootLayoutAtThisLevel

        // Because this function walks to a deeper point in the tree to start rendering we have to track the dynamic parameters up to the point where rendering starts
        const segmentParam = getDynamicParamFromSegment(segment)
        const currentParams =
          // Handle null case where dynamic param is optional
          segmentParam && segmentParam.value !== null
            ? {
                ...parentParams,
                [segmentParam.param]: segmentParam.value,
              }
            : parentParams
        const actualSegment: Segment = addSearchParamsIfPageSegment(
          segmentParam ? segmentParam.treeSegment : segment,
          query
        )

        /**
         * Decide if the current segment is where rendering has to start.
         */
        const renderComponentsOnThisLevel =
          // No further router state available
          !flightRouterState ||
          // Segment in router state does not match current segment
          !matchSegment(actualSegment, flightRouterState[0]) ||
          // Last item in the tree
          parallelRoutesKeys.length === 0 ||
          // Explicit refresh
          flightRouterState[3] === 'refetch'

        if (!parentRendered && renderComponentsOnThisLevel) {
          const overriddenSegment =
            flightRouterState &&
            canSegmentBeOverridden(actualSegment, flightRouterState[0])
              ? flightRouterState[0]
              : null

          return [
            [
              overriddenSegment ?? actualSegment,
              createFlightRouterStateFromLoaderTree(
                // Create router state using the slice of the loaderTree
                loaderTreeToFilter,
                getDynamicParamFromSegment,
                query
              ),
              isPrefetch && !Boolean(components.loading)
                ? null
                : // Create component tree using the slice of the loaderTree
                  // @ts-expect-error TODO-APP: fix async component type
                  React.createElement(async () => {
                    const { Component } = await createComponentTree(
                      // This ensures flightRouterPath is valid and filters down the tree
                      {
                        createSegmentPath,
                        loaderTree: loaderTreeToFilter,
                        parentParams: currentParams,
                        firstItem: isFirst,
                        injectedCSS,
                        injectedFontPreloadTags,
                        // This is intentionally not "rootLayoutIncludedAtThisLevelOrAbove" as createComponentTree starts at the current level and does a check for "rootLayoutAtThisLevel" too.
                        rootLayoutIncluded,
                        asNotFound,
                      }
                    )

                    return <Component />
                  }),
              isPrefetch && !Boolean(components.loading)
                ? null
                : (() => {
                    const { layoutOrPagePath } =
                      parseLoaderTree(loaderTreeToFilter)

                    const styles = getLayerAssets({
                      layoutOrPagePath,
                      injectedCSS: new Set(injectedCSS),
                      injectedFontPreloadTags: new Set(injectedFontPreloadTags),
                    })

                    return (
                      <>
                        {styles}
                        {rscPayloadHead}
                      </>
                    )
                  })(),
            ],
          ]
        }

        // If we are not rendering on this level we need to check if the current
        // segment has a layout. If so, we need to track all the used CSS to make
        // the result consistent.
        const layoutPath = layout?.[1]
        const injectedCSSWithCurrentLayout = new Set(injectedCSS)
        const injectedFontPreloadTagsWithCurrentLayout = new Set(
          injectedFontPreloadTags
        )
        if (layoutPath) {
          getCssInlinedLinkTags(
            clientReferenceManifest,
            layoutPath,
            injectedCSSWithCurrentLayout,
            true
          )
          getPreloadableFonts(
            nextFontManifest,
            layoutPath,
            injectedFontPreloadTagsWithCurrentLayout
          )
        }

        // Walk through all parallel routes.
        const paths: FlightDataPath[] = (
          await Promise.all(
            parallelRoutesKeys.map(async (parallelRouteKey) => {
              // for (const parallelRouteKey of parallelRoutesKeys) {
              const parallelRoute = parallelRoutes[parallelRouteKey]

              const currentSegmentPath: FlightSegmentPath = isFirst
                ? [parallelRouteKey]
                : [actualSegment, parallelRouteKey]

              const path = await walkTreeWithFlightRouterState({
                createSegmentPath: (child) => {
                  return createSegmentPath([...currentSegmentPath, ...child])
                },
                loaderTreeToFilter: parallelRoute,
                parentParams: currentParams,
                flightRouterState:
                  flightRouterState && flightRouterState[1][parallelRouteKey],
                parentRendered: parentRendered || renderComponentsOnThisLevel,
                isFirst: false,
                rscPayloadHead,
                injectedCSS: injectedCSSWithCurrentLayout,
                injectedFontPreloadTags:
                  injectedFontPreloadTagsWithCurrentLayout,
                rootLayoutIncluded: rootLayoutIncludedAtThisLevelOrAbove,
                asNotFound,
              })

              return path
                .map((item) => {
                  // we don't need to send over default routes in the flight data
                  // because they are always ignored by the client, unless it's a refetch
                  if (
                    item[0] === '__DEFAULT__' &&
                    flightRouterState &&
                    !!flightRouterState[1][parallelRouteKey][0] &&
                    flightRouterState[1][parallelRouteKey][3] !== 'refetch'
                  ) {
                    return null
                  }
                  return [actualSegment, parallelRouteKey, ...item]
                })
                .filter(Boolean) as FlightDataPath[]
            })
          )
        ).flat()

        return paths
      }

      // Flight data that is going to be passed to the browser.
      // Currently a single item array but in the future multiple patches might be combined in a single request.
      const flightData: FlightData | null = options?.skipFlight
        ? null
        : (
            await walkTreeWithFlightRouterState({
              createSegmentPath: (child) => child,
              loaderTreeToFilter: loaderTree,
              parentParams: {},
              flightRouterState: providedFlightRouterState,
              isFirst: true,
              // For flight, render metadata inside leaf page
              rscPayloadHead: (
                <>
                  {/* Adding key={requestId} to make metadata remount for each render */}
                  {/* @ts-expect-error allow to use async server component */}
                  <MetadataTree
                    key={requestId}
                    tree={loaderTree}
                    pathname={pathname}
                    searchParams={providedSearchParams}
                    getDynamicParamFromSegment={getDynamicParamFromSegment}
                    appUsingSizeAdjust={appUsingSizeAdjust}
                  />
                </>
              ),
              injectedCSS: new Set(),
              injectedFontPreloadTags: new Set(),
              rootLayoutIncluded: false,
              asNotFound: pagePath === '/404' || options?.asNotFound,
            })
          ).map((path) => path.slice(1)) // remove the '' (root) segment

      const buildIdFlightDataPair = [renderOpts.buildId, flightData]

      // For app dir, use the bundled version of Fizz renderer (renderToReadableStream)
      // which contains the subset React.
      const readable = ComponentMod.renderToReadableStream(
        options
          ? [options.actionResult, buildIdFlightDataPair]
          : buildIdFlightDataPair,
        clientReferenceManifest.clientModules,
        {
          context: serverContexts,
          onError: flightDataRendererErrorHandler,
        }
      ).pipeThrough(createBufferedTransformStream())

      return new FlightRenderResult(readable)
    }

    if (isFlight && !staticGenerationStore.isStaticGeneration) {
      return generateFlight()
    }

    // Below this line is handling for rendering to HTML.

    // AppRouter is provided by next-app-loader
    const AppRouter =
      ComponentMod.AppRouter as typeof import('../../client/components/app-router').default

    const GlobalError =
      /** GlobalError can be either the default error boundary or the overwritten app/global-error.js **/
      ComponentMod.GlobalError as typeof import('../../client/components/error-boundary').GlobalError

    const serverComponentsInlinedTransformStream: TransformStream<
      Uint8Array,
      Uint8Array
    > = new TransformStream()

    // Get the nonce from the incoming request if it has one.
    const csp = req.headers['content-security-policy']
    let nonce: string | undefined
    if (csp && typeof csp === 'string') {
      nonce = getScriptNonceFromHeader(csp)
    }

    const serverComponentsRenderOpts = {
      transformStream: serverComponentsInlinedTransformStream,
      clientReferenceManifest,
      serverContexts,
      rscChunks: [],
    }

    const validateRootLayout = dev
      ? {
          validateRootLayout: {
            assetPrefix: renderOpts.assetPrefix,
            getTree: () =>
              createFlightRouterStateFromLoaderTree(
                loaderTree,
                getDynamicParamFromSegment,
                query
              ),
          },
        }
      : {}

    async function getNotFound(
      tree: LoaderTree,
      injectedCSS: Set<string>,
      requestPathname: string
    ) {
      // `depth` represents how many layers we need to search into the tree.
      // For instance:
      // pathname '/abc' will be 0 depth, means stop at the root level
      // pathname '/abc/def' will be 1 depth, means stop at the first level
      const depth = requestPathname.split('/').length - 2
      const notFound = findMatchedComponent(tree, 'not-found', depth)
      const [NotFound, notFoundStyles] = notFound
        ? await createComponentAndStyles({
            filePath: notFound[1],
            getComponent: notFound[0],
            injectedCSS,
          })
        : []
      return [NotFound, notFoundStyles]
    }

    async function getRootLayout(
      tree: LoaderTree,
      injectedCSS: Set<string>,
      injectedFontPreloadTags: Set<string>
    ) {
      const { layout } = tree[2]
      const layoutPath = layout?.[1]
      const styles = getLayerAssets({
        layoutOrPagePath: layoutPath,
        injectedCSS: new Set(injectedCSS),
        injectedFontPreloadTags: new Set(injectedFontPreloadTags),
      })
      const rootLayoutModule = layout?.[0]
      const RootLayout = rootLayoutModule
        ? interopDefault(await rootLayoutModule())
        : null
      return [RootLayout, styles]
    }

    /**
     * A new React Component that renders the provided React Component
     * using Flight which can then be rendered to HTML.
     */
    const ServerComponentsRenderer = createServerComponentRenderer<{
      asNotFound: boolean | 'force'
    }>(
      async (props) => {
        // Create full component tree from root to leaf.
        const injectedCSS = new Set<string>()
        const injectedFontPreloadTags = new Set<string>()

        const { Component: ComponentTree, styles } = await createComponentTree({
          createSegmentPath: (child) => child,
          loaderTree,
          parentParams: {},
          firstItem: true,
          injectedCSS,
          injectedFontPreloadTags,
          rootLayoutIncluded: false,
          asNotFound: props.asNotFound,
        })

        const createMetadata = (tree: LoaderTree, errorType?: 'not-found') => (
          // Adding key={requestId} to make metadata remount for each render
          // @ts-expect-error allow to use async server component
          <MetadataTree
            key={requestId}
            tree={tree}
            errorType={errorType}
            pathname={pathname}
            searchParams={providedSearchParams}
            getDynamicParamFromSegment={getDynamicParamFromSegment}
            appUsingSizeAdjust={appUsingSizeAdjust}
          />
        )

        const initialTree = createFlightRouterStateFromLoaderTree(
          loaderTree,
          getDynamicParamFromSegment,
          query
        )

        return (
          <>
            {styles}
            <AppRouter
              buildId={renderOpts.buildId}
              assetPrefix={assetPrefix}
              initialCanonicalUrl={pathname}
              initialTree={initialTree}
              initialHead={createMetadata(
                loaderTree,
                props.asNotFound ? 'not-found' : undefined
              )}
              globalErrorComponent={GlobalError}
            >
              <ComponentTree />
            </AppRouter>
          </>
        )
      },
      ComponentMod,
      serverComponentsRenderOpts,
      serverComponentsErrorHandler,
      nonce
    )

    const { HeadManagerContext } =
      require('../../shared/lib/head-manager-context') as typeof import('../../shared/lib/head-manager-context')

    // On each render, create a new `ServerInsertedHTML` context to capture
    // injected nodes from user code (`useServerInsertedHTML`).
    const { ServerInsertedHTMLProvider, renderServerInsertedHTML } =
      createServerInsertedHTML()

    getTracer().getRootSpanAttributes()?.set('next.route', pagePath)
    const bodyResult = getTracer().wrap(
      AppRenderSpan.getBodyResult,
      {
        spanName: `render route (app) ${pagePath}`,
        attributes: {
          'next.route': pagePath,
        },
      },
      async ({
        asNotFound,
      }: {
        /**
         * This option is used to indicate that the page should be rendered as
         * if it was not found. When it's enabled, instead of rendering the
         * page component, it renders the not-found segment.
         *
         * If it's 'force', we don't traverse the tree and directly render the NotFound.
         */
        asNotFound: boolean | 'force'
      }) => {
        const polyfills = buildManifest.polyfillFiles
          .filter(
            (polyfill) =>
              polyfill.endsWith('.js') && !polyfill.endsWith('.module.js')
          )
          .map((polyfill) => ({
            src: `${assetPrefix}/_next/${polyfill}${getAssetQueryString(
              false
            )}`,
            integrity: subresourceIntegrityManifest?.[polyfill],
          }))

        const content = (
<<<<<<< HEAD
          <HeadManagerContext.Provider
            value={{
              appDir: true,
              nonce,
            }}
          >
            <ServerInsertedHTMLProvider>
              <ServerComponentsRenderer asNotFound={!!asNotFound} />
            </ServerInsertedHTMLProvider>
          </HeadManagerContext.Provider>
=======
          <InsertedHTML>
            <ServerComponentsRenderer asNotFound={asNotFound} />
          </InsertedHTML>
>>>>>>> 1398de99
        )

        let polyfillsFlushed = false
        let flushedErrorMetaTagsUntilIndex = 0
        const getServerInsertedHTML = (serverCapturedErrors: Error[]) => {
          // Loop through all the errors that have been captured but not yet
          // flushed.
          const errorMetaTags = []
          for (
            ;
            flushedErrorMetaTagsUntilIndex < serverCapturedErrors.length;
            flushedErrorMetaTagsUntilIndex++
          ) {
            const error = serverCapturedErrors[flushedErrorMetaTagsUntilIndex]

            if (isNotFoundError(error)) {
              errorMetaTags.push(
                <meta name="robots" content="noindex" key={error.digest} />,
                process.env.NODE_ENV === 'development' ? (
                  <meta
                    name="next-error"
                    content="not-found"
                    key="next-error"
                  />
                ) : null
              )
            } else if (isRedirectError(error)) {
              const redirectUrl = getURLFromRedirectError(error)
              if (redirectUrl) {
                errorMetaTags.push(
                  <meta
                    httpEquiv="refresh"
                    content={`0;url=${redirectUrl}`}
                    key={error.digest}
                  />
                )
              }
            }
          }

          const flushed = renderToString({
            ReactDOMServer: require('react-dom/server.edge'),
            element: (
              <>
                {polyfillsFlushed
                  ? null
                  : polyfills?.map((polyfill) => {
                      return (
                        <script
                          key={polyfill.src}
                          src={polyfill.src}
                          integrity={polyfill.integrity}
                          noModule={true}
                          nonce={nonce}
                        />
                      )
                    })}
                {renderServerInsertedHTML()}
                {errorMetaTags}
              </>
            ),
          })
          polyfillsFlushed = true
          return flushed
        }

        try {
          const renderStream = await renderToInitialStream({
            ReactDOMServer: require('react-dom/server.edge'),
            element: content,
            streamOptions: {
              onError: htmlRendererErrorHandler,
              nonce,
              // Include hydration scripts in the HTML
              bootstrapScripts: [
                ...(subresourceIntegrityManifest
                  ? buildManifest.rootMainFiles.map((src) => ({
                      src:
                        `${assetPrefix}/_next/` +
                        src +
                        getAssetQueryString(false),
                      integrity: subresourceIntegrityManifest[src],
                    }))
                  : buildManifest.rootMainFiles.map(
                      (src) =>
                        `${assetPrefix}/_next/` +
                        src +
                        getAssetQueryString(false)
                    )),
              ],
            },
          })

          const result = await continueFromInitialStream(renderStream, {
            dataStream: serverComponentsRenderOpts.transformStream.readable,
            generateStaticHTML:
              staticGenerationStore.isStaticGeneration || generateStaticHTML,
            getServerInsertedHTML: () =>
              getServerInsertedHTML(allCapturedErrors),
            serverInsertedHTMLToHead: true,
            ...validateRootLayout,
          })

          return result
        } catch (err: any) {
          if (
            err.code === 'NEXT_STATIC_GEN_BAILOUT' ||
            err.message?.includes(
              'https://nextjs.org/docs/advanced-features/static-html-export'
            )
          ) {
            // Ensure that "next dev" prints the red error overlay
            throw err
          }
          if (err.digest === NEXT_DYNAMIC_NO_SSR_CODE) {
            warn(
              `Entire page ${pagePath} deopted into client-side rendering. https://nextjs.org/docs/messages/deopted-into-client-rendering`,
              pagePath
            )
          }

          if (isNotFoundError(err)) {
            res.statusCode = 404
          }
          let hasRedirectError = false
          if (isRedirectError(err)) {
            hasRedirectError = true
            res.statusCode = 307
            if (err.mutableCookies) {
              const headers = new Headers()

              // If there were mutable cookies set, we need to set them on the
              // response.
              if (appendMutableCookies(headers, err.mutableCookies)) {
                res.setHeader('set-cookie', Array.from(headers.values()))
              }
            }
            res.setHeader('Location', getURLFromRedirectError(err))
          }

          const is404 = res.statusCode === 404

          const injectedCSS = new Set<string>()
          const injectedFontPreloadTags = new Set<string>()
          const [RootLayout, rootStyles] = await getRootLayout(
            loaderTree,
            injectedCSS,
            injectedFontPreloadTags
          )
          const [NotFound, notFoundStyles] = await getNotFound(
            loaderTree,
            injectedCSS,
            pathname
          )

          // Preserve the existing RSC inline chunks from the page rendering.
          // For 404 errors: the metadata from layout can be skipped with the error page.
          // For other errors (such as redirection): it can still be re-thrown on client.
          const serverErrorComponentsRenderOpts: typeof serverComponentsRenderOpts =
            {
              ...serverComponentsRenderOpts,
              rscChunks: [],
              transformStream: is404
                ? new TransformStream()
                : cloneTransformStream(
                    serverComponentsRenderOpts.transformStream
                  ),
            }

          const errorType = is404
            ? 'not-found'
            : hasRedirectError
            ? 'redirect'
            : undefined

          const errorMeta = (
            <>
              {res.statusCode >= 400 && (
                <meta name="robots" content="noindex" />
              )}
              {process.env.NODE_ENV === 'development' && (
                <meta name="next-error" content="not-found" />
              )}
            </>
          )
          const ErrorPage = createServerComponentRenderer(
            async () => {
              const head = (
                <>
                  {/* @ts-expect-error allow to use async server component */}
                  <MetadataTree
                    key={requestId}
                    tree={loaderTree}
                    pathname={pathname}
                    errorType={errorType}
                    searchParams={providedSearchParams}
                    getDynamicParamFromSegment={getDynamicParamFromSegment}
                    appUsingSizeAdjust={appUsingSizeAdjust}
                  />
                  {errorMeta}
                </>
              )

              const notFoundLoaderTree: LoaderTree = is404
                ? ['__DEFAULT__', {}, loaderTree[2]]
                : loaderTree

              const initialTree = createFlightRouterStateFromLoaderTree(
                notFoundLoaderTree,
                getDynamicParamFromSegment,
                query
              )

              const GlobalNotFound = NotFound || DefaultNotFound
              const ErrorLayout = RootLayout || ErrorHtml

              const notFoundElement = (
                <ErrorLayout params={{}}>
                  {rootStyles}
                  {notFoundStyles}
                  <GlobalNotFound />
                </ErrorLayout>
              )

              // For metadata notFound error there's no global not found boundary on top
              // so we create a not found page with AppRouter
              return (
                <AppRouter
                  buildId={renderOpts.buildId}
                  assetPrefix={assetPrefix}
                  initialCanonicalUrl={pathname}
                  initialTree={initialTree}
                  initialHead={head}
                  globalErrorComponent={GlobalError}
                >
                  {is404 ? notFoundElement : <ErrorHtml head={head} />}
                </AppRouter>
              )
            },
            ComponentMod,
            serverErrorComponentsRenderOpts,
            serverComponentsErrorHandler,
            nonce
          )

          try {
            const renderStream = await renderToInitialStream({
              ReactDOMServer: require('react-dom/server.edge'),
              element: <ErrorPage />,
              streamOptions: {
                nonce,
                // Include hydration scripts in the HTML
                bootstrapScripts: subresourceIntegrityManifest
                  ? buildManifest.rootMainFiles.map((src) => ({
                      src:
                        `${assetPrefix}/_next/` +
                        src +
                        getAssetQueryString(false),
                      integrity: subresourceIntegrityManifest[src],
                    }))
                  : buildManifest.rootMainFiles.map(
                      (src) =>
                        `${assetPrefix}/_next/` +
                        src +
                        getAssetQueryString(false)
                    ),
              },
            })

            return await continueFromInitialStream(renderStream, {
              dataStream:
                serverErrorComponentsRenderOpts.transformStream.readable,
              generateStaticHTML: staticGenerationStore.isStaticGeneration,
              getServerInsertedHTML: () => getServerInsertedHTML([]),
              serverInsertedHTMLToHead: true,
              ...validateRootLayout,
            })
          } catch (finalErr: any) {
            if (
              process.env.NODE_ENV !== 'production' &&
              isNotFoundError(finalErr)
            ) {
              const bailOnNotFound: typeof import('../../client/components/dev-root-not-found-boundary').bailOnNotFound =
                require('../../client/components/dev-root-not-found-boundary').bailOnNotFound
              bailOnNotFound()
            }
            throw finalErr
          }
        }
      }
    )

    // For action requests, we handle them differently with a special render result.
    const actionRequestResult = await handleAction({
      req,
      res,
      ComponentMod,
      pathname: renderOpts.pathname,
      serverActionsManifest,
      generateFlight,
      staticGenerationStore,
      requestStore,
      serverActionsBodySizeLimit,
    })

    if (actionRequestResult === 'not-found') {
      return new RenderResult(await bodyResult({ asNotFound: 'force' }))
    } else if (actionRequestResult) {
      return actionRequestResult
    }

    const renderResult = new RenderResult(
      await bodyResult({
        asNotFound: pagePath === '/404',
      })
    )

    if (staticGenerationStore.pendingRevalidates) {
      await Promise.all(staticGenerationStore.pendingRevalidates)
    }
    addImplicitTags(staticGenerationStore)
    ;(renderOpts as any).fetchTags = staticGenerationStore.tags?.join(',')

    if (staticGenerationStore.isStaticGeneration) {
      const htmlResult = await streamToBufferedResult(renderResult)

      // if we encountered any unexpected errors during build
      // we fail the prerendering phase and the build
      if (capturedErrors.length > 0) {
        throw capturedErrors[0]
      }

      // TODO-APP: derive this from same pass to prevent additional
      // render during static generation
      const filteredFlightData = await streamToBufferedResult(
        await generateFlight()
      )

      if (staticGenerationStore.forceStatic === false) {
        staticGenerationStore.revalidate = 0
      }

      const extraRenderResultMeta: RenderResultMetadata = {
        pageData: filteredFlightData,
        revalidate: staticGenerationStore.revalidate ?? defaultRevalidate,
      }

      // provide bailout info for debugging
      if (extraRenderResultMeta.revalidate === 0) {
        extraRenderResultMeta.staticBailoutInfo = {
          description: staticGenerationStore.dynamicUsageDescription,
          stack: staticGenerationStore.dynamicUsageStack,
        }
      }

      return new RenderResult(htmlResult, { ...extraRenderResultMeta })
    }

    return renderResult
  }

  return RequestAsyncStorageWrapper.wrap(
    requestAsyncStorage,
    { req, res, renderOpts },
    () =>
      StaticGenerationAsyncStorageWrapper.wrap(
        staticGenerationAsyncStorage,
        { pathname: pagePath, renderOpts },
        () => wrappedRender()
      )
  )
}<|MERGE_RESOLUTION|>--- conflicted
+++ resolved
@@ -1488,7 +1488,6 @@
           }))
 
         const content = (
-<<<<<<< HEAD
           <HeadManagerContext.Provider
             value={{
               appDir: true,
@@ -1496,14 +1495,9 @@
             }}
           >
             <ServerInsertedHTMLProvider>
-              <ServerComponentsRenderer asNotFound={!!asNotFound} />
+              <ServerComponentsRenderer asNotFound={asNotFound} />
             </ServerInsertedHTMLProvider>
           </HeadManagerContext.Provider>
-=======
-          <InsertedHTML>
-            <ServerComponentsRenderer asNotFound={asNotFound} />
-          </InsertedHTML>
->>>>>>> 1398de99
         )
 
         let polyfillsFlushed = false
