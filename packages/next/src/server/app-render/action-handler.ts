--- conflicted
+++ resolved
@@ -44,22 +44,9 @@
     req.method === 'POST'
 
   if (isFetchAction || isFormAction || isMultipartAction) {
-    let bound: any[] = []
+    let bound = []
 
     const workerName = 'app' + pathname
-<<<<<<< HEAD
-    const { decodeReply, actionAsyncStorage } = ComponentMod
-
-    let actionResult: ActionRenderResult
-
-    try {
-      await actionAsyncStorage.run({ isAction: true }, async () => {
-        if (process.env.NEXT_RUNTIME === 'edge') {
-          const webRequest = req as unknown as Request
-          if (!webRequest.body) {
-            throw new Error('invariant: Missing request body.')
-          }
-=======
     const serverModuleMap = new Proxy(
       {},
       {
@@ -73,16 +60,20 @@
       }
     )
 
+    const { actionAsyncStorage } = ComponentMod
+
+    let actionResult: ActionRenderResult
+
     try {
-      if (process.env.NEXT_RUNTIME === 'edge') {
-        // Use react-server-dom-webpack/server.edge
-        const { decodeReply } = ComponentMod
+      await actionAsyncStorage.run({ isAction: true }, async () => {
+        if (process.env.NEXT_RUNTIME === 'edge') {
+          // Use react-server-dom-webpack/server.edge
+          const { decodeReply } = ComponentMod
 
-        const webRequest = req as unknown as Request
-        if (!webRequest.body) {
-          throw new Error('invariant: Missing request body.')
-        }
->>>>>>> 49734207
+          const webRequest = req as unknown as Request
+          if (!webRequest.body) {
+            throw new Error('invariant: Missing request body.')
+          }
 
           if (isMultipartAction) {
             throw new Error('invariant: Multipart form data is not supported.')
@@ -99,15 +90,9 @@
               actionData += new TextDecoder().decode(value)
             }
 
-<<<<<<< HEAD
             if (isFormAction) {
-              const formData = new URLSearchParams(actionData)
+              const formData = formDataFromSearchQueryString(actionData)
               actionId = formData.get('$$id') as string
-=======
-          if (isFormAction) {
-            const formData = formDataFromSearchQueryString(actionData)
-            actionId = formData.get('$$id') as string
->>>>>>> 49734207
 
               if (!actionId) {
                 throw new Error('Invariant: missing action ID.')
@@ -115,45 +100,22 @@
               formData.delete('$$id')
               bound = [formData]
             } else {
-              bound = await decodeReply(actionData)
+              bound = await decodeReply(actionData, serverModuleMap)
             }
-<<<<<<< HEAD
           }
         } else {
+          // Use react-server-dom-webpack/server.node which supports streaming
+          const {
+            decodeReply,
+            decodeReplyFromBusboy,
+          } = require('next/dist/compiled/react-server-dom-webpack/server.node')
+
           if (isMultipartAction) {
-            const formFields = new FormData()
-
             const busboy = require('busboy')
             const bb = busboy({ headers: req.headers })
-            let innerResolvor: () => void, innerRejector: (e: any) => void
-            const promise = new Promise<void>((resolve, reject) => {
-              innerResolvor = resolve
-              innerRejector = reject
-            })
-            bb.on('file', () =>
-              innerRejector(new Error('File upload is not supported.'))
-            )
-            bb.on('error', (err: any) => innerRejector(err))
-            bb.on('field', (id: any, val: any) => formFields.append(id, val))
-            bb.on('finish', () => innerResolvor())
             req.pipe(bb)
-            await promise
 
-            bound = await decodeReply(
-              formFields,
-              new Proxy(
-                {},
-                {
-                  get: (_, id: string) => {
-                    return {
-                      id: serverActionsManifest.node[id].workers[workerName],
-                      name: id,
-                      chunks: [],
-                    }
-                  },
-                }
-              )
-            )
+            bound = await decodeReplyFromBusboy(bb, serverModuleMap)
           } else {
             const { parseBody } =
               require('../api-utils/node') as typeof import('../api-utils/node')
@@ -164,48 +126,12 @@
               if (!actionId) {
                 throw new Error('Invariant: missing action ID.')
               }
-              const formData = new URLSearchParams(actionData)
+              const formData = formDataFromSearchQueryString(actionData)
               formData.delete('$$id')
               bound = [formData]
             } else {
-              bound = await decodeReply(actionData)
+              bound = await decodeReply(actionData, serverModuleMap)
             }
-=======
-            formData.delete('$$id')
-            bound = [formData]
-          } else {
-            bound = await decodeReply(actionData, serverModuleMap)
-          }
-        }
-      } else {
-        // Use react-server-dom-webpack/server.node which supports streaming
-        const {
-          decodeReply,
-          decodeReplyFromBusboy,
-        } = require('next/dist/compiled/react-server-dom-webpack/server.node')
-
-        if (isMultipartAction) {
-          const busboy = require('busboy')
-          const bb = busboy({ headers: req.headers })
-          req.pipe(bb)
-
-          bound = await decodeReplyFromBusboy(bb, serverModuleMap)
-        } else {
-          const { parseBody } =
-            require('../api-utils/node') as typeof import('../api-utils/node')
-          const actionData = (await parseBody(req, '1mb')) || ''
-
-          if (isFormAction) {
-            actionId = actionData.$$id as string
-            if (!actionId) {
-              throw new Error('Invariant: missing action ID.')
-            }
-            const formData = formDataFromSearchQueryString(actionData)
-            formData.delete('$$id')
-            bound = [formData]
-          } else {
-            bound = await decodeReply(actionData, serverModuleMap)
->>>>>>> 49734207
           }
         }
 
@@ -243,7 +169,6 @@
         res.statusCode = 404
         return 'not-found'
       }
-
       // To avoid exposing internal error messages to the client, we throw a
       // generic error message and log the original error here.
       console.error(err)
