import type {
  FlightSegmentPath,
  CacheNodeSeedData,
  PreloadCallbacks,
} from './types'
import React from 'react'
import { isClientReference } from '../../lib/client-reference'
import { getLayoutOrPageModule } from '../lib/app-dir-module'
import type { LoaderTree } from '../lib/app-dir-module'
import { interopDefault } from './interop-default'
import { parseLoaderTree } from './parse-loader-tree'
import type { CreateSegmentPath, AppRenderContext } from './app-render'
import { createComponentStylesAndScripts } from './create-component-styles-and-scripts'
import { getLayerAssets } from './get-layer-assets'
import { hasLoadingComponentInTree } from './has-loading-component-in-tree'
import { validateRevalidate } from '../lib/patch-fetch'
import { PARALLEL_ROUTE_DEFAULT_PATH } from '../../client/components/parallel-route-default'
import { getTracer } from '../lib/trace/tracer'
import { NextNodeServerSpan } from '../lib/trace/constants'
import { StaticGenBailoutError } from '../../client/components/static-generation-bailout'
import type { LoadingModuleData } from '../../shared/lib/app-router-context.shared-runtime'
import type { Params } from '../../client/components/params'

/**
 * Use the provided loader tree to create the React Component tree.
 */
export function createComponentTree(props: {
  createSegmentPath: CreateSegmentPath
  loaderTree: LoaderTree
  parentParams: Params
  rootLayoutIncluded: boolean
  firstItem?: boolean
  injectedCSS: Set<string>
  injectedJS: Set<string>
  injectedFontPreloadTags: Set<string>
  asNotFound?: boolean
  metadataOutlet?: React.ReactNode
  ctx: AppRenderContext
  missingSlots?: Set<string>
  preloadCallbacks: PreloadCallbacks
}): Promise<CacheNodeSeedData> {
  return getTracer().trace(
    NextNodeServerSpan.createComponentTree,
    {
      spanName: 'build component tree',
    },
    () => createComponentTreeInternal(props)
  )
}

function errorMissingDefaultExport(pagePath: string, convention: string) {
  throw new Error(
    `The default export is not a React Component in "${pagePath}/${convention}"`
  )
}

async function createComponentTreeInternal({
  createSegmentPath,
  loaderTree: tree,
  parentParams,
  firstItem,
  rootLayoutIncluded,
  injectedCSS,
  injectedJS,
  injectedFontPreloadTags,
  asNotFound,
  metadataOutlet,
  ctx,
  missingSlots,
  preloadCallbacks,
}: {
  createSegmentPath: CreateSegmentPath
  loaderTree: LoaderTree
  parentParams: Params
  rootLayoutIncluded: boolean
  firstItem?: boolean
  injectedCSS: Set<string>
  injectedJS: Set<string>
  injectedFontPreloadTags: Set<string>
  asNotFound?: boolean
  metadataOutlet?: React.ReactNode
  ctx: AppRenderContext
  missingSlots?: Set<string>
  preloadCallbacks: PreloadCallbacks
}): Promise<CacheNodeSeedData> {
  const {
    renderOpts: { nextConfigOutput, experimental },
    staticGenerationStore,
    componentMod: {
      NotFoundBoundary,
      ForbiddenBoundary,
      LayoutRouter,
      RenderFromTemplateContext,
      ClientPageRoot,
      createUntrackedSearchParams,
      createDynamicallyTrackedSearchParams,
      serverHooks: { DynamicServerError },
      Postpone,
    },
    pagePath,
    getDynamicParamFromSegment,
    isPrefetch,
    query,
  } = ctx

  const { page, layoutOrPagePath, segment, components, parallelRoutes } =
    parseLoaderTree(tree)

  const {
    layout,
    template,
    error,
    loading,
    'not-found': notFound,
    forbidden,
  } = components

  const injectedCSSWithCurrentLayout = new Set(injectedCSS)
  const injectedJSWithCurrentLayout = new Set(injectedJS)
  const injectedFontPreloadTagsWithCurrentLayout = new Set(
    injectedFontPreloadTags
  )

  const layerAssets = getLayerAssets({
    preloadCallbacks,
    ctx,
    layoutOrPagePath,
    injectedCSS: injectedCSSWithCurrentLayout,
    injectedJS: injectedJSWithCurrentLayout,
    injectedFontPreloadTags: injectedFontPreloadTagsWithCurrentLayout,
  })

  const [Template, templateStyles, templateScripts] = template
    ? await createComponentStylesAndScripts({
        ctx,
        filePath: template[1],
        getComponent: template[0],
        injectedCSS: injectedCSSWithCurrentLayout,
        injectedJS: injectedJSWithCurrentLayout,
      })
    : [React.Fragment]

  const [ErrorComponent, errorStyles, errorScripts] = error
    ? await createComponentStylesAndScripts({
        ctx,
        filePath: error[1],
        getComponent: error[0],
        injectedCSS: injectedCSSWithCurrentLayout,
        injectedJS: injectedJSWithCurrentLayout,
      })
    : []

  const [Loading, loadingStyles, loadingScripts] = loading
    ? await createComponentStylesAndScripts({
        ctx,
        filePath: loading[1],
        getComponent: loading[0],
        injectedCSS: injectedCSSWithCurrentLayout,
        injectedJS: injectedJSWithCurrentLayout,
      })
    : []

  const isLayout = typeof layout !== 'undefined'
  const isPage = typeof page !== 'undefined'
  const [layoutOrPageMod] = await getTracer().trace(
    NextNodeServerSpan.getLayoutOrPageModule,
    {
      hideSpan: !(isLayout || isPage),
      spanName: 'resolve segment modules',
      attributes: {
        'next.segment': segment,
      },
    },
    () => getLayoutOrPageModule(tree)
  )

  /**
   * Checks if the current segment is a root layout.
   */
  const rootLayoutAtThisLevel = isLayout && !rootLayoutIncluded
  /**
   * Checks if the current segment or any level above it has a root layout.
   */
  const rootLayoutIncludedAtThisLevelOrAbove =
    rootLayoutIncluded || rootLayoutAtThisLevel

  const [NotFound, notFoundStyles] = notFound
    ? await createComponentStylesAndScripts({
        ctx,
        filePath: notFound[1],
        getComponent: notFound[0],
        injectedCSS: injectedCSSWithCurrentLayout,
        injectedJS: injectedJSWithCurrentLayout,
      })
    : []

  const [Forbidden, forbiddenStyles] = forbidden
    ? await createComponentStylesAndScripts({
        ctx,
        filePath: forbidden[1],
        getComponent: forbidden[0],
        injectedCSS: injectedCSSWithCurrentLayout,
        injectedJS: injectedJSWithCurrentLayout,
      })
    : []

  let dynamic = layoutOrPageMod?.dynamic

  if (nextConfigOutput === 'export') {
    if (!dynamic || dynamic === 'auto') {
      dynamic = 'error'
    } else if (dynamic === 'force-dynamic') {
      // force-dynamic is always incompatible with 'export'. We must interrupt the build
      throw new StaticGenBailoutError(
        `Page with \`dynamic = "force-dynamic"\` couldn't be exported. \`output: "export"\` requires all pages be renderable statically because there is not runtime server to dynamic render routes in this output format. Learn more: https://nextjs.org/docs/app/building-your-application/deploying/static-exports`
      )
    }
  }

  if (typeof dynamic === 'string') {
    // the nested most config wins so we only force-static
    // if it's configured above any parent that configured
    // otherwise
    if (dynamic === 'error') {
      staticGenerationStore.dynamicShouldError = true
    } else if (dynamic === 'force-dynamic') {
      staticGenerationStore.forceDynamic = true

      // TODO: (PPR) remove this bailout once PPR is the default
      if (
        staticGenerationStore.isStaticGeneration &&
        !staticGenerationStore.prerenderState
      ) {
        // If the postpone API isn't available, we can't postpone the render and
        // therefore we can't use the dynamic API.
        const err = new DynamicServerError(
          `Page with \`dynamic = "force-dynamic"\` won't be rendered statically.`
        )
        staticGenerationStore.dynamicUsageDescription = err.message
        staticGenerationStore.dynamicUsageStack = err.stack
        throw err
      }
    } else {
      staticGenerationStore.dynamicShouldError = false
      staticGenerationStore.forceStatic = dynamic === 'force-static'
    }
  }

  if (typeof layoutOrPageMod?.fetchCache === 'string') {
    staticGenerationStore.fetchCache = layoutOrPageMod?.fetchCache
  }

  if (typeof layoutOrPageMod?.revalidate !== 'undefined') {
    validateRevalidate(layoutOrPageMod?.revalidate, staticGenerationStore.route)
  }

  if (typeof layoutOrPageMod?.revalidate === 'number') {
    ctx.defaultRevalidate = layoutOrPageMod.revalidate as number

    if (
      typeof staticGenerationStore.revalidate === 'undefined' ||
      (typeof staticGenerationStore.revalidate === 'number' &&
        staticGenerationStore.revalidate > ctx.defaultRevalidate)
    ) {
      staticGenerationStore.revalidate = ctx.defaultRevalidate
    }

    if (
      !staticGenerationStore.forceStatic &&
      staticGenerationStore.isStaticGeneration &&
      ctx.defaultRevalidate === 0 &&
      // If the postpone API isn't available, we can't postpone the render and
      // therefore we can't use the dynamic API.
      !staticGenerationStore.prerenderState
    ) {
      const dynamicUsageDescription = `revalidate: 0 configured ${segment}`
      staticGenerationStore.dynamicUsageDescription = dynamicUsageDescription

      throw new DynamicServerError(dynamicUsageDescription)
    }
  }

  // If there's a dynamic usage error attached to the store, throw it.
  if (staticGenerationStore.dynamicUsageErr) {
    throw staticGenerationStore.dynamicUsageErr
  }

  const LayoutOrPage: React.ComponentType<any> | undefined = layoutOrPageMod
    ? interopDefault(layoutOrPageMod)
    : undefined

  /**
   * The React Component to render.
   */
  let Component = LayoutOrPage
  const parallelKeys = Object.keys(parallelRoutes)
  const hasSlotKey = parallelKeys.length > 1

  // TODO-APP: This is a hack to support unmatched parallel routes, which will throw `notFound()`.
  // This ensures that a `NotFoundBoundary` is available for when that happens,
  // but it's not ideal, as it needlessly invokes the `NotFound` component and renders the `RootLayout` twice.
  // We should instead look into handling the fallback behavior differently in development mode so that it doesn't
  // rely on the `NotFound` behavior.
  if (hasSlotKey && rootLayoutAtThisLevel && LayoutOrPage) {
    Component = (componentProps: { params: Params }) => {
      const NotFoundComponent = NotFound
      const ForbiddenComponent = Forbidden
      const RootLayoutComponent = LayoutOrPage
      return (
        <ForbiddenBoundary
          uiComponent={
            ForbiddenComponent ? (
              <>
                {layerAssets}
                {/*
                 * We are intentionally only forwarding params to the root layout, as passing any of the parallel route props
                 * might trigger `forbidden()`, which is not currently supported in the root layout.
                 */}
                <RootLayoutComponent params={componentProps.params}>
                  {forbiddenStyles}
                  <ForbiddenComponent />
                </RootLayoutComponent>
              </>
            ) : undefined
          }
        >
          <NotFoundBoundary
            uiComponent={
              NotFoundComponent ? (
                <>
                  {layerAssets}
                  {/*
                   * We are intentionally only forwarding params to the root layout, as passing any of the parallel route props
                   * might trigger `notFound()`, which is not currently supported in the root layout.
                   */}
                  <RootLayoutComponent params={componentProps.params}>
                    {notFoundStyles}
                    <NotFoundComponent />
                  </RootLayoutComponent>
                </>
              ) : undefined
            }
          >
            <RootLayoutComponent {...componentProps} />
          </NotFoundBoundary>
        </ForbiddenBoundary>
      )
    }
  }

  if (process.env.NODE_ENV === 'development') {
    const { isValidElementType } = require('next/dist/compiled/react-is')
    if (
      (isPage || typeof Component !== 'undefined') &&
      !isValidElementType(Component)
    ) {
      errorMissingDefaultExport(pagePath, 'page')
    }

    if (
      typeof ErrorComponent !== 'undefined' &&
      !isValidElementType(ErrorComponent)
    ) {
      errorMissingDefaultExport(pagePath, 'error')
    }

    if (typeof Loading !== 'undefined' && !isValidElementType(Loading)) {
      errorMissingDefaultExport(pagePath, 'loading')
    }

    if (typeof NotFound !== 'undefined' && !isValidElementType(NotFound)) {
      errorMissingDefaultExport(pagePath, 'not-found')
    }

    if (typeof Forbidden !== 'undefined' && !isValidElementType(Forbidden)) {
      throw new Error(
        `The default export of forbidden is not a React Component in ${segment}`
      )
    }
  }

  // Handle dynamic segment params.
  const segmentParam = getDynamicParamFromSegment(segment)
  /**
   * Create object holding the parent params and current params
   */
  const currentParams =
    // Handle null case where dynamic param is optional
    segmentParam && segmentParam.value !== null
      ? {
          ...parentParams,
          [segmentParam.param]: segmentParam.value,
        }
      : // Pass through parent params to children
        parentParams
  // Resolve the segment param
  const actualSegment = segmentParam ? segmentParam.treeSegment : segment

  //
  // TODO: Combine this `map` traversal with the loop below that turns the array
  // into an object.
  const parallelRouteMap = await Promise.all(
    Object.keys(parallelRoutes).map(
      async (
        parallelRouteKey
      ): Promise<[string, React.ReactNode, CacheNodeSeedData | null]> => {
        const isChildrenRouteKey = parallelRouteKey === 'children'
        const currentSegmentPath: FlightSegmentPath = firstItem
          ? [parallelRouteKey]
          : [actualSegment, parallelRouteKey]

        const parallelRoute = parallelRoutes[parallelRouteKey]

        const notFoundComponent =
          NotFound && isChildrenRouteKey ? <NotFound /> : undefined

        const forbiddenComponent =
          Forbidden && isChildrenRouteKey ? <Forbidden /> : undefined

        // if we're prefetching and that there's a Loading component, we bail out
        // otherwise we keep rendering for the prefetch.
        // We also want to bail out if there's no Loading component in the tree.
        let childCacheNodeSeedData: CacheNodeSeedData | null = null

        if (
          // Before PPR, the way instant navigations work in Next.js is we
          // prefetch everything up to the first route segment that defines a
          // loading.tsx boundary. (We do the same if there's no loading
          // boundary in the entire tree, because we don't want to prefetch too
          // much) The rest of the tree is defered until the actual navigation.
          // It does not take into account whether the data is dynamic — even if
          // the tree is completely static, it will still defer everything
          // inside the loading boundary.
          //
          // This behavior predates PPR and is only relevant if the
          // PPR flag is not enabled.
          isPrefetch &&
          (Loading || !hasLoadingComponentInTree(parallelRoute)) &&
          // The approach with PPR is different — loading.tsx behaves like a
          // regular Suspense boundary and has no special behavior.
          //
          // With PPR, we prefetch as deeply as possible, and only defer when
          // dynamic data is accessed. If so, we only defer the nearest parent
          // Suspense boundary of the dynamic data access, regardless of whether
          // the boundary is defined by loading.tsx or a normal <Suspense>
          // component in userspace.
          //
          // NOTE: In practice this usually means we'll end up prefetching more
          // than we were before PPR, which may or may not be considered a
          // performance regression by some apps. The plan is to address this
          // before General Availability of PPR by introducing granular
          // per-segment fetching, so we can reuse as much of the tree as
          // possible during both prefetches and dynamic navigations. But during
          // the beta period, we should be clear about this trade off in our
          // communications.
          !experimental.isRoutePPREnabled
        ) {
          // Don't prefetch this child. This will trigger a lazy fetch by the
          // client router.
        } else {
          // Create the child component

          if (process.env.NODE_ENV === 'development' && missingSlots) {
            // When we detect the default fallback (which triggers a 404), we collect the missing slots
            // to provide more helpful debug information during development mode.
            const parsedTree = parseLoaderTree(parallelRoute)
            if (
              parsedTree.layoutOrPagePath?.endsWith(PARALLEL_ROUTE_DEFAULT_PATH)
            ) {
              missingSlots.add(parallelRouteKey)
            }
          }

          const seedData = await createComponentTreeInternal({
            createSegmentPath: (child) => {
              return createSegmentPath([...currentSegmentPath, ...child])
            },
            loaderTree: parallelRoute,
            parentParams: currentParams,
            rootLayoutIncluded: rootLayoutIncludedAtThisLevelOrAbove,
            injectedCSS: injectedCSSWithCurrentLayout,
            injectedJS: injectedJSWithCurrentLayout,
            injectedFontPreloadTags: injectedFontPreloadTagsWithCurrentLayout,
            asNotFound,
            // The metadataOutlet is responsible for throwing any errors that were caught during metadata resolution.
            // We only want to render an outlet once per segment, as otherwise the error will be triggered
            // multiple times causing an uncaught error.
            metadataOutlet: isChildrenRouteKey ? metadataOutlet : undefined,
            ctx,
            missingSlots,
            preloadCallbacks,
          })

          childCacheNodeSeedData = seedData
        }

        // This is turned back into an object below.
        return [
          parallelRouteKey,
          <LayoutRouter
            parallelRouterKey={parallelRouteKey}
            segmentPath={createSegmentPath(currentSegmentPath)}
            // TODO-APP: Add test for loading returning `undefined`. This currently can't be tested as the `webdriver()` tab will wait for the full page to load before returning.
            error={ErrorComponent}
            errorStyles={errorStyles}
            errorScripts={errorScripts}
            template={
              <Template>
                <RenderFromTemplateContext />
              </Template>
            }
            templateStyles={templateStyles}
            templateScripts={templateScripts}
            notFound={notFoundComponent}
            notFoundStyles={notFoundStyles}
<<<<<<< HEAD
            forbidden={forbiddenComponent}
            forbiddenStyles={forbiddenStyles}
            styles={currentStyles}
=======
>>>>>>> 6fe66a0d
          />,
          childCacheNodeSeedData,
        ]
      }
    )
  )

  // Convert the parallel route map into an object after all promises have been resolved.
  let parallelRouteProps: { [key: string]: React.ReactNode } = {}
  let parallelRouteCacheNodeSeedData: {
    [key: string]: CacheNodeSeedData | null
  } = {}
  for (const parallelRoute of parallelRouteMap) {
    const [parallelRouteKey, parallelRouteProp, flightData] = parallelRoute
    parallelRouteProps[parallelRouteKey] = parallelRouteProp
    parallelRouteCacheNodeSeedData[parallelRouteKey] = flightData
  }

  const loadingData: LoadingModuleData = Loading
    ? [<Loading />, loadingStyles, loadingScripts]
    : null

  // When the segment does not have a layout or page we still have to add the layout router to ensure the path holds the loading component
  if (!Component) {
    return [
      actualSegment,
      parallelRouteCacheNodeSeedData,
      // TODO: I don't think the extra fragment is necessary. React treats top
      // level fragments as transparent, i.e. the runtime behavior should be
      // identical even without it. But maybe there's some findDOMNode-related
      // reason that I'm not aware of, so I'm leaving it as-is out of extreme
      // caution, for now.
      <>
        {layerAssets}
        {parallelRouteProps.children}
      </>,
      loadingData,
    ]
  }

  // If force-dynamic is used and the current render supports postponing, we
  // replace it with a node that will postpone the render. This ensures that the
  // postpone is invoked during the react render phase and not during the next
  // render phase.
  // @TODO this does not actually do what it seems like it would or should do. The idea is that
  // if we are rendering in a force-dynamic mode and we can postpone we should only make the segments
  // that ask for force-dynamic to be dynamic, allowing other segments to still prerender. However
  // because this comes after the children traversal and the static generation store is mutated every segment
  // along the parent path of a force-dynamic segment will hit this condition effectively making the entire
  // render force-dynamic. We should refactor this function so that we can correctly track which segments
  // need to be dynamic
  if (
    staticGenerationStore.forceDynamic &&
    staticGenerationStore.prerenderState
  ) {
    return [
      actualSegment,
      parallelRouteCacheNodeSeedData,
      <>
        <Postpone
          prerenderState={staticGenerationStore.prerenderState}
          reason='dynamic = "force-dynamic" was used'
          route={staticGenerationStore.route}
        />
        {layerAssets}
      </>,
      loadingData,
    ]
  }

  const isClientComponent = isClientReference(layoutOrPageMod)

  // We avoid cloning this object because it gets consumed here exclusively.
  const props: { [prop: string]: any } = parallelRouteProps

  // If it's a not found route, and we don't have any matched parallel
  // routes, we try to render the not found component if it exists.
  if (
    NotFound &&
    asNotFound &&
    // In development, it could hit the parallel-route-default not found, so we only need to check the segment.
    // Or if there's no parallel routes means it reaches the end.
    !parallelRouteMap.length
  ) {
    props.children = (
      <>
        <meta name="robots" content="noindex" />
        {process.env.NODE_ENV === 'development' && (
          <meta name="next-error" content="not-found" />
        )}
        {notFoundStyles}
        <NotFound />
      </>
    )
  }

  // Assign params to props
  if (
    process.env.NODE_ENV === 'development' &&
    'params' in parallelRouteProps
  ) {
    // @TODO consider making this an error and running the check in build as well
    console.error(
      `"params" is a reserved prop in Layouts and Pages and cannot be used as the name of a parallel route in ${segment}`
    )
  }
  props.params = currentParams

  let segmentElement: React.ReactNode
  if (isPage) {
    // Assign searchParams to props if this is a page
    if (isClientComponent) {
      // When we are passing searchParams to a client component Page we don't want to track the dynamic access
      // here in the RSC layer because the serialization will trigger a dynamic API usage.
      // Instead we pass the searchParams untracked but we wrap the Page in a root client component
      // which can among other things adds the dynamic tracking before rendering the page.
      // @TODO make the root wrapper part of next-app-loader so we don't need the extra client component
      props.searchParams = createUntrackedSearchParams(query)
      segmentElement = (
        <>
          {metadataOutlet}
          <ClientPageRoot props={props} Component={Component} />
          {layerAssets}
        </>
      )
    } else {
      // If we are passing searchParams to a server component Page we need to track their usage in case
      // the current render mode tracks dynamic API usage.
      props.searchParams = createDynamicallyTrackedSearchParams(query)
      segmentElement = (
        <>
          {metadataOutlet}
          <Component {...props} />
          {layerAssets}
        </>
      )
    }
  } else {
    // For layouts we just render the component
    segmentElement = (
      <>
        {layerAssets}
        <Component {...props} />
      </>
    )
  }

  return [
    actualSegment,
    parallelRouteCacheNodeSeedData,
    <>
      {segmentElement}
      {/* This null is currently critical. The wrapped Component can render null and if there was not fragment
            surrounding it this would look like a pending tree data state on the client which will cause an error
            and break the app. Long-term we need to move away from using null as a partial tree identifier since it
            is a valid return type for the components we wrap. Once we make this change we can safely remove the
            fragment. The reason the extra null here is required is that fragments which only have 1 child are elided.
            If the Component above renders null the actual tree data will look like `[null, null]`. If we remove the extra
            null it will look like `null` (the array is elided) and this is what confuses the client router.
            TODO-APP update router to use a Symbol for partial tree detection */}
      {null}
    </>,
    loadingData,
  ]
}<|MERGE_RESOLUTION|>--- conflicted
+++ resolved
@@ -513,12 +513,8 @@
             templateScripts={templateScripts}
             notFound={notFoundComponent}
             notFoundStyles={notFoundStyles}
-<<<<<<< HEAD
             forbidden={forbiddenComponent}
             forbiddenStyles={forbiddenStyles}
-            styles={currentStyles}
-=======
->>>>>>> 6fe66a0d
           />,
           childCacheNodeSeedData,
         ]
