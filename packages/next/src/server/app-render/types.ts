--- conflicted
+++ resolved
@@ -132,11 +132,8 @@
   nextConfigOutput?: 'standalone' | 'export'
   appDirDevErrorLogger?: (err: any) => Promise<void>
   originalPathname?: string
-<<<<<<< HEAD
   isDraftMode?: boolean
-=======
   deploymentId?: string
->>>>>>> eb85e799
 }
 
 export type RenderOpts = LoadComponentsReturnType & RenderOptsPartial