--- conflicted
+++ resolved
@@ -180,8 +180,6 @@
             )
           }
         }
-<<<<<<< HEAD
-=======
 
         if (this.options.customServer !== false) {
           // When running as a custom server with app dir, we must set this env
@@ -194,7 +192,6 @@
           }
         }
 
->>>>>>> 248f2def
         this.server = await this.createServer({
           ...this.options,
           conf,
