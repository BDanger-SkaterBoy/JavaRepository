import os from 'os'
import type { webpack } from 'next/dist/compiled/webpack/webpack'
import type { Header, Redirect, Rewrite } from '../lib/load-custom-routes'
import { imageConfigDefault } from '../shared/lib/image-config'
import type {
  ImageConfig,
  ImageConfigComplete,
} from '../shared/lib/image-config'
import type { SubresourceIntegrityAlgorithm } from '../build/webpack/plugins/subresource-integrity-plugin'
import type { WEB_VITALS } from '../shared/lib/utils'
import type { NextParsedUrlQuery } from './request-meta'
import type { SizeLimit } from '../types'
import type { SwrDelta } from './lib/revalidate'
import type { SupportedTestRunners } from '../cli/next-test'
import type { ExperimentalPPRConfig } from './lib/experimental/ppr'

export type NextConfigComplete = Required<NextConfig> & {
  images: Required<ImageConfigComplete>
  typescript: Required<TypeScriptConfig>
  configOrigin?: string
  configFile?: string
  configFileName: string
}

export type I18NDomains = DomainLocale[]

export interface I18NConfig {
  defaultLocale: string
  domains?: I18NDomains
  localeDetection?: false
  locales: string[]
}

export interface DomainLocale {
  defaultLocale: string
  domain: string
  http?: true
  locales?: string[]
}

export interface ESLintConfig {
  /** Only run ESLint on these directories with `next lint` and `next build`. */
  dirs?: string[]
  /** Do not run ESLint during production builds (`next build`). */
  ignoreDuringBuilds?: boolean
}

export interface TypeScriptConfig {
  /** Do not run TypeScript during production builds (`next build`). */
  ignoreBuildErrors?: boolean
  /** Relative path to a custom tsconfig file */
  tsconfigPath?: string
}

export interface EmotionConfig {
  sourceMap?: boolean
  autoLabel?: 'dev-only' | 'always' | 'never'
  labelFormat?: string
  importMap?: {
    [importName: string]: {
      [exportName: string]: {
        canonicalImport?: [string, string]
        styledBaseImport?: [string, string]
      }
    }
  }
}

export interface StyledComponentsConfig {
  /**
   * Enabled by default in development, disabled in production to reduce file size,
   * setting this will override the default for all environments.
   */
  displayName?: boolean
  topLevelImportPaths?: string[]
  ssr?: boolean
  fileName?: boolean
  meaninglessFileNames?: string[]
  minify?: boolean
  transpileTemplateLiterals?: boolean
  namespace?: string
  pure?: boolean
  cssProp?: boolean
}

type JSONValue =
  | string
  | number
  | boolean
  | JSONValue[]
  | { [k: string]: JSONValue }

export type TurboLoaderItem =
  | string
  | {
      loader: string
      // At the moment, Turbopack options must be JSON-serializable, so restrict values.
      options: Record<string, JSONValue>
    }

export type TurboRuleConfigItemOrShortcut =
  | TurboLoaderItem[]
  | TurboRuleConfigItem

export type TurboRuleConfigItemOptions = {
  loaders: TurboLoaderItem[]
  as?: string
}

export type TurboRuleConfigItem =
  | TurboRuleConfigItemOptions
  | { [condition: string]: TurboRuleConfigItem }
  | false

export interface ExperimentalTurboOptions {
  /**
   * (`next --turbo` only) A mapping of aliased imports to modules to load in their place.
   *
   * @see [Resolve Alias](https://nextjs.org/docs/app/api-reference/next-config-js/turbo#resolve-alias)
   */
  resolveAlias?: Record<
    string,
    string | string[] | Record<string, string | string[]>
  >

  /**
   * (`next --turbo` only) A list of extensions to resolve when importing files.
   *
   * @see [Resolve Extensions](https://nextjs.org/docs/app/api-reference/next-config-js/turbo#resolve-extensions)
   */
  resolveExtensions?: string[]

  /**
   * (`next --turbo` only) A list of webpack loaders to apply when running with Turbopack.
   *
   * @see [Turbopack Loaders](https://nextjs.org/docs/app/api-reference/next-config-js/turbo#webpack-loaders)
   */
  loaders?: Record<string, TurboLoaderItem[]>

  /**
   * (`next --turbo` only) A list of webpack loaders to apply when running with Turbopack.
   *
   * @see [Turbopack Loaders](https://nextjs.org/docs/app/api-reference/next-config-js/turbo#webpack-loaders)
   */
  rules?: Record<string, TurboRuleConfigItemOrShortcut>

  /**
   * Use swc_css instead of lightningcss for Turbopack
   */
  useSwcCss?: boolean

  /**
   * A target memory limit for turbo, in bytes.
   */
  memoryLimit?: number

  /**
   * Enable tree shaking for the turbopack dev server and build.
   */
  treeShaking?: boolean
}

export interface WebpackConfigContext {
  /** Next.js root directory */
  dir: string
  /** Indicates if the compilation will be done in development */
  dev: boolean
  /** It's `true` for server-side compilation, and `false` for client-side compilation */
  isServer: boolean
  /**  The build id, used as a unique identifier between builds */
  buildId: string
  /** The next.config.js merged with default values */
  config: NextConfigComplete
  /** Default loaders used internally by Next.js */
  defaultLoaders: {
    /** Default babel-loader configuration */
    babel: any
  }
  /** Number of total Next.js pages */
  totalPages: number
  /** The webpack configuration */
  webpack: any
  /** The current server runtime */
  nextRuntime?: 'nodejs' | 'edge'
}

export interface NextJsWebpackConfig {
  (
    /** Existing Webpack config */
    config: any,
    context: WebpackConfigContext
  ): any
}

/**
 * Set of options for the react compiler next.js
 * currently supports.
 *
 * This can be changed without breaking changes while supporting
 * react compiler in the experimental phase.
 */
export interface ReactCompilerOptions {
  compilationMode?: 'infer' | 'annotation' | 'all'
  panicThreshold?: 'ALL_ERRORS' | 'CRITICAL_ERRORS' | 'NONE'
}

export interface LoggingConfig {
  fetches?: {
    fullUrl?: boolean
    /**
     * If true, fetch requests that are restored from the HMR cache are logged
     * during an HMR refresh request, i.e. when editing a server component.
     */
    hmrRefreshes?: boolean
  }
}

export interface ExperimentalConfig {
  multiZoneDraftMode?: boolean
  appNavFailHandling?: boolean
  flyingShuttle?: { mode?: 'full' | 'store-only' }
  prerenderEarlyExit?: boolean
  linkNoTouchStart?: boolean
  caseSensitiveRoutes?: boolean
  appDocumentPreloading?: boolean
  preloadEntriesOnStart?: boolean
  /** @default true */
  strictNextHead?: boolean
  clientRouterFilter?: boolean
  clientRouterFilterRedirects?: boolean
  /**
   * This config can be used to override the cache behavior for the client router.
   * These values indicate the time, in seconds, that the cache should be considered
   * reusable. When the `prefetch` Link prop is left unspecified, this will use the `dynamic` value.
   * When the `prefetch` Link prop is set to `true`, this will use the `static` value.
   */
  staleTimes?: {
    dynamic?: number
    static?: number
  }
  // decimal for percent for possible false positives
  // e.g. 0.01 for 10% potential false matches lower
  // percent increases size of the filter
  clientRouterFilterAllowedRate?: number
  externalMiddlewareRewritesResolve?: boolean
  extensionAlias?: Record<string, any>
  allowedRevalidateHeaderKeys?: string[]
  fetchCacheKeyPrefix?: string
  optimisticClientCache?: boolean
  /**
   * @deprecated use config.swrDelta instead
   */
  swrDelta?: SwrDelta
  middlewarePrefetch?: 'strict' | 'flexible'
  manualClientBasePath?: boolean
  /**
   * CSS Chunking strategy. Defaults to 'loose', which guesses dependencies
   * between CSS files to keep ordering of them.
   * An alternative is 'strict', which will try to keep correct ordering as
   * much as possible, even when this leads to many requests.
   */
  cssChunking?: 'strict' | 'loose'
  disablePostcssPresetEnv?: boolean
  cpus?: number
  memoryBasedWorkersCount?: boolean
  proxyTimeout?: number
  isrFlushToDisk?: boolean
  workerThreads?: boolean
  // optimizeCss can be boolean or critters' option object
  // Use Record<string, unknown> as critters doesn't export its Option type
  // https://github.com/GoogleChromeLabs/critters/blob/a590c05f9197b656d2aeaae9369df2483c26b072/packages/critters/src/index.d.ts
  optimizeCss?: boolean | Record<string, unknown>
  nextScriptWorkers?: boolean
  scrollRestoration?: boolean
  externalDir?: boolean
  amp?: {
    optimizer?: any
    validator?: string
    skipValidation?: boolean
  }
  disableOptimizedLoading?: boolean
  gzipSize?: boolean
  craCompat?: boolean
  esmExternals?: boolean | 'loose'
  fullySpecified?: boolean
  urlImports?: NonNullable<webpack.Configuration['experiments']>['buildHttp']
  swcTraceProfiling?: boolean
  forceSwcTransforms?: boolean

  swcPlugins?: Array<[string, Record<string, unknown>]>
  largePageDataBytes?: number
  /**
   * If set to `false`, webpack won't fall back to polyfill Node.js modules in the browser
   * Full list of old polyfills is accessible here:
   * [webpack/webpack#ModuleNotoundError.js#L13-L42](https://github.com/webpack/webpack/blob/2a0536cf510768111a3a6dceeb14cb79b9f59273/lib/ModuleNotFoundError.js#L13-L42)
   */
  fallbackNodePolyfills?: false
  sri?: {
    algorithm?: SubresourceIntegrityAlgorithm
  }
  adjustFontFallbacks?: boolean
  adjustFontFallbacksWithSizeAdjust?: boolean

  webVitalsAttribution?: Array<(typeof WEB_VITALS)[number]>

  /**
   * Automatically apply the "modularizeImports" optimization to imports of the specified packages.
   */
  optimizePackageImports?: string[]

  /**
   * Optimize React APIs for server builds.
   */
  optimizeServerReact?: boolean

  turbo?: ExperimentalTurboOptions
  turbotrace?: {
    logLevel?:
      | 'bug'
      | 'fatal'
      | 'error'
      | 'warning'
      | 'hint'
      | 'note'
      | 'suggestions'
      | 'info'
    logDetail?: boolean
    logAll?: boolean
    contextDirectory?: string
    processCwd?: string
    /** in `MB` */
    memoryLimit?: number
  }

  /**
   * For use with `@next/mdx`. Compile MDX files using the new Rust compiler.
   * @see https://nextjs.org/docs/app/api-reference/next-config-js/mdxRs
   */
  mdxRs?:
    | boolean
    | {
        development?: boolean
        jsx?: boolean
        jsxRuntime?: string
        jsxImportSource?: string
        providerImportSource?: string
        mdxType?: 'gfm' | 'commonmark'
      }

  /**
   * Generate Route types and enable type checking for Link and Router.push, etc.
   * @see https://nextjs.org/docs/app/api-reference/next-config-js/typedRoutes
   */
  typedRoutes?: boolean

  /**
   * Enable type-checking and autocompletion for environment variables.
   *
   * @default false
   */
  typedEnv?: boolean

  /**
   * Runs the compilations for server and edge in parallel instead of in serial.
   * This will make builds faster if there is enough server and edge functions
   * in the application at the cost of more memory.
   *
   * NOTE: This option is only valid when the build process can use workers. See
   * the documentation for `webpackBuildWorker` for more details.
   */
  parallelServerCompiles?: boolean

  /**
   * Runs the logic to collect build traces for the server routes in parallel
   * with other work during the compilation. This will increase the speed of
   * the build at the cost of more memory. This option may incur some additional
   * work compared to if the option was disabled since the work is started
   * before data from the client compilation is available to potentially reduce
   * the amount of code that needs to be traced. Despite that, this may still
   * result in faster builds for some applications.
   *
   * Valid values are:
   * - `true`: Collect the server build traces in parallel.
   * - `false`: Do not collect the server build traces in parallel.
   * - `undefined`: Collect server build traces in parallel only in the `experimental-compile` mode.
   *
   * NOTE: This option is only valid when the build process can use workers. See
   * the documentation for `webpackBuildWorker` for more details.
   */
  parallelServerBuildTraces?: boolean

  /**
   * Run the Webpack build in a separate process to optimize memory usage during build.
   * Valid values are:
   * - `false`: Disable the Webpack build worker
   * - `true`: Enable the Webpack build worker
   * - `undefined`: Enable the Webpack build worker only if the webpack config is not customized
   */
  webpackBuildWorker?: boolean

  /**
   * Enables optimizations to reduce memory usage in Webpack. This reduces the max size of the heap
   * but may increase compile times slightly.
   * Valid values are:
   * - `false`: Disable Webpack memory optimizations (default).
   * - `true`: Enables Webpack memory optimizations.
   */
  webpackMemoryOptimizations?: boolean

  /**
   * The array of the meta tags to the client injected by tracing propagation data.
   */
  clientTraceMetadata?: string[]

  /**
   * Enables experimental Partial Prerendering feature of Next.js.
   * Using this feature will enable the `react@experimental` for the `app` directory.
   */
  ppr?: ExperimentalPPRConfig

  /**
   * Enables experimental taint APIs in React.
   * Using this feature will enable the `react@experimental` for the `app` directory.
   */
  taint?: boolean

  serverActions?: {
    /**
     * Allows adjusting body parser size limit for server actions.
     */
    bodySizeLimit?: SizeLimit

    /**
     * Allowed origins that can bypass Server Action's CSRF check. This is helpful
     * when you have reverse proxy in front of your app.
     * @example
     * ["my-app.com", "*.my-app.com"]
     */
    allowedOrigins?: string[]
  }

  /**
   * enables the minification of server code.
   */
  serverMinification?: boolean

  /**
   * Enables source maps generation for the server production bundle.
   */
  serverSourceMaps?: boolean

  /**
   * @internal Used by the Next.js internals only.
   */
  trustHostHeader?: boolean

  useWasmBinary?: boolean

  /**
   * Use lightningcss instead of postcss-loader
   */
  useLightningcss?: boolean

  /**
   * Enables early import feature for app router modules
   */
  useEarlyImport?: boolean

  /**
   * Enables `fetch` requests to be proxied to the experimental test proxy server
   */
  testProxy?: boolean

  /**
   * Set a default test runner to be used by `next experimental-test`.
   */
  defaultTestRunner?: SupportedTestRunners
  /**
   * Allow NODE_ENV=development even for `next build`.
   */
  allowDevelopmentBuild?: true
  /**
   * @deprecated use `config.bundlePagesRouterDependencies` instead
   *
   */
  bundlePagesExternals?: boolean
  /**
   * @deprecated use `config.serverExternalPackages` instead
   *
   */
  serverComponentsExternalPackages?: string[]
  /**
   * Enable experimental React compiler optimization.
   * Configuration accepts partial config object to the compiler, if provided
   * compiler will be enabled.
   */
  reactCompiler?: boolean | ReactCompilerOptions

  /**
   * Enables `unstable_after`
   */
  after?: boolean

  /**
   * The number of times to retry static generation (per page) before giving up.
   */
  staticGenerationRetryCount?: number

  /**
   * The amount of pages to export per worker during static generation.
   */
  staticGenerationMaxConcurrency?: number

  /**
   * The minimum number of pages to be chunked into each export worker.
   */
  staticGenerationMinPagesPerWorker?: number

  /**
   * Allows previously fetched data to be re-used when editing server components.
   */
  serverComponentsHmrCache?: boolean

  /**
   * Overwrite default public environment variable prefix.
   *
   * @default "NEXT_PUBLIC_"
   */
  customPublicEnvPrefix?: string
}

export type ExportPathMap = {
  [path: string]: {
    page: string
    query?: NextParsedUrlQuery

    /**
     * @internal
     */
    _isAppDir?: boolean

    /**
     * @internal
     */
    _isDynamicError?: boolean

    /**
     * @internal
     */
    _isRoutePPREnabled?: boolean
  }
}

/**
 * Next.js can be configured through a `next.config.js` file in the root of your project directory.
 *
 * This can change the behavior, enable experimental features, and configure other advanced options.
 *
 * Read more: [Next.js Docs: `next.config.js`](https://nextjs.org/docs/api-reference/next.config.js/introduction)
 */
export interface NextConfig extends Record<string, any> {
  exportPathMap?: (
    defaultMap: ExportPathMap,
    ctx: {
      dev: boolean
      dir: string
      outDir: string | null
      distDir: string
      buildId: string
    }
  ) => Promise<ExportPathMap> | ExportPathMap

  /**
   * Internationalization configuration
   *
   * @see [Internationalization docs](https://nextjs.org/docs/advanced-features/i18n-routing)
   */
  i18n?: I18NConfig | null

  /**
   * @since version 11
   * @see [ESLint configuration](https://nextjs.org/docs/basic-features/eslint)
   */
  eslint?: ESLintConfig

  /**
   * @see [Next.js TypeScript documentation](https://nextjs.org/docs/basic-features/typescript)
   */
  typescript?: TypeScriptConfig

  /**
   * Headers allow you to set custom HTTP headers for an incoming request path.
   *
   * @see [Headers configuration documentation](https://nextjs.org/docs/api-reference/next.config.js/headers)
   */
  headers?: () => Promise<Header[]>

  /**
   * Rewrites allow you to map an incoming request path to a different destination path.
   *
   * @see [Rewrites configuration documentation](https://nextjs.org/docs/api-reference/next.config.js/rewrites)
   */
  rewrites?: () => Promise<
    | Rewrite[]
    | {
        beforeFiles: Rewrite[]
        afterFiles: Rewrite[]
        fallback: Rewrite[]
      }
  >

  /**
   * Redirects allow you to redirect an incoming request path to a different destination path.
   *
   * @see [Redirects configuration documentation](https://nextjs.org/docs/api-reference/next.config.js/redirects)
   */
  redirects?: () => Promise<Redirect[]>

  /**
   * @see [Moment.js locales excluded by default](https://nextjs.org/docs/upgrading#momentjs-locales-excluded-by-default)
   */
  excludeDefaultMomentLocales?: boolean

  /**
   * Before continuing to add custom webpack configuration to your application make sure Next.js doesn't already support your use-case
   *
   * @see [Custom Webpack Config documentation](https://nextjs.org/docs/api-reference/next.config.js/custom-webpack-config)
   */
  webpack?: NextJsWebpackConfig | null

  /**
   * By default Next.js will redirect urls with trailing slashes to their counterpart without a trailing slash.
   *
   * @default false
   * @see [Trailing Slash Configuration](https://nextjs.org/docs/api-reference/next.config.js/trailing-slash)
   */
  trailingSlash?: boolean

  /**
   * Next.js comes with built-in support for environment variables
   *
   * @see [Environment Variables documentation](https://nextjs.org/docs/api-reference/next.config.js/environment-variables)
   */
  env?: Record<string, string | undefined>

  /**
   * Destination directory (defaults to `.next`)
   */
  distDir?: string

  /**
   * The build output directory (defaults to `.next`) is now cleared by default except for the Next.js caches.
   */
  cleanDistDir?: boolean

  /**
   * To set up a CDN, you can set up an asset prefix and configure your CDN's origin to resolve to the domain that Next.js is hosted on.
   *
   * @see [CDN Support with Asset Prefix](https://nextjs.org/docs/api-reference/next.config.js/cdn-support-with-asset-prefix)
   */
  assetPrefix?: string

  /**
   * The default cache handler for the Pages and App Router uses the filesystem cache. This requires no configuration, however, you can customize the cache handler if you prefer.
   *
   * @see [Configuring Caching](https://nextjs.org/docs/app/building-your-application/deploying#configuring-caching) and the [API Reference](https://nextjs.org/docs/app/api-reference/next-config-js/incrementalCacheHandlerPath).
   */
  cacheHandler?: string | undefined

  /**
   * Configure the in-memory cache size in bytes. Defaults to 50 MB.
   * If `cacheMaxMemorySize: 0`, this disables in-memory caching entirely.
   *
   * @see [Configuring Caching](https://nextjs.org/docs/app/building-your-application/deploying#configuring-caching).
   */
  cacheMaxMemorySize?: number

  /**
   * By default, `Next` will serve each file in the `pages` folder under a pathname matching the filename.
   * To disable this behavior and prevent routing based set this to `true`.
   *
   * @default true
   * @see [Disabling file-system routing](https://nextjs.org/docs/advanced-features/custom-server#disabling-file-system-routing)
   */
  useFileSystemPublicRoutes?: boolean

  /**
   * @see [Configuring the build ID](https://nextjs.org/docs/api-reference/next.config.js/configuring-the-build-id)
   */
  generateBuildId?: () => string | null | Promise<string | null>

  /** @see [Disabling ETag Configuration](https://nextjs.org/docs/api-reference/next.config.js/disabling-etag-generation) */
  generateEtags?: boolean

  /** @see [Including non-page files in the pages directory](https://nextjs.org/docs/api-reference/next.config.js/custom-page-extensions) */
  pageExtensions?: string[]

  /** @see [Compression documentation](https://nextjs.org/docs/api-reference/next.config.js/compression) */
  compress?: boolean

  /** @see [Disabling x-powered-by](https://nextjs.org/docs/api-reference/next.config.js/disabling-x-powered-by) */
  poweredByHeader?: boolean

  /** @see [Using the Image Component](https://nextjs.org/docs/basic-features/image-optimization#using-the-image-component) */
  images?: ImageConfig

  /** Configure indicators in development environment */
  devIndicators?: {
    /** Show "building..."" indicator in development */
    buildActivity?: boolean
    /** Position of "building..." indicator in browser */
    buildActivityPosition?:
      | 'bottom-right'
      | 'bottom-left'
      | 'top-right'
      | 'top-left'

    appIsrStatus?: boolean
  }

  /**
   * Next.js exposes some options that give you some control over how the server will dispose or keep in memory built pages in development.
   *
   * @see [Configuring `onDemandEntries`](https://nextjs.org/docs/api-reference/next.config.js/configuring-onDemandEntries)
   */
  onDemandEntries?: {
    /** period (in ms) where the server will keep pages in the buffer */
    maxInactiveAge?: number
    /** number of pages that should be kept simultaneously without being disposed */
    pagesBufferLength?: number
  }

  /** @see [`next/amp`](https://nextjs.org/docs/api-reference/next/amp) */
  amp?: {
    canonicalBase?: string
  }

  /**
   * A unique identifier for a deployment that will be included in each request's query string or header.
   */
  deploymentId?: string

  /**
   * Deploy a Next.js application under a sub-path of a domain
   *
   * @see [Base path configuration](https://nextjs.org/docs/api-reference/next.config.js/basepath)
   */
  basePath?: string

  /** @see [Customizing sass options](https://nextjs.org/docs/basic-features/built-in-css-support#customizing-sass-options) */
  sassOptions?: { [key: string]: any }

  /**
   * Enable browser source map generation during the production build
   *
   * @see [Source Maps](https://nextjs.org/docs/advanced-features/source-maps)
   */
  productionBrowserSourceMaps?: boolean

  /**
   * By default, Next.js will automatically inline font CSS at build time
   *
   * @default true
   * @since version 10.2
   * @see [Font Optimization](https://nextjs.org/docs/basic-features/font-optimization)
   */
  optimizeFonts?: boolean

  /**
   * Enable react profiling in production
   *
   */
  reactProductionProfiling?: boolean

  /**
   * The Next.js runtime is Strict Mode-compliant.
   *
   * @see [React Strict Mode](https://nextjs.org/docs/api-reference/next.config.js/react-strict-mode)
   */
  reactStrictMode?: boolean | null

  /**
   * The maximum length of the headers that are emitted by React and added to
   * the response.
   *
   * @see [React Max Headers Length](https://nextjs.org/docs/api-reference/next.config.js/react-max-headers-length)
   */
  reactMaxHeadersLength?: number

  /**
   * Add public (in browser) runtime configuration to your app
   *
   * @see [Runtime configuration](https://nextjs.org/docs/api-reference/next.config.js/runtime-configuration)
   */
  publicRuntimeConfig?: { [key: string]: any }

  /**
   * Add server runtime configuration to your app
   *
   * @see [Runtime configuration](https://nextjs.org/docs/api-reference/next.config.js/runtime-configuration)
   */
  serverRuntimeConfig?: { [key: string]: any }

  /**
   * Next.js enables HTTP Keep-Alive by default.
   * You may want to disable HTTP Keep-Alive for certain `fetch()` calls or globally.
   *
   * @see [Disabling HTTP Keep-Alive](https://nextjs.org/docs/app/api-reference/next-config-js/httpAgentOptions)
   */
  httpAgentOptions?: { keepAlive?: boolean }

  /**
   * Timeout after waiting to generate static pages in seconds
   *
   * @default 60
   */
  staticPageGenerationTimeout?: number

  /**
   * Add `"crossorigin"` attribute to generated `<script>` elements generated by `<Head />` or `<NextScript />` components
   *
   *
   * @see [`crossorigin` attribute documentation](https://developer.mozilla.org/docs/Web/HTML/Attributes/crossorigin)
   */
  crossOrigin?: 'anonymous' | 'use-credentials'

  /**
   * Optionally enable compiler transforms
   *
   * @see [Supported Compiler Options](https://nextjs.org/docs/advanced-features/compiler#supported-features)
   */
  compiler?: {
    reactRemoveProperties?:
      | boolean
      | {
          properties?: string[]
        }
    relay?: {
      src: string
      artifactDirectory?: string
      language?: 'typescript' | 'javascript' | 'flow'
      eagerEsModules?: boolean
    }
    removeConsole?:
      | boolean
      | {
          exclude?: string[]
        }
    styledComponents?: boolean | StyledComponentsConfig
    emotion?: boolean | EmotionConfig

    styledJsx?:
      | boolean
      | {
          useLightningcss?: boolean
        }
  }

  /**
   * The type of build output.
   * - `undefined`: The default build output, `.next` directory, that works with production mode `next start` or a hosting provider like Vercel
   * - `'standalone'`: A standalone build output, `.next/standalone` directory, that only includes necessary files/dependencies. Useful for self-hosting in a Docker container.
   * - `'export'`: An exported build output, `out` directory, that only includes static HTML/CSS/JS. Useful for self-hosting without a Node.js server.
   * @see [Output File Tracing](https://nextjs.org/docs/advanced-features/output-file-tracing)
   * @see [Static HTML Export](https://nextjs.org/docs/advanced-features/static-html-export)
   */
  output?: 'standalone' | 'export'

  /**
   * Automatically transpile and bundle dependencies from local packages (like monorepos) or from external dependencies (`node_modules`). This replaces the
   * `next-transpile-modules` package.
   * @see [transpilePackages](https://nextjs.org/docs/advanced-features/compiler#module-transpilation)
   */
  transpilePackages?: string[]

  skipMiddlewareUrlNormalize?: boolean

  skipTrailingSlashRedirect?: boolean

  modularizeImports?: Record<
    string,
    {
      transform: string | Record<string, string>
      preventFullImport?: boolean
      skipDefaultConversion?: boolean
    }
  >

  logging?: LoggingConfig | false

  /**
   * period (in seconds) where the server allow to serve stale cache
   */
  swrDelta?: SwrDelta

  /**
   * Enable experimental features. Note that all experimental features are subject to breaking changes in the future.
   */
  experimental?: ExperimentalConfig

  /**
   * Enables the bundling of node_modules packages (externals) for pages server-side bundles.
   * @see https://nextjs.org/docs/pages/api-reference/next-config-js/bundlePagesRouterDependencies
   */
  bundlePagesRouterDependencies?: boolean

  /**
   * A list of packages that should be treated as external in the server build.
   * @see https://nextjs.org/docs/app/api-reference/next-config-js/serverExternalPackages
   */
  serverExternalPackages?: string[]

  /**
   * This is the repo root usually and only files above this
   * directory are traced and included.
   */
  outputFileTracingRoot?: string

  /**
   * This allows manually excluding traced files if too many
   * are included incorrectly on a per-page basis.
   */
  outputFileTracingExcludes?: Record<string, string[]>

  /**
   * This allows manually including traced files if some
   * were not detected on a per-page basis.
   */
  outputFileTracingIncludes?: Record<string, string[]>
}

export const defaultConfig: NextConfig = {
  env: {},
  webpack: null,
  eslint: {
    ignoreDuringBuilds: false,
  },
  typescript: {
    ignoreBuildErrors: false,
    tsconfigPath: 'tsconfig.json',
  },
  distDir: '.next',
  cleanDistDir: true,
  assetPrefix: '',
  cacheHandler: undefined,
  // default to 50MB limit
  cacheMaxMemorySize: 50 * 1024 * 1024,
  configOrigin: 'default',
  useFileSystemPublicRoutes: true,
  generateBuildId: () => null,
  generateEtags: true,
  pageExtensions: ['tsx', 'ts', 'jsx', 'js'],
  poweredByHeader: true,
  compress: true,
  images: imageConfigDefault,
  devIndicators: {
    appIsrStatus: true,
    buildActivity: true,
    buildActivityPosition: 'bottom-right',
  },
  onDemandEntries: {
    maxInactiveAge: 60 * 1000,
    pagesBufferLength: 5,
  },
  amp: {
    canonicalBase: '',
  },
  basePath: '',
  sassOptions: {},
  trailingSlash: false,
  i18n: null,
  productionBrowserSourceMaps: false,
  optimizeFonts: true,
  excludeDefaultMomentLocales: true,
  serverRuntimeConfig: {},
  publicRuntimeConfig: {},
  reactProductionProfiling: false,
  reactStrictMode: null,
  reactMaxHeadersLength: 6000,
  httpAgentOptions: {
    keepAlive: true,
  },
  logging: {},
  swrDelta: undefined,
  staticPageGenerationTimeout: 60,
  output: !!process.env.NEXT_PRIVATE_STANDALONE ? 'standalone' : undefined,
  modularizeImports: undefined,
  outputFileTracingRoot: process.env.NEXT_PRIVATE_OUTPUT_TRACE_ROOT || '',
  experimental: {
    multiZoneDraftMode: false,
    appNavFailHandling: Boolean(process.env.NEXT_PRIVATE_FLYING_SHUTTLE),
    flyingShuttle: Boolean(process.env.NEXT_PRIVATE_FLYING_SHUTTLE)
      ? {
          mode: 'full',
        }
      : undefined,
    prerenderEarlyExit: true,
    serverMinification: true,
    serverSourceMaps: false,
    linkNoTouchStart: false,
    caseSensitiveRoutes: false,
    appDocumentPreloading: undefined,
    preloadEntriesOnStart: true,
    clientRouterFilter: true,
    clientRouterFilterRedirects: false,
    fetchCacheKeyPrefix: '',
    middlewarePrefetch: 'flexible',
    optimisticClientCache: true,
    manualClientBasePath: false,
    cpus: Math.max(
      1,
      (Number(process.env.CIRCLE_NODE_TOTAL) ||
        (os.cpus() || { length: 1 }).length) - 1
    ),
    memoryBasedWorkersCount: false,
    isrFlushToDisk: true,
    workerThreads: false,
    proxyTimeout: undefined,
    optimizeCss: false,
    nextScriptWorkers: false,
    scrollRestoration: false,
    externalDir: false,
    disableOptimizedLoading: false,
    gzipSize: true,
    craCompat: false,
    esmExternals: true,
    fullySpecified: false,
    swcTraceProfiling: false,
    forceSwcTransforms: false,
    swcPlugins: undefined,
    largePageDataBytes: 128 * 1000, // 128KB by default
    disablePostcssPresetEnv: undefined,
    amp: undefined,
    urlImports: undefined,
    adjustFontFallbacks: false,
    adjustFontFallbacksWithSizeAdjust: false,
    turbo: undefined,
    turbotrace: undefined,
    typedRoutes: false,
    typedEnv: false,
    clientTraceMetadata: undefined,
    parallelServerCompiles: false,
    parallelServerBuildTraces: false,
    ppr:
      // TODO: remove once we've made PPR default
      // If we're testing, and the `__NEXT_EXPERIMENTAL_PPR` environment variable
      // has been set to `true`, enable the experimental PPR feature so long as it
      // wasn't explicitly disabled in the config.
      !!(
        process.env.__NEXT_TEST_MODE &&
        process.env.__NEXT_EXPERIMENTAL_PPR === 'true'
      ),
    webpackBuildWorker: undefined,
    webpackMemoryOptimizations: false,
    optimizeServerReact: true,
    useEarlyImport: false,
    staleTimes: {
      dynamic: 0,
      static: 300,
    },
    allowDevelopmentBuild: undefined,
    reactCompiler: undefined,
    after: false,
    staticGenerationRetryCount: undefined,
    serverComponentsHmrCache: true,
<<<<<<< HEAD
    customPublicEnvPrefix: 'NEXT_PUBLIC_',
=======
    staticGenerationMaxConcurrency: 8,
    staticGenerationMinPagesPerWorker: 25,
>>>>>>> cbb68111
  },
  bundlePagesRouterDependencies: false,
}

export async function normalizeConfig(phase: string, config: any) {
  if (typeof config === 'function') {
    config = config(phase, { defaultConfig })
  }
  // Support `new Promise` and `async () =>` as return values of the config export
  return await config
}<|MERGE_RESOLUTION|>--- conflicted
+++ resolved
@@ -1063,12 +1063,9 @@
     after: false,
     staticGenerationRetryCount: undefined,
     serverComponentsHmrCache: true,
-<<<<<<< HEAD
-    customPublicEnvPrefix: 'NEXT_PUBLIC_',
-=======
     staticGenerationMaxConcurrency: 8,
     staticGenerationMinPagesPerWorker: 25,
->>>>>>> cbb68111
+    customPublicEnvPrefix: 'NEXT_PUBLIC_',
   },
   bundlePagesRouterDependencies: false,
 }
