--- conflicted
+++ resolved
@@ -539,18 +539,17 @@
   serverComponentsHmrCache?: boolean
 
   /**
-<<<<<<< HEAD
-   * Overwrite default public environment variable prefix.
-   *
-   * @default "NEXT_PUBLIC_"
-   */
-  customPublicEnvPrefix?: string
-=======
    * When enabled will cause IO in App Router to be excluded from prerenders
    * unless explicitly cached.
    */
   dynamicIO?: boolean
->>>>>>> d9fa5c93
+  
+  /**
+   * Overwrite default public environment variable prefix.
+   *
+   * @default "NEXT_PUBLIC_"
+   */
+  customPublicEnvPrefix?: string
 }
 
 export type ExportPathMap = {
@@ -1093,11 +1092,8 @@
     serverComponentsHmrCache: true,
     staticGenerationMaxConcurrency: 8,
     staticGenerationMinPagesPerWorker: 25,
-<<<<<<< HEAD
+    dynamicIO: false,
     customPublicEnvPrefix: 'NEXT_PUBLIC_',
-=======
-    dynamicIO: false,
->>>>>>> d9fa5c93
   },
   bundlePagesRouterDependencies: false,
 }
