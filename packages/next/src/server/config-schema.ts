--- conflicted
+++ resolved
@@ -438,17 +438,13 @@
         mdxRs: {
           type: 'boolean',
         },
-<<<<<<< HEAD
         typedRoutes: {
           type: 'boolean',
         },
-        turbopackLoaders: {
-=======
         webpackBuildWorker: {
           type: 'boolean',
         },
         turbo: {
->>>>>>> a97aafea
           type: 'object',
           additionalProperties: false,
           properties: {
