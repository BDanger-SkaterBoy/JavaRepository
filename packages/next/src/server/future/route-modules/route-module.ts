import type { RouteDefinition } from '../route-definitions/route-definition'

/**
 * RouteModuleOptions is the options that are passed to the route module, other
 * route modules should extend this class to add specific options for their
 * route.
 */
export interface RouteModuleOptions<
  D extends RouteDefinition = RouteDefinition,
  U = unknown
> {
  readonly definition: Readonly<D>
  readonly userland: Readonly<U>
}

/**
 * RouteHandlerContext is the base context for a route handler.
 */
export interface RouteModuleHandleContext {
  /**
   * Any matched parameters for the request. This is only defined for dynamic
   * routes.
   */
  params: Record<string, string | string[] | undefined> | undefined
}

/**
 * RouteModule is the base class for all route modules. This class should be
 * extended by all route modules.
 */
export abstract class RouteModule<
  D extends RouteDefinition = RouteDefinition,
  U = unknown
> {
  /**
   * The userland module. This is the module that is exported from the user's
   * code. This is marked as readonly to ensure that the module is not mutated
   * because the module (when compiled) only provides getters.
   */
  public readonly userland: Readonly<U>

  /**
   * The definition of the route.
   */
  public readonly definition: Readonly<D>

<<<<<<< HEAD
  /**
   * Handle will handle the request and return a response.
   */
  public abstract handle(
    req: NextRequest,
    context: RouteModuleHandleContext
  ): Promise<Response>

  /**
   * The externals that are required for the route module.
   */
  public static readonly externals: any

=======
>>>>>>> 61baae12
  constructor({ userland, definition }: RouteModuleOptions<D, U>) {
    this.userland = userland
    this.definition = definition
  }
}<|MERGE_RESOLUTION|>--- conflicted
+++ resolved
@@ -44,22 +44,11 @@
    */
   public readonly definition: Readonly<D>
 
-<<<<<<< HEAD
-  /**
-   * Handle will handle the request and return a response.
-   */
-  public abstract handle(
-    req: NextRequest,
-    context: RouteModuleHandleContext
-  ): Promise<Response>
-
   /**
    * The externals that are required for the route module.
    */
   public static readonly externals: any
 
-=======
->>>>>>> 61baae12
   constructor({ userland, definition }: RouteModuleOptions<D, U>) {
     this.userland = userland
     this.definition = definition
