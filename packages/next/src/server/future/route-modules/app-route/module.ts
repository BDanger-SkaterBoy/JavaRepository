import type { NextConfigComplete } from '../../../config-shared'
import type { AppRouteRouteDefinition } from '../../route-definitions/app-route-route-definition'
import type { AppConfig } from '../../../../build/utils'
import type { NextRequest } from '../../../web/spec-extension/request'

import {
  RouteModule,
  type RouteModuleHandleContext,
  type RouteModuleOptions,
} from '../route-module'
import {
  RequestAsyncStorageWrapper,
  type RequestContext,
} from '../../../async-storage/request-async-storage-wrapper'
import {
  StaticGenerationAsyncStorageWrapper,
  type StaticGenerationContext,
} from '../../../async-storage/static-generation-async-storage-wrapper'
import {
  handleBadRequestResponse,
  handleInternalServerErrorResponse,
} from '../helpers/response-handlers'
import { type HTTP_METHOD, HTTP_METHODS, isHTTPMethod } from '../../../web/http'
import { patchFetch } from '../../../lib/patch-fetch'
import { getTracer } from '../../../lib/trace/tracer'
import { AppRouteRouteHandlersSpan } from '../../../lib/trace/constants'
import { getPathnameFromAbsolutePath } from './helpers/get-pathname-from-absolute-path'
import { proxyRequest } from './helpers/proxy-request'
import { resolveHandlerError } from './helpers/resolve-handler-error'
import { autoImplementMethods } from './helpers/auto-implement-methods'
import { getNonStaticMethods } from './helpers/get-non-static-methods'
import { SYMBOL_MODIFY_COOKIE_VALUES } from '../../../web/spec-extension/adapters/request-cookies'
import { ResponseCookies } from '../../../web/spec-extension/cookies'
import { HeadersAdapter } from '../../../web/spec-extension/adapters/headers'
<<<<<<< HEAD
import logger from '../helpers/logging'
=======
import { PrerenderManifest } from '../../../../build'
>>>>>>> 96d68fe3

/**
 * AppRouteRouteHandlerContext is the context that is passed to the route
 * handler for app routes.
 */
export interface AppRouteRouteHandlerContext extends RouteModuleHandleContext {
<<<<<<< HEAD
  staticGenerationContext: Pick<
    StaticGenerationContext['renderOpts'],
    'supportsDynamicHTML' | 'incrementalCache'
  > & {
    /**
     * @internal Used by the `next export` command.
     */
    store?: StaticGenerationContext['renderOpts']['store']
  }
=======
  staticGenerationContext: StaticGenerationContext['renderOpts']
  prerenderManifest: PrerenderManifest
>>>>>>> 96d68fe3
}

/**
 * AppRouteHandlerFnContext is the context that is passed to the handler as the
 * second argument.
 */
type AppRouteHandlerFnContext = {
  params?: Record<string, string | string[] | undefined>
}

/**
 * Handler function for app routes.
 */
export type AppRouteHandlerFn = (
  /**
   * Incoming request object.
   */
  req: NextRequest,
  /**
   * Context properties on the request (including the parameters if this was a
   * dynamic route).
   */
  ctx: AppRouteHandlerFnContext
) => Promise<Response> | Response

/**
 * AppRouteHandlers describes the handlers for app routes that is provided by
 * the userland module.
 */
export type AppRouteHandlers = {
  [method in HTTP_METHOD]?: AppRouteHandlerFn
}

/**
 * AppRouteUserlandModule is the userland module that is provided for app
 * routes. This contains all the user generated code.
 */
export type AppRouteUserlandModule = AppRouteHandlers &
  Pick<AppConfig, 'dynamic' | 'revalidate' | 'dynamicParams' | 'fetchCache'> & {
    // TODO: (wyattjoh) create a type for this
    generateStaticParams?: unknown
  }

/**
 * The configuration that we need from the next.config.js file.
 */
type AppRouteConfig = Pick<NextConfigComplete, 'output'>

/**
 * AppRouteRouteModuleOptions is the options that are passed to the app route
 * module from the bundled code.
 */
export interface AppRouteRouteModuleOptions
  extends RouteModuleOptions<
    AppRouteConfig,
    AppRouteRouteDefinition,
    AppRouteUserlandModule
  > {
  readonly resolvedPagePath: string
}

/**
 * AppRouteRouteHandler is the handler for app routes.
 */
export class AppRouteRouteModule extends RouteModule<
  AppRouteConfig,
  AppRouteRouteDefinition,
  AppRouteUserlandModule
> {
  public readonly resolvedPagePath: string

  private readonly methods: Record<HTTP_METHOD, AppRouteHandlerFn>
  private readonly nonStaticMethods: ReadonlyArray<HTTP_METHOD> | false
  private readonly dynamic: AppRouteUserlandModule['dynamic']

  public constructor({
    userland,
    definition,
    resolvedPagePath,
    config,
  }: AppRouteRouteModuleOptions) {
    super({ config, definition, userland })

    this.resolvedPagePath = resolvedPagePath

    // Automatically implement some methods if they aren't implemented by the
    // userland module.
    this.methods = autoImplementMethods(userland)

    // Get the non-static methods for this route.
    this.nonStaticMethods = getNonStaticMethods(userland)

    // Get the dynamic property from the userland module.
    this.dynamic = this.userland.dynamic
    if (this.config.output === 'export') {
      if (!this.dynamic || this.dynamic === 'auto') {
        this.dynamic = 'error'
      } else if (this.dynamic === 'force-dynamic') {
        throw new Error(
          `export const dynamic = "force-dynamic" on page "${this.definition.pathname}" cannot be used with "output: export". See more info here: https://nextjs.org/docs/advanced-features/static-html-export`
        )
      }
    }
  }

  /**
   * When true, indicates that the global interfaces have been patched via the
   * `patch()` method.
   */
  private hasSetup: boolean = false

  /**
   * Validates the userland module to ensure the exported methods and properties
   * are valid.
   */
  public setup(): void {
    // If we've already setup, then return.
    if (this.hasSetup) return

    // Mark the module as setup. The following warnings about the userland
    // module will run if we're in development. If the module files are modified
    // when in development, then the require cache will be busted for it and
    // this method will be called again (resetting the `hasSetup` flag).
    this.hasSetup = true

    // We only warn in development after here, so return if we're not in
    // development.
    if (process.env.NODE_ENV === 'development') {
      // Print error in development if the exported handlers are in lowercase, only
      // uppercase handlers are supported.
      const lowercased = HTTP_METHODS.map((method) => method.toLowerCase())
      for (const method of lowercased) {
        if (method in this.userland) {
          logger.error(
            `Detected lowercase method '${method}' in '${
              this.resolvedPagePath
            }'. Export the uppercase '${method.toUpperCase()}' method name to fix this error.`
          )
        }
      }

      // Print error if the module exports a default handler, they must use named
      // exports for each HTTP method.
      if ('default' in this.userland) {
        logger.error(
          `Detected default export in '${this.resolvedPagePath}'. Export a named export for each HTTP method instead.`
        )
      }

      // If there is no methods exported by this module, then return a not found
      // response.
      if (!HTTP_METHODS.some((method) => method in this.userland)) {
        logger.error(
          `No HTTP methods exported in '${this.resolvedPagePath}'. Export a named export for each HTTP method.`
        )
      }
    }
  }

  /**
   * Resolves the handler function for the given method.
   *
   * @param method the requested method
   * @returns the handler function for the given method
   */
  private resolve(method: string): AppRouteHandlerFn {
    // Ensure that the requested method is a valid method (to prevent RCE's).
    if (!isHTTPMethod(method)) return handleBadRequestResponse

    // Return the handler.
    return this.methods[method]
  }

  /**
   * Executes the route handler.
   */
  private async execute(
    request: NextRequest,
    context: AppRouteRouteHandlerContext
  ): Promise<Response> {
    // Get the handler function for the given method.
    const handler = this.resolve(request.method)

    // Get the context for the request.
    const requestContext: RequestContext = {
      req: request,
    }

    // TODO: types for renderOpts should include previewProps
    ;(requestContext as any).renderOpts = {
      previewProps: context.prerenderManifest.preview,
    }

    // Get the context for the static generation.
    const staticGenerationContext: StaticGenerationContext = {
      pathname: this.definition.pathname,
      renderOpts:
        // If the staticGenerationContext is not provided then we default to
        // the default values.
        context.staticGenerationContext ?? {
          supportsDynamicHTML: false,
        },
    }

    // Add the fetchCache option to the renderOpts.
    staticGenerationContext.renderOpts.fetchCache = this.userland.fetchCache
    staticGenerationContext.renderOpts.nextExport = context.export

    // Run the handler with the request AsyncLocalStorage to inject the helper
    // support. We set this to `unknown` because the type is not known until
    // runtime when we do a instanceof check below.
    const response: unknown = await this.actionAsyncStorage.run(
      {
        isAppRoute: true,
      },
      () =>
        RequestAsyncStorageWrapper.wrap(
          this.requestAsyncStorage,
          requestContext,
          () =>
            StaticGenerationAsyncStorageWrapper.wrap(
              this.staticGenerationAsyncStorage,
              staticGenerationContext,
              (staticGenerationStore) => {
                // Check to see if we should bail out of static generation based on
                // having non-static methods.
                if (this.nonStaticMethods) {
                  this.staticGenerationBailout(
                    `non-static methods used ${this.nonStaticMethods.join(
                      ', '
                    )}`
                  )
                }

                // Update the static generation store based on the dynamic property.
                switch (this.dynamic) {
                  case 'force-dynamic':
                    // The dynamic property is set to force-dynamic, so we should
                    // force the page to be dynamic.
                    staticGenerationStore.forceDynamic = true
                    this.staticGenerationBailout(`force-dynamic`, {
                      dynamic: this.dynamic,
                    })
                    break
                  case 'force-static':
                    // The dynamic property is set to force-static, so we should
                    // force the page to be static.
                    staticGenerationStore.forceStatic = true
                    break
                  case 'error':
                    // The dynamic property is set to error, so we should throw an
                    // error if the page is being statically generated.
                    staticGenerationStore.dynamicShouldError = true
                    break
                  default:
                    break
                }

                // If the static generation store does not have a revalidate value
                // set, then we should set it the revalidate value from the userland
                // module or default to false.
                staticGenerationStore.revalidate ??=
                  this.userland.revalidate ?? false

                // Wrap the request so we can add additional functionality to cases
                // that might change it's output or affect the rendering.
                const wrappedRequest = proxyRequest(
                  request,
                  { dynamic: this.dynamic },
                  {
                    headerHooks: this.headerHooks,
                    serverHooks: this.serverHooks,
                    staticGenerationBailout: this.staticGenerationBailout,
                  }
                )

                // TODO: propagate this pathname from route matcher
                const route = getPathnameFromAbsolutePath(this.resolvedPagePath)
                getTracer().getRootSpanAttributes()?.set('next.route', route)
                return getTracer().trace(
                  AppRouteRouteHandlersSpan.runHandler,
                  {
                    spanName: `executing api route (app) ${route}`,
                    attributes: {
                      'next.route': route,
                    },
                  },
                  async () => {
                    // Patch the global fetch.
                    patchFetch({
                      serverHooks: this.serverHooks,
                      staticGenerationAsyncStorage:
                        this.staticGenerationAsyncStorage,
                    })
                    const res = await handler(wrappedRequest, {
                      params: context.params,
                    })

                    await Promise.all(
                      staticGenerationStore.pendingRevalidates || []
                    )

                    // It's possible cookies were set in the handler, so we need
                    // to merge the modified cookies and the returned response
                    // here.
                    // TODO: Move this into a helper function.
                    const requestStore = this.requestAsyncStorage.getStore()
                    if (requestStore && requestStore.mutableCookies) {
                      const modifiedCookieValues = (
                        requestStore.mutableCookies as any
                      )[SYMBOL_MODIFY_COOKIE_VALUES] as NonNullable<
                        ReturnType<InstanceType<typeof ResponseCookies>['get']>
                      >[]
                      if (modifiedCookieValues.length) {
                        // Return a new response that extends the response with
                        // the modified cookies as fallbacks. `res`' cookies
                        // will still take precedence.
                        const resCookies = new ResponseCookies(
                          HeadersAdapter.from(res.headers)
                        )
                        const returnedCookies = resCookies.getAll()

                        // Set the modified cookies as fallbacks.
                        for (const cookie of modifiedCookieValues) {
                          resCookies.set(cookie)
                        }
                        // Set the original cookies as the final values.
                        for (const cookie of returnedCookies) {
                          resCookies.set(cookie)
                        }

                        const responseHeaders = new Headers({})
                        // Set all the headers except for the cookies.
                        res.headers.forEach((value, key) => {
                          if (key.toLowerCase() !== 'set-cookie') {
                            responseHeaders.append(key, value)
                          }
                        })
                        // Set the final cookies, need to append cookies one
                        // at a time otherwise it might not work in some browsers.
                        resCookies.getAll().forEach((cookie) => {
                          const tempCookies = new ResponseCookies(new Headers())
                          tempCookies.set(cookie)
                          responseHeaders.append(
                            'Set-Cookie',
                            tempCookies.toString()
                          )
                        })

                        return new Response(res.body, {
                          status: res.status,
                          statusText: res.statusText,
                          headers: responseHeaders,
                        })
                      }
                    }

                    return res
                  }
                )
              }
            )
        )
    )

    // If the handler did't return a valid response, then return the internal
    // error response.
    if (!(response instanceof Response)) {
      // TODO: validate the correct handling behavior, maybe log something?
      return handleInternalServerErrorResponse()
    }

    if (response.headers.has('x-middleware-rewrite')) {
      // TODO: move this error into the `NextResponse.rewrite()` function.
      // TODO-APP: re-enable support below when we can proxy these type of requests
      throw new Error(
        'NextResponse.rewrite() was used in a app route handler, this is not currently supported. Please remove the invocation to continue.'
      )

      // // This is a rewrite created via `NextResponse.rewrite()`. We need to send
      // // the response up so it can be handled by the backing server.

      // // If the server is running in minimal mode, we just want to forward the
      // // response (including the rewrite headers) upstream so it can perform the
      // // redirect for us, otherwise return with the special condition so this
      // // server can perform a rewrite.
      // if (!minimalMode) {
      //   return { response, condition: 'rewrite' }
      // }

      // // Relativize the url so it's relative to the base url. This is so the
      // // outgoing headers upstream can be relative.
      // const rewritePath = response.headers.get('x-middleware-rewrite')!
      // const initUrl = getRequestMeta(req, '__NEXT_INIT_URL')!
      // const { pathname } = parseUrl(relativizeURL(rewritePath, initUrl))
      // response.headers.set('x-middleware-rewrite', pathname)
    }

    if (response.headers.get('x-middleware-next') === '1') {
      // TODO: move this error into the `NextResponse.next()` function.
      throw new Error(
        'NextResponse.next() was used in a app route handler, this is not supported. See here for more info: https://nextjs.org/docs/messages/next-response-next-in-app-route-handler'
      )
    }

    return response
  }

  public async handle(
    request: NextRequest,
    context: AppRouteRouteHandlerContext
  ): Promise<Response> {
    try {
      // Execute the route to get the response.
      const response = await this.execute(request, context)

      // The response was handled, return it.
      return response
    } catch (err) {
      // Try to resolve the error to a response, else throw it again.
      const response = resolveHandlerError(err)
      if (!response) throw err

      // The response was resolved, return it.
      return response
    }
  }
}

export default AppRouteRouteModule<|MERGE_RESOLUTION|>--- conflicted
+++ resolved
@@ -32,18 +32,13 @@
 import { SYMBOL_MODIFY_COOKIE_VALUES } from '../../../web/spec-extension/adapters/request-cookies'
 import { ResponseCookies } from '../../../web/spec-extension/cookies'
 import { HeadersAdapter } from '../../../web/spec-extension/adapters/headers'
-<<<<<<< HEAD
 import logger from '../helpers/logging'
-=======
-import { PrerenderManifest } from '../../../../build'
->>>>>>> 96d68fe3
 
 /**
  * AppRouteRouteHandlerContext is the context that is passed to the route
  * handler for app routes.
  */
 export interface AppRouteRouteHandlerContext extends RouteModuleHandleContext {
-<<<<<<< HEAD
   staticGenerationContext: Pick<
     StaticGenerationContext['renderOpts'],
     'supportsDynamicHTML' | 'incrementalCache'
@@ -53,10 +48,6 @@
      */
     store?: StaticGenerationContext['renderOpts']['store']
   }
-=======
-  staticGenerationContext: StaticGenerationContext['renderOpts']
-  prerenderManifest: PrerenderManifest
->>>>>>> 96d68fe3
 }
 
 /**
@@ -247,7 +238,7 @@
 
     // TODO: types for renderOpts should include previewProps
     ;(requestContext as any).renderOpts = {
-      previewProps: context.prerenderManifest.preview,
+      previewProps: context.previewProps ?? {},
     }
 
     // Get the context for the static generation.
