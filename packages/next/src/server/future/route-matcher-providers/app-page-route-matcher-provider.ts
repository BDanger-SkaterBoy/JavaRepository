--- conflicted
+++ resolved
@@ -1,19 +1,11 @@
 import { isAppPageRoute } from '../../../lib/is-app-page-route'
-<<<<<<< HEAD
-import {
-  APP_PATHS_MANIFEST,
-  SERVER_DIRECTORY,
-} from '../../../shared/lib/constants'
-import path from '../../../shared/lib/isomorphic/path'
-import { normalizeAppPath } from '../../../shared/lib/router/utils/app-paths'
+
 import {
   extractInterceptionRouteInformation,
   isIntersectionRouteAppPath,
 } from '../helpers/interception-routes'
-=======
 import { APP_PATHS_MANIFEST } from '../../../shared/lib/constants'
 import { AppNormalizers } from '../normalizers/built/app'
->>>>>>> bf52c254
 import { RouteKind } from '../route-kind'
 import { AppPageInterceptingRouteMatcher } from '../route-matchers/app-intercepting-route-matcher'
 import { AppPageRouteMatcher } from '../route-matchers/app-page-route-matcher'
@@ -56,7 +48,6 @@
       const filename = this.normalizers.filename.normalize(manifest[page])
       const bundlePath = this.normalizers.bundlePath.normalize(page)
 
-<<<<<<< HEAD
       if (isIntersectionRouteAppPath(pathname)) {
         const { interceptingRoute, interceptedRoute } =
           extractInterceptionRouteInformation(pathname)
@@ -67,7 +58,7 @@
             page,
             bundlePath,
             filename,
-            appPaths: appPaths[pathname],
+            appPaths,
             interceptingRoute: interceptingRoute,
             pathnameOverride: pathname,
           })
@@ -80,22 +71,10 @@
             page,
             bundlePath,
             filename,
-            appPaths: paths,
+            appPaths,
           })
         )
       }
-=======
-      matchers.push(
-        new AppPageRouteMatcher({
-          kind: RouteKind.APP_PAGE,
-          pathname,
-          page,
-          bundlePath,
-          filename,
-          appPaths,
-        })
-      )
->>>>>>> bf52c254
     }
 
     return matchers
