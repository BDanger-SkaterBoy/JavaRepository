import type { IncomingMessage } from 'http'

// this must come first as it includes require hooks
import type { WorkerRequestHandler, WorkerUpgradeHandler } from './types'

// This is required before other imports to ensure the require hook is setup.
import '../node-polyfill-fetch'
import '../node-environment'
import '../require-hook'

import url from 'url'
import path from 'path'
import loadConfig, { NextConfig } from '../config'
import { serveStatic } from '../serve-static'
import setupDebug from 'next/dist/compiled/debug'
import { Telemetry } from '../../telemetry/storage'
import { DecodeError } from '../../shared/lib/utils'
import { findPagesDir } from '../../lib/find-pages-dir'
import { setupFsCheck } from './router-utils/filesystem'
import { proxyRequest } from './router-utils/proxy-request'
import { isAbortError, pipeReadable } from '../pipe-readable'
import { createRequestResponseMocks } from './mock-request'
import { UnwrapPromise } from '../../lib/coalesced-function'
import { getResolveRoutes } from './router-utils/resolve-routes'
import { NextUrlWithParsedQuery, getRequestMeta } from '../request-meta'
import { pathHasPrefix } from '../../shared/lib/router/utils/path-has-prefix'
import { removePathPrefix } from '../../shared/lib/router/utils/remove-path-prefix'
import setupCompression from 'next/dist/compiled/compression'
import { NoFallbackError } from '../base-server'
import { signalFromNodeResponse } from '../web/spec-extension/adapters/next-request'

import {
  PHASE_PRODUCTION_SERVER,
  PHASE_DEVELOPMENT_SERVER,
  PERMANENT_REDIRECT_STATUS,
} from '../../shared/lib/constants'
import type { NextJsHotReloaderInterface } from '../dev/hot-reloader-types'

const debug = setupDebug('next:router-server:main')

export type RenderServer = Pick<
  typeof import('./render-server'),
  | 'initialize'
  | 'deleteCache'
  | 'clearModuleContext'
  | 'deleteAppClientCache'
  | 'propagateServerField'
>

const devInstances: Record<
  string,
  UnwrapPromise<ReturnType<typeof import('./router-utils/setup-dev').setupDev>>
> = {}

export interface LazyRenderServerInstance {
  instance?: RenderServer
}

const requestHandlers: Record<string, WorkerRequestHandler> = {}

export async function initialize(opts: {
  dir: string
  port: number
  dev: boolean
  server?: import('http').Server
  minimalMode?: boolean
  hostname?: string
  isNodeDebugging: boolean
  keepAliveTimeout?: number
  customServer?: boolean
  experimentalTestProxy?: boolean
<<<<<<< HEAD
  conf?: NextConfig
=======
  experimentalHttpsServer?: boolean
>>>>>>> 2cf8e6c8
}): Promise<[WorkerRequestHandler, WorkerUpgradeHandler]> {
  process.title = 'next-router-worker'

  if (!process.env.NODE_ENV) {
    // @ts-ignore not readonly
    process.env.NODE_ENV = opts.dev ? 'development' : 'production'
  }

  const config = await loadConfig(
    opts.dev ? PHASE_DEVELOPMENT_SERVER : PHASE_PRODUCTION_SERVER,
    opts.dir,
<<<<<<< HEAD
    opts.conf,
    undefined,
    true
=======
    { silent: false }
>>>>>>> 2cf8e6c8
  )

  let compress: ReturnType<typeof setupCompression> | undefined

  if (config?.compress !== false) {
    compress = setupCompression()
  }

  const fsChecker = await setupFsCheck({
    dev: opts.dev,
    dir: opts.dir,
    config,
    minimalMode: opts.minimalMode,
  })

  const renderServer: LazyRenderServerInstance = {}

  let devInstance:
    | UnwrapPromise<
        ReturnType<typeof import('./router-utils/setup-dev').setupDev>
      >
    | undefined

  if (opts.dev) {
    const telemetry = new Telemetry({
      distDir: path.join(opts.dir, config.distDir),
    })
    const { pagesDir, appDir } = findPagesDir(opts.dir)

    const { setupDev } =
      (await require('./router-utils/setup-dev')) as typeof import('./router-utils/setup-dev')

    devInstance = await setupDev({
      // Passed here but the initialization of this object happens below, doing the initialization before the setupDev call breaks.
      renderServer,
      appDir,
      pagesDir,
      telemetry,
      fsChecker,
      dir: opts.dir,
      nextConfig: config,
      isCustomServer: opts.customServer,
      turbo: !!process.env.TURBOPACK,
      port: opts.port,
    })
    devInstances[opts.dir] = devInstance
    ;(global as any)._nextDevHandlers = {
      async ensurePage(
        dir: string,
        match: Parameters<NextJsHotReloaderInterface['ensurePage']>[0]
      ) {
        const curDevInstance = devInstances[dir]
        // TODO: remove after ensure is pulled out of server
        return await curDevInstance?.hotReloader.ensurePage(match)
      },
      async logErrorWithOriginalStack(dir: string, ...args: any[]) {
        const curDevInstance = devInstances[dir]
        // @ts-ignore
        return await curDevInstance?.logErrorWithOriginalStack(...args)
      },
      async getFallbackErrorComponents(dir: string) {
        const curDevInstance = devInstances[dir]
        await curDevInstance.hotReloader.buildFallbackError()
        // Build the error page to ensure the fallback is built too.
        // TODO: See if this can be moved into hotReloader or removed.
        await curDevInstance.hotReloader.ensurePage({
          page: '/_error',
          clientOnly: false,
        })
      },
      async getCompilationError(dir: string, page: string) {
        const curDevInstance = devInstances[dir]
        const errors = await curDevInstance?.hotReloader?.getCompilationErrors(
          page
        )
        if (!errors) return

        // Return the very first error we found.
        return errors[0]
      },
      async revalidate(
        dir: string,
        {
          urlPath,
          revalidateHeaders,
          opts: revalidateOpts,
        }: {
          urlPath: string
          revalidateHeaders: IncomingMessage['headers']
          opts: any
        }
      ) {
        const mocked = createRequestResponseMocks({
          url: urlPath,
          headers: revalidateHeaders,
        })
        const curRequestHandler = requestHandlers[dir]
        // eslint-disable-next-line @typescript-eslint/no-use-before-define
        await curRequestHandler(mocked.req, mocked.res)
        await mocked.res.hasStreamed

        if (
          mocked.res.getHeader('x-nextjs-cache') !== 'REVALIDATED' &&
          !(
            mocked.res.statusCode === 404 &&
            revalidateOpts.unstable_onlyGenerated
          )
        ) {
          throw new Error(`Invalid response ${mocked.res.statusCode}`)
        }
        return {}
      },
    } as any
  }

  renderServer.instance =
    require('./render-server') as typeof import('./render-server')

  const renderServerOpts: Parameters<RenderServer['initialize']>[0] = {
    port: opts.port,
    dir: opts.dir,
    hostname: opts.hostname,
    minimalMode: opts.minimalMode,
    dev: !!opts.dev,
    server: opts.server,
    isNodeDebugging: !!opts.isNodeDebugging,
    serverFields: devInstance?.serverFields || {},
    experimentalTestProxy: !!opts.experimentalTestProxy,
    experimentalHttpsServer: !!opts.experimentalHttpsServer,
  }

  // pre-initialize workers
  const handlers = await renderServer.instance.initialize(renderServerOpts)

  const logError = async (
    type: 'uncaughtException' | 'unhandledRejection',
    err: Error | undefined
  ) => {
    await devInstance?.logErrorWithOriginalStack(err, type)
  }

  process.on('uncaughtException', logError.bind(null, 'uncaughtException'))
  process.on('unhandledRejection', logError.bind(null, 'unhandledRejection'))

  const resolveRoutes = getResolveRoutes(
    fsChecker,
    config,
    opts,
    renderServer.instance,
    renderServerOpts,
    devInstance?.ensureMiddleware
  )

  const requestHandlerImpl: WorkerRequestHandler = async (req, res) => {
    if (compress) {
      // @ts-expect-error not express req/res
      compress(req, res, () => {})
    }
    req.on('error', (_err) => {
      // TODO: log socket errors?
    })
    res.on('error', (_err) => {
      // TODO: log socket errors?
    })

    const invokedOutputs = new Set<string>()

    async function invokeRender(
      parsedUrl: NextUrlWithParsedQuery,
      invokePath: string,
      handleIndex: number,
      additionalInvokeHeaders: Record<string, string> = {}
    ) {
      // invokeRender expects /api routes to not be locale prefixed
      // so normalize here before continuing
      if (
        config.i18n &&
        removePathPrefix(invokePath, config.basePath).startsWith(
          `/${parsedUrl.query.__nextLocale}/api`
        )
      ) {
        invokePath = fsChecker.handleLocale(
          removePathPrefix(invokePath, config.basePath)
        ).pathname
      }

      if (
        req.headers['x-nextjs-data'] &&
        fsChecker.getMiddlewareMatchers()?.length &&
        removePathPrefix(invokePath, config.basePath) === '/404'
      ) {
        res.setHeader('x-nextjs-matched-path', parsedUrl.pathname || '')
        res.statusCode = 200
        res.setHeader('content-type', 'application/json')
        res.end('{}')
        return null
      }

      if (!handlers) {
        throw new Error('Failed to initialize render server')
      }

      const invokeHeaders: typeof req.headers = {
        ...req.headers,
        'x-middleware-invoke': '',
        'x-invoke-path': invokePath,
        'x-invoke-query': encodeURIComponent(JSON.stringify(parsedUrl.query)),
        ...(additionalInvokeHeaders || {}),
      }
      Object.assign(req.headers, invokeHeaders)

      debug('invokeRender', req.url, invokeHeaders)

      try {
        const initResult = await renderServer?.instance?.initialize(
          renderServerOpts
        )
        try {
          await initResult?.requestHandler(req, res)
        } catch (err) {
          if (err instanceof NoFallbackError) {
            // eslint-disable-next-line
            await handleRequest(handleIndex + 1)
            return
          }
          throw err
        }
        return
      } catch (e) {
        // If the client aborts before we can receive a response object (when
        // the headers are flushed), then we can early exit without further
        // processing.
        if (isAbortError(e)) {
          return
        }
        throw e
      }
    }

    const handleRequest = async (handleIndex: number) => {
      if (handleIndex > 5) {
        throw new Error(`Attempted to handle request too many times ${req.url}`)
      }

      // handle hot-reloader first
      if (devInstance) {
        const origUrl = req.url || '/'

        if (config.basePath && pathHasPrefix(origUrl, config.basePath)) {
          req.url = removePathPrefix(origUrl, config.basePath)
        }
        const parsedUrl = url.parse(req.url || '/')

        const hotReloaderResult = await devInstance.hotReloader.run(
          req,
          res,
          parsedUrl
        )

        if (hotReloaderResult.finished) {
          return hotReloaderResult
        }
        req.url = origUrl
      }

      const {
        finished,
        parsedUrl,
        statusCode,
        resHeaders,
        bodyStream,
        matchedOutput,
      } = await resolveRoutes({
        req,
        res,
        isUpgradeReq: false,
        signal: signalFromNodeResponse(res),
        invokedOutputs,
      })

      if (res.closed || res.finished) {
        return
      }

      if (devInstance && matchedOutput?.type === 'devVirtualFsItem') {
        const origUrl = req.url || '/'

        if (config.basePath && pathHasPrefix(origUrl, config.basePath)) {
          req.url = removePathPrefix(origUrl, config.basePath)
        }

        if (resHeaders) {
          for (const key of Object.keys(resHeaders)) {
            res.setHeader(key, resHeaders[key])
          }
        }
        const result = await devInstance.requestHandler(req, res)

        if (result.finished) {
          return
        }
        // TODO: throw invariant if we resolved to this but it wasn't handled?
        req.url = origUrl
      }

      debug('requestHandler!', req.url, {
        matchedOutput,
        statusCode,
        resHeaders,
        bodyStream: !!bodyStream,
        parsedUrl: {
          pathname: parsedUrl.pathname,
          query: parsedUrl.query,
        },
        finished,
      })

      // apply any response headers from routing
      for (const key of Object.keys(resHeaders || {})) {
        res.setHeader(key, resHeaders[key])
      }

      // handle redirect
      if (!bodyStream && statusCode && statusCode > 300 && statusCode < 400) {
        const destination = url.format(parsedUrl)
        res.statusCode = statusCode
        res.setHeader('location', destination)

        if (statusCode === PERMANENT_REDIRECT_STATUS) {
          res.setHeader('Refresh', `0;url=${destination}`)
        }
        return res.end(destination)
      }

      // handle middleware body response
      if (bodyStream) {
        res.statusCode = statusCode || 200
        return await pipeReadable(bodyStream, res)
      }

      if (finished && parsedUrl.protocol) {
        return await proxyRequest(
          req,
          res,
          parsedUrl,
          undefined,
          getRequestMeta(req, '__NEXT_CLONABLE_BODY')?.cloneBodyStream(),
          config.experimental.proxyTimeout
        )
      }

      if (matchedOutput?.fsPath && matchedOutput.itemPath) {
        if (
          opts.dev &&
          (fsChecker.appFiles.has(matchedOutput.itemPath) ||
            fsChecker.pageFiles.has(matchedOutput.itemPath))
        ) {
          res.statusCode = 500
          await invokeRender(parsedUrl, '/_error', handleIndex, {
            'x-invoke-status': '500',
            'x-invoke-error': JSON.stringify({
              message: `A conflicting public file and page file was found for path ${matchedOutput.itemPath} https://nextjs.org/docs/messages/conflicting-public-file-page`,
            }),
          })
          return
        }

        if (
          !res.getHeader('cache-control') &&
          matchedOutput.type === 'nextStaticFolder'
        ) {
          if (opts.dev) {
            res.setHeader('Cache-Control', 'no-store, must-revalidate')
          } else {
            res.setHeader(
              'Cache-Control',
              'public, max-age=31536000, immutable'
            )
          }
        }
        if (!(req.method === 'GET' || req.method === 'HEAD')) {
          res.setHeader('Allow', ['GET', 'HEAD'])
          res.statusCode = 405
          return await invokeRender(
            url.parse('/405', true),
            '/405',
            handleIndex,
            {
              'x-invoke-status': '405',
            }
          )
        }

        try {
          return await serveStatic(req, res, matchedOutput.itemPath, {
            root: matchedOutput.itemsRoot,
            // Ensures that etags are not generated for static files when disabled.
            etag: config.generateEtags,
          })
        } catch (err: any) {
          /**
           * Hardcoded every possible error status code that could be thrown by "serveStatic" method
           * This is done by searching "this.error" inside "send" module's source code:
           * https://github.com/pillarjs/send/blob/master/index.js
           * https://github.com/pillarjs/send/blob/develop/index.js
           */
          const POSSIBLE_ERROR_CODE_FROM_SERVE_STATIC = new Set([
            // send module will throw 500 when header is already sent or fs.stat error happens
            // https://github.com/pillarjs/send/blob/53f0ab476145670a9bdd3dc722ab2fdc8d358fc6/index.js#L392
            // Note: we will use Next.js built-in 500 page to handle 500 errors
            // 500,

            // send module will throw 404 when file is missing
            // https://github.com/pillarjs/send/blob/53f0ab476145670a9bdd3dc722ab2fdc8d358fc6/index.js#L421
            // Note: we will use Next.js built-in 404 page to handle 404 errors
            // 404,

            // send module will throw 403 when redirecting to a directory without enabling directory listing
            // https://github.com/pillarjs/send/blob/53f0ab476145670a9bdd3dc722ab2fdc8d358fc6/index.js#L484
            // Note: Next.js throws a different error (without status code) for directory listing
            // 403,

            // send module will throw 400 when fails to normalize the path
            // https://github.com/pillarjs/send/blob/53f0ab476145670a9bdd3dc722ab2fdc8d358fc6/index.js#L520
            400,

            // send module will throw 412 with conditional GET request
            // https://github.com/pillarjs/send/blob/53f0ab476145670a9bdd3dc722ab2fdc8d358fc6/index.js#L632
            412,

            // send module will throw 416 when range is not satisfiable
            // https://github.com/pillarjs/send/blob/53f0ab476145670a9bdd3dc722ab2fdc8d358fc6/index.js#L669
            416,
          ])

          let validErrorStatus = POSSIBLE_ERROR_CODE_FROM_SERVE_STATIC.has(
            err.statusCode
          )

          // normalize non-allowed status codes
          if (!validErrorStatus) {
            ;(err as any).statusCode = 400
          }

          if (typeof err.statusCode === 'number') {
            const invokePath = `/${err.statusCode}`
            const invokeStatus = `${err.statusCode}`
            res.statusCode = err.statusCode
            return await invokeRender(
              url.parse(invokePath, true),
              invokePath,
              handleIndex,
              {
                'x-invoke-status': invokeStatus,
              }
            )
          }
          throw err
        }
      }

      if (matchedOutput) {
        invokedOutputs.add(matchedOutput.itemPath)

        return await invokeRender(
          parsedUrl,
          parsedUrl.pathname || '/',
          handleIndex,
          {
            'x-invoke-output': matchedOutput.itemPath,
          }
        )
      }

      // 404 case
      res.setHeader(
        'Cache-Control',
        'no-cache, no-store, max-age=0, must-revalidate'
      )

      // Short-circuit favicon.ico serving so that the 404 page doesn't get built as favicon is requested by the browser when loading any route.
      if (opts.dev && !matchedOutput && parsedUrl.pathname === '/favicon.ico') {
        res.statusCode = 404
        res.end('')
        return null
      }

      const appNotFound = opts.dev
        ? devInstance?.serverFields.hasAppNotFound
        : await fsChecker.getItem('/_not-found')

      res.statusCode = 404

      if (appNotFound) {
        return await invokeRender(
          parsedUrl,
          opts.dev ? '/not-found' : '/_not-found',
          handleIndex,
          {
            'x-invoke-status': '404',
          }
        )
      }

      await invokeRender(parsedUrl, '/404', handleIndex, {
        'x-invoke-status': '404',
      })
    }

    try {
      await handleRequest(0)
    } catch (err) {
      try {
        let invokePath = '/500'
        let invokeStatus = '500'

        if (err instanceof DecodeError) {
          invokePath = '/400'
          invokeStatus = '400'
        } else {
          console.error(err)
        }
        res.statusCode = Number(invokeStatus)
        return await invokeRender(url.parse(invokePath, true), invokePath, 0, {
          'x-invoke-status': invokeStatus,
        })
      } catch (err2) {
        console.error(err2)
      }
      res.statusCode = 500
      res.end('Internal Server Error')
    }
  }

  let requestHandler: WorkerRequestHandler = requestHandlerImpl
  if (opts.experimentalTestProxy) {
    // Intercept fetch and other testmode apis.
    const {
      wrapRequestHandlerWorker,
      interceptTestApis,
    } = require('../../experimental/testmode/server')
    requestHandler = wrapRequestHandlerWorker(requestHandler)
    interceptTestApis()
  }
  requestHandlers[opts.dir] = requestHandler

  const upgradeHandler: WorkerUpgradeHandler = async (req, socket, head) => {
    try {
      req.on('error', (_err) => {
        // TODO: log socket errors?
        // console.error(_err);
      })
      socket.on('error', (_err) => {
        // TODO: log socket errors?
        // console.error(_err);
      })

      if (opts.dev && devInstance) {
        if (req.url?.includes(`/_next/webpack-hmr`)) {
          return devInstance.hotReloader.onHMR(req, socket, head)
        }
      }

      const { matchedOutput, parsedUrl } = await resolveRoutes({
        req,
        res: socket as any,
        isUpgradeReq: true,
        signal: signalFromNodeResponse(socket),
      })

      // TODO: allow upgrade requests to pages/app paths?
      // this was not previously supported
      if (matchedOutput) {
        return socket.end()
      }

      if (parsedUrl.protocol) {
        return await proxyRequest(req, socket as any, parsedUrl, head)
      }
      // no match close socket
      socket.end()
    } catch (err) {
      console.error('Error handling upgrade request', err)
      socket.end()
    }
  }

  return [requestHandler, upgradeHandler]
}<|MERGE_RESOLUTION|>--- conflicted
+++ resolved
@@ -10,7 +10,7 @@
 
 import url from 'url'
 import path from 'path'
-import loadConfig, { NextConfig } from '../config'
+import loadConfig from '../config'
 import { serveStatic } from '../serve-static'
 import setupDebug from 'next/dist/compiled/debug'
 import { Telemetry } from '../../telemetry/storage'
@@ -69,11 +69,8 @@
   keepAliveTimeout?: number
   customServer?: boolean
   experimentalTestProxy?: boolean
-<<<<<<< HEAD
+  experimentalHttpsServer?: boolean
   conf?: NextConfig
-=======
-  experimentalHttpsServer?: boolean
->>>>>>> 2cf8e6c8
 }): Promise<[WorkerRequestHandler, WorkerUpgradeHandler]> {
   process.title = 'next-router-worker'
 
@@ -85,13 +82,10 @@
   const config = await loadConfig(
     opts.dev ? PHASE_DEVELOPMENT_SERVER : PHASE_PRODUCTION_SERVER,
     opts.dir,
-<<<<<<< HEAD
-    opts.conf,
-    undefined,
-    true
-=======
-    { silent: false }
->>>>>>> 2cf8e6c8
+    {
+      customConfig: opts.conf,
+      silent: false,
+    }
   )
 
   let compress: ReturnType<typeof setupCompression> | undefined
