import type { IncomingMessage } from 'http'

// this must come first as it includes require hooks
import type {
  WorkerRequestHandler,
  WorkerUpgradeHandler,
} from './setup-server-worker'

import url from 'url'
import path from 'path'
import loadConfig from '../config'
import { serveStatic } from '../serve-static'
import setupDebug from 'next/dist/compiled/debug'
import { splitCookiesString, toNodeOutgoingHttpHeaders } from '../web/utils'
import { Telemetry } from '../../telemetry/storage'
import { DecodeError } from '../../shared/lib/utils'
import { filterReqHeaders, ipcForbiddenHeaders } from './server-ipc/utils'
import { findPagesDir } from '../../lib/find-pages-dir'
import { setupFsCheck } from './router-utils/filesystem'
import { proxyRequest } from './router-utils/proxy-request'
import { invokeRequest } from './server-ipc/invoke-request'
import { isAbortError, pipeReadable } from '../pipe-readable'
import { createRequestResponseMocks } from './mock-request'
import { createIpcServer, createWorker } from './server-ipc'
import { UnwrapPromise } from '../../lib/coalesced-function'
import { getResolveRoutes } from './router-utils/resolve-routes'
import { NextUrlWithParsedQuery, getRequestMeta } from '../request-meta'
import { pathHasPrefix } from '../../shared/lib/router/utils/path-has-prefix'
import { removePathPrefix } from '../../shared/lib/router/utils/remove-path-prefix'
import setupCompression from 'next/dist/compiled/compression'

import {
  PHASE_PRODUCTION_SERVER,
  PHASE_DEVELOPMENT_SERVER,
  PERMANENT_REDIRECT_STATUS,
} from '../../shared/lib/constants'
import { signalFromNodeResponse } from '../web/spec-extension/adapters/next-request'

const debug = setupDebug('next:router-server:main')

export type RenderWorker = Pick<
  typeof import('./render-server'),
  | 'initialize'
  | 'deleteCache'
  | 'clearModuleContext'
  | 'deleteAppClientCache'
  | 'propagateServerField'
>

export interface RenderWorkers {
  app?: Awaited<ReturnType<typeof createWorker>>
  pages?: Awaited<ReturnType<typeof createWorker>>
}

export async function initialize(opts: {
  dir: string
  port: number
  dev: boolean
  minimalMode?: boolean
  hostname?: string
  workerType: 'router' | 'render'
  isNodeDebugging: boolean
  keepAliveTimeout?: number
  customServer?: boolean
  experimentalTestProxy?: boolean
}): Promise<[WorkerRequestHandler, WorkerUpgradeHandler]> {
  process.title = 'next-router-worker'

  if (!process.env.NODE_ENV) {
    // @ts-ignore not readonly
    process.env.NODE_ENV = opts.dev ? 'development' : 'production'
  }

  const config = await loadConfig(
    opts.dev ? PHASE_DEVELOPMENT_SERVER : PHASE_PRODUCTION_SERVER,
    opts.dir,
    undefined,
    undefined,
    true
  )

  let compress: ReturnType<typeof setupCompression> | undefined

  if (config?.compress !== false) {
    compress = setupCompression()
  }

  const fsChecker = await setupFsCheck({
    dev: opts.dev,
    dir: opts.dir,
    config,
    minimalMode: opts.minimalMode,
  })

  const renderWorkers: RenderWorkers = {}

  let devInstance:
    | UnwrapPromise<
        ReturnType<typeof import('./router-utils/setup-dev').setupDev>
      >
    | undefined

  if (opts.dev) {
    const telemetry = new Telemetry({
      distDir: path.join(opts.dir, config.distDir),
    })
    const { pagesDir, appDir } = findPagesDir(
      opts.dir,
      !!config.experimental.appDir
    )

    const { setupDev } =
      (await require('./router-utils/setup-dev')) as typeof import('./router-utils/setup-dev')
    devInstance = await setupDev({
      // Passed here but the initialization of this object happens below, doing the initialization before the setupDev call breaks.
      renderWorkers,
      appDir,
      pagesDir,
      telemetry,
      fsChecker,
      dir: opts.dir,
      nextConfig: config,
      isCustomServer: opts.customServer,
      turbo: !!process.env.EXPERIMENTAL_TURBOPACK,
    })
  }

  const { ipcPort, ipcValidationKey } = await createIpcServer({
    async ensurePage(
      match: Parameters<
        InstanceType<typeof import('../dev/hot-reloader').default>['ensurePage']
      >[0]
    ) {
      // TODO: remove after ensure is pulled out of server
      return await devInstance?.hotReloader.ensurePage(match)
    },
    async logErrorWithOriginalStack(...args: any[]) {
      // @ts-ignore
      return await devInstance?.logErrorWithOriginalStack(...args)
    },
    async getFallbackErrorComponents() {
      await devInstance?.hotReloader?.buildFallbackError()
      // Build the error page to ensure the fallback is built too.
      // TODO: See if this can be moved into hotReloader or removed.
      await devInstance?.hotReloader.ensurePage({
        page: '/_error',
        clientOnly: false,
      })
    },
    async getCompilationError(page: string) {
      const errors = await devInstance?.hotReloader?.getCompilationErrors(page)
      if (!errors) return

      // Return the very first error we found.
      return errors[0]
    },
    async revalidate({
      urlPath,
      revalidateHeaders,
      opts: revalidateOpts,
    }: {
      urlPath: string
      revalidateHeaders: IncomingMessage['headers']
      opts: any
    }) {
      const mocked = createRequestResponseMocks({
        url: urlPath,
        headers: revalidateHeaders,
      })

      // eslint-disable-next-line @typescript-eslint/no-use-before-define
      await requestHandler(mocked.req, mocked.res)
      await mocked.res.hasStreamed

      if (
        mocked.res.getHeader('x-nextjs-cache') !== 'REVALIDATED' &&
        !(
          mocked.res.statusCode === 404 && revalidateOpts.unstable_onlyGenerated
        )
      ) {
        throw new Error(`Invalid response ${mocked.res.statusCode}`)
      }
      return {}
    },
  } as any)

<<<<<<< HEAD
  if (!!config.experimental.appDir) {
    process.env.__NEXT_PRIVATE_ROUTER_IPC_PORT = ipcPort + ''
    process.env.__NEXT_PRIVATE_ROUTER_IPC_KEY = ipcValidationKey
    process.env.__NEXT_PRIVATE_PREBUNDLED_REACT = config.experimental
      .serverActions
      ? 'experimental'
      : 'next'

    renderWorkers.app =
      require('./render-server') as typeof import('./render-server')
  }

=======
  const { initialEnv } = require('@next/env') as typeof import('@next/env')

  renderWorkers.app = await createWorker(
    ipcPort,
    ipcValidationKey,
    opts.isNodeDebugging,
    'app',
    config,
    initialEnv
  )
>>>>>>> 0718aec9
  renderWorkers.pages = await createWorker(
    ipcPort,
    ipcValidationKey,
    opts.isNodeDebugging,
    'pages',
    config,
    initialEnv
  )

  const renderWorkerOpts: Parameters<RenderWorker['initialize']>[0] = {
    port: opts.port,
    dir: opts.dir,
    workerType: 'render',
    hostname: opts.hostname,
    minimalMode: opts.minimalMode,
    dev: !!opts.dev,
    isNodeDebugging: !!opts.isNodeDebugging,
    serverFields: devInstance?.serverFields || {},
    experimentalTestProxy: !!opts.experimentalTestProxy,
  }

  // pre-initialize workers
  const initialized = {
    app: await renderWorkers.app?.initialize(renderWorkerOpts),
    pages: await renderWorkers.pages?.initialize(renderWorkerOpts),
  }

  if (devInstance) {
    const originalNextDeleteCache = (global as any)._nextDeleteCache
    ;(global as any)._nextDeleteCache = async (filePaths: string[]) => {
      // Multiple instances of Next.js can be instantiated, since this is a global we have to call the original if it exists.
      if (originalNextDeleteCache) {
        await originalNextDeleteCache(filePaths)
      }
      try {
        await Promise.all([
          renderWorkers.pages?.deleteCache(filePaths),
          renderWorkers.app?.deleteCache(filePaths),
        ])
      } catch (err) {
        console.error(err)
      }
    }
    const originalNextDeleteAppClientCache = (global as any)
      ._nextDeleteAppClientCache
    ;(global as any)._nextDeleteAppClientCache = async () => {
      // Multiple instances of Next.js can be instantiated, since this is a global we have to call the original if it exists.
      if (originalNextDeleteAppClientCache) {
        await originalNextDeleteAppClientCache()
      }
      try {
        await Promise.all([
          renderWorkers.pages?.deleteAppClientCache(),
          renderWorkers.app?.deleteAppClientCache(),
        ])
      } catch (err) {
        console.error(err)
      }
    }
    const originalNextClearModuleContext = (global as any)
      ._nextClearModuleContext
    ;(global as any)._nextClearModuleContext = async (targetPath: string) => {
      // Multiple instances of Next.js can be instantiated, since this is a global we have to call the original if it exists.
      if (originalNextClearModuleContext) {
        await originalNextClearModuleContext()
      }
      try {
        await Promise.all([
          renderWorkers.pages?.clearModuleContext(targetPath),
          renderWorkers.app?.clearModuleContext(targetPath),
        ])
      } catch (err) {
        console.error(err)
      }
    }
  }

  const logError = async (
    type: 'uncaughtException' | 'unhandledRejection',
    err: Error | undefined
  ) => {
    await devInstance?.logErrorWithOriginalStack(err, type)
  }

  const cleanup = () => {
    debug('router-server process cleanup')
    for (const curWorker of [
      ...((renderWorkers.pages as any)?._workerPool?._workers || []),
    ] as {
      _child?: import('child_process').ChildProcess
    }[]) {
      curWorker._child?.kill('SIGINT')
    }

    if (!process.env.__NEXT_PRIVATE_CPU_PROFILE) {
      process.exit(0)
    }
  }
  process.on('exit', cleanup)
  process.on('SIGINT', cleanup)
  process.on('SIGTERM', cleanup)
  process.on('uncaughtException', logError.bind(null, 'uncaughtException'))
  process.on('unhandledRejection', logError.bind(null, 'unhandledRejection'))

  const resolveRoutes = getResolveRoutes(
    fsChecker,
    config,
    opts,
    renderWorkers,
    renderWorkerOpts,
    devInstance?.ensureMiddleware
  )

  const requestHandler: WorkerRequestHandler = async (req, res) => {
    if (compress) {
      // @ts-expect-error not express req/res
      compress(req, res, () => {})
    }
    req.on('error', (_err) => {
      // TODO: log socket errors?
    })
    res.on('error', (_err) => {
      // TODO: log socket errors?
    })

    const matchedDynamicRoutes = new Set<string>()

    async function invokeRender(
      parsedUrl: NextUrlWithParsedQuery,
      type: keyof typeof renderWorkers,
      handleIndex: number,
      invokePath: string,
      additionalInvokeHeaders: Record<string, string> = {}
    ) {
      // invokeRender expects /api routes to not be locale prefixed
      // so normalize here before continuing
      if (
        config.i18n &&
        removePathPrefix(invokePath, config.basePath).startsWith(
          `/${parsedUrl.query.__nextLocale}/api`
        )
      ) {
        invokePath = fsChecker.handleLocale(
          removePathPrefix(invokePath, config.basePath)
        ).pathname
      }

      if (
        req.headers['x-nextjs-data'] &&
        fsChecker.getMiddlewareMatchers()?.length &&
        removePathPrefix(invokePath, config.basePath) === '/404'
      ) {
        res.setHeader('x-nextjs-matched-path', parsedUrl.pathname || '')
        res.statusCode = 200
        res.setHeader('content-type', 'application/json')
        res.end('{}')
        return null
      }

      const workerResult = initialized[type]

      if (!workerResult) {
        throw new Error(`Failed to initialize render worker ${type}`)
      }

      const renderUrl = `http://${workerResult.hostname}:${workerResult.port}${req.url}`

      const invokeHeaders: typeof req.headers = {
        ...req.headers,
        'x-middleware-invoke': '',
        'x-invoke-path': invokePath,
        'x-invoke-query': encodeURIComponent(JSON.stringify(parsedUrl.query)),
        ...(additionalInvokeHeaders || {}),
      }

      debug('invokeRender', renderUrl, invokeHeaders)

      let invokeRes
      try {
        invokeRes = await invokeRequest(
          renderUrl,
          {
            headers: invokeHeaders,
            method: req.method,
            signal: signalFromNodeResponse(res),
          },
          getRequestMeta(req, '__NEXT_CLONABLE_BODY')?.cloneBodyStream()
        )
      } catch (e) {
        // If the client aborts before we can receive a response object (when
        // the headers are flushed), then we can early exit without further
        // processing.
        if (isAbortError(e)) {
          return
        }
        throw e
      }

      debug('invokeRender res', invokeRes.status, invokeRes.headers)

      // when we receive x-no-fallback we restart
      if (invokeRes.headers.get('x-no-fallback')) {
        // eslint-disable-next-line
        await handleRequest(handleIndex + 1)
        return
      }

      for (const [key, value] of Object.entries(
        filterReqHeaders(
          toNodeOutgoingHttpHeaders(invokeRes.headers),
          ipcForbiddenHeaders
        )
      )) {
        if (value !== undefined) {
          if (key === 'set-cookie') {
            const curValue = res.getHeader(key) as string
            const newValue: string[] = [] as string[]

            for (const cookie of Array.isArray(curValue)
              ? curValue
              : splitCookiesString(curValue || '')) {
              newValue.push(cookie)
            }
            for (const val of (Array.isArray(value)
              ? value
              : value
              ? [value]
              : []) as string[]) {
              newValue.push(val)
            }
            res.setHeader(key, newValue)
          } else {
            res.setHeader(key, value as string)
          }
        }
      }
      res.statusCode = invokeRes.status || 200
      res.statusMessage = invokeRes.statusText || ''

      if (invokeRes.body) {
        await pipeReadable(invokeRes.body, res)
      } else {
        res.end()
      }
      return
    }

    const handleRequest = async (handleIndex: number) => {
      if (handleIndex > 5) {
        throw new Error(`Attempted to handle request too many times ${req.url}`)
      }

      // handle hot-reloader first
      if (devInstance) {
        const origUrl = req.url || '/'

        if (config.basePath && pathHasPrefix(origUrl, config.basePath)) {
          req.url = removePathPrefix(origUrl, config.basePath)
        }
        const parsedUrl = url.parse(req.url || '/')

        const hotReloaderResult = await devInstance.hotReloader.run(
          req,
          res,
          parsedUrl
        )

        if (hotReloaderResult.finished) {
          return hotReloaderResult
        }
        req.url = origUrl
      }

      const {
        finished,
        parsedUrl,
        statusCode,
        resHeaders,
        bodyStream,
        matchedOutput,
      } = await resolveRoutes(
        req,
        matchedDynamicRoutes,
        false,
        signalFromNodeResponse(res)
      )

      if (devInstance && matchedOutput?.type === 'devVirtualFsItem') {
        const origUrl = req.url || '/'

        if (config.basePath && pathHasPrefix(origUrl, config.basePath)) {
          req.url = removePathPrefix(origUrl, config.basePath)
        }

        if (resHeaders) {
          for (const key of Object.keys(resHeaders)) {
            res.setHeader(key, resHeaders[key])
          }
        }
        const result = await devInstance.requestHandler(req, res)

        if (result.finished) {
          return
        }
        // TODO: throw invariant if we resolved to this but it wasn't handled?
        req.url = origUrl
      }

      debug('requestHandler!', req.url, {
        matchedOutput,
        statusCode,
        resHeaders,
        bodyStream: !!bodyStream,
        parsedUrl: {
          pathname: parsedUrl.pathname,
          query: parsedUrl.query,
        },
        finished,
      })

      // apply any response headers from routing
      for (const key of Object.keys(resHeaders || {})) {
        res.setHeader(key, resHeaders[key])
      }

      // handle redirect
      if (!bodyStream && statusCode && statusCode > 300 && statusCode < 400) {
        const destination = url.format(parsedUrl)
        res.statusCode = statusCode
        res.setHeader('location', destination)

        if (statusCode === PERMANENT_REDIRECT_STATUS) {
          res.setHeader('Refresh', `0;url=${destination}`)
        }
        return res.end(destination)
      }

      // handle middleware body response
      if (bodyStream) {
        res.statusCode = statusCode || 200
        return await pipeReadable(bodyStream, res)
      }

      if (finished && parsedUrl.protocol) {
        return await proxyRequest(
          req,
          res,
          parsedUrl,
          undefined,
          getRequestMeta(req, '__NEXT_CLONABLE_BODY')?.cloneBodyStream(),
          config.experimental.proxyTimeout
        )
      }

      if (matchedOutput?.fsPath && matchedOutput.itemPath) {
        if (
          opts.dev &&
          (fsChecker.appFiles.has(matchedOutput.itemPath) ||
            fsChecker.pageFiles.has(matchedOutput.itemPath))
        ) {
          await invokeRender(parsedUrl, 'pages', handleIndex, '/_error', {
            'x-invoke-status': '500',
            'x-invoke-error': JSON.stringify({
              message: `A conflicting public file and page file was found for path ${matchedOutput.itemPath} https://nextjs.org/docs/messages/conflicting-public-file-page`,
            }),
          })
          return
        }

        if (
          !res.getHeader('cache-control') &&
          matchedOutput.type === 'nextStaticFolder'
        ) {
          if (opts.dev) {
            res.setHeader('Cache-Control', 'no-store, must-revalidate')
          } else {
            res.setHeader(
              'Cache-Control',
              'public, max-age=31536000, immutable'
            )
          }
        }
        if (!(req.method === 'GET' || req.method === 'HEAD')) {
          res.setHeader('Allow', ['GET', 'HEAD'])
          return await invokeRender(
            url.parse('/405', true),
            'pages',
            handleIndex,
            '/405',
            {
              'x-invoke-status': '405',
            }
          )
        }

        try {
          return await serveStatic(req, res, matchedOutput.itemPath, {
            root: matchedOutput.itemsRoot,
          })
        } catch (err: any) {
          /**
           * Hardcoded every possible error status code that could be thrown by "serveStatic" method
           * This is done by searching "this.error" inside "send" module's source code:
           * https://github.com/pillarjs/send/blob/master/index.js
           * https://github.com/pillarjs/send/blob/develop/index.js
           */
          const POSSIBLE_ERROR_CODE_FROM_SERVE_STATIC = new Set([
            // send module will throw 500 when header is already sent or fs.stat error happens
            // https://github.com/pillarjs/send/blob/53f0ab476145670a9bdd3dc722ab2fdc8d358fc6/index.js#L392
            // Note: we will use Next.js built-in 500 page to handle 500 errors
            // 500,

            // send module will throw 404 when file is missing
            // https://github.com/pillarjs/send/blob/53f0ab476145670a9bdd3dc722ab2fdc8d358fc6/index.js#L421
            // Note: we will use Next.js built-in 404 page to handle 404 errors
            // 404,

            // send module will throw 403 when redirecting to a directory without enabling directory listing
            // https://github.com/pillarjs/send/blob/53f0ab476145670a9bdd3dc722ab2fdc8d358fc6/index.js#L484
            // Note: Next.js throws a different error (without status code) for directory listing
            // 403,

            // send module will throw 400 when fails to normalize the path
            // https://github.com/pillarjs/send/blob/53f0ab476145670a9bdd3dc722ab2fdc8d358fc6/index.js#L520
            400,

            // send module will throw 412 with conditional GET request
            // https://github.com/pillarjs/send/blob/53f0ab476145670a9bdd3dc722ab2fdc8d358fc6/index.js#L632
            412,

            // send module will throw 416 when range is not satisfiable
            // https://github.com/pillarjs/send/blob/53f0ab476145670a9bdd3dc722ab2fdc8d358fc6/index.js#L669
            416,
          ])

          let validErrorStatus = POSSIBLE_ERROR_CODE_FROM_SERVE_STATIC.has(
            err.statusCode
          )

          // normalize non-allowed status codes
          if (!validErrorStatus) {
            ;(err as any).statusCode = 400
          }

          if (typeof err.statusCode === 'number') {
            const invokePath = `/${err.statusCode}`
            const invokeStatus = `${err.statusCode}`
            return await invokeRender(
              url.parse(invokePath, true),
              'pages',
              handleIndex,
              invokePath,
              {
                'x-invoke-status': invokeStatus,
              }
            )
          }
          throw err
        }
      }

      if (matchedOutput) {
        return await invokeRender(
          parsedUrl,
          matchedOutput.type === 'appFile' ? 'app' : 'pages',
          handleIndex,
          parsedUrl.pathname || '/',
          {
            'x-invoke-output': matchedOutput.itemPath,
          }
        )
      }

      // 404 case
      res.setHeader(
        'Cache-Control',
        'no-cache, no-store, max-age=0, must-revalidate'
      )

      const appNotFound = opts.dev
        ? devInstance?.serverFields.hasAppNotFound
        : await fsChecker.getItem('/_not-found')

      if (appNotFound) {
        return await invokeRender(
          parsedUrl,
          'app',
          handleIndex,
          '/_not-found',
          {
            'x-invoke-status': '404',
          }
        )
      }
      await invokeRender(parsedUrl, 'pages', handleIndex, '/404', {
        'x-invoke-status': '404',
      })
    }

    try {
      await handleRequest(0)
    } catch (err) {
      try {
        let invokePath = '/500'
        let invokeStatus = '500'

        if (err instanceof DecodeError) {
          invokePath = '/400'
          invokeStatus = '400'
        } else {
          console.error(err)
        }
        return await invokeRender(
          url.parse(invokePath, true),
          'pages',
          0,
          invokePath,
          {
            'x-invoke-status': invokeStatus,
          }
        )
      } catch (err2) {
        console.error(err2)
      }
      res.statusCode = 500
      res.end('Internal Server Error')
    }
  }

  const upgradeHandler: WorkerUpgradeHandler = async (req, socket, head) => {
    try {
      req.on('error', (_err) => {
        // TODO: log socket errors?
        // console.error(_err);
      })
      socket.on('error', (_err) => {
        // TODO: log socket errors?
        // console.error(_err);
      })

      if (opts.dev && devInstance) {
        if (req.url?.includes(`/_next/webpack-hmr`)) {
          return devInstance.hotReloader.onHMR(req, socket, head)
        }
      }

      const { matchedOutput, parsedUrl } = await resolveRoutes(
        req,
        new Set(),
        true,
        signalFromNodeResponse(socket)
      )

      // TODO: allow upgrade requests to pages/app paths?
      // this was not previously supported
      if (matchedOutput) {
        return socket.end()
      }

      if (parsedUrl.protocol) {
        return await proxyRequest(req, socket as any, parsedUrl, head)
      }
      // no match close socket
      socket.end()
    } catch (err) {
      console.error('Error handling upgrade request', err)
      socket.end()
    }
  }

  return [requestHandler, upgradeHandler]
}<|MERGE_RESOLUTION|>--- conflicted
+++ resolved
@@ -184,7 +184,6 @@
     },
   } as any)
 
-<<<<<<< HEAD
   if (!!config.experimental.appDir) {
     process.env.__NEXT_PRIVATE_ROUTER_IPC_PORT = ipcPort + ''
     process.env.__NEXT_PRIVATE_ROUTER_IPC_KEY = ipcValidationKey
@@ -197,18 +196,7 @@
       require('./render-server') as typeof import('./render-server')
   }
 
-=======
   const { initialEnv } = require('@next/env') as typeof import('@next/env')
-
-  renderWorkers.app = await createWorker(
-    ipcPort,
-    ipcValidationKey,
-    opts.isNodeDebugging,
-    'app',
-    config,
-    initialEnv
-  )
->>>>>>> 0718aec9
   renderWorkers.pages = await createWorker(
     ipcPort,
     ipcValidationKey,
