import type { NextConfigComplete } from '../../config-shared'
import type {
  Endpoint,
  Route,
  TurbopackResult,
  WrittenEndpoint,
} from '../../../build/swc'
import type { RenderWorker } from '../router-server'

import fs from 'fs'
import url from 'url'
import path from 'path'
import qs from 'querystring'
import Watchpack from 'watchpack'
import { loadEnvConfig } from '@next/env'
import isError from '../../../lib/is-error'
import findUp from 'next/dist/compiled/find-up'
import { buildCustomRoute } from './filesystem'
import * as Log from '../../../build/output/log'
import HotReloader, { matchNextPageBundleRequest } from '../../dev/hot-reloader'
import { setGlobal } from '../../../trace/shared'
import { Telemetry } from '../../../telemetry/storage'
import { IncomingMessage, ServerResponse } from 'http'
import loadJsConfig from '../../../build/load-jsconfig'
import { createValidFileMatcher } from '../find-page-file'
import { eventCliSession } from '../../../telemetry/events'
import { getDefineEnv } from '../../../build/webpack-config'
import { logAppDirError } from '../../dev/log-app-dir-error'
import { UnwrapPromise } from '../../../lib/coalesced-function'
import { getSortedRoutes } from '../../../shared/lib/router/utils'
import {
  getStaticInfoIncludingLayouts,
  sortByPageExts,
} from '../../../build/entries'
import { verifyTypeScriptSetup } from '../../../lib/verifyTypeScriptSetup'
import { verifyPartytownSetup } from '../../../lib/verify-partytown-setup'
import { getRouteRegex } from '../../../shared/lib/router/utils/route-regex'
import { normalizeAppPath } from '../../../shared/lib/router/utils/app-paths'
import { buildDataRoute } from './build-data-route'
import { MiddlewareMatcher } from '../../../build/analysis/get-page-static-info'
import { getRouteMatcher } from '../../../shared/lib/router/utils/route-matcher'
import { normalizePathSep } from '../../../shared/lib/page-path/normalize-path-sep'
import { createClientRouterFilter } from '../../../lib/create-client-router-filter'
import { absolutePathToPage } from '../../../shared/lib/page-path/absolute-path-to-page'
import { generateInterceptionRoutesRewrites } from '../../../lib/generate-interception-routes-rewrites'

import {
  APP_BUILD_MANIFEST,
  APP_PATHS_MANIFEST,
  BUILD_MANIFEST,
  CLIENT_STATIC_FILES_PATH,
  COMPILER_NAMES,
  DEV_CLIENT_PAGES_MANIFEST,
  DEV_MIDDLEWARE_MANIFEST,
  MIDDLEWARE_MANIFEST,
  NEXT_FONT_MANIFEST,
  PAGES_MANIFEST,
  PHASE_DEVELOPMENT_SERVER,
} from '../../../shared/lib/constants'

import {
  MiddlewareRouteMatch,
  getMiddlewareRouteMatcher,
} from '../../../shared/lib/router/utils/middleware-route-matcher'
import { NextBuildContext } from '../../../build/build-context'

import {
  isMiddlewareFile,
  NestedMiddlewareError,
  isInstrumentationHookFile,
  getPossibleMiddlewareFilenames,
  getPossibleInstrumentationHookFilenames,
} from '../../../build/worker'
import {
  createOriginalStackFrame,
  getErrorSource,
  getSourceById,
  parseStack,
} from 'next/dist/compiled/@next/react-dev-overlay/dist/middleware'
import { BuildManifest } from '../../get-page-files'
import { mkdir, readFile, writeFile } from 'fs/promises'
import { PagesManifest } from '../../../build/webpack/plugins/pages-manifest-plugin'
import { AppBuildManifest } from '../../../build/webpack/plugins/app-build-manifest-plugin'
import { PageNotFoundError } from '../../../shared/lib/utils'
import { srcEmptySsgManifest } from '../../../build/webpack/plugins/build-manifest-plugin'
import { PropagateToWorkersField } from './types'
import { MiddlewareManifest } from '../../../build/webpack/plugins/middleware-plugin'
import { devPageFiles } from '../../../build/webpack/plugins/next-types-plugin/shared'
import type { RenderWorkers } from '../router-server'

type SetupOpts = {
  renderWorkers: RenderWorkers
  dir: string
  turbo?: boolean
  appDir?: string
  pagesDir?: string
  telemetry: Telemetry
  isCustomServer?: boolean
  fsChecker: UnwrapPromise<
    ReturnType<typeof import('./filesystem').setupFsCheck>
  >
  nextConfig: NextConfigComplete
}

async function verifyTypeScript(opts: SetupOpts) {
  let usingTypeScript = false
  const verifyResult = await verifyTypeScriptSetup({
    dir: opts.dir,
    distDir: opts.nextConfig.distDir,
    intentDirs: [opts.pagesDir, opts.appDir].filter(Boolean) as string[],
    typeCheckPreflight: false,
    tsconfigPath: opts.nextConfig.typescript.tsconfigPath,
    disableStaticImages: opts.nextConfig.images.disableStaticImages,
    hasAppDir: !!opts.appDir,
    hasPagesDir: !!opts.pagesDir,
  })

  if (verifyResult.version) {
    usingTypeScript = true
  }
  return usingTypeScript
}

async function startWatcher(opts: SetupOpts) {
  const { nextConfig, appDir, pagesDir, dir } = opts
  const { useFileSystemPublicRoutes } = nextConfig
  const usingTypeScript = await verifyTypeScript(opts)

  const distDir = path.join(opts.dir, opts.nextConfig.distDir)

  setGlobal('distDir', distDir)
  setGlobal('phase', PHASE_DEVELOPMENT_SERVER)

  const validFileMatcher = createValidFileMatcher(
    nextConfig.pageExtensions,
    appDir
  )

<<<<<<< HEAD
  const renderWorkers: {
    app?: RenderWorker
    pages?: RenderWorker
  } = {}

=======
>>>>>>> 0718aec9
  async function propagateToWorkers(field: PropagateToWorkersField, args: any) {
    await opts.renderWorkers.app?.propagateServerField(field, args)
    await opts.renderWorkers.pages?.propagateServerField(field, args)
  }

  let hotReloader: InstanceType<typeof HotReloader>

  if (opts.turbo) {
    const { loadBindings } =
      require('../../../build/swc') as typeof import('../../../build/swc')

    let bindings = await loadBindings()

    const { jsConfig } = await loadJsConfig(dir, opts.nextConfig)

    const project = await bindings.turbo.createProject({
      projectPath: dir,
      rootPath: opts.nextConfig.experimental.outputFileTracingRoot || dir,
      nextConfig: opts.nextConfig,
      jsConfig,
      watch: true,
      env: process.env as Record<string, string>,
    })
    const iter = project.entrypointsSubscribe()
    const curEntries: Map<string, Route> = new Map()
    const globalEntries: {
      app: Endpoint | undefined
      document: Endpoint | undefined
      error: Endpoint | undefined
    } = {
      app: undefined,
      document: undefined,
      error: undefined,
    }

    try {
      async function handleEntries() {
        for await (const entrypoints of iter) {
          globalEntries.app = entrypoints.pagesAppEndpoint
          globalEntries.document = entrypoints.pagesDocumentEndpoint
          globalEntries.error = entrypoints.pagesErrorEndpoint

          curEntries.clear()

          for (const [pathname, route] of entrypoints.routes) {
            switch (route.type) {
              case 'page':
              case 'page-api':
              case 'app-page':
              case 'app-route': {
                curEntries.set(pathname, route)
                break
              }
              default:
                Log.info(`skipping ${pathname} (${route.type})`)
                break
            }
          }
        }
      }
      handleEntries().catch((err) => {
        console.error(err)
        process.exit(1)
      })
    } catch (e) {
      console.error(e)
    }

    const buildManifests = new Map<string, BuildManifest>()
    const appBuildManifests = new Map<string, AppBuildManifest>()
    const pagesManifests = new Map<string, PagesManifest>()
    const appPathsManifests = new Map<string, PagesManifest>()
    const middlewareManifests = new Map<string, MiddlewareManifest>()

    function mergeBuildManifests(manifests: Iterable<BuildManifest>) {
      const manifest: Partial<BuildManifest> & Pick<BuildManifest, 'pages'> = {
        pages: {
          '/_app': [],
        },
        // Something in next.js depends on these to exist even for app dir rendering
        devFiles: [],
        ampDevFiles: [],
        polyfillFiles: [],
        lowPriorityFiles: [
          'static/development/_ssgManifest.js',
          'static/development/_buildManifest.js',
        ],
        rootMainFiles: [],
        ampFirstPages: [],
      }
      for (const m of manifests) {
        Object.assign(manifest.pages, m.pages)
        if (m.rootMainFiles.length) manifest.rootMainFiles = m.rootMainFiles
      }
      return manifest
    }

    function mergeAppBuildManifests(manifests: Iterable<AppBuildManifest>) {
      const manifest: AppBuildManifest = {
        pages: {},
      }
      for (const m of manifests) {
        Object.assign(manifest.pages, m.pages)
      }
      return manifest
    }

    function mergePagesManifests(manifests: Iterable<PagesManifest>) {
      const manifest: PagesManifest = {}
      for (const m of manifests) {
        Object.assign(manifest, m)
      }
      return manifest
    }

    function mergeMiddlewareManifests(
      manifests: Iterable<MiddlewareManifest>
    ): MiddlewareManifest {
      const manifest: MiddlewareManifest = {
        version: 2,
        middleware: {},
        sortedMiddleware: [],
        functions: {},
      }
      for (const m of manifests) {
        Object.assign(manifest.functions, m.functions)
      }
      return manifest
    }

    async function processResult(
      result: TurbopackResult<WrittenEndpoint> | undefined
    ): Promise<TurbopackResult<WrittenEndpoint> | undefined> {
      if (result) {
        await (global as any)._nextDeleteCache?.(
          result.serverPaths
            .map((p) => path.join(distDir, p))
            .concat([
              // We need to clear the chunk cache in react
              require.resolve(
                'next/dist/compiled/react-server-dom-webpack/cjs/react-server-dom-webpack-client.edge.development.js'
              ),
              // And this redirecting module as well
              require.resolve(
                'next/dist/compiled/react-server-dom-webpack/client.edge.js'
              ),
            ])
        )

        for (const issue of result.issues) {
          // TODO better formatting
          if (issue.severity !== 'error' && issue.severity !== 'fatal') continue
          console.error(
            `⚠ ${issue.severity} - ${issue.filePath}\n${issue.title}\n${issue.description}\n\n`
          )
        }
      }
      return result
    }

    const clearCache = (filePath: string) =>
      (global as any)._nextDeleteCache?.([filePath])

    async function writeBuildManifest(): Promise<void> {
      const buildManifest = mergeBuildManifests(buildManifests.values())
      const buildManifestPath = path.join(distDir, 'build-manifest.json')
      await clearCache(buildManifestPath)
      await writeFile(
        buildManifestPath,
        JSON.stringify(buildManifest, null, 2),
        'utf-8'
      )
      const content = {
        __rewrites: { afterFiles: [], beforeFiles: [], fallback: [] },
        ...Object.fromEntries(
          [...curEntries.keys()].map((pathname) => [
            pathname,
            `static/chunks/pages${pathname === '/' ? '/index' : pathname}.js`,
          ])
        ),
        sortedPages: [...curEntries.keys()],
      }
      const buildManifestJs = `self.__BUILD_MANIFEST = ${JSON.stringify(
        content
      )};self.__BUILD_MANIFEST_CB && self.__BUILD_MANIFEST_CB()`
      await writeFile(
        path.join(distDir, 'static', 'development', '_buildManifest.js'),
        buildManifestJs,
        'utf-8'
      )
      await writeFile(
        path.join(distDir, 'static', 'development', '_ssgManifest.js'),
        srcEmptySsgManifest,
        'utf-8'
      )
    }

    async function writeAppBuildManifest(): Promise<void> {
      const appBuildManifest = mergeAppBuildManifests(
        appBuildManifests.values()
      )
      const appBuildManifestPath = path.join(distDir, APP_BUILD_MANIFEST)
      await clearCache(appBuildManifestPath)
      await writeFile(
        appBuildManifestPath,
        JSON.stringify(appBuildManifest, null, 2),
        'utf-8'
      )
    }

    async function writePagesManifest(): Promise<void> {
      const pagesManifest = mergePagesManifests(pagesManifests.values())
      const pagesManifestPath = path.join(distDir, 'server', PAGES_MANIFEST)
      await clearCache(pagesManifestPath)
      await writeFile(
        pagesManifestPath,
        JSON.stringify(pagesManifest, null, 2),
        'utf-8'
      )
    }

    async function writeAppPathsManifest(): Promise<void> {
      const appPathsManifest = mergePagesManifests(appPathsManifests.values())
      const appPathsManifestPath = path.join(
        distDir,
        'server',
        APP_PATHS_MANIFEST
      )
      await clearCache(appPathsManifestPath)
      await writeFile(
        appPathsManifestPath,
        JSON.stringify(appPathsManifest, null, 2),
        'utf-8'
      )
    }

    async function writeMiddlewareManifest(): Promise<void> {
      const middlewareManifest = mergeMiddlewareManifests(
        middlewareManifests.values()
      )
      const middlewareManifestPath = path.join(
        distDir,
        'server/middleware-manifest.json'
      )
      await clearCache(middlewareManifestPath)
      await writeFile(
        middlewareManifestPath,
        JSON.stringify(middlewareManifest, null, 2),
        'utf-8'
      )
    }

    async function writeOtherManifests(): Promise<void> {
      const loadableManifestPath = path.join(
        distDir,
        'react-loadable-manifest.json'
      )
      await clearCache(loadableManifestPath)
      await writeFile(
        loadableManifestPath,
        JSON.stringify({}, null, 2),
        'utf-8'
      )
      // TODO: turbopack should write the correct
      // version of this
      const fontManifestPath = path.join(
        distDir,
        'server',
        NEXT_FONT_MANIFEST + '.json'
      )
      await clearCache(fontManifestPath)
      await writeFile(
        fontManifestPath,
        JSON.stringify(
          {
            pages: {},
            app: {},
            appUsingSizeAdjust: false,
            pagesUsingSizeAdjust: false,
          },
          null,
          2
        )
      )
    }

    // Write empty manifests
    await mkdir(path.join(distDir, 'server'), { recursive: true })
    await mkdir(path.join(distDir, 'static/development'), { recursive: true })
    await writeFile(
      path.join(distDir, 'package.json'),
      JSON.stringify(
        {
          type: 'commonjs',
        },
        null,
        2
      )
    )
    await writeBuildManifest()
    await writeAppBuildManifest()
    await writePagesManifest()
    await writeAppPathsManifest()
    await writeMiddlewareManifest()
    await writeOtherManifests()

    hotReloader = new Proxy({} as any, {
      get(_target, prop, _receiver) {
        if (prop === 'ensurePage') {
          return async (
            ensureOpts: Parameters<(typeof hotReloader)['ensurePage']>[0]
          ) => {
            let page = ensureOpts.match?.definition?.pathname ?? ensureOpts.page

            async function loadPartialManifest<T>(
              name: string,
              pageName: string,
              isApp: boolean = false,
              isRoute: boolean = false
            ): Promise<T> {
              const manifestPath = path.posix.join(
                distDir,
                `server`,
                isApp ? 'app' : 'pages',
                pageName === '/' && !isApp ? 'index' : pageName,
                isApp && pageName !== '/_not-found' && pageName !== '/not-found'
                  ? isRoute
                    ? 'route'
                    : 'page'
                  : '',
                name
              )
              return JSON.parse(
                await readFile(path.posix.join(manifestPath), 'utf-8')
              ) as T
            }

            async function loadBuildManifest(
              pageName: string,
              isApp: boolean = false
            ): Promise<void> {
              buildManifests.set(
                pageName,
                await loadPartialManifest(BUILD_MANIFEST, pageName, isApp)
              )
            }

            async function loadAppBuildManifest(
              pageName: string
            ): Promise<void> {
              appBuildManifests.set(
                pageName,
                await loadPartialManifest(APP_BUILD_MANIFEST, pageName, true)
              )
            }

            async function loadPagesManifest(pageName: string): Promise<void> {
              pagesManifests.set(
                pageName,
                await loadPartialManifest(PAGES_MANIFEST, pageName)
              )
            }

            async function loadAppPathManifest(
              pageName: string,
              routeHandler: boolean
            ): Promise<void> {
              appPathsManifests.set(
                pageName,
                await loadPartialManifest(
                  APP_PATHS_MANIFEST,
                  pageName,
                  true,
                  routeHandler
                )
              )
            }

            async function loadMiddlewareManifest(
              pageName: string,
              isApp: boolean = false,
              isRoute: boolean = false
            ): Promise<void> {
              middlewareManifests.set(
                pageName,
                await loadPartialManifest(
                  MIDDLEWARE_MANIFEST,
                  pageName,
                  isApp,
                  isRoute
                )
              )
            }

            if (page === '/_error') {
              await processResult(await globalEntries.app?.writeToDisk())
              await loadBuildManifest('_app')
              await loadPagesManifest('_app')

              await processResult(await globalEntries.document?.writeToDisk())
              await loadPagesManifest('_document')

              await processResult(await globalEntries.error?.writeToDisk())
              await loadBuildManifest('_error')
              await loadPagesManifest('_error')

              await writeBuildManifest()
              await writePagesManifest()
              await writeMiddlewareManifest()
              await writeOtherManifests()

              return
            }

            const route = curEntries.get(page)

            if (!route) {
              // TODO: why is this entry missing in turbopack?
              if (page === '/_app') return
              if (page === '/_document') return

              throw new PageNotFoundError(`route not found ${page}`)
            }

            switch (route.type) {
              case 'page':
              case 'page-api': {
                if (ensureOpts.isApp) {
                  throw new Error(
                    `mis-matched route type: isApp && page for ${page}`
                  )
                }

                await processResult(await globalEntries.app?.writeToDisk())
                await loadBuildManifest('_app')
                await loadPagesManifest('_app')

                await processResult(await globalEntries.document?.writeToDisk())
                await loadPagesManifest('_document')

                const writtenEndpoint =
                  route.type === 'page-api'
                    ? await processResult(await route.endpoint.writeToDisk())
                    : await processResult(
                        await route.htmlEndpoint.writeToDisk()
                      )

                if (route.type === 'page') {
                  await loadBuildManifest(page)
                }
                await loadPagesManifest(page)

                switch (writtenEndpoint!.type) {
                  case 'nodejs': {
                    break
                  }
                  case 'edge': {
                    throw new Error('edge is not implemented yet')
                  }
                  default: {
                    throw new Error(
                      `unknown endpoint type ${(writtenEndpoint as any).type}`
                    )
                  }
                }

                await writeBuildManifest()
                await writePagesManifest()
                await writeMiddlewareManifest()
                await writeOtherManifests()

                break
              }
              case 'app-page': {
                await processResult(await route.htmlEndpoint.writeToDisk())

                await loadAppBuildManifest(page)
                await loadBuildManifest(page, true)
                await loadAppPathManifest(page, false)

                await writeAppBuildManifest()
                await writeBuildManifest()
                await writeAppPathsManifest()
                await writeMiddlewareManifest()
                await writeOtherManifests()

                break
              }
              case 'app-route': {
                const type = (
                  await processResult(await route.endpoint.writeToDisk())
                )?.type

                await loadAppPathManifest(page, true)
                if (type === 'edge')
                  await loadMiddlewareManifest(page, true, true)

                await writeAppBuildManifest()
                await writeAppPathsManifest()
                await writeMiddlewareManifest()
                if (type === 'edge') await writeMiddlewareManifest()
                await writeOtherManifests()

                break
              }
              default: {
                throw new Error(`unknown route type ${route.type} for ${page}`)
              }
            }
          }
        }

        if (prop === 'run') {
          return async (req: IncomingMessage, _res: ServerResponse) => {
            // intercept page chunks request and ensure them with turbopack
            if (req.url?.startsWith('/_next/static/chunks/pages/')) {
              const params = matchNextPageBundleRequest(req.url)

              if (params) {
                const decodedPagePath = `/${params.path
                  .map((param: string) => decodeURIComponent(param))
                  .join('/')}`

                await hotReloader
                  .ensurePage({
                    page: decodedPagePath,
                    clientOnly: false,
                  })
                  .catch(console.error)
              }
            }
            return { finished: false }
          }
        }

        if (prop === 'activeConfigs') {
          return []
        }
        return () => {}
      },
      set() {
        return true
      },
    })
  } else {
    hotReloader = new HotReloader(opts.dir, {
      appDir,
      pagesDir,
      distDir: distDir,
      config: opts.nextConfig,
      buildId: 'development',
      telemetry: opts.telemetry,
      rewrites: opts.fsChecker.rewrites,
      previewProps: opts.fsChecker.prerenderManifest.preview,
    })
  }

  await hotReloader.start()

  if (opts.nextConfig.experimental.nextScriptWorkers) {
    await verifyPartytownSetup(
      opts.dir,
      path.join(distDir, CLIENT_STATIC_FILES_PATH)
    )
  }

  opts.fsChecker.ensureCallback(async function ensure(item) {
    if (item.type === 'appFile' || item.type === 'pageFile') {
      await hotReloader.ensurePage({
        clientOnly: false,
        page: item.itemPath,
        isApp: item.type === 'appFile',
      })
    }
  })

  let resolved = false
  let prevSortedRoutes: string[] = []

  const serverFields: {
    actualMiddlewareFile?: string | undefined
    actualInstrumentationHookFile?: string | undefined
    appPathRoutes?: Record<string, string | string[]>
    middleware?:
      | {
          page: string
          match: MiddlewareRouteMatch
          matchers?: MiddlewareMatcher[]
        }
      | undefined
    hasAppNotFound?: boolean
    interceptionRoutes?: ReturnType<
      typeof import('./filesystem').buildCustomRoute
    >[]
  } = {}

  await new Promise<void>(async (resolve, reject) => {
    if (pagesDir) {
      // Watchpack doesn't emit an event for an empty directory
      fs.readdir(pagesDir, (_, files) => {
        if (files?.length) {
          return
        }

        if (!resolved) {
          resolve()
          resolved = true
        }
      })
    }

    const pages = pagesDir ? [pagesDir] : []
    const app = appDir ? [appDir] : []
    const directories = [...pages, ...app]

    const rootDir = pagesDir || appDir
    const files = [
      ...getPossibleMiddlewareFilenames(
        path.join(rootDir!, '..'),
        nextConfig.pageExtensions
      ),
      ...getPossibleInstrumentationHookFilenames(
        path.join(rootDir!, '..'),
        nextConfig.pageExtensions
      ),
    ]
    let nestedMiddleware: string[] = []

    const envFiles = [
      '.env.development.local',
      '.env.local',
      '.env.development',
      '.env',
    ].map((file) => path.join(dir, file))

    files.push(...envFiles)

    // tsconfig/jsconfig paths hot-reloading
    const tsconfigPaths = [
      path.join(dir, 'tsconfig.json'),
      path.join(dir, 'jsconfig.json'),
    ]
    files.push(...tsconfigPaths)

    const wp = new Watchpack({
      ignored: (pathname: string) => {
        return (
          !files.some((file) => file.startsWith(pathname)) &&
          !directories.some(
            (d) => pathname.startsWith(d) || d.startsWith(pathname)
          )
        )
      },
    })
    const fileWatchTimes = new Map()
    let enabledTypeScript = usingTypeScript
    let previousClientRouterFilters: any
    let previousConflictingPagePaths: Set<string> = new Set()

    wp.on('aggregated', async () => {
      let middlewareMatchers: MiddlewareMatcher[] | undefined
      const routedPages: string[] = []
      const knownFiles = wp.getTimeInfoEntries()
      const appPaths: Record<string, string[]> = {}
      const pageNameSet = new Set<string>()
      const conflictingAppPagePaths = new Set<string>()
      const appPageFilePaths = new Map<string, string>()
      const pagesPageFilePaths = new Map<string, string>()

      let envChange = false
      let tsconfigChange = false
      let conflictingPageChange = 0
      let hasRootAppNotFound = false

      const { appFiles, pageFiles } = opts.fsChecker

      appFiles.clear()
      pageFiles.clear()
      devPageFiles.clear()

      const sortedKnownFiles: string[] = [...knownFiles.keys()].sort(
        sortByPageExts(nextConfig.pageExtensions)
      )

      for (const fileName of sortedKnownFiles) {
        if (
          !files.includes(fileName) &&
          !directories.some((d) => fileName.startsWith(d))
        ) {
          continue
        }
        const meta = knownFiles.get(fileName)

        const watchTime = fileWatchTimes.get(fileName)
        const watchTimeChange = watchTime && watchTime !== meta?.timestamp
        fileWatchTimes.set(fileName, meta.timestamp)

        if (envFiles.includes(fileName)) {
          if (watchTimeChange) {
            envChange = true
          }
          continue
        }

        if (tsconfigPaths.includes(fileName)) {
          if (fileName.endsWith('tsconfig.json')) {
            enabledTypeScript = true
          }
          if (watchTimeChange) {
            tsconfigChange = true
          }
          continue
        }

        if (
          meta?.accuracy === undefined ||
          !validFileMatcher.isPageFile(fileName)
        ) {
          continue
        }

        const isAppPath = Boolean(
          appDir &&
            normalizePathSep(fileName).startsWith(
              normalizePathSep(appDir) + '/'
            )
        )
        const isPagePath = Boolean(
          pagesDir &&
            normalizePathSep(fileName).startsWith(
              normalizePathSep(pagesDir) + '/'
            )
        )

        const rootFile = absolutePathToPage(fileName, {
          dir: dir,
          extensions: nextConfig.pageExtensions,
          keepIndex: false,
          pagesType: 'root',
        })

        if (isMiddlewareFile(rootFile)) {
          const staticInfo = await getStaticInfoIncludingLayouts({
            pageFilePath: fileName,
            config: nextConfig,
            appDir: appDir,
            page: rootFile,
            isDev: true,
            isInsideAppDir: isAppPath,
            pageExtensions: nextConfig.pageExtensions,
          })
          if (nextConfig.output === 'export') {
            Log.error(
              'Middleware cannot be used with "output: export". See more info here: https://nextjs.org/docs/advanced-features/static-html-export'
            )
            continue
          }
          serverFields.actualMiddlewareFile = rootFile
          await propagateToWorkers(
            'actualMiddlewareFile',
            serverFields.actualMiddlewareFile
          )
          middlewareMatchers = staticInfo.middleware?.matchers || [
            { regexp: '.*', originalSource: '/:path*' },
          ]
          continue
        }
        if (
          isInstrumentationHookFile(rootFile) &&
          nextConfig.experimental.instrumentationHook
        ) {
          NextBuildContext.hasInstrumentationHook = true
          serverFields.actualInstrumentationHookFile = rootFile
          await propagateToWorkers(
            'actualInstrumentationHookFile',
            serverFields.actualInstrumentationHookFile
          )
          continue
        }

        if (fileName.endsWith('.ts') || fileName.endsWith('.tsx')) {
          enabledTypeScript = true
        }

        if (!(isAppPath || isPagePath)) {
          continue
        }

        // Collect all current filenames for the TS plugin to use
        devPageFiles.add(fileName)

        let pageName = absolutePathToPage(fileName, {
          dir: isAppPath ? appDir! : pagesDir!,
          extensions: nextConfig.pageExtensions,
          keepIndex: isAppPath,
          pagesType: isAppPath ? 'app' : 'pages',
        })

        if (
          !isAppPath &&
          pageName.startsWith('/api/') &&
          nextConfig.output === 'export'
        ) {
          Log.error(
            'API Routes cannot be used with "output: export". See more info here: https://nextjs.org/docs/advanced-features/static-html-export'
          )
          continue
        }

        if (isAppPath) {
          const isRootNotFound = validFileMatcher.isRootNotFound(fileName)

          if (isRootNotFound) {
            hasRootAppNotFound = true
            continue
          }
          if (!isRootNotFound && !validFileMatcher.isAppRouterPage(fileName)) {
            continue
          }
          // Ignore files/directories starting with `_` in the app directory
          if (normalizePathSep(pageName).includes('/_')) {
            continue
          }

          const originalPageName = pageName
          pageName = normalizeAppPath(pageName).replace(/%5F/g, '_')
          if (!appPaths[pageName]) {
            appPaths[pageName] = []
          }
          appPaths[pageName].push(originalPageName)

          if (useFileSystemPublicRoutes) {
            appFiles.add(pageName)
          }

          if (routedPages.includes(pageName)) {
            continue
          }
        } else {
          if (useFileSystemPublicRoutes) {
            pageFiles.add(pageName)
            // always add to nextDataRoutes for now but in future only add
            // entries that actually use getStaticProps/getServerSideProps
            opts.fsChecker.nextDataRoutes.add(pageName)
          }
        }
        ;(isAppPath ? appPageFilePaths : pagesPageFilePaths).set(
          pageName,
          fileName
        )

        if (appDir && pageNameSet.has(pageName)) {
          conflictingAppPagePaths.add(pageName)
        } else {
          pageNameSet.add(pageName)
        }

        /**
         * If there is a middleware that is not declared in the root we will
         * warn without adding it so it doesn't make its way into the system.
         */
        if (/[\\\\/]_middleware$/.test(pageName)) {
          nestedMiddleware.push(pageName)
          continue
        }

        routedPages.push(pageName)
      }

      const numConflicting = conflictingAppPagePaths.size
      conflictingPageChange = numConflicting - previousConflictingPagePaths.size

      if (conflictingPageChange !== 0) {
        if (numConflicting > 0) {
          let errorMessage = `Conflicting app and page file${
            numConflicting === 1 ? ' was' : 's were'
          } found, please remove the conflicting files to continue:\n`

          for (const p of conflictingAppPagePaths) {
            const appPath = path.relative(dir, appPageFilePaths.get(p)!)
            const pagesPath = path.relative(dir, pagesPageFilePaths.get(p)!)
            errorMessage += `  "${pagesPath}" - "${appPath}"\n`
          }
          hotReloader.setHmrServerError(new Error(errorMessage))
        } else if (numConflicting === 0) {
          hotReloader.clearHmrServerError()
          await propagateToWorkers('reloadMatchers', undefined)
        }
      }

      previousConflictingPagePaths = conflictingAppPagePaths

      let clientRouterFilters: any
      if (nextConfig.experimental.clientRouterFilter) {
        clientRouterFilters = createClientRouterFilter(
          Object.keys(appPaths),
          nextConfig.experimental.clientRouterFilterRedirects
            ? ((nextConfig as any)._originalRedirects || []).filter(
                (r: any) => !r.internal
              )
            : [],
          nextConfig.experimental.clientRouterFilterAllowedRate
        )

        if (
          !previousClientRouterFilters ||
          JSON.stringify(previousClientRouterFilters) !==
            JSON.stringify(clientRouterFilters)
        ) {
          envChange = true
          previousClientRouterFilters = clientRouterFilters
        }
      }

      if (!usingTypeScript && enabledTypeScript) {
        // we tolerate the error here as this is best effort
        // and the manual install command will be shown
        await verifyTypeScript(opts)
          .then(() => {
            tsconfigChange = true
          })
          .catch(() => {})
      }

      if (envChange || tsconfigChange) {
        if (envChange) {
          loadEnvConfig(dir, true, Log, true)
          await propagateToWorkers('loadEnvConfig', [
            { dev: true, forceReload: true, silent: true },
          ])
        }
        let tsconfigResult:
          | UnwrapPromise<ReturnType<typeof loadJsConfig>>
          | undefined

        if (tsconfigChange) {
          try {
            tsconfigResult = await loadJsConfig(dir, nextConfig)
          } catch (_) {
            /* do we want to log if there are syntax errors in tsconfig  while editing? */
          }
        }

        hotReloader.activeConfigs?.forEach((config, idx) => {
          const isClient = idx === 0
          const isNodeServer = idx === 1
          const isEdgeServer = idx === 2
          const hasRewrites =
            opts.fsChecker.rewrites.afterFiles.length > 0 ||
            opts.fsChecker.rewrites.beforeFiles.length > 0 ||
            opts.fsChecker.rewrites.fallback.length > 0

          if (tsconfigChange) {
            config.resolve?.plugins?.forEach((plugin: any) => {
              // look for the JsConfigPathsPlugin and update with
              // the latest paths/baseUrl config
              if (plugin && plugin.jsConfigPlugin && tsconfigResult) {
                const { resolvedBaseUrl, jsConfig } = tsconfigResult
                const currentResolvedBaseUrl = plugin.resolvedBaseUrl
                const resolvedUrlIndex = config.resolve?.modules?.findIndex(
                  (item) => item === currentResolvedBaseUrl
                )

                if (
                  resolvedBaseUrl &&
                  resolvedBaseUrl !== currentResolvedBaseUrl
                ) {
                  // remove old baseUrl and add new one
                  if (resolvedUrlIndex && resolvedUrlIndex > -1) {
                    config.resolve?.modules?.splice(resolvedUrlIndex, 1)
                  }
                  config.resolve?.modules?.push(resolvedBaseUrl)
                }

                if (jsConfig?.compilerOptions?.paths && resolvedBaseUrl) {
                  Object.keys(plugin.paths).forEach((key) => {
                    delete plugin.paths[key]
                  })
                  Object.assign(plugin.paths, jsConfig.compilerOptions.paths)
                  plugin.resolvedBaseUrl = resolvedBaseUrl
                }
              }
            })
          }

          if (envChange) {
            config.plugins?.forEach((plugin: any) => {
              // we look for the DefinePlugin definitions so we can
              // update them on the active compilers
              if (
                plugin &&
                typeof plugin.definitions === 'object' &&
                plugin.definitions.__NEXT_DEFINE_ENV
              ) {
                const newDefine = getDefineEnv({
                  dev: true,
                  config: nextConfig,
                  distDir,
                  isClient,
                  hasRewrites,
                  isNodeServer,
                  isEdgeServer,
                  clientRouterFilters,
                })

                Object.keys(plugin.definitions).forEach((key) => {
                  if (!(key in newDefine)) {
                    delete plugin.definitions[key]
                  }
                })
                Object.assign(plugin.definitions, newDefine)
              }
            })
          }
        })
        hotReloader.invalidate({
          reloadAfterInvalidation: envChange,
        })
      }

      if (nestedMiddleware.length > 0) {
        Log.error(
          new NestedMiddlewareError(
            nestedMiddleware,
            dir,
            (pagesDir || appDir)!
          ).message
        )
        nestedMiddleware = []
      }

      // Make sure to sort parallel routes to make the result deterministic.
      serverFields.appPathRoutes = Object.fromEntries(
        Object.entries(appPaths).map(([k, v]) => [k, v.sort()])
      )
      await propagateToWorkers('appPathRoutes', serverFields.appPathRoutes)

      // TODO: pass this to fsChecker/next-dev-server?
      serverFields.middleware = middlewareMatchers
        ? {
            match: null as any,
            page: '/',
            matchers: middlewareMatchers,
          }
        : undefined

      await propagateToWorkers('middleware', serverFields.middleware)
      serverFields.hasAppNotFound = hasRootAppNotFound

      opts.fsChecker.middlewareMatcher = serverFields.middleware?.matchers
        ? getMiddlewareRouteMatcher(serverFields.middleware?.matchers)
        : undefined

      opts.fsChecker.interceptionRoutes =
        generateInterceptionRoutesRewrites(Object.keys(appPaths))?.map((item) =>
          buildCustomRoute(
            'before_files_rewrite',
            item,
            opts.nextConfig.basePath,
            opts.nextConfig.experimental.caseSensitiveRoutes
          )
        ) || []

      const exportPathMap =
        (typeof nextConfig.exportPathMap === 'function' &&
          (await nextConfig.exportPathMap?.(
            {},
            {
              dev: true,
              dir: opts.dir,
              outDir: null,
              distDir: distDir,
              buildId: 'development',
            }
          ))) ||
        {}

      for (const [key, value] of Object.entries(exportPathMap || {})) {
        opts.fsChecker.interceptionRoutes.push(
          buildCustomRoute(
            'before_files_rewrite',
            {
              source: key,
              destination: `${value.page}${
                value.query ? '?' : ''
              }${qs.stringify(value.query)}`,
            },
            opts.nextConfig.basePath,
            opts.nextConfig.experimental.caseSensitiveRoutes
          )
        )
      }

      try {
        // we serve a separate manifest with all pages for the client in
        // dev mode so that we can match a page after a rewrite on the client
        // before it has been built and is populated in the _buildManifest
        const sortedRoutes = getSortedRoutes(routedPages)

        opts.fsChecker.dynamicRoutes = sortedRoutes
          .map((page) => {
            const regex = getRouteRegex(page)
            return {
              match: getRouteMatcher(regex),
              page,
              re: regex.re,
              groups: regex.groups,
            }
          })
          .filter(Boolean) as any

        for (const page of sortedRoutes) {
          const route = buildDataRoute(page, 'development')
          const routeRegex = getRouteRegex(route.page)
          opts.fsChecker.dynamicRoutes.push({
            ...route,
            regex: routeRegex.re.toString(),
            match: getRouteMatcher({
              // TODO: fix this in the manifest itself, must also be fixed in
              // upstream builder that relies on this
              re: opts.nextConfig.i18n
                ? new RegExp(
                    route.dataRouteRegex.replace(
                      `/development/`,
                      `/development/(?<nextLocale>.+?)/`
                    )
                  )
                : new RegExp(route.dataRouteRegex),
              groups: routeRegex.groups,
            }),
          })
        }

        if (!prevSortedRoutes?.every((val, idx) => val === sortedRoutes[idx])) {
          // emit the change so clients fetch the update
          hotReloader.send('devPagesManifestUpdate', {
            devPagesManifest: true,
          })
        }
        prevSortedRoutes = sortedRoutes

        if (!resolved) {
          resolve()
          resolved = true
        }
      } catch (e) {
        if (!resolved) {
          reject(e)
          resolved = true
        } else {
          Log.warn('Failed to reload dynamic routes:', e)
        }
      } finally {
        // Reload the matchers. The filesystem would have been written to,
        // and the matchers need to re-scan it to update the router.
        await propagateToWorkers('reloadMatchers', undefined)
      }
    })

    wp.watch({ directories: [dir], startTime: 0 })
  })

  const clientPagesManifestPath = `/_next/${CLIENT_STATIC_FILES_PATH}/development/${DEV_CLIENT_PAGES_MANIFEST}`
  opts.fsChecker.devVirtualFsItems.add(clientPagesManifestPath)

  const devMiddlewareManifestPath = `/_next/${CLIENT_STATIC_FILES_PATH}/development/${DEV_MIDDLEWARE_MANIFEST}`
  opts.fsChecker.devVirtualFsItems.add(devMiddlewareManifestPath)

  async function requestHandler(req: IncomingMessage, res: ServerResponse) {
    const parsedUrl = url.parse(req.url || '/')

    if (parsedUrl.pathname === clientPagesManifestPath) {
      res.statusCode = 200
      res.setHeader('Content-Type', 'application/json; charset=utf-8')
      res.end(
        JSON.stringify({
          pages: prevSortedRoutes.filter(
            (route) => !opts.fsChecker.appFiles.has(route)
          ),
        })
      )
      return { finished: true }
    }

    if (parsedUrl.pathname === devMiddlewareManifestPath) {
      res.statusCode = 200
      res.setHeader('Content-Type', 'application/json; charset=utf-8')
      res.end(JSON.stringify(serverFields.middleware?.matchers || []))
      return { finished: true }
    }
    return { finished: false }
  }

  async function logErrorWithOriginalStack(
    err: unknown,
    type?: 'unhandledRejection' | 'uncaughtException' | 'warning' | 'app-dir'
  ) {
    let usedOriginalStack = false

    if (isError(err) && err.stack) {
      try {
        const frames = parseStack(err.stack!)
        // Filter out internal edge related runtime stack
        const frame = frames.find(
          ({ file }) =>
            !file?.startsWith('eval') &&
            !file?.includes('web/adapter') &&
            !file?.includes('web/globals') &&
            !file?.includes('sandbox/context') &&
            !file?.includes('<anonymous>')
        )

        if (frame?.lineNumber && frame?.file) {
          const moduleId = frame.file!.replace(
            /^(webpack-internal:\/\/\/|file:\/\/)/,
            ''
          )
          const modulePath = frame.file.replace(
            /^(webpack-internal:\/\/\/|file:\/\/)(\(.*\)\/)?/,
            ''
          )

          const src = getErrorSource(err as Error)
          const isEdgeCompiler = src === COMPILER_NAMES.edgeServer
          const compilation = (
            isEdgeCompiler
              ? hotReloader.edgeServerStats?.compilation
              : hotReloader.serverStats?.compilation
          )!

          const source = await getSourceById(
            !!frame.file?.startsWith(path.sep) ||
              !!frame.file?.startsWith('file:'),
            moduleId,
            compilation
          )

          const originalFrame = await createOriginalStackFrame({
            line: frame.lineNumber,
            column: frame.column,
            source,
            frame,
            moduleId,
            modulePath,
            rootDirectory: opts.dir,
            errorMessage: err.message,
            serverCompilation: isEdgeCompiler
              ? undefined
              : hotReloader.serverStats?.compilation,
            edgeCompilation: isEdgeCompiler
              ? hotReloader.edgeServerStats?.compilation
              : undefined,
          }).catch(() => {})

          if (originalFrame) {
            const { originalCodeFrame, originalStackFrame } = originalFrame
            const { file, lineNumber, column, methodName } = originalStackFrame

            Log[type === 'warning' ? 'warn' : 'error'](
              `${file} (${lineNumber}:${column}) @ ${methodName}`
            )
            if (isEdgeCompiler) {
              err = err.message
            }
            if (type === 'warning') {
              Log.warn(err)
            } else if (type === 'app-dir') {
              logAppDirError(err)
            } else if (type) {
              Log.error(`${type}:`, err)
            } else {
              Log.error(err)
            }
            console[type === 'warning' ? 'warn' : 'error'](originalCodeFrame)
            usedOriginalStack = true
          }
        }
      } catch (_) {
        // failed to load original stack using source maps
        // this un-actionable by users so we don't show the
        // internal error and only show the provided stack
      }
    }

    if (!usedOriginalStack) {
      if (type === 'warning') {
        Log.warn(err)
      } else if (type === 'app-dir') {
        logAppDirError(err)
      } else if (type) {
        Log.error(`${type}:`, err)
      } else {
        Log.error(err)
      }
    }
  }

  return {
    serverFields,
    hotReloader,
    requestHandler,
    logErrorWithOriginalStack,

    async ensureMiddleware() {
      if (!serverFields.actualMiddlewareFile) return
      return hotReloader.ensurePage({
        page: serverFields.actualMiddlewareFile,
        clientOnly: false,
      })
    },
  }
}

export async function setupDev(opts: SetupOpts) {
  const isSrcDir = path
    .relative(opts.dir, opts.pagesDir || opts.appDir || '')
    .startsWith('src')

  const result = await startWatcher(opts)

  opts.telemetry.record(
    eventCliSession(
      path.join(opts.dir, opts.nextConfig.distDir),
      opts.nextConfig,
      {
        webpackVersion: 5,
        isSrcDir,
        turboFlag: false,
        cliCommand: 'dev',
        appDir: !!opts.appDir,
        pagesDir: !!opts.pagesDir,
        isCustomServer: !!opts.isCustomServer,
        hasNowJson: !!(await findUp('now.json', { cwd: opts.dir })),
      }
    )
  )
  return result
}<|MERGE_RESOLUTION|>--- conflicted
+++ resolved
@@ -136,14 +136,6 @@
     appDir
   )
 
-<<<<<<< HEAD
-  const renderWorkers: {
-    app?: RenderWorker
-    pages?: RenderWorker
-  } = {}
-
-=======
->>>>>>> 0718aec9
   async function propagateToWorkers(field: PropagateToWorkersField, args: any) {
     await opts.renderWorkers.app?.propagateServerField(field, args)
     await opts.renderWorkers.pages?.propagateServerField(field, args)
