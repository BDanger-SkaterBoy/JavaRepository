import '../next'
import '../node-polyfill-fetch'
import '../require-hook'

import type { IncomingMessage, ServerResponse } from 'http'

import fs from 'fs'
import path from 'path'
import http from 'http'
import https from 'https'
import Watchpack from 'watchpack'
import * as Log from '../../build/output/log'
import setupDebug from 'next/dist/compiled/debug'
import { getDebugPort } from './utils'
import { formatHostname } from './format-hostname'
import { initialize } from './router-server'
import {
  RESTART_EXIT_CODE,
  WorkerRequestHandler,
  WorkerUpgradeHandler,
} from './setup-server-worker'
import { checkIsNodeDebugging } from './is-node-debugging'
<<<<<<< HEAD
import { CONFIG_FILES } from '../../shared/lib/constants'
=======
import chalk from '../../lib/chalk'

>>>>>>> 7a256e65
const debug = setupDebug('next:start-server')

if (process.env.NEXT_CPU_PROF) {
  process.env.__NEXT_PRIVATE_CPU_PROFILE = `CPU.router`
  require('./cpu-profile')
}

export interface StartServerOptions {
  dir: string
  port: number
  logReady?: boolean
  isDev: boolean
  hostname: string
  allowRetry?: boolean
  customServer?: boolean
  minimalMode?: boolean
  keepAliveTimeout?: number
  // logging info
  envInfo?: string[]
  expFeatureInfo?: string[]
  // this is dev-server only
  selfSignedCertificate?: {
    key: string
    cert: string
  }
  isExperimentalTestProxy?: boolean
}

export async function getRequestHandlers({
  dir,
  port,
  isDev,
  server,
  hostname,
  minimalMode,
  isNodeDebugging,
  keepAliveTimeout,
  experimentalTestProxy,
}: {
  dir: string
  port: number
  isDev: boolean
  server?: import('http').Server
  hostname: string
  minimalMode?: boolean
  isNodeDebugging?: boolean
  keepAliveTimeout?: number
  experimentalTestProxy?: boolean
}): ReturnType<typeof initialize> {
  return initialize({
    dir,
    port,
    hostname,
    dev: isDev,
    minimalMode,
    server,
    workerType: 'router',
    isNodeDebugging: isNodeDebugging || false,
    keepAliveTimeout,
    experimentalTestProxy,
  })
}

export async function startServer({
  dir,
  port,
  isDev,
  hostname,
  minimalMode,
  allowRetry,
  keepAliveTimeout,
  isExperimentalTestProxy,
  logReady = true,
  selfSignedCertificate,
  envInfo,
  expFeatureInfo,
}: StartServerOptions): Promise<void> {
  let handlersReady = () => {}
  let handlersError = () => {}

  let handlersPromise: Promise<void> | undefined = new Promise<void>(
    (resolve, reject) => {
      handlersReady = resolve
      handlersError = reject
    }
  )
  let requestHandler: WorkerRequestHandler = async (
    req: IncomingMessage,
    res: ServerResponse
  ): Promise<void> => {
    if (handlersPromise) {
      await handlersPromise
      return requestHandler(req, res)
    }
    throw new Error('Invariant request handler was not setup')
  }
  let upgradeHandler: WorkerUpgradeHandler = async (
    req,
    socket,
    head
  ): Promise<void> => {
    if (handlersPromise) {
      await handlersPromise
      return upgradeHandler(req, socket, head)
    }
    throw new Error('Invariant upgrade handler was not setup')
  }

  // setup server listener as fast as possible
  if (selfSignedCertificate && !isDev) {
    throw new Error(
      'Using a self signed certificate is only supported with `next dev`.'
    )
  }

  async function requestListener(req: IncomingMessage, res: ServerResponse) {
    try {
      if (handlersPromise) {
        await handlersPromise
        handlersPromise = undefined
      }
      await requestHandler(req, res)
    } catch (err) {
      res.statusCode = 500
      res.end('Internal Server Error')
      Log.error(`Failed to handle request for ${req.url}`)
      console.error(err)
    }
  }

  const server = selfSignedCertificate
    ? https.createServer(
        {
          key: fs.readFileSync(selfSignedCertificate.key),
          cert: fs.readFileSync(selfSignedCertificate.cert),
        },
        requestListener
      )
    : http.createServer(requestListener)

  if (keepAliveTimeout) {
    server.keepAliveTimeout = keepAliveTimeout
  }
  server.on('upgrade', async (req, socket, head) => {
    try {
      await upgradeHandler(req, socket, head)
    } catch (err) {
      socket.destroy()
      Log.error(`Failed to handle request for ${req.url}`)
      console.error(err)
    }
  })

  let portRetryCount = 0

  server.on('error', (err: NodeJS.ErrnoException) => {
    if (
      allowRetry &&
      port &&
      isDev &&
      err.code === 'EADDRINUSE' &&
      portRetryCount < 10
    ) {
      Log.warn(`Port ${port} is in use, trying ${port + 1} instead.`)
      port += 1
      portRetryCount += 1
      server.listen(port, hostname)
    } else {
      Log.error(`Failed to start server`)
      console.error(err)
      process.exit(1)
    }
  })

  const isNodeDebugging = checkIsNodeDebugging()

  await new Promise<void>((resolve) => {
    server.on('listening', async () => {
      const addr = server.address()
      const actualHostname = formatHostname(
        typeof addr === 'object'
          ? addr?.address || hostname || 'localhost'
          : addr
      )

      const formattedHostname =
        !hostname || hostname === '0.0.0.0'
          ? 'localhost'
          : actualHostname === '[::]'
          ? '[::1]'
          : actualHostname

      port = typeof addr === 'object' ? addr?.port || port : port
      const appUrl = `${
        selfSignedCertificate ? 'https' : 'http'
      }://${formattedHostname}:${port}`

      if (isNodeDebugging) {
        const debugPort = getDebugPort()
        Log.info(
          `the --inspect${
            isNodeDebugging === 'brk' ? '-brk' : ''
          } option was detected, the Next.js router server should be inspected at port ${debugPort}.`
        )
      }

      if (logReady) {
        Log.bootstrap(
          chalk.bold(
            chalk.hex('#ad7fa8')(
              ` ${`${Log.prefixes.ready} Next.js`} ${
                process.env.__NEXT_VERSION
              }`
            )
          )
        )
        Log.bootstrap(` - Local:        ${appUrl}`)
        if (hostname) {
          Log.bootstrap(
            ` - Network:      ${actualHostname}${
              (port + '').startsWith(':') ? '' : ':'
            }${port}`
          )
        }
        if (envInfo?.length)
          Log.bootstrap(` - Environments: ${envInfo.join(', ')}`)

        if (expFeatureInfo?.length) {
          Log.bootstrap(` - Experiments (use at your own risk):`)
          // only show maximum 3 flags
          for (const exp of expFeatureInfo.slice(0, 3)) {
            Log.bootstrap(`    · ${exp}`)
          }
          /* ${expFeatureInfo.length - 3} more */
          if (expFeatureInfo.length > 3) {
            Log.bootstrap(`    · ...`)
          }
        }
        // expose the main port to render workers
        process.env.PORT = port + ''

        // New line after the bootstrap info
        Log.info('')
      }

      try {
        const cleanup = (code: number | null) => {
          debug('start-server process cleanup')
          server.close()
          process.exit(code ?? 0)
        }
        const exception = (err: Error) => {
          // This is the render worker, we keep the process alive
          console.error(err)
        }
        process.on('exit', cleanup)
        process.on('SIGINT', cleanup)
        process.on('SIGTERM', cleanup)
        process.on('uncaughtException', exception)
        process.on('unhandledRejection', exception)

        const initResult = await getRequestHandlers({
          dir,
          port,
          isDev,
          server,
          hostname,
          minimalMode,
          isNodeDebugging: Boolean(isNodeDebugging),
          keepAliveTimeout,
          experimentalTestProxy: !!isExperimentalTestProxy,
        })
        requestHandler = initResult[0]
        upgradeHandler = initResult[1]
        handlersReady()
      } catch (err) {
        // fatal error if we can't setup
        handlersError()
        console.error(err)
        process.exit(1)
      }

      resolve()
    })
    server.listen(port, hostname)
  })

  if (isDev) {
    function watchConfigFiles(
      dirToWatch: string,
      onChange: (filename: string) => void
    ) {
      const wp = new Watchpack()
      wp.watch({
        files: CONFIG_FILES.map((file) => path.join(dirToWatch, file)),
      })
      wp.on('change', onChange)
    }
    watchConfigFiles(dir, async (filename) => {
      if (process.env.__NEXT_DISABLE_MEMORY_WATCHER) {
        Log.info(
          `Detected change, manual restart required due to '__NEXT_DISABLE_MEMORY_WATCHER' usage`
        )
        return
      }
      Log.warn(
        `\n> Found a change in ${path.basename(
          filename
        )}. Restarting the server to apply the changes...`
      )
      process.exit(RESTART_EXIT_CODE)
    })
  }
}<|MERGE_RESOLUTION|>--- conflicted
+++ resolved
@@ -20,12 +20,9 @@
   WorkerUpgradeHandler,
 } from './setup-server-worker'
 import { checkIsNodeDebugging } from './is-node-debugging'
-<<<<<<< HEAD
 import { CONFIG_FILES } from '../../shared/lib/constants'
-=======
 import chalk from '../../lib/chalk'
 
->>>>>>> 7a256e65
 const debug = setupDebug('next:start-server')
 
 if (process.env.NEXT_CPU_PROF) {
@@ -331,8 +328,11 @@
         )
         return
       }
+
+      // Adding a new line to avoid the logs going directly after the spinner in `next build`
+      Log.warn('')
       Log.warn(
-        `\n> Found a change in ${path.basename(
+        `Found a change in ${path.basename(
           filename
         )}. Restarting the server to apply the changes...`
       )
