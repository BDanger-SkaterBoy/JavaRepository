--- conflicted
+++ resolved
@@ -3,30 +3,15 @@
 import type { IncomingMessage, ServerResponse } from 'http'
 
 import http from 'http'
-<<<<<<< HEAD
-import { initialEnv } from '@next/env'
-=======
-import { isIPv6 } from 'net'
->>>>>>> 261db496
 import * as Log from '../../build/output/log'
 import setupDebug from 'next/dist/compiled/debug'
-import { getDebugPort } from './utils'
+import { formatHostname, getDebugPort } from './utils'
 import { initialize } from './router-server'
 import {
-<<<<<<< HEAD
-  formatHostname,
-  genRouterWorkerExecArgv,
-  getDebugPort,
-  getNodeOptionsWithoutInspect,
-} from './utils'
-import { signalFromNodeResponse } from '../web/spec-extension/adapters/next-request'
-
-=======
   WorkerRequestHandler,
   WorkerUpgradeHandler,
 } from './setup-server-worker'
 import { checkIsNodeDebugging } from './is-node-debugging'
->>>>>>> 261db496
 const debug = setupDebug('next:start-server')
 
 export interface StartServerOptions {
@@ -34,68 +19,13 @@
   port: number
   logReady?: boolean
   isDev: boolean
-<<<<<<< HEAD
-  hostname: string | undefined
-  useWorkers: boolean
-=======
   hostname: string
->>>>>>> 261db496
   allowRetry?: boolean
   customServer?: boolean
   minimalMode?: boolean
   keepAliveTimeout?: number
 }
 
-<<<<<<< HEAD
-type TeardownServer = () => Promise<void>
-
-export const checkIsNodeDebugging = () => {
-  let isNodeDebugging: 'brk' | boolean = !!(
-    process.execArgv.some((localArg) => localArg.startsWith('--inspect')) ||
-    process.env.NODE_OPTIONS?.match?.(/--inspect(=\S+)?( |$)/)
-  )
-
-  if (
-    process.execArgv.some((localArg) => localArg.startsWith('--inspect-brk')) ||
-    process.env.NODE_OPTIONS?.match?.(/--inspect-brk(=\S+)?( |$)/)
-  ) {
-    isNodeDebugging = 'brk'
-  }
-  return isNodeDebugging
-}
-
-export const createRouterWorker = async (
-  routerServerPath: string,
-  isNodeDebugging: boolean | 'brk',
-  jestWorkerPath = require.resolve('next/dist/compiled/jest-worker')
-) => {
-  const { Worker } =
-    require(jestWorkerPath) as typeof import('next/dist/compiled/jest-worker')
-
-  return new Worker(routerServerPath, {
-    numWorkers: 1,
-    // TODO: do we want to allow more than 8 OOM restarts?
-    maxRetries: 8,
-    forkOptions: {
-      execArgv: await genRouterWorkerExecArgv(
-        isNodeDebugging === undefined ? false : isNodeDebugging
-      ),
-      env: {
-        FORCE_COLOR: '1',
-        ...((initialEnv || process.env) as typeof process.env),
-        NODE_OPTIONS: getNodeOptionsWithoutInspect(),
-        ...(process.env.NEXT_CPU_PROF
-          ? { __NEXT_PRIVATE_CPU_PROFILE: `CPU.router` }
-          : {}),
-        WATCHPACK_WATCHER_LIMIT: '20',
-        EXPERIMENTAL_TURBOPACK: process.env.EXPERIMENTAL_TURBOPACK,
-      },
-    },
-    exposedMethods: ['initialize'],
-  }) as InstanceType<typeof Worker> & {
-    initialize: typeof import('./render-server').initialize
-  }
-=======
 export async function getRequestHandlers({
   dir,
   port,
@@ -123,7 +53,6 @@
     isNodeDebugging: isNodeDebugging || false,
     keepAliveTimeout,
   })
->>>>>>> 261db496
 }
 
 export async function startServer({
@@ -135,15 +64,7 @@
   allowRetry,
   keepAliveTimeout,
   logReady = true,
-<<<<<<< HEAD
-}: StartServerOptions): Promise<TeardownServer> {
-  const sockets = new Set<ServerResponse | Duplex>()
-  let worker: import('next/dist/compiled/jest-worker').Worker | undefined
-  let routerHostname: string | undefined
-  let routerPort: number | undefined
-=======
 }: StartServerOptions): Promise<void> {
->>>>>>> 261db496
   let handlersReady = () => {}
   let handlersError = () => {}
 
@@ -254,34 +175,6 @@
         // expose the main port to render workers
         process.env.PORT = port + ''
       }
-<<<<<<< HEAD
-      resolve()
-    })
-    server.listen(port, hostname)
-  })
-
-  try {
-    if (useWorkers) {
-      const httpProxy =
-        require('next/dist/compiled/http-proxy') as typeof import('next/dist/compiled/http-proxy')
-
-      let routerServerPath = require.resolve('./router-server')
-      let jestWorkerPath = require.resolve('next/dist/compiled/jest-worker')
-
-      if (prevDir) {
-        jestWorkerPath = jestWorkerPath.replace(prevDir, dir)
-        routerServerPath = routerServerPath.replace(prevDir, dir)
-      }
-
-      const routerWorker = await createRouterWorker(
-        routerServerPath,
-        isNodeDebugging,
-        jestWorkerPath
-      )
-      const cleanup = () => {
-        debug('start-server process cleanup')
-=======
->>>>>>> 261db496
 
       try {
         const cleanup = () => {
@@ -299,7 +192,7 @@
           dir,
           port,
           isDev,
-          hostname: targetHost,
+          hostname,
           minimalMode,
           isNodeDebugging: Boolean(isNodeDebugging),
           keepAliveTimeout,
@@ -314,218 +207,8 @@
         process.exit(1)
       }
 
-<<<<<<< HEAD
-      const workerStdout = routerWorker.getStdout()
-      const workerStderr = routerWorker.getStderr()
-
-      workerStdout.on('data', (data) => {
-        if (typeof onStdout === 'function') {
-          onStdout(data)
-        } else {
-          process.stdout.write(data)
-        }
-      })
-      workerStderr.on('data', (data) => {
-        if (typeof onStderr === 'function') {
-          onStderr(data)
-        } else {
-          process.stderr.write(data)
-        }
-      })
-
-      const initializeResult = await routerWorker.initialize({
-        dir,
-        port,
-        hostname,
-        dev: !!isDev,
-        minimalMode,
-        workerType: 'router',
-        isNodeDebugging: !!isNodeDebugging,
-        keepAliveTimeout,
-      })
-      routerHostname = initializeResult.hostname
-      routerPort = initializeResult.port
-      didInitialize = true
-
-      let compress: ReturnType<typeof setupCompression> | undefined
-
-      if (nextConfig?.compress !== false) {
-        compress = setupCompression()
-      }
-
-      const getProxyServer = (pathname: string) => {
-        const targetUrl = `http://${routerHostname}:${routerPort}${pathname}`
-        const proxyServer = httpProxy.createProxy({
-          target: targetUrl,
-          changeOrigin: false,
-          ignorePath: true,
-          xfwd: true,
-          ws: true,
-          followRedirects: false,
-        })
-
-        // add error listener to prevent uncaught exceptions
-        proxyServer.on('error', (_err) => {
-          // TODO?: enable verbose error logs with --debug flag?
-        })
-
-        proxyServer.on('proxyRes', (proxyRes, innerReq, innerRes) => {
-          const cleanupProxy = (err: any) => {
-            // cleanup event listeners to allow clean garbage collection
-            proxyRes.removeListener('error', cleanupProxy)
-            proxyRes.removeListener('close', cleanupProxy)
-            innerRes.removeListener('error', cleanupProxy)
-            innerRes.removeListener('close', cleanupProxy)
-
-            // destroy all source streams to propagate the caught event backward
-            innerReq.destroy(err)
-            proxyRes.destroy(err)
-          }
-
-          proxyRes.once('error', cleanupProxy)
-          proxyRes.once('close', cleanupProxy)
-          innerRes.once('error', cleanupProxy)
-          innerRes.once('close', cleanupProxy)
-        })
-        return proxyServer
-      }
-
-      // proxy to router worker
-      requestHandler = async (req, res) => {
-        const urlParts = (req.url || '').split('?')
-        const urlNoQuery = urlParts[0]
-
-        // this normalizes repeated slashes in the path e.g. hello//world ->
-        // hello/world or backslashes to forward slashes, this does not
-        // handle trailing slash as that is handled the same as a next.config.js
-        // redirect
-        if (urlNoQuery?.match(/(\\|\/\/)/)) {
-          const cleanUrl = normalizeRepeatedSlashes(req.url!)
-          res.statusCode = 308
-          res.setHeader('Location', cleanUrl)
-          res.end(cleanUrl)
-          return
-        }
-
-        if (typeof compress === 'function') {
-          // @ts-expect-error not express req/res
-          compress(req, res, () => {})
-        }
-
-        const targetUrl = `http://${routerHostname}:${routerPort}${
-          req.url || '/'
-        }`
-
-        let invokeRes
-        try {
-          invokeRes = await invokeRequest(
-            targetUrl,
-            {
-              headers: req.headers,
-              method: req.method,
-              signal: signalFromNodeResponse(res),
-            },
-            getCloneableBody(req).cloneBodyStream()
-          )
-        } catch (e) {
-          // If the client aborts before we can receive a response object (when
-          // the headers are flushed), then we can early exit without further
-          // processing.
-          if (isAbortError(e)) {
-            return
-          }
-          throw e
-        }
-
-        res.statusCode = invokeRes.status
-        res.statusMessage = invokeRes.statusText
-
-        for (const [key, value] of Object.entries(
-          filterReqHeaders(toNodeOutgoingHttpHeaders(invokeRes.headers))
-        )) {
-          if (value !== undefined) {
-            if (key === 'set-cookie') {
-              const curValue = res.getHeader(key) as string
-              const newValue: string[] = [] as string[]
-
-              for (const cookie of Array.isArray(curValue)
-                ? curValue
-                : splitCookiesString(curValue || '')) {
-                newValue.push(cookie)
-              }
-              for (const val of (Array.isArray(value)
-                ? value
-                : value
-                ? [value]
-                : []) as string[]) {
-                newValue.push(val)
-              }
-              res.setHeader(key, newValue)
-            } else {
-              res.setHeader(key, value as string)
-            }
-          }
-        }
-
-        if (invokeRes.body) {
-          await pipeReadable(invokeRes.body, res)
-        } else {
-          res.end()
-        }
-      }
-      upgradeHandler = async (req, socket, head) => {
-        // add error listeners to prevent uncaught exceptions on socket errors
-        req.on('error', (_err) => {
-          // TODO: log socket errors?
-          // console.log(_err)
-        })
-        socket.on('error', (_err) => {
-          // TODO: log socket errors?
-          // console.log(_err)
-        })
-        const proxyServer = getProxyServer(req.url || '/')
-        proxyServer.on('proxyReqWs', (proxyReq) => {
-          socket.on('close', () => proxyReq.destroy())
-        })
-        proxyServer.ws(req, socket, head)
-      }
-      handlersReady()
-    } else {
-      // when not using a worker start next in main process
-      const next = require('../next') as typeof import('../next').default
-      const addr = server.address()
-      const app = next({
-        dir,
-        hostname,
-        dev: isDev,
-        isNodeDebugging,
-        httpServer: server,
-        customServer: false,
-        port: addr && typeof addr === 'object' ? addr.port : port,
-      })
-      // handle in process
-      requestHandler = app.getRequestHandler()
-      upgradeHandler = app.getUpgradeHandler()
-      await app.prepare()
-      handlersReady()
-    }
-  } catch (err) {
-    // fatal error if we can't setup
-    handlersError()
-    console.error(err)
-    process.exit(1)
-  }
-
-  // return teardown function for destroying the server
-  async function teardown() {
-    server.close()
-    sockets.forEach((socket) => {
-      sockets.delete(socket)
-      socket.destroy()
-=======
       resolve()
->>>>>>> 261db496
     })
-    server.listen(port, hostname === 'localhost' ? '0.0.0.0' : hostname)
+    server.listen(port, hostname)
   })
 }