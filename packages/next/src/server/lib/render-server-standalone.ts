--- conflicted
+++ resolved
@@ -68,11 +68,8 @@
     hostname,
     minimalMode,
     workerType: 'router',
-<<<<<<< HEAD
+    isNodeDebugging: false,
     keepAliveTimeout,
-=======
-    isNodeDebugging: false,
->>>>>>> ec8bf539
   })
   didInitialize = true
 
