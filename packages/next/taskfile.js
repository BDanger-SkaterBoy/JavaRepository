--- conflicted
+++ resolved
@@ -4,47 +4,21 @@
 const babelClientOpts = {
   presets: [
     '@babel/preset-typescript',
-<<<<<<< HEAD
-    ['@babel/preset-react', {
-      loose: true,
-      useBuiltIns: true
-    }]
-=======
     [
-      '@babel/preset-env',
+      '@babel/preset-react',
       {
-        modules: 'commonjs',
-        targets: {
-          esmodules: true,
-        },
         loose: true,
-        exclude: ['transform-typeof-symbol'],
+        useBuiltIns: true,
       },
     ],
-    '@babel/preset-react',
->>>>>>> 00badd4d
   ],
   plugins: [
     ['@babel/plugin-transform-modules-commonjs', { loose: true }],
     // workaround for @taskr/esnext bug replacing `-import` with `-require(`
     // eslint-disable-next-line no-useless-concat
     '@babel/plugin-syntax-dynamic-impor' + 't',
-<<<<<<< HEAD
-    ['@babel/plugin-proposal-class-properties', { loose: true }]
-  ]
-=======
     ['@babel/plugin-proposal-class-properties', { loose: true }],
-    [
-      '@babel/plugin-transform-runtime',
-      {
-        corejs: 2,
-        helpers: true,
-        regenerator: false,
-        useESModules: false,
-      },
-    ],
-  ],
->>>>>>> 00badd4d
+  ],
 }
 
 const babelServerOpts = {
