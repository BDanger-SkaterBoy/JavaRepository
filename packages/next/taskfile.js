const { relative, basename, resolve, join, dirname } = require('path')
// eslint-disable-next-line import/no-extraneous-dependencies
const glob = require('glob')
// eslint-disable-next-line import/no-extraneous-dependencies
const fs = require('fs-extra')
// eslint-disable-next-line import/no-extraneous-dependencies
const resolveFrom = require('resolve-from')

export async function next__polyfill_nomodule(task, opts) {
  await task
    .source(relative(__dirname, require.resolve('@next/polyfill-nomodule')))
    .target('dist/build/polyfills')
}

export async function next__polyfill_module(task, opts) {
  await task
    .source(relative(__dirname, require.resolve('@next/polyfill-module')))
    .target('dist/build/polyfills')
}

export async function browser_polyfills(task, opts) {
  await task.parallel(
    ['next__polyfill_nomodule', 'next__polyfill_module'],
    opts
  )
}

// eslint-disable-next-line camelcase
export async function copy_regenerator_runtime(task, opts) {
  await task
    .source(join(dirname(require.resolve('regenerator-runtime')), '**/*'))
    .target('src/compiled/regenerator-runtime')
}

// eslint-disable-next-line camelcase
export async function copy_styled_jsx_assets(task, opts) {
  // we copy the styled-jsx types so that we can reference them
  // in the next-env.d.ts file so it doesn't matter if the styled-jsx
  // package is hoisted out of Next.js' node_modules or not
  const styledJsxPath = dirname(require.resolve('styled-jsx/package.json'))
  const typeFiles = glob.sync('*.d.ts', { cwd: styledJsxPath })
  const outputDir = join(__dirname, 'dist/styled-jsx')
  // Separate type files into different folders to avoid conflicts between
  // dev dep `styled-jsx` and `next/dist/styled-jsx` for duplicated declare modules
  const typesDir = join(outputDir, 'types')
  await fs.ensureDir(typesDir)

  for (const file of typeFiles) {
    const content = await fs.readFile(join(styledJsxPath, file), 'utf8')
    await fs.writeFile(join(typesDir, file), content)
  }
}

const externals = {
  // don't bundle caniuse-lite data so users can
  // update it manually
  'caniuse-lite': 'caniuse-lite',
  '/caniuse-lite(/.*)/': 'caniuse-lite$1',

  'node-fetch': 'node-fetch',
  postcss: 'postcss',
  // Ensure latest version is used
  'postcss-safe-parser': 'next/dist/compiled/postcss-safe-parser',

  // sass-loader
  // (also responsible for these dependencies in package.json)
  'node-sass': 'node-sass',
  sass: 'sass',
  fibers: 'fibers',

  chokidar: 'chokidar',
  'jest-worker': 'jest-worker',

  'terser-webpack-plugin':
    'next/dist/build/webpack/plugins/terser-webpack-plugin',

  // TODO: Add @swc/helpers to externals once @vercel/ncc switch to swc-loader

  undici: 'undici',
}
// eslint-disable-next-line camelcase
externals['node-html-parser'] = 'next/dist/compiled/node-html-parser'
export async function ncc_node_html_parser(task, opts) {
  await task
    .source(relative(__dirname, require.resolve('node-html-parser')))
    .ncc({ packageName: 'node-html-parser', externals, target: 'es5' })
    .target('src/compiled/node-html-parser')
}

export async function capsize_metrics() {
  const {
    entireMetricsCollection,
    // eslint-disable-next-line import/no-extraneous-dependencies
  } = require('@capsizecss/metrics/entireMetricsCollection')
  const outputPathDist = join(
    __dirname,
    'dist/server/capsize-font-metrics.json'
  )

  await fs.outputJson(outputPathDist, entireMetricsCollection, { spaces: 2 })
}

<<<<<<< HEAD
export async function ncc_next_server(task, opts) {
  await task
    .source(
      opts.src ||
        relative(__dirname, require.resolve('next/dist/server/next-server'))
    )
    .ncc({
      bundleName: 'next-server',
      // minify: false,
      externals: {
        ...externals,

        '/(.*)route-resolver/': '$1route-resolver',

        sharp: 'sharp',
        react: 'react',
        'react-dom': 'react-dom',

        'next/dist/compiled/compression': 'next/dist/compiled/compression',

        critters: 'critters',

        'next/dist/compiled/jest-worker': 'next/dist/compiled/jest-worker',

        'next/dist/compiled/react': 'next/dist/compiled/react',
        '/next/dist/compiled/react(/.+)/': 'next/dist/compiled/react$1',
        'next/dist/compiled/react-dom': 'next/dist/compiled/react-dom',
        '/next/dist/compiled/react-dom(/.+)/': 'next/dist/compiled/react-dom$1',

        'next/dist/compiled/react-experimental':
          'next/dist/compiled/react-experimental',
        '/next/dist/compiled/react-experimental(/.+)/':
          'next/dist/compiled/react-experimental$1',
        'next/dist/compiled/react-dom-experimental':
          'next/dist/compiled/react-dom-experimental',
        '/next/dist/compiled/react-dom-experimental(/.+)/':
          'next/dist/compiled/react-dom-experimental$1',

        // react contexts must be external
        '/(.*)server-inserted-html/':
          'next/dist/shared/lib/server-inserted-html.js',

        '/(.+/)router-context/': 'next/dist/shared/lib/router-context.js',

        '/(.*)loadable-context/': 'next/dist/shared/lib/loadable-context.js',

        '/(.*)image-config-context/':
          'next/dist/shared/lib/image-config-context.js',

        '/(.*)head-manager-context/':
          'next/dist/shared/lib/head-manager-context.js',

        '/(.*)app-router-context/':
          'next/dist/shared/lib/app-router-context.js',

        '/(.*)amp-context/': 'next/dist/shared/lib/amp-context.js',

        '/(.*)hooks-client-context/':
          'next/dist/shared/lib/hooks-client-context.js',

        '/(.*)html-context/': 'next/dist/shared/lib/html-context.js',

        // 'next/dist/compiled/undici': 'next/dist/compiled/undici',
        // 'next/dist/compiled/node-fetch': 'next/dist/compiled/node-fetch',

        // '/(.*)google-font-metrics.json/': '$1google-font-metrics.json',
        '/(.*)next-config-validate.js/': '$1/next-config-validate.js',

        '/(.*)server/web(.*)/': '$1server/web$2',
        './web/sandbox': './web/sandbox',
        'next/dist/compiled/edge-runtime': 'next/dist/compiled/edge-runtime',
        '(.*)@edge-runtime/primitives': '$1@edge-runtime/primitives',

        '/(.*)compiled/webpack(/.*)/': '$1webpack$2',
        './image-optimizer': './image-optimizer',
        '/(.*)@ampproject/toolbox-optimizer/':
          '$1@ampproject/toolbox-optimizer',
      },
    })
    .target('dist/compiled/next-server')
}

=======
>>>>>>> 9de5b7b7
// eslint-disable-next-line camelcase
externals['@babel/runtime'] = 'next/dist/compiled/@babel/runtime'
export async function copy_babel_runtime(task, opts) {
  const runtimeDir = dirname(require.resolve('@babel/runtime/package.json'))
  const outputDir = join(__dirname, 'src/compiled/@babel/runtime')
  const runtimeFiles = glob.sync('**/*', {
    cwd: runtimeDir,
    ignore: ['node_modules/**/*'],
  })

  for (const file of runtimeFiles) {
    const inputPath = join(runtimeDir, file)
    const outputPath = join(outputDir, file)

    if (!fs.statSync(inputPath).isFile()) {
      continue
    }
    let contents = fs.readFileSync(inputPath, 'utf8')

    if (inputPath.endsWith('.js')) {
      contents = contents
        .replace(
          'regenerator-runtime',
          'next/dist/compiled/regenerator-runtime'
        )
        .replace('@babel/runtime', 'next/dist/compiled/@babel/runtime')
    }

    if (inputPath.endsWith('package.json')) {
      contents = JSON.stringify({
        ...JSON.parse(contents),
        dependencies: {},
      })
    }

    fs.mkdirSync(dirname(outputPath), { recursive: true })
    fs.writeFileSync(outputPath, contents)
  }
}

externals['@vercel/og'] = 'next/dist/compiled/@vercel/og'
export async function copy_vercel_og(task, opts) {
  await task
    .source(
      join(
        dirname(require.resolve('@vercel/og/package.json')),
        '{LICENSE,./dist/*.+(js|ttf|wasm)}'
      )
    )
    .target('src/compiled/@vercel/og')

  // Types are not bundled, include satori types here
  await task
    .source(
      join(dirname(require.resolve('satori/package.json')), 'dist/index.d.ts')
    )
    // eslint-disable-next-line require-yield
    .run({ every: true }, function* (file) {
      const source = file.data.toString()
      // Ignore yoga-wasm-web types
      file.data = source.replace(
        /import { Yoga } from ['"]yoga-wasm-web['"]/g,
        'type Yoga = any'
      )
    })
    .target('src/compiled/@vercel/og/satori')
  await task
    .source(join(dirname(require.resolve('satori/package.json')), 'LICENSE'))
    .target('src/compiled/@vercel/og/satori')

  await task
    .source(
      join(
        dirname(require.resolve('@vercel/og/package.json')),
        'dist/**/*.d.ts'
      )
    )
    // eslint-disable-next-line require-yield
    .run({ every: true }, function* (file) {
      const source = file.data.toString()
      // Refers to copied satori types
      file.data = source.replace(
        /['"]satori['"]/g,
        '"next/dist/compiled/@vercel/og/satori"'
      )
    })
    .target('src/compiled/@vercel/og')

  await fs.writeFile(
    join(__dirname, 'src/compiled/@vercel/og/package.json'),
    JSON.stringify(
      {
        name: '@vercel/og',
        LICENSE: 'MLP-2.0',
        type: 'module',
        main: './index.node.js',
        exports: {
          '.': {
            'edge-light': './index.edge.js',
            import: './index.node.js',
            node: './index.node.js',
            default: './index.node.js',
          },
        },
      },
      null,
      2
    )
  )
}

// eslint-disable-next-line camelcase
externals['node-fetch'] = 'next/dist/compiled/node-fetch'
export async function ncc_node_fetch(task, opts) {
  await task
    .source(relative(__dirname, require.resolve('node-fetch')))
    .ncc({ packageName: 'node-fetch', externals })
    .target('src/compiled/node-fetch')
}

externals['anser'] = 'next/dist/compiled/anser'
export async function ncc_node_anser(task, opts) {
  await task
    .source(relative(__dirname, require.resolve('anser')))
    .ncc({ packageName: 'anser', externals })
    .target('src/compiled/anser')
}

externals['stacktrace-parser'] = 'next/dist/compiled/stacktrace-parser'
export async function ncc_node_stacktrace_parser(task, opts) {
  await task
    .source(relative(__dirname, require.resolve('stacktrace-parser')))
    .ncc({ packageName: 'stacktrace-parser', externals })
    .target('src/compiled/stacktrace-parser')
}

externals['data-uri-to-buffer'] = 'next/dist/compiled/data-uri-to-buffer'
export async function ncc_node_data_uri_to_buffer(task, opts) {
  await task
    .source(relative(__dirname, require.resolve('data-uri-to-buffer')))
    .ncc({ packageName: 'data-uri-to-buffer', externals })
    .target('src/compiled/data-uri-to-buffer')
}

externals['css.escape'] = 'next/dist/compiled/css.escape'
export async function ncc_node_cssescape(task, opts) {
  await task
    .source(relative(__dirname, require.resolve('css.escape')))
    .ncc({ packageName: 'css.escape', externals })
    .target('src/compiled/css.escape')
}

externals['shell-quote'] = 'next/dist/compiled/shell-quote'
export async function ncc_node_shell_quote(task, opts) {
  await task
    .source(relative(__dirname, require.resolve('shell-quote')))
    .ncc({ packageName: 'shell-quote', externals })
    .target('src/compiled/shell-quote')
}

externals['platform'] = 'next/dist/compiled/platform'
export async function ncc_node_platform(task, opts) {
  await task
    .source(relative(__dirname, require.resolve('platform')))
    .ncc({ packageName: 'platform', externals })
    .target('src/compiled/platform')

  const clientFile = join(__dirname, 'src/compiled/platform/platform.js')
  const content = fs.readFileSync(clientFile, 'utf8')
  // remove AMD define branch as this forces the module to not
  // be treated as commonjs
  fs.writeFileSync(
    clientFile,
    content.replace(
      new RegExp(
        'if(typeof define=="function"&&typeof define.amd=="object"&&define.amd){r.platform=d;define((function(){return d}))}else '.replace(
          /[|\\{}()[\]^$+*?.-]/g,
          '\\$&'
        ),
        'g'
      ),
      ''
    )
  )
}

externals['undici'] = 'next/dist/compiled/undici'
export async function ncc_undici(task, opts) {
  await task
    .source(relative(__dirname, require.resolve('undici')))
    .ncc({ packageName: 'undici', externals })
    .target('src/compiled/undici')
}

// eslint-disable-next-line camelcase
export async function compile_config_schema(task, opts) {
  const { configSchema } = require('./dist/server/config-schema')
  // eslint-disable-next-line
  const Ajv = require('ajv')
  // eslint-disable-next-line
  const standaloneCode = require('ajv/dist/standalone').default
  // eslint-disable-next-line
  const ajv = new Ajv({
    code: { source: true },
    allErrors: true,
    verbose: true,
  })

  // errorMessage keyword will be consumed by @segment/ajv-human-errors to provide a custom error message
  ajv.addKeyword('errorMessage')

  ajv.addKeyword({
    keyword: 'isFunction',
    schemaType: 'boolean',
    compile() {
      return (data) => data == null || data instanceof Function
    },
    code(ctx) {
      const { data } = ctx
      ctx.fail(Ajv._`!(${data} == null || ${data} instanceof Function)`)
    },
    metaSchema: {
      anyOf: [{ type: 'boolean' }],
    },
  })

  const compiled = ajv.compile(configSchema)
  const validateCode = standaloneCode(ajv, compiled)
  const preNccFilename = join(__dirname, 'dist', 'next-config-validate.js')
  await fs.writeFile(preNccFilename, validateCode)
  await task
    .source('./dist/next-config-validate.js')
    .ncc({})
    .target('dist/next-config-validate')

  await fs.unlink(preNccFilename)
  await fs.rename(
    join(__dirname, 'dist/next-config-validate/next-config-validate.js'),
    join(__dirname, 'dist/next-config-validate.js')
  )
  await fs.rmdir(join(__dirname, 'dist/next-config-validate'))
}

// eslint-disable-next-line camelcase
externals['zod'] = 'next/dist/compiled/zod'
export async function ncc_zod(task, opts) {
  await task
    .source(relative(__dirname, require.resolve('zod')))
    .ncc({ packageName: 'zod', externals })
    .target('src/compiled/zod')
}

// eslint-disable-next-line camelcase
externals['acorn'] = 'next/dist/compiled/acorn'
export async function ncc_acorn(task, opts) {
  await task
    .source(relative(__dirname, require.resolve('acorn')))
    .ncc({ packageName: 'acorn', externals })
    .target('src/compiled/acorn')
}

// eslint-disable-next-line camelcase
externals['@edge-runtime/cookies'] = 'next/dist/compiled/@edge-runtime/cookies'

export async function ncc_edge_runtime_cookies() {
  // `@edge-runtime/cookies` is precompiled and pre-bundled
  // so we vendor the package as it is.
  const dest = 'src/compiled/@edge-runtime/cookies'
  const pkg = await fs.readJson(
    require.resolve('@edge-runtime/cookies/package.json')
  )
  await fs.remove(dest)

  await fs.outputJson(join(dest, 'package.json'), {
    name: '@edge-runtime/cookies',
    version: pkg.version,
    main: './index.js',
    license: pkg.license,
  })

  await fs.copy(
    require.resolve('@edge-runtime/cookies/dist/index.js'),
    join(dest, 'index.js')
  )
  await fs.copy(
    require.resolve('@edge-runtime/cookies/dist/index.d.ts'),
    join(dest, 'index.d.ts')
  )
}

// eslint-disable-next-line camelcase
externals['@edge-runtime/primitives'] =
  'next/dist/compiled/@edge-runtime/primitives'

export async function ncc_edge_runtime_primitives() {
  // `@edge-runtime/primitives` is precompiled and pre-bundled
  // so we vendor the package as it is.
  const dest = 'src/compiled/@edge-runtime/primitives'
  const pkg = await fs.readJson(
    require.resolve('@edge-runtime/primitives/package.json')
  )
  await fs.remove(dest)

  for (const file of pkg.files) {
    if (['dist', 'types'].includes(file)) {
      continue
    }

    externals[
      `@edge-runtime/primitives/${file}`
    ] = `next/dist/compiled/@edge-runtime/primitives/${file}`
    const dest2 = `src/compiled/@edge-runtime/primitives/${file}`
    await fs.outputJson(join(dest2, 'package.json'), {
      main: `../${file}.js`,
      types: `../${file}.d.ts`,
    })

    await fs.copy(
      require.resolve(`@edge-runtime/primitives/${file}`),
      join(dest, `${file}.js`)
    )
    await fs.copy(
      require.resolve(`@edge-runtime/primitives/types/${file}.d.ts`),
      join(dest, `${file}.d.ts`)
    )
  }

  await fs.outputJson(join(dest, 'package.json'), {
    name: '@edge-runtime/primitives',
    version: pkg.version,
    main: './index.js',
    license: pkg.license,
  })
  await fs.copy(
    require.resolve('@edge-runtime/primitives'),
    join(dest, 'index.js')
  )
}

// eslint-disable-next-line camelcase
externals['edge-runtime'] = 'next/dist/compiled/edge-runtime'
export async function ncc_edge_runtime(task, opts) {
  const vmPath = resolveFrom(
    dirname(require.resolve('edge-runtime')),
    '@edge-runtime/vm/dist/edge-vm'
  )

  const content = await fs.readFile(vmPath, 'utf8')

  // ensure ncc doesn't attempt to bundle dynamic requires
  // so that they work at runtime correctly
  await fs.writeFile(
    vmPath,
    content.replace(
      /require\.resolve\('@edge-runtime\/primitives/g,
      `__non_webpack_require__.resolve('next/dist/compiled/@edge-runtime/primitives`
    )
  )

  await task
    .source(relative(__dirname, require.resolve('edge-runtime')))
    .ncc({ packageName: 'edge-runtime', externals })
    .target('src/compiled/edge-runtime')

  const outputFile = join(__dirname, 'src/compiled/edge-runtime/index.js')

  await fs.writeFile(
    outputFile,
    (
      await fs.readFile(outputFile, 'utf8')
    ).replace(/eval\("require"\)/g, 'require')
  )
}

// eslint-disable-next-line camelcase
export async function ncc_next__react_dev_overlay(task, opts) {
  const overlayExternals = {
    ...externals,
    react: 'react',
    'react-dom': 'react-dom',
  }
  // dev-overlay needs a newer source-map version
  delete overlayExternals['source-map']

  await task
    .source(
      relative(
        __dirname,
        require.resolve('@next/react-dev-overlay/dist/middleware')
      )
    )
    .ncc({
      precompiled: false,
      packageName: '@next/react-dev-overlay',
      externals: overlayExternals,
      target: 'es2018',
    })
    .target('dist/compiled/@next/react-dev-overlay/dist')

  await task
    .source(
      relative(
        __dirname,
        require.resolve('@next/react-dev-overlay/dist/client')
      )
    )
    .ncc({
      precompiled: false,
      packageName: '@next/react-dev-overlay',
      externals: overlayExternals,
      target: 'es5',
    })
    .target('dist/compiled/@next/react-dev-overlay/dist')

  const clientFile = join(
    __dirname,
    'dist/compiled/@next/react-dev-overlay/dist/client.js'
  )
  const content = fs.readFileSync(clientFile, 'utf8')
  // remove AMD define branch as this forces the module to not
  // be treated as commonjs
  fs.writeFileSync(
    clientFile,
    content.replace(
      new RegExp(
        'if(typeof define=="function"&&typeof define.amd=="object"&&define.amd){r.platform=b;define((function(){return b}))}else '.replace(
          /[|\\{}()[\]^$+*?.-]/g,
          '\\$&'
        ),
        'g'
      ),
      ''
    )
  )
}

// eslint-disable-next-line camelcase
export async function ncc_next_font(task, opts) {
  // `@next/font` can be copied as is, its only dependency is already NCCed
  const destDir = join(__dirname, 'dist/compiled/@next/font')
  const pkgPath = require.resolve('@next/font/package.json')
  const pkg = await fs.readJson(pkgPath)
  const srcDir = dirname(pkgPath)
  await fs.remove(destDir)
  await fs.ensureDir(destDir)

  const files = glob.sync('{dist,google,local}/**/*.{js,json,d.ts}', {
    cwd: srcDir,
  })

  for (const file of files) {
    const outputFile = join(destDir, file)
    await fs.ensureDir(dirname(outputFile))
    await fs.copyFile(join(srcDir, file), outputFile)
  }

  await fs.outputJson(join(destDir, 'package.json'), {
    name: '@next/font',
    license: pkg.license,
    types: pkg.types,
  })
}

// eslint-disable-next-line camelcase
externals['watchpack'] = 'next/dist/compiled/watchpack'
export async function ncc_watchpack(task, opts) {
  await task
    .source(relative(__dirname, require.resolve('watchpack')))
    .ncc({ packageName: 'watchpack', externals })
    .target('src/compiled/watchpack')
}

// eslint-disable-next-line camelcase
externals['jest-worker'] = 'next/dist/compiled/jest-worker'
export async function ncc_jest_worker(task, opts) {
  await fs.remove(join(__dirname, 'src/compiled/jest-worker'))
  await fs.ensureDir(join(__dirname, 'src/compiled/jest-worker/workers'))

  const workers = ['processChild.js', 'threadChild.js']

  await task
    .source(relative(__dirname, require.resolve('jest-worker')))
    .ncc({ packageName: 'jest-worker', externals })
    .target('src/compiled/jest-worker')

  for (const worker of workers) {
    const content = await fs.readFile(
      join(
        dirname(require.resolve('jest-worker/package.json')),
        'build/workers',
        worker
      ),
      'utf8'
    )
    await fs.writeFile(
      join(
        dirname(require.resolve('jest-worker/package.json')),
        'build/workers',
        worker + '.tmp.js'
      ),
      content.replace(/require\(file\)/g, '__non_webpack_require__(file)')
    )
    await task
      .source(
        relative(
          __dirname,
          join(
            dirname(require.resolve('jest-worker/package.json')),
            'build/workers',
            worker + '.tmp.js'
          )
        )
      )
      .ncc({ externals })
      .target('src/compiled/jest-worker/out')

    await fs.move(
      join(__dirname, 'src/compiled/jest-worker/out', worker + '.tmp.js'),
      join(__dirname, 'src/compiled/jest-worker', worker),
      { overwrite: true }
    )
  }
  await fs.remove(join(__dirname, 'src/compiled/jest-worker/workers'))
  await fs.remove(join(__dirname, 'src/compiled/jest-worker/out'))
}

// eslint-disable-next-line camelcase
export async function ncc_react_refresh_utils(task, opts) {
  await fs.remove(join(__dirname, 'dist/compiled/react-refresh'))
  await fs.copy(
    dirname(require.resolve('react-refresh/package.json')),
    join(__dirname, 'dist/compiled/react-refresh')
  )

  const srcDir = join(
    dirname(require.resolve('@next/react-refresh-utils/package.json')),
    'dist'
  )
  const destDir = join(
    __dirname,
    'dist/compiled/@next/react-refresh-utils/dist'
  )
  await fs.remove(destDir)
  await fs.ensureDir(destDir)

  const files = glob.sync('**/*.{js,json}', { cwd: srcDir })

  for (const file of files) {
    if (file === 'tsconfig.json') continue

    const content = await fs.readFile(join(srcDir, file), 'utf8')
    const outputFile = join(destDir, file)

    await fs.ensureDir(dirname(outputFile))
    await fs.writeFile(
      outputFile,
      content.replace(
        /react-refresh\/runtime/g,
        'next/dist/compiled/react-refresh/runtime'
      )
    )
  }
}

// eslint-disable-next-line camelcase
externals['chalk'] = 'next/dist/compiled/chalk'
export async function ncc_chalk(task, opts) {
  await task
    .source(relative(__dirname, require.resolve('chalk')))
    .ncc({ packageName: 'chalk', externals })
    .target('src/compiled/chalk')
}

// eslint-disable-next-line camelcase
externals['browserslist'] = 'next/dist/compiled/browserslist'
export async function ncc_browserslist(task, opts) {
  const browserslistModule = require.resolve('browserslist')
  const nodeFile = join(dirname(browserslistModule), 'node.js')

  const content = await fs.readFile(nodeFile, 'utf8')
  // ensure ncc doesn't attempt to bundle dynamic requires
  // so that they work at runtime correctly
  await fs.writeFile(
    nodeFile,
    content.replace(
      /require\(require\.resolve\(/g,
      `__non_webpack_require__(__non_webpack_require__.resolve(`
    )
  )

  await task
    .source(relative(__dirname, require.resolve('browserslist')))
    .ncc({ packageName: 'browserslist', externals })
    .target('src/compiled/browserslist')

  await fs.writeFile(nodeFile, content)
}

// eslint-disable-next-line camelcase
externals['@napi-rs/triples'] = 'next/dist/compiled/@napi-rs/triples'
export async function ncc_napirs_triples(task, opts) {
  await task
    .source(relative(__dirname, require.resolve('@napi-rs/triples')))
    .ncc({ packageName: '@napi-rs/triples', externals })
    .target('src/compiled/@napi-rs/triples')
}

// eslint-disable-next-line camelcase
externals['p-limit'] = 'next/dist/compiled/p-limit'
export async function ncc_p_limit(task, opts) {
  await task
    .source(relative(__dirname, require.resolve('p-limit')))
    .ncc({ packageName: 'p-limit', externals })
    .target('src/compiled/p-limit')
}

// eslint-disable-next-line camelcase
externals['raw-body'] = 'next/dist/compiled/raw-body'
export async function ncc_raw_body(task, opts) {
  await task
    .source(relative(__dirname, require.resolve('raw-body')))
    .ncc({ packageName: 'raw-body', externals })
    .target('src/compiled/raw-body')
}

// eslint-disable-next-line camelcase
externals['image-size'] = 'next/dist/compiled/image-size'
export async function ncc_image_size(task, opts) {
  await task
    .source(relative(__dirname, require.resolve('image-size')))
    .ncc({ packageName: 'image-size', externals })
    .target('src/compiled/image-size')
}

// eslint-disable-next-line camelcase
externals['get-orientation'] = 'next/dist/compiled/get-orientation'
export async function ncc_get_orientation(task, opts) {
  await task
    .source(relative(__dirname, require.resolve('get-orientation')))
    .ncc({ packageName: 'get-orientation', externals })
    .target('src/compiled/get-orientation')
}

// eslint-disable-next-line camelcase
externals['@hapi/accept'] = 'next/dist/compiled/@hapi/accept'
export async function ncc_hapi_accept(task, opts) {
  await task
    .source(relative(__dirname, require.resolve('@hapi/accept')))
    .ncc({ packageName: '@hapi/accept', externals })
    .target('src/compiled/@hapi/accept')
}

// eslint-disable-next-line camelcase
externals['amphtml-validator'] = 'next/dist/compiled/amphtml-validator'
export async function ncc_amphtml_validator(task, opts) {
  await task
    .source(relative(__dirname, require.resolve('amphtml-validator')))
    .ncc({ packageName: 'amphtml-validator', externals })
    .target('src/compiled/amphtml-validator')
}

// eslint-disable-next-line camelcase
export async function ncc_assert(task, opts) {
  await task
    .source(relative(__dirname, require.resolve('assert/')))
    .ncc({
      packageName: 'assert',
      externals,
      mainFields: ['browser', 'main'],
      target: 'es5',
    })
    .target('src/compiled/assert')
}

// eslint-disable-next-line camelcase
export async function ncc_browser_zlib(task, opts) {
  await task
    .source(relative(__dirname, require.resolve('browserify-zlib/')))
    .ncc({
      packageName: 'browserify-zlib',
      externals,
      mainFields: ['browser', 'main'],
      target: 'es5',
    })
    .target('src/compiled/browserify-zlib')
}

// eslint-disable-next-line camelcase
export async function ncc_buffer(task, opts) {
  await task
    .source(relative(__dirname, require.resolve('buffer/')))
    .ncc({
      packageName: 'buffer',
      externals,
      mainFields: ['browser', 'main'],
      target: 'es5',
    })
    .target('src/compiled/buffer')
}

// eslint-disable-next-line camelcase
export async function copy_react_is(task, opts) {
  await task
    .source(join(dirname(require.resolve('react-is/package.json')), '**/*'))
    .target('src/compiled/react-is')
}

// eslint-disable-next-line camelcase
export async function copy_constants_browserify(task, opts) {
  await fs.mkdir(join(__dirname, 'src/compiled/constants-browserify'), {
    recursive: true,
  })
  await fs.writeFile(
    join(__dirname, 'src/compiled/constants-browserify/package.json'),
    JSON.stringify({ name: 'constants-browserify', main: './constants.json' })
  )
  await task
    .source(require.resolve('constants-browserify'))
    .target('src/compiled/constants-browserify')
}

// eslint-disable-next-line camelcase
export async function ncc_crypto_browserify(task, opts) {
  await task
    .source(relative(__dirname, require.resolve('crypto-browserify/')))
    .ncc({
      packageName: 'crypto-browserify',
      externals,
      mainFields: ['browser', 'main'],
      target: 'es5',
    })
    .target('src/compiled/crypto-browserify')
}

// eslint-disable-next-line camelcase
export async function ncc_domain_browser(task, opts) {
  await task
    .source(relative(__dirname, require.resolve('domain-browser/')))
    .ncc({
      packageName: 'domain-browser',
      externals,
      mainFields: ['browser', 'main'],
      target: 'es5',
    })
    .target('src/compiled/domain-browser')
}

// eslint-disable-next-line camelcase
export async function ncc_events(task, opts) {
  await task
    .source(relative(__dirname, require.resolve('events/')))
    .ncc({
      packageName: 'events',
      externals,
      mainFields: ['browser', 'main'],
      target: 'es5',
    })
    .target('src/compiled/events')
}

// eslint-disable-next-line camelcase
export async function ncc_stream_browserify(task, opts) {
  await task
    .source(relative(__dirname, require.resolve('stream-browserify/')))
    .ncc({
      packageName: 'stream-browserify',
      mainFields: ['browser', 'main'],
      target: 'es5',
    })
    .target('src/compiled/stream-browserify')

  // while ncc'ing readable-stream the browser mapping does not replace the
  // require('stream') with require('events').EventEmitter correctly so we
  // patch this manually as leaving require('stream') causes a circular
  // reference breaking the browser polyfill
  const outputFile = join(__dirname, 'src/compiled/stream-browserify/index.js')

  fs.writeFileSync(
    outputFile,
    fs
      .readFileSync(outputFile, 'utf8')
      .replace(`require("stream")`, `require("events").EventEmitter`)
  )
}

// eslint-disable-next-line camelcase
export async function ncc_stream_http(task, opts) {
  await task
    .source(relative(__dirname, require.resolve('stream-http/')))
    .ncc({
      packageName: 'stream-http',
      externals,
      mainFields: ['browser', 'main'],
      target: 'es5',
    })
    .target('src/compiled/stream-http')
}

// eslint-disable-next-line camelcase
export async function ncc_https_browserify(task, opts) {
  await task
    .source(relative(__dirname, require.resolve('https-browserify/')))
    .ncc({
      packageName: 'https-browserify',
      externals,
      mainFields: ['browser', 'main'],
      target: 'es5',
    })
    .target('src/compiled/https-browserify')
}

// eslint-disable-next-line camelcase
export async function ncc_os_browserify(task, opts) {
  await task
    .source(relative(__dirname, require.resolve('os-browserify/browser')))
    .ncc({
      packageName: 'os-browserify',
      externals,
      mainFields: ['browser', 'main'],
      target: 'es5',
    })
    .target('src/compiled/os-browserify')
}

// eslint-disable-next-line camelcase
export async function ncc_path_browserify(task, opts) {
  await task
    .source(relative(__dirname, require.resolve('path-browserify/')))
    .ncc({
      packageName: 'path-browserify',
      externals,
      mainFields: ['browser', 'main'],
      target: 'es5',
    })
    .target('src/compiled/path-browserify')

  const filePath = join(__dirname, 'src/compiled/path-browserify/index.js')
  const content = fs.readFileSync(filePath, 'utf8')

  // Remove process usage from path-browserify polyfill for edge-runtime
  await fs.writeFile(filePath, content.replace(/process\.cwd\(\)/g, '""'))
}

// eslint-disable-next-line camelcase
export async function ncc_process(task, opts) {
  await task
    .source(relative(__dirname, require.resolve('process/browser')))
    .ncc({
      packageName: 'process',
      externals,
      mainFields: ['browser', 'main'],
      target: 'es5',
    })
    .target('src/compiled/process')
}

// eslint-disable-next-line camelcase
export async function ncc_querystring_es3(task, opts) {
  await task
    .source(relative(__dirname, require.resolve('querystring-es3/')))
    .ncc({
      packageName: 'querystring-es3',
      externals,
      mainFields: ['browser', 'main'],
      target: 'es5',
    })
    .target('src/compiled/querystring-es3')
}

// eslint-disable-next-line camelcase
export async function ncc_string_decoder(task, opts) {
  await task
    .source(relative(__dirname, require.resolve('string_decoder/')))
    .ncc({
      packageName: 'string_decoder',
      externals,
      mainFields: ['browser', 'main'],
      target: 'es5',
    })
    .target('src/compiled/string_decoder')
}

// eslint-disable-next-line camelcase
export async function ncc_util(task, opts) {
  await task
    .source(relative(__dirname, require.resolve('util/')))
    .ncc({
      packageName: 'util',
      externals,
      mainFields: ['browser', 'main'],
      target: 'es5',
    })
    .target('src/compiled/util')
}

// eslint-disable-next-line camelcase
export async function ncc_punycode(task, opts) {
  await task
    .source(relative(__dirname, require.resolve('punycode/')))
    .ncc({
      packageName: 'punycode',
      externals,
      mainFields: ['browser', 'main'],
      target: 'es5',
    })
    .target('src/compiled/punycode')
}

// eslint-disable-next-line camelcase
export async function ncc_set_immediate(task, opts) {
  await task
    .source(relative(__dirname, require.resolve('setimmediate/')))
    .ncc({
      packageName: 'setimmediate',
      externals,
      mainFields: ['browser', 'main'],
      target: 'es5',
    })
    .target('src/compiled/setimmediate')
}

// eslint-disable-next-line camelcase
export async function ncc_timers_browserify(task, opts) {
  await task
    .source(relative(__dirname, require.resolve('timers-browserify/')))
    .ncc({
      packageName: 'timers-browserify',
      externals: {
        ...externals,
        setimmediate: 'next/dist/compiled/setimmediate',
      },
      mainFields: ['browser', 'main'],
      target: 'es5',
    })
    .target('src/compiled/timers-browserify')
}

// eslint-disable-next-line camelcase
export async function ncc_tty_browserify(task, opts) {
  await task
    .source(relative(__dirname, require.resolve('tty-browserify/')))
    .ncc({
      packageName: 'tty-browserify',
      externals,
      mainFields: ['browser', 'main'],
      target: 'es5',
    })
    .target('src/compiled/tty-browserify')
}

// eslint-disable-next-line camelcase
export async function ncc_vm_browserify(task, opts) {
  await task
    .source(relative(__dirname, require.resolve('vm-browserify/')))
    .ncc({
      packageName: 'vm-browserify',
      externals,
      mainFields: ['browser', 'main'],
      target: 'es5',
    })
    .target('src/compiled/vm-browserify')
}

// eslint-disable-next-line camelcase
externals['@ampproject/toolbox-optimizer'] =
  'next/dist/compiled/@ampproject/toolbox-optimizer'
export async function ncc_amp_optimizer(task, opts) {
  await task
    .source(
      relative(__dirname, require.resolve('@ampproject/toolbox-optimizer'))
    )
    .ncc({
      externals,
      precompiled: false,
      packageName: '@ampproject/toolbox-optimizer',
    })
    .target('dist/compiled/@ampproject/toolbox-optimizer')
}
// eslint-disable-next-line camelcase
externals['arg'] = 'next/dist/compiled/arg'
export async function ncc_arg(task, opts) {
  await task
    .source(relative(__dirname, require.resolve('arg')))
    .ncc({ packageName: 'arg' })
    .target('src/compiled/arg')
}
// eslint-disable-next-line camelcase
externals['async-retry'] = 'next/dist/compiled/async-retry'
export async function ncc_async_retry(task, opts) {
  await task
    .source(relative(__dirname, require.resolve('async-retry')))
    .ncc({
      packageName: 'async-retry',
      externals,
    })
    .target('src/compiled/async-retry')
}
// eslint-disable-next-line camelcase
externals['async-sema'] = 'next/dist/compiled/async-sema'
export async function ncc_async_sema(task, opts) {
  await task
    .source(relative(__dirname, require.resolve('async-sema')))
    .ncc({ packageName: 'async-sema', externals })
    .target('src/compiled/async-sema')
}
// eslint-disable-next-line camelcase
export async function ncc_segment_ajv_human_errors(task, opts) {
  await task
    .source(relative(__dirname, require.resolve('@segment/ajv-human-errors/')))
    .ncc({
      packageName: '@segment/ajv-human-errors/',
      externals,
    })
    .target('src/compiled/@segment/ajv-human-errors')
}

externals['postcss-plugin-stub-for-cssnano-simple'] =
  'next/dist/compiled/postcss-plugin-stub-for-cssnano-simple'
// eslint-disable-next-line camelcase
export async function ncc_postcss_plugin_stub_for_cssnano_simple(task, opts) {
  await task
    .source('src/bundles/postcss-plugin-stub/index.js')
    .ncc({
      externals,
    })
    .target('src/compiled/postcss-plugin-stub-for-cssnano-simple')
}

const babelCorePackages = {
  'code-frame': 'next/dist/compiled/babel/code-frame',
  '@babel/generator': 'next/dist/compiled/babel/generator',
  '@babel/traverse': 'next/dist/compiled/babel/traverse',
  '@babel/types': 'next/dist/compiled/babel/types',
  '@babel/core': 'next/dist/compiled/babel/core',
  '@babel/parser': 'next/dist/compiled/babel/parser',
  '@babel/core/lib/config': 'next/dist/compiled/babel/core-lib-config',
  '@babel/core/lib/transformation/normalize-file':
    'next/dist/compiled/babel/core-lib-normalize-config',
  '@babel/core/lib/transformation/normalize-opts':
    'next/dist/compiled/babel/core-lib-normalize-opts',
  '@babel/core/lib/transformation/block-hoist-plugin':
    'next/dist/compiled/babel/core-lib-block-hoisting-plugin',
  '@babel/core/lib/transformation/plugin-pass':
    'next/dist/compiled/babel/core-lib-plugin-pass',
}

Object.assign(externals, babelCorePackages)

// eslint-disable-next-line camelcase
export async function ncc_babel_bundle(task, opts) {
  const bundleExternals = {
    ...externals,
    'next/dist/compiled/babel-packages': 'next/dist/compiled/babel-packages',
  }
  for (const pkg of Object.keys(babelCorePackages)) {
    delete bundleExternals[pkg]
  }
  await task
    .source('src/bundles/babel/bundle.js')
    .ncc({
      packageName: '@babel/core',
      bundleName: 'babel',
      externals: bundleExternals,
    })
    .target('src/compiled/babel')
}

// eslint-disable-next-line camelcase
export async function ncc_babel_bundle_packages(task, opts) {
  const eslintParseFile = join(
    dirname(require.resolve('@babel/eslint-parser')),
    './parse.cjs'
  )
  const content = fs.readFileSync(eslintParseFile, 'utf-8')
  // Let parser.cjs require @babel/parser directly
  const replacedContent = content
    .replace(
      `const babelParser = require((`,
      `function noop(){};\nconst babelParser = require('@babel/parser');noop((`
    )
    .replace(/require.resolve/g, 'noop')
  await fs.writeFile(eslintParseFile, replacedContent)

  await task
    .source('src/bundles/babel/packages-bundle.js')
    .ncc({
      externals: externals,
    })
    .target(`src/compiled/babel-packages`)

  await fs.writeFile(
    join(__dirname, 'src/compiled/babel-packages/package.json'),
    JSON.stringify({ name: 'babel-packages', main: './packages-bundle.js' })
  )

  await task.source('src/bundles/babel/packages/*').target('src/compiled/babel')
}

externals['cssnano-simple'] = 'next/dist/compiled/cssnano-simple'
// eslint-disable-next-line camelcase
export async function ncc_cssnano_simple_bundle(task, opts) {
  const bundleExternals = {
    ...externals,
    'postcss-svgo': 'next/dist/compiled/postcss-plugin-stub-for-cssnano-simple',
  }

  await task
    .source('src/bundles/cssnano-simple/index.js')
    .ncc({
      externals: bundleExternals,
    })
    .target('src/compiled/cssnano-simple')
}

// eslint-disable-next-line camelcase
externals['bytes'] = 'next/dist/compiled/bytes'
export async function ncc_bytes(task, opts) {
  await task
    .source(relative(__dirname, require.resolve('bytes')))
    .ncc({ packageName: 'bytes', externals })
    .target('src/compiled/bytes')
}
// eslint-disable-next-line camelcase
externals['ci-info'] = 'next/dist/compiled/ci-info'
export async function ncc_ci_info(task, opts) {
  await task
    .source(relative(__dirname, require.resolve('ci-info')))
    .ncc({ packageName: 'ci-info', externals })
    .target('src/compiled/ci-info')
}
// eslint-disable-next-line camelcase
externals['cli-select'] = 'next/dist/compiled/cli-select'
export async function ncc_cli_select(task, opts) {
  await task
    .source(relative(__dirname, require.resolve('cli-select')))
    .ncc({ packageName: 'cli-select', externals })
    .target('src/compiled/cli-select')
}
externals['comment-json'] = 'next/dist/compiled/comment-json'
export async function ncc_comment_json(task, opts) {
  await task
    .source(relative(__dirname, require.resolve('comment-json')))
    .ncc({ packageName: 'comment-json', externals })
    .target('src/compiled/comment-json')
}
// eslint-disable-next-line camelcase
externals['compression'] = 'next/dist/compiled/compression'
export async function ncc_compression(task, opts) {
  await task
    .source(relative(__dirname, require.resolve('compression')))
    .ncc({ packageName: 'compression', externals })
    .target('src/compiled/compression')
}
// eslint-disable-next-line camelcase
externals['conf'] = 'next/dist/compiled/conf'
export async function ncc_conf(task, opts) {
  await task
    .source(relative(__dirname, require.resolve('conf')))
    .ncc({ packageName: 'conf', externals })
    .target('src/compiled/conf')
}
// eslint-disable-next-line camelcase
externals['content-disposition'] = 'next/dist/compiled/content-disposition'
export async function ncc_content_disposition(task, opts) {
  await task
    .source(relative(__dirname, require.resolve('content-disposition')))
    .ncc({ packageName: 'content-disposition', externals })
    .target('src/compiled/content-disposition')
}
// eslint-disable-next-line camelcase
externals['content-type'] = 'next/dist/compiled/content-type'
export async function ncc_content_type(task, opts) {
  await task
    .source(relative(__dirname, require.resolve('content-type')))
    .ncc({ packageName: 'content-type', externals })
    .target('src/compiled/content-type')
}
// eslint-disable-next-line camelcase
externals['cookie'] = 'next/dist/compiled/cookie'
export async function ncc_cookie(task, opts) {
  await task
    .source(relative(__dirname, require.resolve('cookie')))
    .ncc({ packageName: 'cookie', externals })
    .target('src/compiled/cookie')
}
// eslint-disable-next-line camelcase
externals['cross-spawn'] = 'next/dist/compiled/cross-spawn'
export async function ncc_cross_spawn(task, opts) {
  await task
    .source(relative(__dirname, require.resolve('cross-spawn')))
    .ncc({ packageName: 'cross-spawn', externals })
    .target('src/compiled/cross-spawn')
}
// eslint-disable-next-line camelcase
externals['debug'] = 'next/dist/compiled/debug'
export async function ncc_debug(task, opts) {
  await task
    .source(relative(__dirname, require.resolve('debug')))
    .ncc({ packageName: 'debug', externals })
    .target('src/compiled/debug')
}
// eslint-disable-next-line camelcase
externals['devalue'] = 'next/dist/compiled/devalue'
export async function ncc_devalue(task, opts) {
  await task
    .source(relative(__dirname, require.resolve('devalue')))
    .ncc({ packageName: 'devalue', externals })
    .target('src/compiled/devalue')
}

// eslint-disable-next-line camelcase
externals['find-cache-dir'] = 'next/dist/compiled/find-cache-dir'
export async function ncc_find_cache_dir(task, opts) {
  await task
    .source(relative(__dirname, require.resolve('find-cache-dir')))
    .ncc({ packageName: 'find-cache-dir', externals })
    .target('src/compiled/find-cache-dir')
}
// eslint-disable-next-line camelcase
externals['find-up'] = 'next/dist/compiled/find-up'
export async function ncc_find_up(task, opts) {
  await task
    .source(relative(__dirname, require.resolve('find-up')))
    .ncc({ packageName: 'find-up', externals })
    .target('src/compiled/find-up')
}
// eslint-disable-next-line camelcase
externals['fresh'] = 'next/dist/compiled/fresh'
export async function ncc_fresh(task, opts) {
  await task
    .source(relative(__dirname, require.resolve('fresh')))
    .ncc({ packageName: 'fresh', externals })
    .target('src/compiled/fresh')
}
// eslint-disable-next-line camelcase
externals['glob'] = 'next/dist/compiled/glob'
export async function ncc_glob(task, opts) {
  await task
    .source(relative(__dirname, require.resolve('glob')))
    .ncc({ packageName: 'glob', externals })
    .target('src/compiled/glob')
}
// eslint-disable-next-line camelcase
externals['gzip-size'] = 'next/dist/compiled/gzip-size'
export async function ncc_gzip_size(task, opts) {
  await task
    .source(relative(__dirname, require.resolve('gzip-size')))
    .ncc({ packageName: 'gzip-size', externals })
    .target('src/compiled/gzip-size')
}
// eslint-disable-next-line camelcase
externals['http-proxy'] = 'next/dist/compiled/http-proxy'
export async function ncc_http_proxy(task, opts) {
  await task
    .source(relative(__dirname, require.resolve('http-proxy')))
    .ncc({ packageName: 'http-proxy', externals })
    .target('src/compiled/http-proxy')
}
// eslint-disable-next-line camelcase
externals['ignore-loader'] = 'next/dist/compiled/ignore-loader'
export async function ncc_ignore_loader(task, opts) {
  await task
    .source(relative(__dirname, require.resolve('ignore-loader')))
    .ncc({ packageName: 'ignore-loader', externals })
    .target('src/compiled/ignore-loader')
}
// eslint-disable-next-line camelcase
externals['is-animated'] = 'next/dist/compiled/is-animated'
export async function ncc_is_animated(task, opts) {
  await task
    .source(relative(__dirname, require.resolve('is-animated')))
    .ncc({ packageName: 'is-animated', externals })
    .target('src/compiled/is-animated')
}
// eslint-disable-next-line camelcase
externals['is-docker'] = 'next/dist/compiled/is-docker'
export async function ncc_is_docker(task, opts) {
  await task
    .source(relative(__dirname, require.resolve('is-docker')))
    .ncc({ packageName: 'is-docker', externals })
    .target('src/compiled/is-docker')
}
// eslint-disable-next-line camelcase
externals['is-wsl'] = 'next/dist/compiled/is-wsl'
export async function ncc_is_wsl(task, opts) {
  await task
    .source(relative(__dirname, require.resolve('is-wsl')))
    .ncc({ packageName: 'is-wsl', externals })
    .target('src/compiled/is-wsl')
}
// eslint-disable-next-line camelcase
externals['json5'] = 'next/dist/compiled/json5'
export async function ncc_json5(task, opts) {
  await task
    .source(relative(__dirname, require.resolve('json5')))
    .ncc({ packageName: 'json5', externals })
    .target('src/compiled/json5')
}
// eslint-disable-next-line camelcase
externals['jsonwebtoken'] = 'next/dist/compiled/jsonwebtoken'
export async function ncc_jsonwebtoken(task, opts) {
  await task
    .source(relative(__dirname, require.resolve('jsonwebtoken')))
    .ncc({ packageName: 'jsonwebtoken', externals })
    .target('src/compiled/jsonwebtoken')
}
// eslint-disable-next-line camelcase
externals['loader-runner'] = 'next/dist/compiled/loader-runner'
export async function ncc_loader_runner(task, opts) {
  await task
    .source(relative(__dirname, require.resolve('loader-runner')))
    .ncc({ packageName: 'loader-runner', externals })
    .target('src/compiled/loader-runner')
}
// eslint-disable-next-line camelcase
externals['loader-utils'] = 'error loader-utils version not specified'
externals['loader-utils2'] = 'next/dist/compiled/loader-utils2'
export async function ncc_loader_utils2(task, opts) {
  await task
    .source(relative(__dirname, require.resolve('loader-utils2')))
    .ncc({ packageName: 'loader-utils2', externals })
    .target('src/compiled/loader-utils2')
}
// eslint-disable-next-line camelcase
externals['loader-utils3'] = 'next/dist/compiled/loader-utils3'
export async function ncc_loader_utils3(task, opts) {
  await task
    .source(relative(__dirname, require.resolve('loader-utils3')))
    .ncc({ packageName: 'loader-utils3', externals })
    .target('src/compiled/loader-utils3')
}
// eslint-disable-next-line camelcase
externals['lodash.curry'] = 'next/dist/compiled/lodash.curry'
export async function ncc_lodash_curry(task, opts) {
  await task
    .source(relative(__dirname, require.resolve('lodash.curry')))
    .ncc({ packageName: 'lodash.curry', externals })
    .target('src/compiled/lodash.curry')
}
// eslint-disable-next-line camelcase
externals['lru-cache'] = 'next/dist/compiled/lru-cache'
export async function ncc_lru_cache(task, opts) {
  await task
    .source(relative(__dirname, require.resolve('lru-cache')))
    .ncc({ packageName: 'lru-cache', externals })
    .target('src/compiled/lru-cache')
}
// eslint-disable-next-line camelcase
externals['nanoid'] = 'next/dist/compiled/nanoid'
export async function ncc_nanoid(task, opts) {
  await task
    .source(relative(__dirname, require.resolve('nanoid')))
    .ncc({ packageName: 'nanoid', externals })
    .target('src/compiled/nanoid')
}
// eslint-disable-next-line camelcase
externals['native-url'] = 'next/dist/compiled/native-url'
export async function ncc_native_url(task, opts) {
  await task
    .source(relative(__dirname, require.resolve('native-url')))
    .ncc({
      packageName: 'native-url',
      externals: {
        ...externals,
        querystring: 'next/dist/compiled/querystring-es3',
      },
      target: 'es5',
    })
    .target('src/compiled/native-url')
}
// eslint-disable-next-line camelcase
externals['neo-async'] = 'next/dist/compiled/neo-async'
export async function ncc_neo_async(task, opts) {
  await task
    .source(relative(__dirname, require.resolve('neo-async')))
    .ncc({ packageName: 'neo-async', externals })
    .target('src/compiled/neo-async')
}

// eslint-disable-next-line camelcase
externals['ora'] = 'next/dist/compiled/ora'
export async function ncc_ora(task, opts) {
  await task
    .source(relative(__dirname, require.resolve('ora')))
    .ncc({ packageName: 'ora', externals })
    .target('src/compiled/ora')
}
// eslint-disable-next-line camelcase
externals['postcss-flexbugs-fixes'] =
  'next/dist/compiled/postcss-flexbugs-fixes'
export async function ncc_postcss_flexbugs_fixes(task, opts) {
  await task
    .source(relative(__dirname, require.resolve('postcss-flexbugs-fixes')))
    .ncc({ packageName: 'postcss-flexbugs-fixes', externals })
    .target('src/compiled/postcss-flexbugs-fixes')
}
// eslint-disable-next-line camelcase
export async function ncc_postcss_safe_parser(task, opts) {
  await task
    .source(relative(__dirname, require.resolve('postcss-safe-parser')))
    .ncc({ packageName: 'postcss-safe-parser', externals })
    .target('src/compiled/postcss-safe-parser')
}
// eslint-disable-next-line camelcase
externals['postcss-preset-env'] = 'next/dist/compiled/postcss-preset-env'
export async function ncc_postcss_preset_env(task, opts) {
  await task
    .source(relative(__dirname, require.resolve('postcss-preset-env')))
    .ncc({ packageName: 'postcss-preset-env', externals })
    .target('src/compiled/postcss-preset-env')
}
// eslint-disable-next-line camelcase
externals['postcss-scss'] = 'next/dist/compiled/postcss-scss'
export async function ncc_postcss_scss(task, opts) {
  await task
    .source(relative(__dirname, require.resolve('postcss-scss')))
    .ncc({
      packageName: 'postcss-scss',
      externals: {
        'postcss/lib/parser': 'postcss/lib/parser',
        ...externals,
      },
    })
    .target('src/compiled/postcss-scss')
}
// eslint-disable-next-line camelcase
externals['postcss-modules-extract-imports'] =
  'next/dist/compiled/postcss-modules-extract-imports'
export async function ncc_postcss_modules_extract_imports(task, opts) {
  await task
    .source(
      relative(__dirname, require.resolve('postcss-modules-extract-imports'))
    )
    .ncc({
      packageName: 'postcss-modules-extract-imports',
      externals: {
        'postcss/lib/parser': 'postcss/lib/parser',
        ...externals,
      },
    })
    .target('src/compiled/postcss-modules-extract-imports')
}
// eslint-disable-next-line camelcase
externals['postcss-modules-local-by-default'] =
  'next/dist/compiled/postcss-modules-local-by-default'
export async function ncc_postcss_modules_local_by_default(task, opts) {
  await task
    .source(
      relative(__dirname, require.resolve('postcss-modules-local-by-default'))
    )
    .ncc({
      packageName: 'postcss-modules-local-by-default',
      externals: {
        'postcss/lib/parser': 'postcss/lib/parser',
        ...externals,
      },
    })
    .target('src/compiled/postcss-modules-local-by-default')
}
// eslint-disable-next-line camelcase
externals['postcss-modules-scope'] = 'next/dist/compiled/postcss-modules-scope'
export async function ncc_postcss_modules_scope(task, opts) {
  await task
    .source(relative(__dirname, require.resolve('postcss-modules-scope')))
    .ncc({
      packageName: 'postcss-modules-scope',
      externals: {
        'postcss/lib/parser': 'postcss/lib/parser',
        ...externals,
      },
    })
    .target('src/compiled/postcss-modules-scope')
}
// eslint-disable-next-line camelcase
externals['postcss-modules-values'] =
  'next/dist/compiled/postcss-modules-values'
export async function ncc_postcss_modules_values(task, opts) {
  await task
    .source(relative(__dirname, require.resolve('postcss-modules-values')))
    .ncc({
      packageName: 'postcss-modules-values',
      externals: {
        'postcss/lib/parser': 'postcss/lib/parser',
        ...externals,
      },
    })
    .target('src/compiled/postcss-modules-values')
}
// eslint-disable-next-line camelcase
externals['postcss-value-parser'] = 'next/dist/compiled/postcss-value-parser'
export async function ncc_postcss_value_parser(task, opts) {
  await task
    .source(relative(__dirname, require.resolve('postcss-value-parser')))
    .ncc({
      packageName: 'postcss-value-parser',
      externals: {
        'postcss/lib/parser': 'postcss/lib/parser',
        ...externals,
      },
    })
    .target('src/compiled/postcss-value-parser')
}
// eslint-disable-next-line camelcase
externals['icss-utils'] = 'next/dist/compiled/icss-utils'
export async function ncc_icss_utils(task, opts) {
  await task
    .source(relative(__dirname, require.resolve('icss-utils')))
    .ncc({
      packageName: 'icss-utils',
      externals: {
        'postcss/lib/parser': 'postcss/lib/parser',
        ...externals,
      },
    })
    .target('src/compiled/icss-utils')
}

externals['scheduler'] = 'next/dist/compiled/scheduler-experimental'
externals['scheduler'] = 'next/dist/compiled/scheduler'
export async function copy_vendor_react(task) {
  function* copy_vendor_react_impl(task, opts) {
    const channel = opts.experimental ? `experimental-builtin` : `builtin`
    const packageSuffix = opts.experimental ? `-experimental` : ``

    const schedulerDir = dirname(
      relative(__dirname, require.resolve(`scheduler-${channel}/package.json`))
    )
    yield task
      .source(join(schedulerDir, '*.{json,js}'))
      .target(`src/compiled/scheduler${packageSuffix}`)
    yield task
      .source(join(schedulerDir, 'cjs/**/*.js'))
      .target(`src/compiled/scheduler${packageSuffix}/cjs`)
    yield task
      .source(join(schedulerDir, 'LICENSE'))
      .target(`src/compiled/scheduler${packageSuffix}`)

    const reactDir = dirname(
      relative(__dirname, require.resolve(`react-${channel}/package.json`))
    )
    const reactDomDir = dirname(
      relative(__dirname, require.resolve(`react-dom-${channel}/package.json`))
    )

    // TODO-APP: remove unused fields from package.json and unused files
    yield task
      .source(join(reactDir, '*.{json,js}'))
      .target(`src/compiled/react${packageSuffix}`)
    yield task
      .source(join(reactDir, 'LICENSE'))
      .target(`src/compiled/react${packageSuffix}`)
    yield task
      .source(join(reactDir, 'cjs/**/*.js'))
      .target(`src/compiled/react${packageSuffix}/cjs`)

    yield task
      .source(join(reactDomDir, '*.{json,js}'))
      .target(`src/compiled/react-dom${packageSuffix}`)
    yield task
      .source(join(reactDomDir, 'LICENSE'))
      .target(`src/compiled/react-dom${packageSuffix}`)
    yield task
      .source(join(reactDomDir, 'cjs/**/*.js'))
      // eslint-disable-next-line require-yield
      .run({ every: true }, function* (file) {
        const source = file.data.toString()
        // We replace the module/chunk loading code with our own implementation in Next.js.
        file.data = source.replace(
          /require\(["']scheduler["']\)/g,
          `require("next/dist/compiled/scheduler${packageSuffix}")`
        )
      })
      .target(`src/compiled/react-dom${packageSuffix}/cjs`)

    // Remove unused files
    const reactDomCompiledDir = join(
      __dirname,
      `src/compiled/react-dom${packageSuffix}`
    )
    const itemsToRemove = [
      'static.js',
      'static.node.js',
      'static.browser.js',
      'unstable_testing.js',
      'test-utils.js',
      'profiling.js',
      'server.bun.js',
      'cjs/react-dom-server.bun.development.js',
      'cjs/react-dom-server.bun.production.min.js',
      'cjs/react-dom-test-utils.development.js',
      'cjs/react-dom-test-utils.production.min.js',
      'unstable_server-external-runtime.js',
    ]
    for (const item of itemsToRemove) {
      yield fs.remove(join(reactDomCompiledDir, item))
    }

    // react-server-dom-webpack
    // Currently, this `next` and `experimental` channels are always in sync so
    // we can use the same version for both.
    const reactServerDomDir = dirname(
      relative(
        __dirname,
        require.resolve(`react-server-dom-webpack/package.json`)
      )
    )
    yield task
      .source(join(reactServerDomDir, 'LICENSE'))
      .target(`src/compiled/react-server-dom-webpack`)
    yield task
      .source(join(reactServerDomDir, '{package.json,*.js,cjs/**/*.js}'))
      // eslint-disable-next-line require-yield
      .run({ every: true }, function* (file) {
        const source = file.data.toString()
        // We replace the module/chunk loading code with our own implementation in Next.js.
        // NOTE: We don't alias react and react-dom here since they could change while bundling,
        // let bundling picking logic controlled by webpack.
        file.data = source
          .replace(/__webpack_chunk_load__/g, 'globalThis.__next_chunk_load__')
          .replace(/__webpack_require__/g, 'globalThis.__next_require__')
      })
      .target(`src/compiled/react-server-dom-webpack`)
  }

  // As taskr transpiles async functions into generators, to reuse the same logic
  // we need to directly write this iteration logic here.
  for (const res of copy_vendor_react_impl(task, { experimental: false })) {
    await res
  }
  for (const res of copy_vendor_react_impl(task, { experimental: true })) {
    await res
  }
}

// eslint-disable-next-line camelcase
export async function ncc_rsc_poison_packages(task, opts) {
  await task
    .source(join(dirname(require.resolve('server-only')), '*'))
    .target('src/compiled/server-only')
  await task
    .source(join(dirname(require.resolve('client-only')), '*'))
    .target('src/compiled/client-only')
}

externals['sass-loader'] = 'next/dist/compiled/sass-loader'
// eslint-disable-next-line camelcase
export async function ncc_sass_loader(task, opts) {
  const sassLoaderPath = require.resolve('sass-loader')
  const utilsPath = join(dirname(sassLoaderPath), 'utils.js')
  const originalContent = await fs.readFile(utilsPath, 'utf8')

  await fs.writeFile(
    utilsPath,
    originalContent.replace(
      /require\.resolve\(["'](sass|node-sass)["']\)/g,
      'eval("require").resolve("$1")'
    )
  )

  await task
    .source(relative(__dirname, sassLoaderPath))
    .ncc({
      packageName: 'sass-loader',
      externals: {
        ...externals,
        'schema-utils': externals['schema-utils3'],
        'loader-utils': externals['loader-utils2'],
      },
      target: 'es5',
    })
    .target('src/compiled/sass-loader')
}
// eslint-disable-next-line camelcase
externals['schema-utils'] = 'MISSING_VERSION schema-utils version not specified'
externals['schema-utils2'] = 'next/dist/compiled/schema-utils2'
export async function ncc_schema_utils2(task, opts) {
  await task
    .source(relative(__dirname, require.resolve('schema-utils2')))
    .ncc({
      packageName: 'schema-utils',
      bundleName: 'schema-utils2',
      externals,
    })
    .target('src/compiled/schema-utils2')
}
// eslint-disable-next-line camelcase
externals['schema-utils3'] = 'next/dist/compiled/schema-utils3'
export async function ncc_schema_utils3(task, opts) {
  await task
    .source(relative(__dirname, require.resolve('schema-utils3')))
    .ncc({
      packageName: 'schema-utils',
      bundleName: 'schema-utils3',
      externals,
    })
    .target('src/compiled/schema-utils3')
}
externals['semver'] = 'next/dist/compiled/semver'
export async function ncc_semver(task, opts) {
  await task
    .source(relative(__dirname, require.resolve('semver')))
    .ncc({ packageName: 'semver', externals })
    .target('src/compiled/semver')
}
// eslint-disable-next-line camelcase
externals['send'] = 'next/dist/compiled/send'
export async function ncc_send(task, opts) {
  await task
    .source(relative(__dirname, require.resolve('send')))
    .ncc({ packageName: 'send', externals })
    .target('src/compiled/send')
}
// eslint-disable-next-line camelcase
// NB: Used by other dependencies, but Vercel version is a duplicate
// version so can be inlined anyway (although may change in future)
externals['source-map'] = 'next/dist/compiled/source-map'
export async function ncc_source_map(task, opts) {
  await task
    .source(relative(__dirname, require.resolve('source-map')))
    .ncc({ packageName: 'source-map', externals })
    .target('src/compiled/source-map')
}
// eslint-disable-next-line camelcase
externals['string-hash'] = 'next/dist/compiled/string-hash'
export async function ncc_string_hash(task, opts) {
  await task
    .source(relative(__dirname, require.resolve('string-hash')))
    .ncc({ packageName: 'string-hash', externals })
    .target('src/compiled/string-hash')
}
// eslint-disable-next-line camelcase
externals['strip-ansi'] = 'next/dist/compiled/strip-ansi'
export async function ncc_strip_ansi(task, opts) {
  await task
    .source(relative(__dirname, require.resolve('strip-ansi')))
    .ncc({ packageName: 'strip-ansi', externals })
    .target('src/compiled/strip-ansi')
}
// eslint-disable-next-line camelcase
externals['@vercel/nft'] = 'next/dist/compiled/@vercel/nft'
export async function ncc_nft(task, opts) {
  await task
    .source(relative(__dirname, require.resolve('@vercel/nft')))
    .ncc({ packageName: '@vercel/nft', externals })
    .target('src/compiled/@vercel/nft')
}

// eslint-disable-next-line camelcase
externals['tar'] = 'next/dist/compiled/tar'
export async function ncc_tar(task, opts) {
  await task
    .source(relative(__dirname, require.resolve('tar')))
    .ncc({ packageName: 'tar', externals })
    .target('src/compiled/tar')
}

// eslint-disable-next-line camelcase
externals['terser'] = 'next/dist/compiled/terser'
export async function ncc_terser(task, opts) {
  await task
    .source(relative(__dirname, require.resolve('terser')))
    .ncc({ packageName: 'terser', externals })
    .target('src/compiled/terser')
}
// eslint-disable-next-line camelcase
externals['text-table'] = 'next/dist/compiled/text-table'
export async function ncc_text_table(task, opts) {
  await task
    .source(relative(__dirname, require.resolve('text-table')))
    .ncc({ packageName: 'text-table', externals })
    .target('src/compiled/text-table')
}
// eslint-disable-next-line camelcase
externals['unistore'] = 'next/dist/compiled/unistore'
export async function ncc_unistore(task, opts) {
  await task
    .source(relative(__dirname, require.resolve('unistore')))
    .ncc({ packageName: 'unistore', externals })
    .target('src/compiled/unistore')
}
// eslint-disable-next-line camelcase
externals['web-vitals'] = 'next/dist/compiled/web-vitals'
export async function ncc_web_vitals(task, opts) {
  await task
    .source(
      relative(
        __dirname,
        resolve(resolveFrom(__dirname, 'web-vitals'), '../web-vitals.js')
      )
    )
    // web-vitals@3.0.0 is pure ESM, compile to CJS for pre-compiled
    .ncc({ packageName: 'web-vitals', externals, target: 'es5', esm: false })
    .target('src/compiled/web-vitals')
}
// eslint-disable-next-line camelcase
externals['web-vitals-attribution'] =
  'next/dist/compiled/web-vitals-attribution'
export async function ncc_web_vitals_attribution(task, opts) {
  await task
    .source(
      relative(
        __dirname,
        resolve(require.resolve('web-vitals'), '../web-vitals.attribution.js')
      )
    )
    .ncc({
      packageName: 'web-vitals',
      bundleName: 'web-vitals-attribution',
      externals,
      target: 'es5',
      esm: false,
    })
    .target('src/compiled/web-vitals-attribution')
}
// eslint-disable-next-line camelcase
externals['webpack-sources'] = 'error webpack-sources version not specified'
externals['webpack-sources1'] = 'next/dist/compiled/webpack-sources1'
export async function ncc_webpack_sources1(task, opts) {
  await task
    .source(relative(__dirname, require.resolve('webpack-sources1')))
    .ncc({ packageName: 'webpack-sources1', externals, target: 'es5' })
    .target('src/compiled/webpack-sources1')
}
// eslint-disable-next-line camelcase
externals['webpack-sources3'] = 'next/dist/compiled/webpack-sources3'
export async function ncc_webpack_sources3(task, opts) {
  await task
    .source(relative(__dirname, require.resolve('webpack-sources3')))
    .ncc({ packageName: 'webpack-sources3', externals, target: 'es5' })
    .target('src/compiled/webpack-sources3')
}

// eslint-disable-next-line camelcase
externals['micromatch'] = 'next/dist/compiled/micromatch'
export async function ncc_minimatch(task, opts) {
  await task
    .source(relative(__dirname, require.resolve('micromatch')))
    .ncc({ packageName: 'micromatch', externals })
    .target('src/compiled/micromatch')
}

// eslint-disable-next-line camelcase
externals['mini-css-extract-plugin'] =
  'next/dist/compiled/mini-css-extract-plugin'

export async function ncc_mini_css_extract_plugin(task, opts) {
  await task
    .source(
      relative(
        __dirname,
        resolve(require.resolve('mini-css-extract-plugin'), '../index.js')
      )
    )
    .ncc({
      externals: {
        ...externals,
        './index': './index.js',
        'schema-utils': externals['schema-utils3'],
        'webpack-sources': externals['webpack-sources1'],
      },
    })
    .target('src/compiled/mini-css-extract-plugin')
  await task
    .source(
      relative(
        __dirname,
        resolve(
          require.resolve('mini-css-extract-plugin'),
          '../hmr/hotModuleReplacement.js'
        )
      )
    )
    .ncc({
      externals: {
        ...externals,
        './hmr': './hmr',
        'schema-utils': 'next/dist/compiled/schema-utils3',
      },
    })
    .target('src/compiled/mini-css-extract-plugin/hmr')
  await task
    .source(relative(__dirname, require.resolve('mini-css-extract-plugin')))
    .ncc({
      packageName: 'mini-css-extract-plugin',
      externals: {
        ...externals,
        './index': './index.js',
        'schema-utils': externals['schema-utils3'],
      },
    })
    .target('src/compiled/mini-css-extract-plugin')
}

// eslint-disable-next-line camelcase
externals['ua-parser-js'] = 'next/dist/compiled/ua-parser-js'
export async function ncc_ua_parser_js(task, opts) {
  await task
    .source(relative(__dirname, require.resolve('ua-parser-js')))
    .ncc({ packageName: 'ua-parser-js', externals })
    .target('src/compiled/ua-parser-js')
}
// eslint-disable-next-line camelcase
export async function ncc_webpack_bundle5(task, opts) {
  const bundleExternals = {
    ...externals,
    'schema-utils': externals['schema-utils3'],
    'webpack-sources': externals['webpack-sources3'],
  }
  for (const pkg of Object.keys(webpackBundlePackages)) {
    delete bundleExternals[pkg]
  }
  await task
    .source('src/bundles/webpack/bundle5.js')
    .ncc({
      packageName: 'webpack',
      bundleName: 'webpack',
      customEmit(path) {
        if (path.endsWith('.runtime.js')) return `'./${basename(path)}'`
      },
      externals: bundleExternals,
      target: 'es5',
    })
    .target('src/compiled/webpack')
}

const webpackBundlePackages = {
  webpack: 'next/dist/compiled/webpack/webpack-lib',
  'webpack/lib/NormalModule': 'next/dist/compiled/webpack/NormalModule',
  'webpack/lib/node/NodeTargetPlugin':
    'next/dist/compiled/webpack/NodeTargetPlugin',
}

Object.assign(externals, webpackBundlePackages)

export async function ncc_webpack_bundle_packages(task, opts) {
  await task
    .source('src/bundles/webpack/packages/*')
    .target('src/compiled/webpack/')
}

// eslint-disable-next-line camelcase
externals['ws'] = 'next/dist/compiled/ws'
export async function ncc_ws(task, opts) {
  await task
    .source(relative(__dirname, require.resolve('ws')))
    .ncc({ packageName: 'ws', externals })
    .target('src/compiled/ws')
}

externals['path-to-regexp'] = 'next/dist/compiled/path-to-regexp'
export async function path_to_regexp(task, opts) {
  await task
    .source(relative(__dirname, require.resolve('path-to-regexp')))
    .target('dist/compiled/path-to-regexp')
}

// eslint-disable-next-line camelcase
externals['@opentelemetry/api'] = 'next/dist/compiled/@opentelemetry/api'
export async function ncc_opentelemetry_api(task, opts) {
  await task
    .source(
      opts.src || relative(__dirname, require.resolve('@opentelemetry/api'))
    )
    .ncc({ packageName: '@opentelemetry/api', externals })
    .target('src/compiled/@opentelemetry/api')
}

// eslint-disable-next-line camelcase
externals['http-proxy-agent'] = 'next/dist/compiled/http-proxy-agent'
export async function ncc_http_proxy_agent(task, opts) {
  await task
    .source(relative(__dirname, require.resolve('http-proxy-agent')))
    .ncc({ packageName: 'http-proxy-agent', externals })
    .target('src/compiled/http-proxy-agent')
}

// eslint-disable-next-line camelcase
externals['https-proxy-agent'] = 'next/dist/compiled/https-proxy-agent'
export async function ncc_https_proxy_agent(task, opts) {
  await task
    .source(relative(__dirname, require.resolve('https-proxy-agent')))
    .ncc({ packageName: 'https-proxy-agent', externals })
    .target('src/compiled/https-proxy-agent')
}

export async function precompile(task, opts) {
  await task.parallel(
    [
      'browser_polyfills',
      'path_to_regexp',
      'copy_ncced',
      'copy_styled_jsx_assets',
    ],
    opts
  )
}

// eslint-disable-next-line camelcase
export async function copy_ncced(task) {
  // we don't ncc every time we build since these won't change
  // that often and can be committed to the repo saving build time
  await task.source('src/compiled/**/*').target('dist/compiled')
}

export async function ncc(task, opts) {
  await task
    .clear('compiled')
    .parallel(
      [
        'ncc_node_html_parser',
        'ncc_watchpack',
        'ncc_chalk',
        'ncc_napirs_triples',
        'ncc_p_limit',
        'ncc_raw_body',
        'ncc_image_size',
        'ncc_get_orientation',
        'ncc_hapi_accept',
        'ncc_node_fetch',
        'ncc_node_anser',
        'ncc_node_stacktrace_parser',
        'ncc_node_data_uri_to_buffer',
        'ncc_node_cssescape',
        'ncc_node_platform',
        'ncc_node_shell_quote',
        'ncc_undici',
        'ncc_acorn',
        'ncc_zod',
        'ncc_amphtml_validator',
        'ncc_arg',
        'ncc_async_retry',
        'ncc_async_sema',
        'ncc_segment_ajv_human_errors',
        'ncc_postcss_plugin_stub_for_cssnano_simple',
        'ncc_assert',
        'ncc_browser_zlib',
        'ncc_buffer',
        'ncc_crypto_browserify',
        'ncc_domain_browser',
        'ncc_events',
        'ncc_stream_browserify',
        'ncc_stream_http',
        'ncc_https_browserify',
        'ncc_os_browserify',
        'ncc_path_browserify',
        'ncc_process',
        'ncc_querystring_es3',
        'ncc_string_decoder',
        'ncc_util',
        'ncc_punycode',
        'ncc_set_immediate',
        'ncc_timers_browserify',
        'ncc_tty_browserify',
        'ncc_vm_browserify',
        'ncc_babel_bundle',
        'ncc_bytes',
        'ncc_ci_info',
        'ncc_cli_select',
        'ncc_comment_json',
        'ncc_compression',
        'ncc_conf',
        'ncc_content_disposition',
        'ncc_content_type',
        'ncc_cookie',
        'ncc_cross_spawn',
        'ncc_debug',
        'ncc_devalue',
        'ncc_find_cache_dir',
        'ncc_find_up',
        'ncc_fresh',
        'ncc_glob',
        'ncc_gzip_size',
        'ncc_http_proxy',
        'ncc_ignore_loader',
        'ncc_is_animated',
        'ncc_is_docker',
        'ncc_is_wsl',
        'ncc_json5',
        'ncc_jsonwebtoken',
        'ncc_loader_runner',
        'ncc_loader_utils2',
        'ncc_loader_utils3',
        'ncc_lodash_curry',
        'ncc_lru_cache',
        'ncc_nanoid',
        'ncc_native_url',
        'ncc_neo_async',
        'ncc_ora',
        'ncc_postcss_safe_parser',
        'ncc_postcss_flexbugs_fixes',
        'ncc_postcss_preset_env',
        'ncc_postcss_scss',
        'ncc_postcss_modules_extract_imports',
        'ncc_postcss_modules_local_by_default',
        'ncc_postcss_modules_scope',
        'ncc_postcss_modules_values',
        'ncc_postcss_value_parser',
        'ncc_icss_utils',
        'ncc_schema_utils2',
        'ncc_schema_utils3',
        'ncc_semver',
        'ncc_send',
        'ncc_source_map',
        'ncc_string_hash',
        'ncc_strip_ansi',
        'ncc_nft',
        'ncc_tar',
        'ncc_terser',
        'ncc_text_table',
        'ncc_unistore',
        'ncc_web_vitals',
        'ncc_web_vitals_attribution',
        'ncc_webpack_bundle5',
        'ncc_webpack_sources1',
        'ncc_webpack_sources3',
        'ncc_ws',
        'ncc_ua_parser_js',
        'ncc_minimatch',
        'ncc_opentelemetry_api',
        'ncc_http_proxy_agent',
        'ncc_https_proxy_agent',
        'ncc_mini_css_extract_plugin',
      ],
      opts
    )
  await task.parallel(['ncc_webpack_bundle_packages'], opts)
  await task.parallel(['ncc_babel_bundle_packages'], opts)
  await task.serial(
    [
      'ncc_browserslist',
      'ncc_cssnano_simple_bundle',
      'copy_regenerator_runtime',
      'copy_babel_runtime',
      'copy_vercel_og',
      'copy_constants_browserify',
      'copy_vendor_react',
      'copy_react_is',
      'ncc_sass_loader',
      'ncc_jest_worker',
      'ncc_edge_runtime_cookies',
      'ncc_edge_runtime_primitives',
      'ncc_edge_runtime',
    ],
    opts
  )
}

export async function compile(task, opts) {
  await task.parallel(
    [
      'cli',
      'bin',
      'server',
      'server_esm',
      'nextbuild',
      'nextbuildjest',
      'nextbuildstatic',
      'nextbuild_esm',
      'pages',
      'pages_esm',
      'lib',
      'lib_esm',
      'client',
      'client_esm',
      'telemetry',
      'trace',
      'shared',
      'shared_esm',
      'shared_re_exported',
      'shared_re_exported_esm',
      'server_wasm',
      // we compile this each time so that fresh runtime data is pulled
      // before each publish
      'ncc_amp_optimizer',
    ],
    opts
  )
  await task.serial([
    'ncc_react_refresh_utils',
    'ncc_next__react_dev_overlay',
    'ncc_next_font',
    'capsize_metrics',
  ])
}

export async function bin(task, opts) {
  await task
    .source('src/bin/*')
    .swc('server', { stripExtension: true, dev: opts.dev })
    .target('dist/bin', { mode: '0755' })
}

export async function cli(task, opts) {
  await task
    .source('src/cli/**/*.+(js|ts|tsx)')
    .swc('server', { dev: opts.dev })
    .target('dist/cli')
}

export async function lib(task, opts) {
  await task
    .source('src/lib/**/!(*.test).+(js|ts|tsx|json)')
    .swc('server', { dev: opts.dev })
    .target('dist/lib')
}

export async function lib_esm(task, opts) {
  await task
    .source('src/lib/**/!(*.test).+(js|ts|tsx|json)')
    .swc('server', { dev: opts.dev, esm: true })
    .target('dist/esm/lib')
}

export async function server(task, opts) {
  await task
    .source('src/server/**/!(*.test).+(js|ts|tsx)')
    .swc('server', { dev: opts.dev })
    .target('dist/server')

  await fs.copyFile(
    join(__dirname, 'src/server/google-font-metrics.json'),
    join(__dirname, 'dist/server/google-font-metrics.json')
  )
}

export async function server_esm(task, opts) {
  await task
    .source('src/server/**/!(*.test).+(js|ts|tsx)')
    .swc('server', { dev: opts.dev, esm: true })
    .target('dist/esm/server')
}

export async function nextbuild(task, opts) {
  await task
    .source('src/build/**/!(*.test).+(js|ts|tsx)', {
      ignore: ['**/fixture/**', '**/tests/**', '**/jest/**'],
    })
    .swc('server', { dev: opts.dev })
    .target('dist/build')
}

export async function nextbuild_esm(task, opts) {
  await task
    .source('src/build/**/!(*.test).+(js|ts|tsx)', {
      ignore: ['**/fixture/**', '**/tests/**', '**/jest/**'],
    })
    .swc('server', { dev: opts.dev, esm: true })
    .target('dist/esm/build')
}

export async function nextbuildjest(task, opts) {
  await task
    .source('src/build/jest/**/!(*.test).+(js|ts|tsx)', {
      ignore: ['**/fixture/**', '**/tests/**'],
    })
    .swc('server', { dev: opts.dev, interopClientDefaultExport: true })
    .target('dist/build/jest')
}

export async function client(task, opts) {
  await task
    .source('src/client/**/!(*.test).+(js|ts|tsx)')
    .swc('client', { dev: opts.dev, interopClientDefaultExport: true })
    .target('dist/client')
}

export async function client_esm(task, opts) {
  await task
    .source('src/client/**/!(*.test).+(js|ts|tsx)')
    .swc('client', { dev: opts.dev, esm: true })
    .target('dist/esm/client')
}

// export is a reserved keyword for functions
export async function nextbuildstatic(task, opts) {
  await task
    .source('src/export/**/!(*.test).+(js|ts|tsx)')
    .swc('server', { dev: opts.dev })
    .target('dist/export')
}

export async function pages_app(task, opts) {
  await task
    .source('src/pages/_app.tsx')
    .swc('client', {
      dev: opts.dev,
      keepImportAssertions: true,
      interopClientDefaultExport: true,
    })
    .target('dist/pages')
}

export async function pages_error(task, opts) {
  await task
    .source('src/pages/_error.tsx')
    .swc('client', {
      dev: opts.dev,
      keepImportAssertions: true,
      interopClientDefaultExport: true,
    })
    .target('dist/pages')
}

export async function pages_document(task, opts) {
  await task
    .source('src/pages/_document.tsx')
    .swc('server', { dev: opts.dev, keepImportAssertions: true })
    .target('dist/pages')
}

export async function pages_app_esm(task, opts) {
  await task
    .source('src/pages/_app.tsx')
    .swc('client', { dev: opts.dev, keepImportAssertions: true, esm: true })
    .target('dist/esm/pages')
}

export async function pages_error_esm(task, opts) {
  await task
    .source('src/pages/_error.tsx')
    .swc('client', { dev: opts.dev, keepImportAssertions: true, esm: true })
    .target('dist/esm/pages')
}

export async function pages_document_esm(task, opts) {
  await task
    .source('src/pages/_document.tsx')
    .swc('server', { dev: opts.dev, keepImportAssertions: true, esm: true })
    .target('dist/esm/pages')
}

export async function pages(task, opts) {
  await task.parallel(['pages_app', 'pages_error', 'pages_document'], opts)
}

export async function pages_esm(task, opts) {
  await task.parallel(
    ['pages_app_esm', 'pages_error_esm', 'pages_document_esm'],
    opts
  )
}

export async function telemetry(task, opts) {
  await task
    .source('src/telemetry/**/*.+(js|ts|tsx)')
    .swc('server', { dev: opts.dev })
    .target('dist/telemetry')
}

export async function trace(task, opts) {
  await task
    .source('src/trace/**/*.+(js|ts|tsx)')
    .swc('server', { dev: opts.dev })
    .target('dist/trace')
}

export async function build(task, opts) {
  await task.serial(['precompile', 'compile', 'compile_config_schema'], opts)
}

export default async function (task) {
  const opts = { dev: true }
  await task.clear('dist')
  await task.start('build', opts)
  await task.watch('src/bin', 'bin', opts)
  await task.watch('src/pages', 'pages', opts)
  await task.watch('src/server', ['server', 'server_esm', 'server_wasm'], opts)
  await task.watch(
    'src/build',
    ['nextbuild', 'nextbuild_esm', 'nextbuildjest'],
    opts
  )
  await task.watch('src/export', 'nextbuildstatic', opts)
  await task.watch('src/client', 'client', opts)
  await task.watch('src/client', 'client_esm', opts)
  await task.watch('src/lib', 'lib', opts)
  await task.watch('src/lib', 'lib_esm', opts)
  await task.watch('src/cli', 'cli', opts)
  await task.watch('src/telemetry', 'telemetry', opts)
  await task.watch('src/trace', 'trace', opts)
  await task.watch(
    'src/shared',
    ['shared_re_exported', 'shared_re_exported_esm', 'shared', 'shared_esm'],
    opts
  )
  await task.watch(
    '../react-dev-overlay/dist',
    'ncc_next__react_dev_overlay',
    opts
  )
}

export async function shared(task, opts) {
  await task
    .source(
      'src/shared/**/!(amp|config|constants|dynamic|app-dynamic|head|runtime-config).+(js|ts|tsx)'
    )
    .swc('client', { dev: opts.dev })
    .target('dist/shared')
}

export async function shared_esm(task, opts) {
  await task
    .source(
      'src/shared/**/!(amp|config|constants|dynamic|app-dynamic|head).+(js|ts|tsx)'
    )
    .swc('client', { dev: opts.dev, esm: true })
    .target('dist/esm/shared')
}

export async function shared_re_exported(task, opts) {
  await task
    .source(
      'src/shared/**/{amp,config,constants,dynamic,app-dynamic,head,runtime-config}.+(js|ts|tsx)'
    )
    .swc('client', { dev: opts.dev, interopClientDefaultExport: true })
    .target('dist/shared')
}

export async function shared_re_exported_esm(task, opts) {
  await task
    .source(
      'src/shared/**/{amp,config,constants,app-dynamic,dynamic,head}.+(js|ts|tsx)'
    )
    .swc('client', {
      dev: opts.dev,
      esm: true,
    })
    .target('dist/esm/shared')
}

export async function server_wasm(task, opts) {
  await task.source('src/server/**/*.+(wasm)').target('dist/server')
}

export async function release(task) {
  await task.clear('dist').start('build')
}<|MERGE_RESOLUTION|>--- conflicted
+++ resolved
@@ -100,91 +100,6 @@
   await fs.outputJson(outputPathDist, entireMetricsCollection, { spaces: 2 })
 }
 
-<<<<<<< HEAD
-export async function ncc_next_server(task, opts) {
-  await task
-    .source(
-      opts.src ||
-        relative(__dirname, require.resolve('next/dist/server/next-server'))
-    )
-    .ncc({
-      bundleName: 'next-server',
-      // minify: false,
-      externals: {
-        ...externals,
-
-        '/(.*)route-resolver/': '$1route-resolver',
-
-        sharp: 'sharp',
-        react: 'react',
-        'react-dom': 'react-dom',
-
-        'next/dist/compiled/compression': 'next/dist/compiled/compression',
-
-        critters: 'critters',
-
-        'next/dist/compiled/jest-worker': 'next/dist/compiled/jest-worker',
-
-        'next/dist/compiled/react': 'next/dist/compiled/react',
-        '/next/dist/compiled/react(/.+)/': 'next/dist/compiled/react$1',
-        'next/dist/compiled/react-dom': 'next/dist/compiled/react-dom',
-        '/next/dist/compiled/react-dom(/.+)/': 'next/dist/compiled/react-dom$1',
-
-        'next/dist/compiled/react-experimental':
-          'next/dist/compiled/react-experimental',
-        '/next/dist/compiled/react-experimental(/.+)/':
-          'next/dist/compiled/react-experimental$1',
-        'next/dist/compiled/react-dom-experimental':
-          'next/dist/compiled/react-dom-experimental',
-        '/next/dist/compiled/react-dom-experimental(/.+)/':
-          'next/dist/compiled/react-dom-experimental$1',
-
-        // react contexts must be external
-        '/(.*)server-inserted-html/':
-          'next/dist/shared/lib/server-inserted-html.js',
-
-        '/(.+/)router-context/': 'next/dist/shared/lib/router-context.js',
-
-        '/(.*)loadable-context/': 'next/dist/shared/lib/loadable-context.js',
-
-        '/(.*)image-config-context/':
-          'next/dist/shared/lib/image-config-context.js',
-
-        '/(.*)head-manager-context/':
-          'next/dist/shared/lib/head-manager-context.js',
-
-        '/(.*)app-router-context/':
-          'next/dist/shared/lib/app-router-context.js',
-
-        '/(.*)amp-context/': 'next/dist/shared/lib/amp-context.js',
-
-        '/(.*)hooks-client-context/':
-          'next/dist/shared/lib/hooks-client-context.js',
-
-        '/(.*)html-context/': 'next/dist/shared/lib/html-context.js',
-
-        // 'next/dist/compiled/undici': 'next/dist/compiled/undici',
-        // 'next/dist/compiled/node-fetch': 'next/dist/compiled/node-fetch',
-
-        // '/(.*)google-font-metrics.json/': '$1google-font-metrics.json',
-        '/(.*)next-config-validate.js/': '$1/next-config-validate.js',
-
-        '/(.*)server/web(.*)/': '$1server/web$2',
-        './web/sandbox': './web/sandbox',
-        'next/dist/compiled/edge-runtime': 'next/dist/compiled/edge-runtime',
-        '(.*)@edge-runtime/primitives': '$1@edge-runtime/primitives',
-
-        '/(.*)compiled/webpack(/.*)/': '$1webpack$2',
-        './image-optimizer': './image-optimizer',
-        '/(.*)@ampproject/toolbox-optimizer/':
-          '$1@ampproject/toolbox-optimizer',
-      },
-    })
-    .target('dist/compiled/next-server')
-}
-
-=======
->>>>>>> 9de5b7b7
 // eslint-disable-next-line camelcase
 externals['@babel/runtime'] = 'next/dist/compiled/@babel/runtime'
 export async function copy_babel_runtime(task, opts) {
