--- conflicted
+++ resolved
@@ -1,10 +1,6 @@
 {
   "name": "@next/env",
-<<<<<<< HEAD
-  "version": "11.1.3-canary.14",
-=======
   "version": "11.1.3-canary.15",
->>>>>>> c27e3a41
   "keywords": [
     "react",
     "next",
