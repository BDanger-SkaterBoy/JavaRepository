--- conflicted
+++ resolved
@@ -157,8 +157,7 @@
     if (i < 0 || i >= this.length) return undefined
 
     return this[i]
-<<<<<<< HEAD
-  }
+  })
 }
 
 /**
@@ -199,7 +198,4 @@
       return false
     }
   }
-=======
-  })
->>>>>>> 6335780c
 }