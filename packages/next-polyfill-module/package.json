{
  "name": "@next/polyfill-module",
<<<<<<< HEAD
  "version": "12.0.0",
=======
  "version": "12.0.1-canary.0",
>>>>>>> da2bb523
  "description": "A standard library polyfill for ES Modules supporting browsers (Edge 16+, Firefox 60+, Chrome 61+, Safari 10.1+)",
  "main": "dist/polyfill-module.js",
  "license": "MIT",
  "repository": {
    "url": "vercel/next.js",
    "directory": "packages/next-polyfill-module"
  },
  "scripts": {
    "prepublish": "microbundle -i src/index.js -o dist/polyfill-module.js -f iife --no-sourcemap --external none --no-pkg-main",
    "build": "microbundle watch -i src/index.js -o dist/polyfill-module.js -f iife --no-sourcemap --external none --no-pkg-main"
  },
  "devDependencies": {
    "microbundle": "0.13.0"
  }
}<|MERGE_RESOLUTION|>--- conflicted
+++ resolved
@@ -1,10 +1,6 @@
 {
   "name": "@next/polyfill-module",
-<<<<<<< HEAD
-  "version": "12.0.0",
-=======
   "version": "12.0.1-canary.0",
->>>>>>> da2bb523
   "description": "A standard library polyfill for ES Modules supporting browsers (Edge 16+, Firefox 60+, Chrome 61+, Safari 10.1+)",
   "main": "dist/polyfill-module.js",
   "license": "MIT",
