--- conflicted
+++ resolved
@@ -1,10 +1,6 @@
 {
   "name": "@next/polyfill-module",
-<<<<<<< HEAD
-  "version": "11.1.3-canary.14",
-=======
   "version": "11.1.3-canary.15",
->>>>>>> c27e3a41
   "description": "A standard library polyfill for ES Modules supporting browsers (Edge 16+, Firefox 60+, Chrome 61+, Safari 10.1+)",
   "main": "dist/polyfill-module.js",
   "license": "MIT",
