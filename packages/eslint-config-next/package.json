{
  "name": "eslint-config-next",
  "version": "12.1.1-canary.3",
  "description": "ESLint configuration used by NextJS.",
  "main": "index.js",
  "license": "MIT",
  "repository": {
    "url": "vercel/next.js",
    "directory": "packages/eslint-config-next"
  },
  "dependencies": {
    "@next/eslint-plugin-next": "12.1.1-canary.3",
<<<<<<< HEAD
    "@rushstack/eslint-patch": "^1.0.8",
    "@typescript-eslint/parser": "^5.0.0",
    "eslint-import-resolver-node": "^0.3.4",
    "eslint-import-resolver-typescript": "^2.4.0",
    "eslint-plugin-import": "^2.25.2",
    "eslint-plugin-jsx-a11y": "^6.5.1",
    "eslint-plugin-react": "7.29.1",
    "eslint-plugin-react-hooks": "^4.3.0"
=======
    "@rushstack/eslint-patch": "1.0.8",
    "@typescript-eslint/parser": "5.0.0",
    "eslint-import-resolver-node": "0.3.4",
    "eslint-import-resolver-typescript": "2.4.0",
    "eslint-plugin-import": "2.25.2",
    "eslint-plugin-jsx-a11y": "6.5.1",
    "eslint-plugin-react": "7.28.0",
    "eslint-plugin-react-hooks": "4.3.0"
>>>>>>> 1cf2cc88
  },
  "peerDependencies": {
    "eslint": "^7.23.0 || ^8.0.0",
    "next": ">=10.2.0",
    "typescript": ">=3.3.1"
  },
  "peerDependenciesMeta": {
    "typescript": {
      "optional": true
    }
  }
}<|MERGE_RESOLUTION|>--- conflicted
+++ resolved
@@ -10,25 +10,14 @@
   },
   "dependencies": {
     "@next/eslint-plugin-next": "12.1.1-canary.3",
-<<<<<<< HEAD
-    "@rushstack/eslint-patch": "^1.0.8",
-    "@typescript-eslint/parser": "^5.0.0",
-    "eslint-import-resolver-node": "^0.3.4",
-    "eslint-import-resolver-typescript": "^2.4.0",
-    "eslint-plugin-import": "^2.25.2",
-    "eslint-plugin-jsx-a11y": "^6.5.1",
-    "eslint-plugin-react": "7.29.1",
-    "eslint-plugin-react-hooks": "^4.3.0"
-=======
     "@rushstack/eslint-patch": "1.0.8",
     "@typescript-eslint/parser": "5.0.0",
     "eslint-import-resolver-node": "0.3.4",
     "eslint-import-resolver-typescript": "2.4.0",
     "eslint-plugin-import": "2.25.2",
     "eslint-plugin-jsx-a11y": "6.5.1",
-    "eslint-plugin-react": "7.28.0",
+    "eslint-plugin-react": "7.29.1",
     "eslint-plugin-react-hooks": "4.3.0"
->>>>>>> 1cf2cc88
   },
   "peerDependencies": {
     "eslint": "^7.23.0 || ^8.0.0",
