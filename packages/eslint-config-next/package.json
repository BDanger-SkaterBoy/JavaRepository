{
  "name": "eslint-config-next",
  "version": "12.1.7-canary.35",
  "description": "ESLint configuration used by NextJS.",
  "main": "index.js",
  "license": "MIT",
  "repository": {
    "url": "vercel/next.js",
    "directory": "packages/eslint-config-next"
  },
  "dependencies": {
<<<<<<< HEAD
    "@next/eslint-plugin-next": "workspace:12.1.7-canary.29",
=======
    "@next/eslint-plugin-next": "12.1.7-canary.35",
>>>>>>> 2eb48e78
    "@rushstack/eslint-patch": "^1.1.3",
    "@typescript-eslint/parser": "^5.27.0",
    "eslint-import-resolver-node": "^0.3.6",
    "eslint-import-resolver-typescript": "^2.7.1",
    "eslint-plugin-import": "^2.26.0",
    "eslint-plugin-jsx-a11y": "^6.5.1",
    "eslint-plugin-react": "^7.30.0",
    "eslint-plugin-react-hooks": "^4.5.0"
  },
  "peerDependencies": {
    "eslint": "^7.23.0 || ^8.0.0",
    "next": ">=10.2.0",
    "typescript": ">=3.3.1"
  },
  "peerDependenciesMeta": {
    "typescript": {
      "optional": true
    }
  }
}<|MERGE_RESOLUTION|>--- conflicted
+++ resolved
@@ -9,11 +9,7 @@
     "directory": "packages/eslint-config-next"
   },
   "dependencies": {
-<<<<<<< HEAD
-    "@next/eslint-plugin-next": "workspace:12.1.7-canary.29",
-=======
     "@next/eslint-plugin-next": "12.1.7-canary.35",
->>>>>>> 2eb48e78
     "@rushstack/eslint-patch": "^1.1.3",
     "@typescript-eslint/parser": "^5.27.0",
     "eslint-import-resolver-node": "^0.3.6",
