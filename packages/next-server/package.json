{
  "name": "next-server",
  "version": "7.0.2-canary.7",
  "main": "./index.js",
  "files": [
    "dist",
    "index.js",
    "asset.js",
    "config.js",
    "constants.js",
    "dynamic.js",
    "head.js",
    "link.js",
    "router.js",
    "next-config.js"
  ],
  "scripts": {
    "build": "taskr",
    "release": "taskr release",
    "prepublish": "npm run release"
  },
  "taskr": {
    "requires": [
      "./taskfile-babel.js"
    ]
  },
  "dependencies": {
<<<<<<< HEAD
    "@babel/runtime-corejs2": "7.1.2",
=======
    "@babel/runtime-corejs2": "^7.1.2",
    "ansi-html": "0.0.7",
    "etag": "1.8.1",
>>>>>>> 93586573
    "find-up": "3.0.0",
    "fresh": "0.5.2",
    "hoist-non-react-statics": "^3.0.1",
    "htmlescape": "1.1.1",
    "http-errors": "1.6.2",
    "path-to-regexp": "2.1.0",
    "prop-types": "15.6.2",
    "send": "0.16.1",
    "styled-jsx": "3.1.0",
    "url": "0.11.0"
  },
  "peerDependencies": {
    "react": "^16.0.0",
    "react-dom": "^16.0.0"
  },
  "devDependencies": {
    "@babel/core": "7.1.2",
    "@babel/plugin-proposal-class-properties": "7.1.0",
    "@babel/plugin-proposal-object-rest-spread": "7.0.0",
    "@babel/plugin-syntax-dynamic-import": "7.0.0",
    "@babel/plugin-transform-runtime": "7.1.0",
    "@babel/preset-env": "7.1.0",
    "@babel/preset-react": "7.0.0",
    "@taskr/clear": "1.1.0",
    "@taskr/watch": "1.1.0"
  }
}<|MERGE_RESOLUTION|>--- conflicted
+++ resolved
@@ -25,13 +25,9 @@
     ]
   },
   "dependencies": {
-<<<<<<< HEAD
-    "@babel/runtime-corejs2": "7.1.2",
-=======
     "@babel/runtime-corejs2": "^7.1.2",
     "ansi-html": "0.0.7",
     "etag": "1.8.1",
->>>>>>> 93586573
     "find-up": "3.0.0",
     "fresh": "0.5.2",
     "hoist-non-react-statics": "^3.0.1",
