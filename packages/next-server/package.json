--- conflicted
+++ resolved
@@ -39,12 +39,8 @@
     ]
   },
   "dependencies": {
-<<<<<<< HEAD
     "agentkeepalive": "4.0.2",
-    "amp-toolbox-optimizer": "0.5.3",
-=======
     "amp-toolbox-optimizer": "1.2.0-alpha.1",
->>>>>>> da6791e1
     "etag": "1.8.1",
     "find-up": "4.0.0",
     "fresh": "0.5.2",
