import os from 'os'
import findUp from 'find-up'
import { CONFIG_FILE } from '../lib/constants'

const targets = ['server', 'serverless']

const defaultConfig: { [key: string]: any } = {
  env: [],
  webpack: null,
  webpackDevMiddleware: null,
  distDir: '.next',
  assetPrefix: '',
  configOrigin: 'default',
  useFileSystemPublicRoutes: true,
  generateBuildId: () => null,
  generateEtags: true,
  pageExtensions: ['tsx', 'ts', 'jsx', 'js'],
  target: process.env.__NEXT_BUILDER_EXPERIMENTAL_TARGET || 'server',
  poweredByHeader: true,
  onDemandEntries: {
    maxInactiveAge: 60 * 1000,
    pagesBufferLength: 2,
  },
  amp: {
    canonicalBase: '',
  },
  exportTrailingSlash: false,
  experimental: {
    cpus: Math.max(
      1,
      (Number(process.env.CIRCLE_NODE_TOTAL) ||
        (os.cpus() || { length: 1 }).length) - 1
    ),
    ampBindInitData: false,
    terserLoader: false,
    profiling: false,
    flyingShuttle: false,
    asyncToPromises: false,
    documentMiddleware: false,
<<<<<<< HEAD
    granularChunks: false,
=======
    publicDirectory: false,
>>>>>>> 52056955
  },
}

function assignDefaults(userConfig: { [key: string]: any }) {
  Object.keys(userConfig).forEach((key: string) => {
    const maybeObject = userConfig[key]
    if (!!maybeObject && maybeObject.constructor === Object) {
      userConfig[key] = {
        ...(defaultConfig[key] || {}),
        ...userConfig[key],
      }
    }
  })

  return { ...defaultConfig, ...userConfig }
}

function normalizeConfig(phase: string, config: any) {
  if (typeof config === 'function') {
    config = config(phase, { defaultConfig })

    if (typeof config.then === 'function') {
      throw new Error(
        '> Promise returned in next config. https://err.sh/zeit/next.js/promise-in-next-config.md'
      )
    }
  }
  return config
}

export default function loadConfig(
  phase: string,
  dir: string,
  customConfig: any
) {
  if (customConfig) {
    return assignDefaults({ configOrigin: 'server', ...customConfig })
  }
  const path = findUp.sync(CONFIG_FILE, {
    cwd: dir,
  })

  // If config file was found
  if (path && path.length) {
    const userConfigModule = require(path)
    const userConfig = normalizeConfig(
      phase,
      userConfigModule.default || userConfigModule
    )
    if (userConfig.target && !targets.includes(userConfig.target)) {
      throw new Error(
        `Specified target is invalid. Provided: "${
          userConfig.target
        }" should be one of ${targets.join(', ')}`
      )
    }

    if (userConfig.amp && userConfig.amp.canonicalBase) {
      const { canonicalBase } = userConfig.amp || ({} as any)
      userConfig.amp = userConfig.amp || {}
      userConfig.amp.canonicalBase =
        (canonicalBase.endsWith('/')
          ? canonicalBase.slice(0, -1)
          : canonicalBase) || ''
    }

    return assignDefaults({ configOrigin: CONFIG_FILE, ...userConfig })
  }

  return defaultConfig
}<|MERGE_RESOLUTION|>--- conflicted
+++ resolved
@@ -37,11 +37,8 @@
     flyingShuttle: false,
     asyncToPromises: false,
     documentMiddleware: false,
-<<<<<<< HEAD
     granularChunks: false,
-=======
     publicDirectory: false,
->>>>>>> 52056955
   },
 }
 
