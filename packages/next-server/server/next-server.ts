--- conflicted
+++ resolved
@@ -38,11 +38,8 @@
   buildId: string
   renderOpts: {
     ampEnabled: boolean
-<<<<<<< HEAD
     noDirtyAmp: boolean
-=======
     ampBindInitData: boolean
->>>>>>> b1fdffec
     staticMarkup: boolean
     buildId: string
     generateEtags: boolean
@@ -81,11 +78,8 @@
     this.buildId = this.readBuildId()
     this.renderOpts = {
       ampEnabled: this.nextConfig.experimental.amp,
-<<<<<<< HEAD
       noDirtyAmp: this.nextConfig.experimental.noDirtyAmp,
-=======
       ampBindInitData: this.nextConfig.experimental.ampBindInitData,
->>>>>>> b1fdffec
       staticMarkup,
       buildId: this.buildId,
       generateEtags,
