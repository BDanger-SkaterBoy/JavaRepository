--- conflicted
+++ resolved
@@ -1,4 +1,4 @@
-import {IncomingMessage, ServerResponse} from 'http'
+import { IncomingMessage, ServerResponse } from 'http'
 import { ParsedUrlQuery } from 'querystring'
 import React from 'react'
 import { renderToString, renderToStaticMarkup } from 'react-dom/server'
@@ -7,15 +7,25 @@
 import Head, { defaultHead } from '../lib/head'
 import Loadable from '../lib/loadable'
 import LoadableCapture from '../lib/loadable-capture'
-import {getDynamicImportBundles, Manifest as ReactLoadableManifest, ManifestItem} from './get-dynamic-import-bundles'
-import {getPageFiles, BuildManifest} from './get-page-files'
-import {IsAmpContext} from '../lib/amphtml-context'
+import {
+  getDynamicImportBundles,
+  Manifest as ReactLoadableManifest,
+  ManifestItem,
+} from './get-dynamic-import-bundles'
+import { getPageFiles, BuildManifest } from './get-page-files'
+import { IsAmpContext } from '../lib/amphtml-context'
 
 type Enhancer = (Component: React.ComponentType) => React.ComponentType
-type ComponentsEnhancer = {enhanceApp?: Enhancer, enhanceComponent?: Enhancer}|Enhancer
-
-function enhanceComponents(options: ComponentsEnhancer, App: React.ComponentType, Component: React.ComponentType): {
+type ComponentsEnhancer =
+  | { enhanceApp?: Enhancer; enhanceComponent?: Enhancer }
+  | Enhancer
+
+function enhanceComponents(
+  options: ComponentsEnhancer,
   App: React.ComponentType,
+  Component: React.ComponentType,
+): {
+  App: React.ComponentType
   Component: React.ComponentType,
 } {
   // For backwards compatibility
@@ -28,11 +38,16 @@
 
   return {
     App: options.enhanceApp ? options.enhanceApp(App) : App,
-    Component: options.enhanceComponent ? options.enhanceComponent(Component) : Component,
-  }
-}
-
-function render(renderElementToString: (element: React.ReactElement<any>) => string, element: React.ReactElement<any>): {html: string, head: any} {
+    Component: options.enhanceComponent
+      ? options.enhanceComponent(Component)
+      : Component,
+  }
+}
+
+function render(
+  renderElementToString: (element: React.ReactElement<any>) => string,
+  element: React.ReactElement<any>,
+): { html: string; head: any } {
   let html
   let head
 
@@ -46,105 +61,96 @@
 }
 
 type RenderOpts = {
-  ampEnabled: boolean,
-  staticMarkup: boolean,
-  buildId: string,
-  runtimeConfig?: {[key: string]: any},
-  assetPrefix?: string,
-  err?: Error|null,
-  nextExport?: boolean,
-  dev?: boolean,
-  amphtml?: boolean,
-  buildManifest: BuildManifest,
-  reactLoadableManifest: ReactLoadableManifest,
-  Component: React.ComponentType,
+  ampEnabled: boolean
+  staticMarkup: boolean
+  buildId: string
+  runtimeConfig?: { [key: string]: any }
+  assetPrefix?: string
+  err?: Error | null
+  nextExport?: boolean
+  dev?: boolean
+  amphtml?: boolean
+  buildManifest: BuildManifest
+  reactLoadableManifest: ReactLoadableManifest
+  Component: React.ComponentType
+  Document: React.ComponentType
+  App: React.ComponentType
+  ErrorDebug?: React.ComponentType<{ error: Error }>,
+}
+
+function renderDocument(
   Document: React.ComponentType,
-  App: React.ComponentType,
-  ErrorDebug?: React.ComponentType<{error: Error}>,
-}
-
-function renderDocument(Document: React.ComponentType, {
-  ampEnabled = false,
-  props,
-  docProps,
-  pathname,
-  asPath,
-  query,
-  buildId,
-  assetPrefix,
-  runtimeConfig,
-  nextExport,
-  dynamicImportsIds,
-  err,
-  dev,
-  amphtml,
-  staticMarkup,
-  devFiles,
-  files,
-  dynamicImports,
-}: RenderOpts & {
-  props: any,
-  docProps: any,
+  {
+    ampEnabled = false,
+    props,
+    docProps,
+    pathname,
+    asPath,
+    query,
+    buildId,
+    assetPrefix,
+    runtimeConfig,
+    nextExport,
+    dynamicImportsIds,
+    err,
+    dev,
+    amphtml,
+    staticMarkup,
+    devFiles,
+    files,
+    dynamicImports,
+  }: RenderOpts & {
+    props: any
+    docProps: any
+    pathname: string
+    asPath: string | undefined
+    query: ParsedUrlQuery
+    amphtml: boolean
+    dynamicImportsIds: string[]
+    dynamicImports: ManifestItem[]
+    files: string[]
+    devFiles: string[],
+  },
+): string {
+  return (
+    '<!DOCTYPE html>' +
+    renderToStaticMarkup(
+      <IsAmpContext.Provider value={amphtml}>
+        <Document
+          __NEXT_DATA__={{
+            props, // The result of getInitialProps
+            page: pathname, // The rendered page
+            query, // querystring parsed / passed by the user
+            buildId, // buildId is used to facilitate caching of page bundles, we send it to the client so that pageloader knows where to load bundles
+            assetPrefix: assetPrefix === '' ? undefined : assetPrefix, // send assetPrefix to the client side when configured, otherwise don't sent in the resulting HTML
+            runtimeConfig, // runtimeConfig if provided, otherwise don't sent in the resulting HTML
+            nextExport, // If this is a page exported by `next export`
+            dynamicIds:
+              dynamicImportsIds.length === 0 ? undefined : dynamicImportsIds,
+            err: err ? serializeError(dev, err) : undefined, // Error if one happened, otherwise don't sent in the resulting HTML
+          }}
+          ampEnabled={ampEnabled}
+          asPath={encodeURI(asPath || '')}
+          amphtml={amphtml}
+          staticMarkup={staticMarkup}
+          devFiles={devFiles}
+          files={files}
+          dynamicImports={dynamicImports}
+          assetPrefix={assetPrefix}
+          {...docProps}
+        />
+      </IsAmpContext.Provider>,
+    )
+  )
+}
+
+export async function renderToHTML(
+  req: IncomingMessage,
+  res: ServerResponse,
   pathname: string,
-  asPath: string|undefined,
   query: ParsedUrlQuery,
-  amphtml: boolean,
-  dynamicImportsIds: string[],
-  dynamicImports: ManifestItem[],
-  files: string[]
-  devFiles: string[],
-}): string {
-  return '<!DOCTYPE html>' + renderToStaticMarkup(
-<<<<<<< HEAD
-    <IsAmpContext.Provider value={amphtml}>
-      <Document
-        __NEXT_DATA__={{
-          props, // The result of getInitialProps
-          page: pathname, // The rendered page
-          query, // querystring parsed / passed by the user
-          buildId, // buildId is used to facilitate caching of page bundles, we send it to the client so that pageloader knows where to load bundles
-          assetPrefix: assetPrefix === '' ? undefined : assetPrefix, // send assetPrefix to the client side when configured, otherwise don't sent in the resulting HTML
-          runtimeConfig, // runtimeConfig if provided, otherwise don't sent in the resulting HTML
-          nextExport, // If this is a page exported by `next export`
-          dynamicIds: dynamicImportsIds.length === 0 ? undefined : dynamicImportsIds,
-          err: (err) ? serializeError(dev, err) : undefined, // Error if one happened, otherwise don't sent in the resulting HTML
-        }}
-        ampEnabled={ampEnabled}
-        asPath={encodeURI(asPath || '')}
-        amphtml={amphtml}
-        staticMarkup={staticMarkup}
-        devFiles={devFiles}
-        files={files}
-        dynamicImports={dynamicImports}
-        assetPrefix={assetPrefix}
-        {...docProps}
-      />
-    </IsAmpContext.Provider>,
-=======
-    <Document
-      __NEXT_DATA__={{
-        props, // The result of getInitialProps
-        page: pathname, // The rendered page
-        query, // querystring parsed / passed by the user
-        buildId, // buildId is used to facilitate caching of page bundles, we send it to the client so that pageloader knows where to load bundles
-        assetPrefix: assetPrefix === '' ? undefined : assetPrefix, // send assetPrefix to the client side when configured, otherwise don't sent in the resulting HTML
-        runtimeConfig, // runtimeConfig if provided, otherwise don't sent in the resulting HTML
-        nextExport, // If this is a page exported by `next export`
-        dynamicIds: dynamicImportsIds.length === 0 ? undefined : dynamicImportsIds,
-        err: (err) ? serializeError(dev, err) : undefined, // Error if one happened, otherwise don't sent in the resulting HTML
-      }}
-      staticMarkup={staticMarkup}
-      devFiles={devFiles}
-      files={files}
-      dynamicImports={dynamicImports}
-      assetPrefix={assetPrefix}
-      {...docProps}
-    />,
->>>>>>> 80cb91ec
-  )
-}
-
-export async function renderToHTML(req: IncomingMessage, res: ServerResponse, pathname: string, query: ParsedUrlQuery, renderOpts: RenderOpts): Promise<string|null> {
+  renderOpts: RenderOpts,
+): Promise<string | null> {
   const {
     err,
     dev = false,
@@ -163,22 +169,28 @@
   if (dev) {
     const { isValidElementType } = require('react-is')
     if (!isValidElementType(Component)) {
-      throw new Error(`The default export is not a React Component in page: "${pathname}"`)
+      throw new Error(
+        `The default export is not a React Component in page: "${pathname}"`,
+      )
     }
 
     if (!isValidElementType(App)) {
-      throw new Error(`The default export is not a React Component in page: "/_app"`)
+      throw new Error(
+        `The default export is not a React Component in page: "/_app"`,
+      )
     }
 
     if (!isValidElementType(Document)) {
-      throw new Error(`The default export is not a React Component in page: "/_document"`)
+      throw new Error(
+        `The default export is not a React Component in page: "/_document"`,
+      )
     }
   }
 
   const asPath = req.url
   const ctx = { err, req, res, pathname, query, asPath }
   const router = new Router(pathname, query, asPath)
-  const props = await loadGetInitialProps(App, {Component, router, ctx})
+  const props = await loadGetInitialProps(App, { Component, router, ctx })
 
   // the response might be finished on the getInitialProps call
   if (isResSent(res)) return null
@@ -188,27 +200,32 @@
     ...new Set([
       ...getPageFiles(buildManifest, pathname),
       ...getPageFiles(buildManifest, '/_app'),
-<<<<<<< HEAD
-      ...getPageFiles(buildManifest, '/_error'),
-=======
->>>>>>> 80cb91ec
     ]),
   ]
 
   const reactLoadableModules: string[] = []
-  const renderPage = (options: ComponentsEnhancer = {}): {html: string, head: any} => {
-    const renderElementToString = staticMarkup ? renderToStaticMarkup : renderToString
+  const renderPage = (
+    options: ComponentsEnhancer = {},
+  ): { html: string; head: any } => {
+    const renderElementToString = staticMarkup
+      ? renderToStaticMarkup
+      : renderToString
 
     if (err && ErrorDebug) {
       return render(renderElementToString, <ErrorDebug error={err} />)
     }
 
-    const {App: EnhancedApp, Component: EnhancedComponent} = enhanceComponents(options, App, Component)
-
-    return render(renderElementToString,
-<<<<<<< HEAD
+    const {
+      App: EnhancedApp,
+      Component: EnhancedComponent,
+    } = enhanceComponents(options, App, Component)
+
+    return render(
+      renderElementToString,
       <IsAmpContext.Provider value={amphtml}>
-        <LoadableCapture report={(moduleName) => reactLoadableModules.push(moduleName)}>
+        <LoadableCapture
+          report={(moduleName) => reactLoadableModules.push(moduleName)}
+        >
           <EnhancedApp
             Component={EnhancedComponent}
             router={router}
@@ -216,15 +233,6 @@
           />
         </LoadableCapture>
       </IsAmpContext.Provider>,
-=======
-      <LoadableCapture report={(moduleName) => reactLoadableModules.push(moduleName)}>
-        <EnhancedApp
-          Component={EnhancedComponent}
-          router={router}
-          {...props}
-        />
-      </LoadableCapture>,
->>>>>>> 80cb91ec
     )
   }
 
@@ -232,7 +240,9 @@
   // the response might be finished on the getInitialProps call
   if (isResSent(res)) return null
 
-  const dynamicImports = [...getDynamicImportBundles(reactLoadableManifest, reactLoadableModules)]
+  const dynamicImports = [
+    ...getDynamicImportBundles(reactLoadableManifest, reactLoadableModules),
+  ]
   const dynamicImportsIds: any = dynamicImports.map((bundle) => bundle.id)
 
   return renderDocument(Document, {
@@ -255,10 +265,17 @@
   return { name, message, stack }
 }
 
-function serializeError(dev: boolean|undefined, err: Error): Error & {statusCode?: number} {
+function serializeError(
+  dev: boolean | undefined,
+  err: Error,
+): Error & { statusCode?: number } {
   if (dev) {
     return errorToJSON(err)
   }
 
-  return { name: 'Internal Server Error.', message: '500 - Internal Server Error.', statusCode: 500 }
+  return {
+    name: 'Internal Server Error.',
+    message: '500 - Internal Server Error.',
+    statusCode: 500,
+  }
 }