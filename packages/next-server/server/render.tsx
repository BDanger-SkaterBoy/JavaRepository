import { IncomingMessage, ServerResponse } from 'http'
import { ParsedUrlQuery } from 'querystring'
import React from 'react'
import { renderToString, renderToStaticMarkup } from 'react-dom/server'
<<<<<<< HEAD
import ssrPrepass from 'react-ssr-prepass'
import { IRouterInterface } from '../lib/router/router'
import mitt, { MittEmitter } from '../lib/mitt';
import { loadGetInitialProps, isResSent, getDisplayName, ComponentsEnhancer, RenderPage, IDocumentInitialProps, NextComponentType, DocumentType, AppType } from '../lib/utils'
=======
import {IRouterInterface} from '../lib/router/router'
import mitt, {MittEmitter} from '../lib/mitt';
import { loadGetInitialProps, isResSent } from '../lib/utils'
>>>>>>> 80210bc3
import Head, { defaultHead } from '../lib/head'
import Loadable from '../lib/loadable'
import { DataManagerContext } from '../lib/data-manager-context'
import { RequestContext } from '../lib/request-context'
import { LoadableContext } from '../lib/loadable-context'
import { RouterContext } from '../lib/router-context'
import { DataManager } from '../lib/data-manager'
import {
  ManifestItem,
  getDynamicImportBundles,
  Manifest as ReactLoadableManifest,
} from './get-dynamic-import-bundles'
import { getPageFiles, BuildManifest } from './get-page-files'
import { AmpModeContext } from '../lib/amphtml-context'
import optimizeAmp from './optimize-amp'
import { isAmp } from '../lib/amp';

function noRouter() {
  const message = 'No router instance found. you should only use "next/router" inside the client side of your app. https://err.sh/zeit/next.js/no-router-instance'
  throw new Error(message)
}

class ServerRouter implements IRouterInterface {
  route: string
  pathname: string
  query: string
  asPath: string
  // TODO: Remove in the next major version, as this would mean the user is adding event listeners in server-side `render` method
  static events: MittEmitter = mitt()

  constructor(pathname: string, query: any, as: string) {
    this.route = pathname.replace(/\/$/, '') || '/'
    this.pathname = pathname
    this.query = query
    this.asPath = as
    this.pathname = pathname
  }
  // @ts-ignore
  push() {
    noRouter()
  }
  // @ts-ignore
  replace() {
    noRouter()
  }
  // @ts-ignore
  reload() {
    noRouter()
  }
  back() {
    noRouter()
  }
  // @ts-ignore
  prefetch() {
    noRouter()
  }
  beforePopState() {
    noRouter()
  }
}

function enhanceComponents(
  options: ComponentsEnhancer,
  App: AppType,
  Component: NextComponentType,
): {
  App: AppType,
  Component: NextComponentType,
} {
  // For backwards compatibility
  if (typeof options === 'function') {
    return {
      App,
      Component: options(Component),
    }
  }

  return {
    App: options.enhanceApp ? options.enhanceApp(App) : App,
    Component: options.enhanceComponent
      ? options.enhanceComponent(Component)
      : Component,
  }
}

function render(
  renderElementToString: (element: React.ReactElement<any>) => string,
  element: React.ReactElement<any>,
): { html: string; head: React.ReactElement[] } {
  let html
  let head

  try {
    html = renderElementToString(element)
  } finally {
    head = Head.rewind() || defaultHead()
  }

  return { html, head }
}

type RenderOpts = {
  ampBindInitData: boolean
  staticMarkup: boolean
  buildId: string
  dynamicBuildId?: boolean
  runtimeConfig?: { [key: string]: any }
  dangerousAsPath: string
  assetPrefix?: string
  err?: Error | null
  nextExport?: boolean
  dev?: boolean
  ampPath?: string
  amphtml?: boolean
  hasAmp?: boolean,
  ampMode?: any,
  dataOnly?: boolean,
  buildManifest: BuildManifest
  reactLoadableManifest: ReactLoadableManifest
  Component: React.ComponentType
  Document: DocumentType
  App: AppType
  ErrorDebug?: React.ComponentType<{ error: Error }>,
  ampValidator?: (html: string, pathname: string) => Promise<void>,
}

function renderDocument(
  Document: DocumentType,
  {
    dataManagerData,
    props,
    docProps,
    pathname,
    query,
    buildId,
    dynamicBuildId = false,
    assetPrefix,
    runtimeConfig,
    nextExport,
    dynamicImportsIds,
    dangerousAsPath,
    err,
    dev,
    ampPath,
    amphtml,
    hasAmp,
    ampMode,
    staticMarkup,
    devFiles,
    files,
    dynamicImports,
  }: RenderOpts & {
    dataManagerData: string,
    props: any
    docProps: IDocumentInitialProps
    pathname: string
    query: ParsedUrlQuery
    dangerousAsPath: string
    ampPath: string,
    amphtml: boolean
    hasAmp: boolean,
    ampMode: any,
    dynamicImportsIds: string[]
    dynamicImports: ManifestItem[]
    files: string[]
    devFiles: string[],
  },
): string {
  return (
    '<!DOCTYPE html>' +
    renderToStaticMarkup(
      <AmpModeContext.Provider value={ampMode}>
        <Document
          __NEXT_DATA__={{
            dataManager: dataManagerData,
            props, // The result of getInitialProps
            page: pathname, // The rendered page
            query, // querystring parsed / passed by the user
            buildId, // buildId is used to facilitate caching of page bundles, we send it to the client so that pageloader knows where to load bundles
            dynamicBuildId, // Specifies if the buildId should by dynamically fetched
            assetPrefix: assetPrefix === '' ? undefined : assetPrefix, // send assetPrefix to the client side when configured, otherwise don't sent in the resulting HTML
            runtimeConfig, // runtimeConfig if provided, otherwise don't sent in the resulting HTML
            nextExport, // If this is a page exported by `next export`
            dynamicIds: dynamicImportsIds.length === 0 ? undefined : dynamicImportsIds,
            err: err ? serializeError(dev, err) : undefined, // Error if one happened, otherwise don't sent in the resulting HTML
          }}
          dangerousAsPath={dangerousAsPath}
          ampPath={ampPath}
          amphtml={amphtml}
          hasAmp={hasAmp}
          staticMarkup={staticMarkup}
          devFiles={devFiles}
          files={files}
          dynamicImports={dynamicImports}
          assetPrefix={assetPrefix}
          {...docProps}
        />
      </AmpModeContext.Provider>,
    )
  )
}

export async function renderToHTML(
  req: IncomingMessage,
  res: ServerResponse,
  pathname: string,
  query: ParsedUrlQuery,
  renderOpts: RenderOpts,
): Promise<string | null> {
  pathname = pathname === '/index' ? '/' : pathname
  const {
    err,
    dev = false,
    ampBindInitData = false,
    staticMarkup = false,
    ampPath = '',
    App,
    Document,
    Component,
    buildManifest,
    reactLoadableManifest,
    ErrorDebug,
  } = renderOpts

  await Loadable.preloadAll() // Make sure all dynamic imports are loaded

  if (dev) {
    const { isValidElementType } = require('react-is')
    if (!isValidElementType(Component)) {
      throw new Error(
        `The default export is not a React Component in page: "${pathname}"`,
      )
    }

    if (!isValidElementType(App)) {
      throw new Error(
        `The default export is not a React Component in page: "/_app"`,
      )
    }

    if (!isValidElementType(Document)) {
      throw new Error(
        `The default export is not a React Component in page: "/_document"`,
      )
    }
  }

  // @ts-ignore url will always be set
  const asPath: string = req.url
  const ctx = { err, req, res, pathname, query, asPath }
  const router = new ServerRouter(pathname, query, asPath)
  let props: any

  try {
    props = await loadGetInitialProps(App, { Component, router, ctx })
  } catch (err) {
    if (!dev || !err) throw err
    ctx.err = err
    renderOpts.err = err
  }

  // the response might be finished on the getInitialProps call
  if (isResSent(res)) return null

  const devFiles = buildManifest.devFiles
  const files = [
    ...new Set([
      ...getPageFiles(buildManifest, pathname),
      ...getPageFiles(buildManifest, '/_app'),
    ]),
  ]
  let dataManager: DataManager | undefined
  if (ampBindInitData) {
    dataManager = new DataManager()
  }

  const reactLoadableModules: string[] = []
  const renderElementToString = staticMarkup
    ? renderToStaticMarkup
    : renderToString

  const renderPageError = (): {html: string, head: any} | void => {
    if (ctx.err && ErrorDebug) {
      return render(renderElementToString, <ErrorDebug error={ctx.err} />)
    }

    if (dev && (props.router || props.Component)) {
      throw new Error(
        `'router' and 'Component' can not be returned in getInitialProps from _app.js https://err.sh/zeit/next.js/cant-override-next-props.md`,
      )
    }
  }

  let renderPage: RenderPage

  const ampMode = {
    enabled: false,
    hasQuery: Boolean(query.amp && /^(y|yes|true|1)/i.test(query.amp.toString())),
  }

  if (ampBindInitData) {
    const ssrPrepass = require('react-ssr-prepass')

    renderPage = async (
      options: ComponentsEnhancer = {},
    ): Promise<{ html: string; head: any, dataOnly?: true}> => {
      const renderError = renderPageError()
      if (renderError) return renderError

      const {
        App: EnhancedApp,
        Component: EnhancedComponent,
      } = enhanceComponents(options, App, Component)

      const Application = () => <RequestContext.Provider value={req}>
        <RouterContext.Provider value={router}>
          <DataManagerContext.Provider value={dataManager}>
            <AmpModeContext.Provider value={ampMode}>
              <LoadableContext.Provider
                value={(moduleName) => reactLoadableModules.push(moduleName)}
              >
                <EnhancedApp
                  Component={EnhancedComponent}
                  router={router}
                  {...props}
                />
              </LoadableContext.Provider>
            </AmpModeContext.Provider>
          </DataManagerContext.Provider>
        </RouterContext.Provider>
      </RequestContext.Provider>

      const element = <Application/>

      try {
        return render(
          renderElementToString,
          element,
        )
      } catch (err) {
        if (err && typeof err === 'object' && typeof err.then === 'function') {
          await ssrPrepass(element)
          if (renderOpts.dataOnly) {
            return {
              html: '',
              head: [],
              dataOnly: true,
            }
          } else {
            return render(
              renderElementToString,
              element,
            )
          }
        }
        throw err
      }
    }
  } else {
    renderPage = (
      options: ComponentsEnhancer = {},
    ): { html: string; head: any } => {
      const renderError = renderPageError()
      if (renderError) return renderError

      const {
        App: EnhancedApp,
        Component: EnhancedComponent,
      } = enhanceComponents(options, App, Component)

      return render(
        renderElementToString,
        <RequestContext.Provider value={req}>
          <RouterContext.Provider value={router}>
            <AmpModeContext.Provider value={ampMode}>
              <LoadableContext.Provider
                value={(moduleName) => reactLoadableModules.push(moduleName)}
              >
                <EnhancedApp
                  Component={EnhancedComponent}
                  router={router}
                  {...props}
                />
              </LoadableContext.Provider>
            </AmpModeContext.Provider>
          </RouterContext.Provider>
        </RequestContext.Provider>,
      )
    }
  }

  const docProps = await loadGetInitialProps(Document, { ...ctx, renderPage })
  // the response might be finished on the getInitialProps call
  if (isResSent(res)) return null

  let dataManagerData = '[]'
  if (dataManager) {
    dataManagerData = JSON.stringify([...dataManager.getData()])
  }

  if (!docProps || typeof docProps.html !== 'string') {
    const message = `"${getDisplayName(Document)}.getInitialProps()" should resolve to an object with a "html" prop set with a valid html string`
    throw new Error(message)
  }

  if (docProps.dataOnly) {
    return dataManagerData
  }

  const dynamicImports = [
    ...getDynamicImportBundles(reactLoadableManifest, reactLoadableModules),
  ]
  const dynamicImportsIds: any = dynamicImports.map((bundle) => bundle.id)
  const amphtml = isAmp(ampMode)
  const hasAmp = !amphtml && ampMode.enabled
  // update renderOpts so export knows it's AMP
  renderOpts.amphtml = amphtml
  renderOpts.hasAmp = hasAmp

  let html = renderDocument(Document, {
    ...renderOpts,
    dangerousAsPath: router.asPath,
    dataManagerData,
    ampMode,
    props,
    docProps,
    pathname,
    ampPath,
    amphtml,
    hasAmp,
    query,
    dynamicImportsIds,
    dynamicImports,
    files,
    devFiles,
  })

  if (amphtml && html) {
    if (ampMode.hasQuery) {
      html = await optimizeAmp(html, { amphtml, query })
    }

    if (renderOpts.ampValidator) {
      await renderOpts.ampValidator(html, pathname)
    }
    // run optimize after validating in dirty mode
    if (!ampMode.hasQuery) {
      html = await optimizeAmp(html, { amphtml, query })
    }
  }

  if (amphtml || hasAmp) {
    // fix &amp being escaped for amphtml rel link
    html = html.replace(/&amp;amp=1/g, '&amp=1')
  }
  return html
}

function errorToJSON(err: Error): Error {
  const { name, message, stack } = err
  return { name, message, stack }
}

function serializeError(
  dev: boolean | undefined,
  err: Error,
): Error & { statusCode?: number } {
  if (dev) {
    return errorToJSON(err)
  }

  return {
    name: 'Internal Server Error.',
    message: '500 - Internal Server Error.',
    statusCode: 500,
  }
}<|MERGE_RESOLUTION|>--- conflicted
+++ resolved
@@ -2,16 +2,9 @@
 import { ParsedUrlQuery } from 'querystring'
 import React from 'react'
 import { renderToString, renderToStaticMarkup } from 'react-dom/server'
-<<<<<<< HEAD
-import ssrPrepass from 'react-ssr-prepass'
 import { IRouterInterface } from '../lib/router/router'
 import mitt, { MittEmitter } from '../lib/mitt';
 import { loadGetInitialProps, isResSent, getDisplayName, ComponentsEnhancer, RenderPage, IDocumentInitialProps, NextComponentType, DocumentType, AppType } from '../lib/utils'
-=======
-import {IRouterInterface} from '../lib/router/router'
-import mitt, {MittEmitter} from '../lib/mitt';
-import { loadGetInitialProps, isResSent } from '../lib/utils'
->>>>>>> 80210bc3
 import Head, { defaultHead } from '../lib/head'
 import Loadable from '../lib/loadable'
 import { DataManagerContext } from '../lib/data-manager-context'
