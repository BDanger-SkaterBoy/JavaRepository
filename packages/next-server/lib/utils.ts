--- conflicted
+++ resolved
@@ -8,16 +8,12 @@
 /**
  * Types used by both next and next-server
  */
-<<<<<<< HEAD
 export type NextComponentType<
-  C extends BaseContext = IContext,
+  C extends BaseContext = NextPageContext,
   IP = {},
   P = {}
 > = ComponentType<P> & {
-=======
-export type NextComponentType<C extends BaseContext = NextPageContext, IP = {}, P = {}> = ComponentType<P> & {
->>>>>>> c7798894
-  getInitialProps?(context: C): Promise<IP>,
+  getInitialProps?(context: C): Promise<IP>
 }
 
 export type DocumentType = NextComponentType<
@@ -37,23 +33,23 @@
 export type ComponentsEnhancer =
   | {
       enhanceApp?: Enhancer<AppType>
-      enhanceComponent?: Enhancer<NextComponentType>,
+      enhanceComponent?: Enhancer<NextComponentType>
     }
   | Enhancer<NextComponentType>
 
 export type RenderPageResult = {
   html: string
   head?: Array<JSX.Element | null>
-  dataOnly?: true,
+  dataOnly?: true
 }
 
 export type RenderPage = (
-  options?: ComponentsEnhancer,
+  options?: ComponentsEnhancer
 ) => RenderPageResult | Promise<RenderPageResult>
 
 export type BaseContext = {
   res?: ServerResponse
-  [k: string]: any,
+  [k: string]: any
 }
 
 export type NEXT_DATA = {
@@ -67,21 +63,16 @@
   runtimeConfig?: { [key: string]: any }
   nextExport?: boolean
   dynamicIds?: string[]
-  err?: Error & { statusCode?: number },
-}
-
-<<<<<<< HEAD
+  err?: Error & { statusCode?: number }
+}
+
 /**
  * `Next` context
  */
-export interface IContext {
+export interface NextPageContext {
   /**
    * Error object if encountred during rendering
    */
-=======
-// tslint:disable-next-line interface-name
-export interface NextPageContext {
->>>>>>> c7798894
   err?: Error & { statusCode?: number } | null
   /**
    * `HTTP` request object.
@@ -108,32 +99,27 @@
 export type AppContextType<R extends BaseRouter = BaseRouter> = {
   Component: NextComponentType<NextPageContext>
   router: R
-  ctx: NextPageContext,
+  ctx: NextPageContext
 }
 
 export type AppInitialProps = {
-  pageProps: any,
-}
-
-<<<<<<< HEAD
+  pageProps: any
+}
+
 export type AppPropsType<
   R extends BaseRouter = BaseRouter,
   P = {}
 > = AppInitialProps & {
-  Component: NextComponentType<IContext, any, P>
-=======
-export type AppPropsType<R extends BaseRouter = BaseRouter, P = {}> = AppInitialProps & {
   Component: NextComponentType<NextPageContext, any, P>
->>>>>>> c7798894
-  router: R,
+  router: R
 }
 
 export type DocumentContext = NextPageContext & {
-  renderPage: RenderPage,
+  renderPage: RenderPage
 }
 
 export type DocumentInitialProps = RenderPageResult & {
-  styles?: React.ReactElement[],
+  styles?: React.ReactElement[]
 }
 
 export type DocumentProps = DocumentInitialProps & {
@@ -146,7 +132,7 @@
   devFiles: string[]
   files: string[]
   dynamicImports: ManifestItem[]
-  assetPrefix?: string,
+  assetPrefix?: string
 }
 
 /**
@@ -192,7 +178,7 @@
   if (process.env.NODE_ENV !== 'production') {
     if (Component.prototype && Component.prototype.getInitialProps) {
       const message = `"${getDisplayName(
-        Component,
+        Component
       )}.getInitialProps()" is defined as an instance method - visit https://err.sh/zeit/next.js/get-initial-props-as-an-instance-method for more information.`
       throw new Error(message)
     }
@@ -220,7 +206,7 @@
 
   if (!props) {
     const message = `"${getDisplayName(
-      Component,
+      Component
     )}.getInitialProps()" should resolve to an object. But found "${props}" instead.`
     throw new Error(message)
   }
@@ -245,14 +231,14 @@
 
 export function formatWithValidation(
   url: UrlObject,
-  options?: URLFormatOptions,
+  options?: URLFormatOptions
 ) {
   if (process.env.NODE_ENV === 'development') {
     if (url !== null && typeof url === 'object') {
-      Object.keys(url).forEach((key) => {
+      Object.keys(url).forEach(key => {
         if (urlObjectKeys.indexOf(key) === -1) {
           console.warn(
-            `Unknown key passed via urlObject into url.format: ${key}`,
+            `Unknown key passed via urlObject into url.format: ${key}`
           )
         }
       })
