import { format, UrlObject, URLFormatOptions } from 'url'
import { ServerResponse, IncomingMessage } from 'http';
import { ComponentType } from 'react'
import { ParsedUrlQuery } from 'querystring'
import { ManifestItem } from '../server/get-dynamic-import-bundles'
import { BaseRouter } from './router/router'

/**
 * Types used by both next and next-server
 */
<<<<<<< HEAD
export type NextComponentType<C extends IBaseContext = IContext, IP = {}, P = {}> = ComponentType<P> & {
  getInitialProps?(context: C): Promise<IP>,
=======
export type NextComponentType<C extends BaseContext = any, P = any, CP = {}> = ComponentType<CP> & {
  getInitialProps?(context: C): Promise<P>,
>>>>>>> 5cc80799
}

export type DocumentType = NextComponentType<DocumentContext, DocumentInitialProps, DocumentProps>

export type AppType = NextComponentType<AppContextType, AppInitialProps, AppPropsType>

export type Enhancer<C> = (Component: C) => C

export type ComponentsEnhancer =
  | { enhanceApp?: Enhancer<AppType>; enhanceComponent?: Enhancer<NextComponentType> }
  | Enhancer<NextComponentType>

export type RenderPageResult = { html: string, head?: Array<JSX.Element | null>, dataOnly?: true }

export type RenderPage = (options?: ComponentsEnhancer) => RenderPageResult | Promise<RenderPageResult>

export type BaseContext = {
  res?: ServerResponse
  [k: string]: any,
}

export type INEXTDATA = {
  dataManager: string
  props: any
  page: string
  query: ParsedUrlQuery
  buildId: string
  dynamicBuildId: boolean
  assetPrefix?: string
  runtimeConfig?: { [key: string]: any }
  nextExport?: boolean
  dynamicIds?: string[]
  err?: Error & { statusCode?: number },
}

export interface IContext {
  err?: Error & { statusCode?: number } | null
  req?: IncomingMessage
  res?: ServerResponse
  pathname: string
  query: ParsedUrlQuery
  asPath?: string
}

export type AppContextType<R extends BaseRouter = BaseRouter> = {
  Component: NextComponentType<IContext>
  router: R
  ctx: IContext,
}

export type AppInitialProps = {
  pageProps: any,
}

export type AppPropsType<R extends BaseRouter = BaseRouter> = AppInitialProps & {
  Component: NextComponentType<IContext>
  router: R,
}

export type DocumentContext = IContext & {
  renderPage: RenderPage,
}

export type DocumentInitialProps = RenderPageResult & {
  styles?: React.ReactElement[],
}

export type DocumentProps = DocumentInitialProps & {
  __NEXT_DATA__: INEXTDATA
  dangerousAsPath: string
  ampPath: string
  amphtml: boolean
  hasAmp: boolean
  staticMarkup: boolean
  devFiles: string[]
  files: string[]
  dynamicImports: ManifestItem[]
  assetPrefix?: string,
}

/**
 * Utils
 */

export function execOnce(this: any, fn: () => any) {
  let used = false
  return (...args: any) => {
    if (!used) {
      used = true
      fn.apply(this, args)
    }
  }
}

export function getLocationOrigin() {
  const { protocol, hostname, port } = window.location
  return `${protocol}//${hostname}${port ? ':' + port : ''}`
}

export function getURL() {
  const { href } = window.location
  const origin = getLocationOrigin()
  return href.substring(origin.length)
}

export function getDisplayName(Component: ComponentType<any>) {
  return typeof Component === 'string' ? Component : (Component.displayName || Component.name || 'Unknown')
}

export function isResSent(res: ServerResponse) {
  return res.finished || res.headersSent
}

<<<<<<< HEAD
export async function loadGetInitialProps<C extends IBaseContext, IP = {}, P = {}>(Component: NextComponentType<C, IP, P>, ctx: C): Promise<IP | null> {
=======
export async function loadGetInitialProps<C extends BaseContext, P = any, CP = {}>(Component: NextComponentType<C, P, CP>, ctx: C): Promise<P | null> {
>>>>>>> 5cc80799
  if (process.env.NODE_ENV !== 'production') {
    if (Component.prototype && Component.prototype.getInitialProps) {
      const message = `"${getDisplayName(Component)}.getInitialProps()" is defined as an instance method - visit https://err.sh/zeit/next.js/get-initial-props-as-an-instance-method for more information.`
      throw new Error(message)
    }
  }

  if (!Component.getInitialProps) {
    if (ctx.res && ctx.res.setHeader) {
      ctx.res.setHeader('Cache-Control', 'stale-while-revalidate=30')
    }
    return null
  }

  const props = await Component.getInitialProps(ctx)

  if (ctx.res && isResSent(ctx.res)) {
    return props
  }

  if (!props) {
    const message = `"${getDisplayName(Component)}.getInitialProps()" should resolve to an object. But found "${props}" instead.`
    throw new Error(message)
  }

  return props
}

export const urlObjectKeys = ['auth', 'hash', 'host', 'hostname', 'href', 'path', 'pathname', 'port', 'protocol', 'query', 'search', 'slashes']

export function formatWithValidation(url: UrlObject, options?: URLFormatOptions) {
  if (process.env.NODE_ENV === 'development') {
    if (url !== null && typeof url === 'object') {
      Object.keys(url).forEach((key) => {
        if (urlObjectKeys.indexOf(key) === -1) {
          console.warn(`Unknown key passed via urlObject into url.format: ${key}`)
        }
      })
    }
  }

  return format(url as any, options)
}<|MERGE_RESOLUTION|>--- conflicted
+++ resolved
@@ -8,13 +8,8 @@
 /**
  * Types used by both next and next-server
  */
-<<<<<<< HEAD
-export type NextComponentType<C extends IBaseContext = IContext, IP = {}, P = {}> = ComponentType<P> & {
+export type NextComponentType<C extends BaseContext = IContext, IP = {}, P = {}> = ComponentType<P> & {
   getInitialProps?(context: C): Promise<IP>,
-=======
-export type NextComponentType<C extends BaseContext = any, P = any, CP = {}> = ComponentType<CP> & {
-  getInitialProps?(context: C): Promise<P>,
->>>>>>> 5cc80799
 }
 
 export type DocumentType = NextComponentType<DocumentContext, DocumentInitialProps, DocumentProps>
@@ -128,11 +123,7 @@
   return res.finished || res.headersSent
 }
 
-<<<<<<< HEAD
-export async function loadGetInitialProps<C extends IBaseContext, IP = {}, P = {}>(Component: NextComponentType<C, IP, P>, ctx: C): Promise<IP | null> {
-=======
-export async function loadGetInitialProps<C extends BaseContext, P = any, CP = {}>(Component: NextComponentType<C, P, CP>, ctx: C): Promise<P | null> {
->>>>>>> 5cc80799
+export async function loadGetInitialProps<C extends BaseContext, IP = {}, P = {}>(Component: NextComponentType<C, IP, P>, ctx: C): Promise<IP | null> {
   if (process.env.NODE_ENV !== 'production') {
     if (Component.prototype && Component.prototype.getInitialProps) {
       const message = `"${getDisplayName(Component)}.getInitialProps()" is defined as an instance method - visit https://err.sh/zeit/next.js/get-initial-props-as-an-instance-method for more information.`
