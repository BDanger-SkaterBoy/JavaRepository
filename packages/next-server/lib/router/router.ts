--- conflicted
+++ resolved
@@ -35,12 +35,7 @@
   subscriptions: Set<Subscription>
   componentLoadCancel: (() => void) | null
   pageLoader: any
-<<<<<<< HEAD
-  _beforePopState: BeforePopStateCallback
-  initialHistoryOrder: number
-=======
   _bps: BeforePopStateCallback | undefined
->>>>>>> 0ae34c9a
 
   static events: MittEmitter = mitt()
 
@@ -70,18 +65,11 @@
     this.asPath = as
     this.subscriptions = new Set()
     this.componentLoadCancel = null
-<<<<<<< HEAD
-    this.initialHistoryOrder = 0
-    this._beforePopState = () => true
-=======
->>>>>>> 0ae34c9a
 
     if (typeof window !== 'undefined') {
       // in order for `e.state` to work on the `onpopstate` event
       // we have to register the initial route upon initialization
-      this.changeState('replaceState', formatWithValidation({ pathname, query }), as, {
-        __next: false, // initial load should not be tagged
-      })
+      this.changeState('replaceState', formatWithValidation({ pathname, query }), as)
 
       window.addEventListener('popstate', this.onPopState)
 
