--- conflicted
+++ resolved
@@ -21,11 +21,7 @@
   return path.replace(/\/$/, '') || '/'
 }
 
-<<<<<<< HEAD
-export type RouteUrl = string | UrlObject
-=======
 type Url = UrlObject | string
->>>>>>> 6f9387f6
 
 export type BaseRouter = {
   route: string
@@ -225,11 +221,7 @@
    * @param as masks `url` for the browser
    * @param options object you can define `shallow` and other options
    */
-<<<<<<< HEAD
-  push(url: RouteUrl, as: RouteUrl = url, options = {}) {
-=======
   push(url: Url, as: Url = url, options = {}) {
->>>>>>> 6f9387f6
     return this.change('pushState', url, as, options)
   }
 
@@ -239,24 +231,11 @@
    * @param as masks `url` for the browser
    * @param options object you can define `shallow` and other options
    */
-<<<<<<< HEAD
-  replace(url: RouteUrl, as: RouteUrl = url, options = {}) {
-    return this.change('replaceState', url, as, options)
-  }
-
-  change(
-    method: string,
-    _url: RouteUrl,
-    _as: RouteUrl,
-    options: any
-  ): Promise<boolean> {
-=======
   replace(url: Url, as: Url = url, options = {}) {
     return this.change('replaceState', url, as, options)
   }
 
   change(method: string, _url: Url, _as: Url, options: any): Promise<boolean> {
->>>>>>> 6f9387f6
     return new Promise((resolve, reject) => {
       // If url and as provided as an object representation,
       // we'll format them into the string version here.
