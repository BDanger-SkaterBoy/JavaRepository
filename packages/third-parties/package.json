{
  "name": "@next/third-parties",
<<<<<<< HEAD
  "version": "13.5.5-canary.7",
=======
  "version": "13.5.5-canary.9",
  "private": true,
>>>>>>> 230099b5
  "repository": {
    "url": "vercel/next.js",
    "directory": "packages/third-parties"
  },
  "exports": {
    "./google": "./dist/google/index.js"
  },
  "files": [
    "dist"
  ],
  "license": "MIT",
  "scripts": {
    "build": "node ../../scripts/rm.mjs dist && tsc -d -p tsconfig.json",
    "prepublishOnly": "cd ../../ && turbo run build",
    "dev": "tsc -d -w -p tsconfig.json",
    "typescript": "tsec --noEmit -p tsconfig.json"
  },
  "dependencies": {
    "third-party-capital": "1.0.20"
  },
  "devDependencies": {
    "next": "13.5.5-canary.9",
    "outdent": "0.8.0",
    "prettier": "2.5.1"
  },
  "peerDependencies": {
    "next": "^13.0.0",
    "react": "^18.2.0"
  }
}<|MERGE_RESOLUTION|>--- conflicted
+++ resolved
@@ -1,11 +1,6 @@
 {
   "name": "@next/third-parties",
-<<<<<<< HEAD
-  "version": "13.5.5-canary.7",
-=======
   "version": "13.5.5-canary.9",
-  "private": true,
->>>>>>> 230099b5
   "repository": {
     "url": "vercel/next.js",
     "directory": "packages/third-parties"
