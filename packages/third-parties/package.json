--- conflicted
+++ resolved
@@ -1,11 +1,6 @@
 {
   "name": "@next/third-parties",
-<<<<<<< HEAD
-  "version": "13.5.6-canary.1",
-=======
   "version": "13.5.6-canary.3",
-  "private": true,
->>>>>>> df1d4a16
   "repository": {
     "url": "vercel/next.js",
     "directory": "packages/third-parties"
