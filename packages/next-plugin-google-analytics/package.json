{
  "name": "@next/plugin-google-analytics",
<<<<<<< HEAD
  "version": "9.2.3-canary.17",
  "repository": {
    "url": "zeit/next.js",
    "directory": "packages/next-plugin-google-analytics"
  },
=======
  "version": "9.3.5-canary.3",
>>>>>>> 301cca38
  "nextjs": {
    "name": "Google Analytics",
    "required-env": [
      "GA_TRACKING_ID"
    ]
  },
  "peerDependencies": {
    "next": "*"
  }
}<|MERGE_RESOLUTION|>--- conflicted
+++ resolved
@@ -1,14 +1,10 @@
 {
   "name": "@next/plugin-google-analytics",
-<<<<<<< HEAD
-  "version": "9.2.3-canary.17",
+  "version": "9.3.5-canary.3",
   "repository": {
     "url": "zeit/next.js",
     "directory": "packages/next-plugin-google-analytics"
   },
-=======
-  "version": "9.3.5-canary.3",
->>>>>>> 301cca38
   "nextjs": {
     "name": "Google Analytics",
     "required-env": [
