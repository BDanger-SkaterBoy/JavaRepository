{
  "name": "@next/plugin-material-ui",
<<<<<<< HEAD
  "version": "9.2.3-canary.17",
  "repository": {
    "url": "zeit/next.js",
    "directory": "packages/next-plugin-material-ui"
  },
=======
  "version": "9.3.5-canary.3",
>>>>>>> 301cca38
  "nextjs": {
    "name": "Material UI",
    "required-env": []
  },
  "peerDependencies": {
    "@material-ui/styles": "*",
    "next": "*"
  }
}<|MERGE_RESOLUTION|>--- conflicted
+++ resolved
@@ -1,14 +1,10 @@
 {
   "name": "@next/plugin-material-ui",
-<<<<<<< HEAD
-  "version": "9.2.3-canary.17",
+  "version": "9.3.5-canary.3",
   "repository": {
     "url": "zeit/next.js",
     "directory": "packages/next-plugin-material-ui"
   },
-=======
-  "version": "9.3.5-canary.3",
->>>>>>> 301cca38
   "nextjs": {
     "name": "Material UI",
     "required-env": []
