import * as React from 'react'
import { StackFrame } from 'stacktrace-parser'
import { CodeFrame } from '../components/CodeFrame'
import { ReadyRuntimeError } from '../helpers/getErrorByType'
import { noop as css } from '../helpers/noop-template'
import { getFrameSource, OriginalStackFrame } from '../helpers/stack-frame'

export type RuntimeErrorProps = { error: ReadyRuntimeError }

const CallStackFrame: React.FC<{
  frame: OriginalStackFrame
}> = function CallStackFrame({ frame }) {
  // TODO: ability to expand resolved frames
  // TODO: render error or external indicator

  const f: StackFrame = frame.originalStackFrame ?? frame.sourceStackFrame
  const hasSource = Boolean(frame.originalCodeFrame)

  const open = React.useCallback(() => {
    if (!hasSource) return

    const params = new URLSearchParams()
    for (const key in f) {
      params.append(key, ((f as any)[key] ?? '').toString())
    }

    self
      .fetch(
        `${
          process.env.__NEXT_ROUTER_BASEPATH || ''
        }/__nextjs_launch-editor?${params.toString()}`
      )
      .then(
        () => {},
        () => {
          console.error('There was an issue opening this code in your editor.')
        }
      )
  }, [hasSource, f])

  return (
    <div data-nextjs-call-stack-frame>
      <h3 data-nextjs-frame-expanded={Boolean(frame.expanded)}>
        {f.methodName}
      </h3>
      <div
        data-has-source={hasSource ? 'true' : undefined}
        tabIndex={hasSource ? 10 : undefined}
        role={hasSource ? 'link' : undefined}
        onClick={open}
        title={hasSource ? 'Click to open in your editor' : undefined}
      >
        <span>{getFrameSource(f)}</span>
        <svg
          xmlns="http://www.w3.org/2000/svg"
          viewBox="0 0 24 24"
          fill="none"
          stroke="currentColor"
          strokeWidth="2"
          strokeLinecap="round"
          strokeLinejoin="round"
        >
          <path d="M18 13v6a2 2 0 0 1-2 2H5a2 2 0 0 1-2-2V8a2 2 0 0 1 2-2h6"></path>
          <polyline points="15 3 21 3 21 9"></polyline>
          <line x1="10" y1="14" x2="21" y2="3"></line>
        </svg>
      </div>
    </div>
  )
}

const RuntimeError: React.FC<RuntimeErrorProps> = function RuntimeError({
  error,
}) {
  const firstFirstPartyFrameIndex = React.useMemo<number>(() => {
    return error.frames.findIndex(
      (entry) =>
        entry.expanded &&
        Boolean(entry.originalCodeFrame) &&
        Boolean(entry.originalStackFrame)
    )
  }, [error.frames])
  const firstFrame = React.useMemo<OriginalStackFrame | null>(() => {
    return error.frames[firstFirstPartyFrameIndex] ?? null
  }, [error.frames, firstFirstPartyFrameIndex])

  const allLeadingFrames = React.useMemo<OriginalStackFrame[]>(
    () =>
      firstFirstPartyFrameIndex < 0
        ? []
        : error.frames.slice(0, firstFirstPartyFrameIndex),
    [error.frames, firstFirstPartyFrameIndex]
  )

  const [all, setAll] = React.useState(firstFrame == null)
  const toggleAll = React.useCallback(() => {
    setAll((v) => !v)
  }, [])

  const leadingFrames = React.useMemo(
    () => allLeadingFrames.filter((f) => f.expanded || all),
    [all, allLeadingFrames]
  )
  const allCallStackFrames = React.useMemo<OriginalStackFrame[]>(
    () => error.frames.slice(firstFirstPartyFrameIndex + 1),
    [error.frames, firstFirstPartyFrameIndex]
  )
  const visibleCallStackFrames = React.useMemo<OriginalStackFrame[]>(
    () => allCallStackFrames.filter((f) => f.expanded || all),
    [all, allCallStackFrames]
  )

  const canShowMore = React.useMemo<boolean>(() => {
    return (
      allCallStackFrames.length !== visibleCallStackFrames.length ||
      (all && firstFrame != null)
    )
  }, [
    all,
    allCallStackFrames.length,
    firstFrame,
    visibleCallStackFrames.length,
  ])

  return (
    <React.Fragment>
      {firstFrame ? (
        <React.Fragment>
          <h2>Source</h2>
          {leadingFrames.map((frame, index) => (
            <CallStackFrame
              key={`leading-frame-${index}-${all}`}
              frame={frame}
            />
          ))}
          <CodeFrame
            stackFrame={firstFrame.originalStackFrame!}
            codeFrame={firstFrame.originalCodeFrame!}
          />
        </React.Fragment>
      ) : undefined}

      {error.componentStack ? (
        <>
          <h2>Component Stack</h2>
          {error.componentStack.map((component, index) => (
            <div key={index} data-nextjs-component-stack-frame>
              <h3>{component}</h3>
            </div>
          ))}
        </>
      ) : null}

      {visibleCallStackFrames.length ? (
        <React.Fragment>
          <h2>Call Stack</h2>
          {visibleCallStackFrames.map((frame, index) => (
            <CallStackFrame key={`call-stack-${index}-${all}`} frame={frame} />
          ))}
        </React.Fragment>
      ) : undefined}

      {canShowMore ? (
        <React.Fragment>
          <button
            tabIndex={10}
            data-nextjs-data-runtime-error-collapsed-action
            type="button"
            onClick={toggleAll}
          >
            {all ? 'Hide' : 'Show'} collapsed frames
          </button>
        </React.Fragment>
      ) : undefined}
    </React.Fragment>
  )
}

export const styles = css`
  button[data-nextjs-data-runtime-error-collapsed-action] {
    background: none;
    border: none;
    padding: 0;
    font-size: var(--size-font-small);
    line-height: var(--size-font-bigger);
    color: var(--color-accents-3);
  }

  [data-nextjs-call-stack-frame]:not(:last-child),
  [data-nextjs-component-stack-frame]:not(:last-child) {
    margin-bottom: var(--size-gap-double);
  }

  [data-nextjs-call-stack-frame] > h3,
  [data-nextjs-component-stack-frame] > h3 {
    margin-top: 0;
    margin-bottom: var(--size-gap);
    font-family: var(--font-stack-monospace);
<<<<<<< HEAD
    color: var(--color-stack-h6);
  }
  [data-nextjs-call-stack-frame] > h6[data-nextjs-frame-expanded='false'] {
    color: var(--color-stack-headline);
=======
    font-size: var(--size-font);
    color: #222;
  }
  [data-nextjs-call-stack-frame] > h3[data-nextjs-frame-expanded='false'] {
    color: #666;
>>>>>>> 5e9b5e5d
  }
  [data-nextjs-call-stack-frame] > div {
    display: flex;
    align-items: center;
    padding-left: calc(var(--size-gap) + var(--size-gap-half));
    font-size: var(--size-font-small);
    color: var(--color-stack-subline);
  }
  [data-nextjs-call-stack-frame] > div > svg {
    width: auto;
    height: var(--size-font-small);
    margin-left: var(--size-gap);

    display: none;
  }

  [data-nextjs-call-stack-frame] > div[data-has-source] {
    cursor: pointer;
  }
  [data-nextjs-call-stack-frame] > div[data-has-source]:hover {
    text-decoration: underline dotted;
  }
  [data-nextjs-call-stack-frame] > div[data-has-source] > svg {
    display: unset;
  }
`

export { RuntimeError }<|MERGE_RESOLUTION|>--- conflicted
+++ resolved
@@ -196,18 +196,10 @@
     margin-top: 0;
     margin-bottom: var(--size-gap);
     font-family: var(--font-stack-monospace);
-<<<<<<< HEAD
     color: var(--color-stack-h6);
   }
   [data-nextjs-call-stack-frame] > h6[data-nextjs-frame-expanded='false'] {
     color: var(--color-stack-headline);
-=======
-    font-size: var(--size-font);
-    color: #222;
-  }
-  [data-nextjs-call-stack-frame] > h3[data-nextjs-frame-expanded='false'] {
-    color: #666;
->>>>>>> 5e9b5e5d
   }
   [data-nextjs-call-stack-frame] > div {
     display: flex;
