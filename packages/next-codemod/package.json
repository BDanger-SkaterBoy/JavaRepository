{
  "name": "@next/codemod",
<<<<<<< HEAD
  "version": "15.0.0-canary.162",
  "bin": "./bin/next-codemod.js",
  "scripts": {
    "dev": "pnpm tsc -w",
    "build": "pnpm tsc",
    "prepublishOnly": "cd ../../ && turbo run build",
    "test": "jest"
=======
  "version": "15.0.0-canary.163",
  "license": "MIT",
  "repository": {
    "type": "git",
    "url": "vercel/next.js",
    "directory": "packages/next-codemod"
>>>>>>> b72c99d0
  },
  "dependencies": {
    "cheerio": "1.0.0-rc.9",
    "execa": "4.0.3",
    "globby": "11.0.1",
    "inquirer": "7.3.3",
    "is-git-clean": "1.1.0",
    "jscodeshift": "17.0.0",
    "meow": "7.0.1",
    "picocolors": "1.0.0"
  },
  "devDependencies": {
    "@types/jscodeshift": "0.11.0"
  },
  "files": [
    "dist/**/*.js"
  ],
  "license": "MIT",
  "repository": {
    "type": "git",
    "url": "vercel/next.js",
    "directory": "packages/next-codemod"
  }
}<|MERGE_RESOLUTION|>--- conflicted
+++ resolved
@@ -1,21 +1,12 @@
 {
   "name": "@next/codemod",
-<<<<<<< HEAD
-  "version": "15.0.0-canary.162",
+  "version": "15.0.0-canary.163",
   "bin": "./bin/next-codemod.js",
   "scripts": {
     "dev": "pnpm tsc -w",
     "build": "pnpm tsc",
     "prepublishOnly": "cd ../../ && turbo run build",
     "test": "jest"
-=======
-  "version": "15.0.0-canary.163",
-  "license": "MIT",
-  "repository": {
-    "type": "git",
-    "url": "vercel/next.js",
-    "directory": "packages/next-codemod"
->>>>>>> b72c99d0
   },
   "dependencies": {
     "cheerio": "1.0.0-rc.9",
