--- conflicted
+++ resolved
@@ -56,13 +56,8 @@
     'version' in targetNextPackageJson &&
     'peerDependencies' in targetNextPackageJson
   if (!validRevision) {
-<<<<<<< HEAD
     throw new Error(
-      `${pc.yellow(`next@${revision}`)} does not exist. Make sure you entered a valid Next.js version or dist-tag. Check available versions at ${pc.underline('https://www.npmjs.com/package/next?activeTab=versions')}.`
-=======
-    console.error(
-      `${pc.red('⨯')} Invalid revision provided: "${revision}". Please provide a valid Next.js version or dist-tag (e.g. "latest", "canary", "rc", or "15.0.0").\nCheck available versions at https://www.npmjs.com/package/next?activeTab=versions.`
->>>>>>> b9617dbb
+      `Invalid revision provided: "${revision}". Please provide a valid Next.js version or dist-tag (e.g. "latest", "canary", "rc", or "15.0.0").\nCheck available versions at https://www.npmjs.com/package/next?activeTab=versions.`
     )
   }
 
@@ -143,17 +138,11 @@
       })
     ).version
   } catch (error) {
-<<<<<<< HEAD
     throw new Error(
       `Failed to get the installed Next.js version at "${process.cwd()}".\nIf you're using a monorepo, please run this command from the Next.js app directory.`,
       {
         cause: error,
       }
-=======
-    console.error(
-      // TODO: Better monorepo handling
-      `${pc.red('⨯')} Failed to get the installed Next.js version at "${process.cwd()}".\nIf you're using a monorepo, please run this command from the Next.js app directory.`
->>>>>>> b9617dbb
     )
   }
 }
