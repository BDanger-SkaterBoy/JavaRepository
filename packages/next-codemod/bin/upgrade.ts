--- conflicted
+++ resolved
@@ -228,13 +228,8 @@
     {
       type: 'multiselect',
       name: 'codemods',
-<<<<<<< HEAD
       message: `The following ${chalk.blue('codemods')} are recommended for your upgrade. Select the ones to apply.`,
       choices: relevantCodemods.map((codemod) => {
-=======
-      message: `\nThe following ${chalk.blue('codemods')} are recommended for your upgrade. Would you like to apply them?`,
-      choices: relevantCodemods.reverse().map(({ title, value, version }) => {
->>>>>>> 0d52c0a2
         return {
           title: `(v${version}) ${value}`,
           description: title,
