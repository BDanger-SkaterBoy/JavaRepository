--- conflicted
+++ resolved
@@ -412,11 +412,7 @@
  */
 async function suggestTurbopack(packageJson: any): Promise<void> {
   const devScript: string = packageJson.scripts['dev']
-<<<<<<< HEAD
   if (devScript && devScript.includes('--turbo')) return
-=======
-  if (devScript.includes('--turbopack')) return
->>>>>>> 9fac077c
 
   const responseTurbopack = await prompts(
     {
