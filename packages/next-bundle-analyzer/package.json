--- conflicted
+++ resolved
@@ -1,10 +1,6 @@
 {
   "name": "@next/bundle-analyzer",
-<<<<<<< HEAD
-  "version": "12.0.0",
-=======
   "version": "12.0.1-canary.0",
->>>>>>> da2bb523
   "main": "index.js",
   "license": "MIT",
   "repository": {
