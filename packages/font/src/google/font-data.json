{
  "ABeeZee": {
    "weights": ["400"],
    "styles": ["normal", "italic"],
    "subsets": ["latin", "latin-ext"]
  },
  "ADLaM Display": {
    "weights": ["400"],
    "styles": ["normal"],
    "subsets": ["adlam", "latin", "latin-ext"]
  },
  "AR One Sans": {
    "weights": ["400", "500", "600", "700", "variable"],
    "styles": ["normal"],
    "axes": [
      {
        "tag": "ARRR",
        "min": 10,
        "max": 60,
        "defaultValue": 10
      },
      {
        "tag": "wght",
        "min": 400,
        "max": 700,
        "defaultValue": 400
      }
    ],
    "subsets": ["latin", "latin-ext", "vietnamese"]
  },
  "Abel": {
    "weights": ["400"],
    "styles": ["normal"],
    "subsets": ["latin"]
  },
  "Abhaya Libre": {
    "weights": ["400", "500", "600", "700", "800"],
    "styles": ["normal"],
    "subsets": ["latin", "latin-ext", "sinhala"]
  },
  "Aboreto": {
    "weights": ["400"],
    "styles": ["normal"],
    "subsets": ["latin", "latin-ext"]
  },
  "Abril Fatface": {
    "weights": ["400"],
    "styles": ["normal"],
    "subsets": ["latin", "latin-ext"]
  },
  "Abyssinica SIL": {
    "weights": ["400"],
    "styles": ["normal"],
    "subsets": ["ethiopic", "latin", "latin-ext"]
  },
  "Aclonica": {
    "weights": ["400"],
    "styles": ["normal"],
    "subsets": ["latin"]
  },
  "Acme": {
    "weights": ["400"],
    "styles": ["normal"],
    "subsets": ["latin"]
  },
  "Actor": {
    "weights": ["400"],
    "styles": ["normal"],
    "subsets": ["latin"]
  },
  "Adamina": {
    "weights": ["400"],
    "styles": ["normal"],
    "subsets": ["latin"]
  },
  "Advent Pro": {
    "weights": [
      "100",
      "200",
      "300",
      "400",
      "500",
      "600",
      "700",
      "800",
      "900",
      "variable"
    ],
    "styles": ["normal", "italic"],
    "axes": [
      {
        "tag": "wdth",
        "min": 100,
        "max": 200,
        "defaultValue": 100
      },
      {
        "tag": "wght",
        "min": 100,
        "max": 900,
        "defaultValue": 400
      }
    ],
    "subsets": ["cyrillic", "cyrillic-ext", "greek", "latin", "latin-ext"]
  },
  "Afacad": {
    "weights": ["400", "500", "600", "700", "variable"],
    "styles": ["normal", "italic"],
    "axes": [
      {
        "tag": "wght",
        "min": 400,
        "max": 700,
        "defaultValue": 400
      }
    ],
    "subsets": [
      "cyrillic-ext",
      "latin",
      "latin-ext",
      "math",
      "symbols",
      "vietnamese"
    ]
  },
  "Agbalumo": {
    "weights": ["400"],
    "styles": ["normal"],
    "subsets": ["cyrillic-ext", "latin", "latin-ext", "vietnamese"]
  },
  "Agdasima": {
    "weights": ["400", "700"],
    "styles": ["normal"],
    "subsets": ["latin", "latin-ext"]
  },
  "Aguafina Script": {
    "weights": ["400"],
    "styles": ["normal"],
    "subsets": ["latin", "latin-ext"]
  },
  "Akatab": {
    "weights": ["400", "500", "600", "700", "800", "900"],
    "styles": ["normal"],
    "subsets": ["latin", "latin-ext", "tifinagh"]
  },
  "Akaya Kanadaka": {
    "weights": ["400"],
    "styles": ["normal"],
    "subsets": ["kannada", "latin", "latin-ext"]
  },
  "Akaya Telivigala": {
    "weights": ["400"],
    "styles": ["normal"],
    "subsets": ["latin", "latin-ext", "telugu"]
  },
  "Akronim": {
    "weights": ["400"],
    "styles": ["normal"],
    "subsets": ["latin", "latin-ext"]
  },
  "Akshar": {
    "weights": ["300", "400", "500", "600", "700", "variable"],
    "styles": ["normal"],
    "axes": [
      {
        "tag": "wght",
        "min": 300,
        "max": 700,
        "defaultValue": 400
      }
    ],
    "subsets": ["devanagari", "latin", "latin-ext"]
  },
  "Aladin": {
    "weights": ["400"],
    "styles": ["normal"],
    "subsets": ["latin", "latin-ext"]
  },
  "Alata": {
    "weights": ["400"],
    "styles": ["normal"],
    "subsets": ["latin", "latin-ext", "vietnamese"]
  },
  "Alatsi": {
    "weights": ["400"],
    "styles": ["normal"],
    "subsets": ["cyrillic-ext", "latin", "latin-ext", "vietnamese"]
  },
  "Albert Sans": {
    "weights": [
      "100",
      "200",
      "300",
      "400",
      "500",
      "600",
      "700",
      "800",
      "900",
      "variable"
    ],
    "styles": ["normal", "italic"],
    "axes": [
      {
        "tag": "wght",
        "min": 100,
        "max": 900,
        "defaultValue": 400
      }
    ],
    "subsets": ["latin", "latin-ext"]
  },
  "Aldrich": {
    "weights": ["400"],
    "styles": ["normal"],
    "subsets": ["latin"]
  },
  "Alef": {
    "weights": ["400", "700"],
    "styles": ["normal"],
    "subsets": ["hebrew", "latin"]
  },
  "Alegreya": {
    "weights": ["400", "500", "600", "700", "800", "900", "variable"],
    "styles": ["normal", "italic"],
    "axes": [
      {
        "tag": "wght",
        "min": 400,
        "max": 900,
        "defaultValue": 400
      }
    ],
    "subsets": [
      "cyrillic",
      "cyrillic-ext",
      "greek",
      "greek-ext",
      "latin",
      "latin-ext",
      "vietnamese"
    ]
  },
  "Alegreya SC": {
    "weights": ["400", "500", "700", "800", "900"],
    "styles": ["normal", "italic"],
    "subsets": [
      "cyrillic",
      "cyrillic-ext",
      "greek",
      "greek-ext",
      "latin",
      "latin-ext",
      "vietnamese"
    ]
  },
  "Alegreya Sans": {
    "weights": ["100", "300", "400", "500", "700", "800", "900"],
    "styles": ["normal", "italic"],
    "subsets": [
      "cyrillic",
      "cyrillic-ext",
      "greek",
      "greek-ext",
      "latin",
      "latin-ext",
      "vietnamese"
    ]
  },
  "Alegreya Sans SC": {
    "weights": ["100", "300", "400", "500", "700", "800", "900"],
    "styles": ["normal", "italic"],
    "subsets": [
      "cyrillic",
      "cyrillic-ext",
      "greek",
      "greek-ext",
      "latin",
      "latin-ext",
      "vietnamese"
    ]
  },
  "Aleo": {
    "weights": [
      "100",
      "200",
      "300",
      "400",
      "500",
      "600",
      "700",
      "800",
      "900",
      "variable"
    ],
    "styles": ["normal", "italic"],
    "axes": [
      {
        "tag": "wght",
        "min": 100,
        "max": 900,
        "defaultValue": 400
      }
    ],
    "subsets": ["latin", "latin-ext", "vietnamese"]
  },
  "Alex Brush": {
    "weights": ["400"],
    "styles": ["normal"],
    "subsets": ["latin", "latin-ext", "vietnamese"]
  },
  "Alexandria": {
    "weights": [
      "100",
      "200",
      "300",
      "400",
      "500",
      "600",
      "700",
      "800",
      "900",
      "variable"
    ],
    "styles": ["normal"],
    "axes": [
      {
        "tag": "wght",
        "min": 100,
        "max": 900,
        "defaultValue": 400
      }
    ],
    "subsets": ["arabic", "latin", "latin-ext", "vietnamese"]
  },
  "Alfa Slab One": {
    "weights": ["400"],
    "styles": ["normal"],
    "subsets": ["latin", "latin-ext", "vietnamese"]
  },
  "Alice": {
    "weights": ["400"],
    "styles": ["normal"],
    "subsets": ["cyrillic", "cyrillic-ext", "latin", "latin-ext"]
  },
  "Alike": {
    "weights": ["400"],
    "styles": ["normal"],
    "subsets": ["latin", "latin-ext", "math", "symbols"]
  },
  "Alike Angular": {
    "weights": ["400"],
    "styles": ["normal"],
    "subsets": ["latin", "latin-ext", "math", "symbols"]
  },
  "Alkalami": {
    "weights": ["400"],
    "styles": ["normal"],
    "subsets": ["arabic", "latin", "latin-ext"]
  },
  "Alkatra": {
    "weights": ["400", "500", "600", "700", "variable"],
    "styles": ["normal"],
    "axes": [
      {
        "tag": "wght",
        "min": 400,
        "max": 700,
        "defaultValue": 400
      }
    ],
    "subsets": ["bengali", "devanagari", "latin", "latin-ext", "oriya"]
  },
  "Allan": {
    "weights": ["400", "700"],
    "styles": ["normal"],
    "subsets": ["latin", "latin-ext"]
  },
  "Allerta": {
    "weights": ["400"],
    "styles": ["normal"],
    "subsets": ["latin"]
  },
  "Allerta Stencil": {
    "weights": ["400"],
    "styles": ["normal"],
    "subsets": ["latin"]
  },
  "Allison": {
    "weights": ["400"],
    "styles": ["normal"],
    "subsets": ["latin", "latin-ext", "vietnamese"]
  },
  "Allura": {
    "weights": ["400"],
    "styles": ["normal"],
    "subsets": ["latin", "latin-ext", "vietnamese"]
  },
  "Almarai": {
    "weights": ["300", "400", "700", "800"],
    "styles": ["normal"],
    "subsets": ["arabic", "latin"]
  },
  "Almendra": {
    "weights": ["400", "700"],
    "styles": ["normal", "italic"],
    "subsets": ["latin", "latin-ext"]
  },
  "Almendra Display": {
    "weights": ["400"],
    "styles": ["normal"],
    "subsets": ["latin", "latin-ext"]
  },
  "Almendra SC": {
    "weights": ["400"],
    "styles": ["normal"],
    "subsets": ["latin"]
  },
  "Alumni Sans": {
    "weights": [
      "100",
      "200",
      "300",
      "400",
      "500",
      "600",
      "700",
      "800",
      "900",
      "variable"
    ],
    "styles": ["normal", "italic"],
    "axes": [
      {
        "tag": "wght",
        "min": 100,
        "max": 900,
        "defaultValue": 400
      }
    ],
    "subsets": ["cyrillic", "cyrillic-ext", "latin", "latin-ext", "vietnamese"]
  },
  "Alumni Sans Collegiate One": {
    "weights": ["400"],
    "styles": ["normal", "italic"],
    "subsets": ["cyrillic", "latin", "latin-ext", "vietnamese"]
  },
  "Alumni Sans Inline One": {
    "weights": ["400"],
    "styles": ["normal", "italic"],
    "subsets": ["latin", "latin-ext", "vietnamese"]
  },
  "Alumni Sans Pinstripe": {
    "weights": ["400"],
    "styles": ["normal", "italic"],
    "subsets": ["cyrillic", "cyrillic-ext", "latin", "latin-ext", "vietnamese"]
  },
  "Amarante": {
    "weights": ["400"],
    "styles": ["normal"],
    "subsets": ["latin", "latin-ext"]
  },
  "Amaranth": {
    "weights": ["400", "700"],
    "styles": ["normal", "italic"],
    "subsets": ["latin"]
  },
  "Amatic SC": {
    "weights": ["400", "700"],
    "styles": ["normal"],
    "subsets": ["cyrillic", "hebrew", "latin", "latin-ext", "vietnamese"]
  },
  "Amethysta": {
    "weights": ["400"],
    "styles": ["normal"],
    "subsets": ["latin"]
  },
  "Amiko": {
    "weights": ["400", "600", "700"],
    "styles": ["normal"],
    "subsets": ["devanagari", "latin", "latin-ext"]
  },
  "Amiri": {
    "weights": ["400", "700"],
    "styles": ["normal", "italic"],
    "subsets": ["arabic", "latin", "latin-ext"]
  },
  "Amiri Quran": {
    "weights": ["400"],
    "styles": ["normal"],
    "subsets": ["arabic", "latin"]
  },
  "Amita": {
    "weights": ["400", "700"],
    "styles": ["normal"],
    "subsets": ["devanagari", "latin", "latin-ext"]
  },
  "Anaheim": {
    "weights": ["400", "500", "600", "700", "800", "variable"],
    "styles": ["normal"],
    "axes": [
      {
        "tag": "wght",
        "min": 400,
        "max": 800,
        "defaultValue": 400
      }
    ],
    "subsets": ["latin", "latin-ext", "vietnamese"]
  },
  "Andada Pro": {
    "weights": ["400", "500", "600", "700", "800", "variable"],
    "styles": ["normal", "italic"],
    "axes": [
      {
        "tag": "wght",
        "min": 400,
        "max": 840,
        "defaultValue": 400
      }
    ],
    "subsets": ["latin", "latin-ext", "vietnamese"]
  },
  "Andika": {
    "weights": ["400", "700"],
    "styles": ["normal", "italic"],
    "subsets": ["cyrillic", "cyrillic-ext", "latin", "latin-ext", "vietnamese"]
  },
  "Anek Bangla": {
    "weights": [
      "100",
      "200",
      "300",
      "400",
      "500",
      "600",
      "700",
      "800",
      "variable"
    ],
    "styles": ["normal"],
    "axes": [
      {
        "tag": "wdth",
        "min": 75,
        "max": 125,
        "defaultValue": 100
      },
      {
        "tag": "wght",
        "min": 100,
        "max": 800,
        "defaultValue": 400
      }
    ],
    "subsets": ["bengali", "latin", "latin-ext"]
  },
  "Anek Devanagari": {
    "weights": [
      "100",
      "200",
      "300",
      "400",
      "500",
      "600",
      "700",
      "800",
      "variable"
    ],
    "styles": ["normal"],
    "axes": [
      {
        "tag": "wdth",
        "min": 75,
        "max": 125,
        "defaultValue": 100
      },
      {
        "tag": "wght",
        "min": 100,
        "max": 800,
        "defaultValue": 400
      }
    ],
    "subsets": ["devanagari", "latin", "latin-ext"]
  },
  "Anek Gujarati": {
    "weights": [
      "100",
      "200",
      "300",
      "400",
      "500",
      "600",
      "700",
      "800",
      "variable"
    ],
    "styles": ["normal"],
    "axes": [
      {
        "tag": "wdth",
        "min": 75,
        "max": 125,
        "defaultValue": 100
      },
      {
        "tag": "wght",
        "min": 100,
        "max": 800,
        "defaultValue": 400
      }
    ],
    "subsets": ["gujarati", "latin", "latin-ext"]
  },
  "Anek Gurmukhi": {
    "weights": [
      "100",
      "200",
      "300",
      "400",
      "500",
      "600",
      "700",
      "800",
      "variable"
    ],
    "styles": ["normal"],
    "axes": [
      {
        "tag": "wdth",
        "min": 75,
        "max": 125,
        "defaultValue": 100
      },
      {
        "tag": "wght",
        "min": 100,
        "max": 800,
        "defaultValue": 400
      }
    ],
    "subsets": ["gurmukhi", "latin", "latin-ext"]
  },
  "Anek Kannada": {
    "weights": [
      "100",
      "200",
      "300",
      "400",
      "500",
      "600",
      "700",
      "800",
      "variable"
    ],
    "styles": ["normal"],
    "axes": [
      {
        "tag": "wdth",
        "min": 75,
        "max": 125,
        "defaultValue": 100
      },
      {
        "tag": "wght",
        "min": 100,
        "max": 800,
        "defaultValue": 400
      }
    ],
    "subsets": ["kannada", "latin", "latin-ext"]
  },
  "Anek Latin": {
    "weights": [
      "100",
      "200",
      "300",
      "400",
      "500",
      "600",
      "700",
      "800",
      "variable"
    ],
    "styles": ["normal"],
    "axes": [
      {
        "tag": "wdth",
        "min": 75,
        "max": 125,
        "defaultValue": 100
      },
      {
        "tag": "wght",
        "min": 100,
        "max": 800,
        "defaultValue": 400
      }
    ],
    "subsets": ["latin", "latin-ext", "vietnamese"]
  },
  "Anek Malayalam": {
    "weights": [
      "100",
      "200",
      "300",
      "400",
      "500",
      "600",
      "700",
      "800",
      "variable"
    ],
    "styles": ["normal"],
    "axes": [
      {
        "tag": "wdth",
        "min": 75,
        "max": 125,
        "defaultValue": 100
      },
      {
        "tag": "wght",
        "min": 100,
        "max": 800,
        "defaultValue": 400
      }
    ],
    "subsets": ["latin", "latin-ext", "malayalam"]
  },
  "Anek Odia": {
    "weights": [
      "100",
      "200",
      "300",
      "400",
      "500",
      "600",
      "700",
      "800",
      "variable"
    ],
    "styles": ["normal"],
    "axes": [
      {
        "tag": "wdth",
        "min": 75,
        "max": 125,
        "defaultValue": 100
      },
      {
        "tag": "wght",
        "min": 100,
        "max": 800,
        "defaultValue": 400
      }
    ],
    "subsets": ["latin", "latin-ext", "oriya"]
  },
  "Anek Tamil": {
    "weights": [
      "100",
      "200",
      "300",
      "400",
      "500",
      "600",
      "700",
      "800",
      "variable"
    ],
    "styles": ["normal"],
    "axes": [
      {
        "tag": "wdth",
        "min": 75,
        "max": 125,
        "defaultValue": 100
      },
      {
        "tag": "wght",
        "min": 100,
        "max": 800,
        "defaultValue": 400
      }
    ],
    "subsets": ["latin", "latin-ext", "tamil"]
  },
  "Anek Telugu": {
    "weights": [
      "100",
      "200",
      "300",
      "400",
      "500",
      "600",
      "700",
      "800",
      "variable"
    ],
    "styles": ["normal"],
    "axes": [
      {
        "tag": "wdth",
        "min": 75,
        "max": 125,
        "defaultValue": 100
      },
      {
        "tag": "wght",
        "min": 100,
        "max": 800,
        "defaultValue": 400
      }
    ],
    "subsets": ["latin", "latin-ext", "telugu"]
  },
  "Angkor": {
    "weights": ["400"],
    "styles": ["normal"],
    "subsets": ["khmer", "latin"]
  },
  "Annapurna SIL": {
    "weights": ["400", "700"],
    "styles": ["normal"],
    "subsets": ["devanagari", "latin", "latin-ext", "math", "symbols"]
  },
  "Annie Use Your Telescope": {
    "weights": ["400"],
    "styles": ["normal"],
    "subsets": ["latin"]
  },
  "Anonymous Pro": {
    "weights": ["400", "700"],
    "styles": ["normal", "italic"],
    "subsets": ["cyrillic", "greek", "latin", "latin-ext"]
  },
  "Anta": {
    "weights": ["400"],
    "styles": ["normal"],
    "subsets": ["latin", "latin-ext", "math", "symbols"]
  },
  "Antic": {
    "weights": ["400"],
    "styles": ["normal"],
    "subsets": ["latin"]
  },
  "Antic Didone": {
    "weights": ["400"],
    "styles": ["normal"],
    "subsets": ["latin"]
  },
  "Antic Slab": {
    "weights": ["400"],
    "styles": ["normal"],
    "subsets": ["latin"]
  },
  "Anton": {
    "weights": ["400"],
    "styles": ["normal"],
    "subsets": ["latin", "latin-ext", "vietnamese"]
  },
  "Anton SC": {
    "weights": ["400"],
    "styles": ["normal"],
    "subsets": ["latin", "latin-ext", "vietnamese"]
  },
  "Antonio": {
    "weights": ["100", "200", "300", "400", "500", "600", "700", "variable"],
    "styles": ["normal"],
    "axes": [
      {
        "tag": "wght",
        "min": 100,
        "max": 700,
        "defaultValue": 400
      }
    ],
    "subsets": ["latin", "latin-ext"]
  },
  "Anuphan": {
    "weights": ["100", "200", "300", "400", "500", "600", "700", "variable"],
    "styles": ["normal"],
    "axes": [
      {
        "tag": "wght",
        "min": 100,
        "max": 700,
        "defaultValue": 400
      }
    ],
    "subsets": ["latin", "latin-ext", "thai", "vietnamese"]
  },
  "Anybody": {
    "weights": [
      "100",
      "200",
      "300",
      "400",
      "500",
      "600",
      "700",
      "800",
      "900",
      "variable"
    ],
    "styles": ["normal", "italic"],
    "axes": [
      {
        "tag": "wdth",
        "min": 50,
        "max": 150,
        "defaultValue": 100
      },
      {
        "tag": "wght",
        "min": 100,
        "max": 900,
        "defaultValue": 400
      }
    ],
    "subsets": ["latin", "latin-ext", "vietnamese"]
  },
  "Aoboshi One": {
    "weights": ["400"],
    "styles": ["normal"],
    "subsets": ["latin", "latin-ext"]
  },
  "Arapey": {
    "weights": ["400"],
    "styles": ["normal", "italic"],
    "subsets": ["latin"]
  },
  "Arbutus": {
    "weights": ["400"],
    "styles": ["normal"],
    "subsets": ["latin", "latin-ext"]
  },
  "Arbutus Slab": {
    "weights": ["400"],
    "styles": ["normal"],
    "subsets": ["latin", "latin-ext"]
  },
  "Architects Daughter": {
    "weights": ["400"],
    "styles": ["normal"],
    "subsets": ["latin"]
  },
  "Archivo": {
    "weights": [
      "100",
      "200",
      "300",
      "400",
      "500",
      "600",
      "700",
      "800",
      "900",
      "variable"
    ],
    "styles": ["normal", "italic"],
    "axes": [
      {
        "tag": "wdth",
        "min": 62,
        "max": 125,
        "defaultValue": 100
      },
      {
        "tag": "wght",
        "min": 100,
        "max": 900,
        "defaultValue": 400
      }
    ],
    "subsets": ["latin", "latin-ext", "vietnamese"]
  },
  "Archivo Black": {
    "weights": ["400"],
    "styles": ["normal"],
    "subsets": ["latin", "latin-ext"]
  },
  "Archivo Narrow": {
    "weights": ["400", "500", "600", "700", "variable"],
    "styles": ["normal", "italic"],
    "axes": [
      {
        "tag": "wght",
        "min": 400,
        "max": 700,
        "defaultValue": 400
      }
    ],
    "subsets": ["latin", "latin-ext", "vietnamese"]
  },
  "Are You Serious": {
    "weights": ["400"],
    "styles": ["normal"],
    "subsets": ["latin", "latin-ext", "vietnamese"]
  },
  "Aref Ruqaa": {
    "weights": ["400", "700"],
    "styles": ["normal"],
    "subsets": ["arabic", "latin", "latin-ext"]
  },
  "Aref Ruqaa Ink": {
    "weights": ["400", "700"],
    "styles": ["normal"],
    "subsets": ["arabic", "latin", "latin-ext"]
  },
  "Arima": {
    "weights": ["100", "200", "300", "400", "500", "600", "700", "variable"],
    "styles": ["normal"],
    "axes": [
      {
        "tag": "wght",
        "min": 100,
        "max": 700,
        "defaultValue": 400
      }
    ],
    "subsets": [
      "greek",
      "greek-ext",
      "latin",
      "latin-ext",
      "malayalam",
      "tamil",
      "vietnamese"
    ]
  },
  "Arimo": {
    "weights": ["400", "500", "600", "700", "variable"],
    "styles": ["normal", "italic"],
    "axes": [
      {
        "tag": "wght",
        "min": 400,
        "max": 700,
        "defaultValue": 400
      }
    ],
    "subsets": [
      "cyrillic",
      "cyrillic-ext",
      "greek",
      "greek-ext",
      "hebrew",
      "latin",
      "latin-ext",
      "vietnamese"
    ]
  },
  "Arizonia": {
    "weights": ["400"],
    "styles": ["normal"],
    "subsets": ["latin", "latin-ext", "vietnamese"]
  },
  "Armata": {
    "weights": ["400"],
    "styles": ["normal"],
    "subsets": ["latin", "latin-ext"]
  },
  "Arsenal": {
    "weights": ["400", "700"],
    "styles": ["normal", "italic"],
    "subsets": ["cyrillic", "cyrillic-ext", "latin", "latin-ext", "vietnamese"]
  },
  "Arsenal SC": {
    "weights": ["400", "700"],
    "styles": ["normal", "italic"],
    "subsets": ["cyrillic", "cyrillic-ext", "latin", "latin-ext", "vietnamese"]
  },
  "Artifika": {
    "weights": ["400"],
    "styles": ["normal"],
    "subsets": ["latin"]
  },
  "Arvo": {
    "weights": ["400", "700"],
    "styles": ["normal", "italic"],
    "subsets": ["latin"]
  },
  "Arya": {
    "weights": ["400", "700"],
    "styles": ["normal"],
    "subsets": ["devanagari", "latin", "latin-ext"]
  },
  "Asap": {
    "weights": [
      "100",
      "200",
      "300",
      "400",
      "500",
      "600",
      "700",
      "800",
      "900",
      "variable"
    ],
    "styles": ["normal", "italic"],
    "axes": [
      {
        "tag": "wdth",
        "min": 75,
        "max": 125,
        "defaultValue": 100
      },
      {
        "tag": "wght",
        "min": 100,
        "max": 900,
        "defaultValue": 400
      }
    ],
    "subsets": ["latin", "latin-ext", "vietnamese"]
  },
  "Asap Condensed": {
    "weights": ["200", "300", "400", "500", "600", "700", "800", "900"],
    "styles": ["normal", "italic"],
    "subsets": ["latin", "latin-ext", "vietnamese"]
  },
  "Asar": {
    "weights": ["400"],
    "styles": ["normal"],
    "subsets": ["devanagari", "latin", "latin-ext"]
  },
  "Asset": {
    "weights": ["400"],
    "styles": ["normal"],
    "subsets": ["cyrillic-ext", "latin", "latin-ext", "math", "symbols"]
  },
  "Assistant": {
    "weights": ["200", "300", "400", "500", "600", "700", "800", "variable"],
    "styles": ["normal"],
    "axes": [
      {
        "tag": "wght",
        "min": 200,
        "max": 800,
        "defaultValue": 400
      }
    ],
    "subsets": ["hebrew", "latin", "latin-ext"]
  },
  "Astloch": {
    "weights": ["400", "700"],
    "styles": ["normal"],
    "subsets": ["latin"]
  },
  "Asul": {
    "weights": ["400", "700"],
    "styles": ["normal"],
    "subsets": ["latin"]
  },
  "Athiti": {
    "weights": ["200", "300", "400", "500", "600", "700"],
    "styles": ["normal"],
    "subsets": ["latin", "latin-ext", "thai", "vietnamese"]
  },
  "Atkinson Hyperlegible": {
    "weights": ["400", "700"],
    "styles": ["normal", "italic"],
    "subsets": ["latin", "latin-ext"]
  },
  "Atma": {
    "weights": ["300", "400", "500", "600", "700"],
    "styles": ["normal"],
    "subsets": ["bengali", "latin", "latin-ext"]
  },
  "Atomic Age": {
    "weights": ["400"],
    "styles": ["normal"],
    "subsets": ["latin"]
  },
  "Aubrey": {
    "weights": ["400"],
    "styles": ["normal"],
    "subsets": ["latin"]
  },
  "Audiowide": {
    "weights": ["400"],
    "styles": ["normal"],
    "subsets": ["latin", "latin-ext"]
  },
  "Autour One": {
    "weights": ["400"],
    "styles": ["normal"],
    "subsets": ["latin", "latin-ext"]
  },
  "Average": {
    "weights": ["400"],
    "styles": ["normal"],
    "subsets": ["latin", "latin-ext"]
  },
  "Average Sans": {
    "weights": ["400"],
    "styles": ["normal"],
    "subsets": ["latin", "latin-ext"]
  },
  "Averia Gruesa Libre": {
    "weights": ["400"],
    "styles": ["normal"],
    "subsets": ["latin", "latin-ext"]
  },
  "Averia Libre": {
    "weights": ["300", "400", "700"],
    "styles": ["normal", "italic"],
    "subsets": ["latin"]
  },
  "Averia Sans Libre": {
    "weights": ["300", "400", "700"],
    "styles": ["normal", "italic"],
    "subsets": ["latin"]
  },
  "Averia Serif Libre": {
    "weights": ["300", "400", "700"],
    "styles": ["normal", "italic"],
    "subsets": ["latin"]
  },
  "Azeret Mono": {
    "weights": [
      "100",
      "200",
      "300",
      "400",
      "500",
      "600",
      "700",
      "800",
      "900",
      "variable"
    ],
    "styles": ["normal", "italic"],
    "axes": [
      {
        "tag": "wght",
        "min": 100,
        "max": 900,
        "defaultValue": 400
      }
    ],
    "subsets": ["latin", "latin-ext"]
  },
  "B612": {
    "weights": ["400", "700"],
    "styles": ["normal", "italic"],
    "subsets": ["latin"]
  },
  "B612 Mono": {
    "weights": ["400", "700"],
    "styles": ["normal", "italic"],
    "subsets": ["latin"]
  },
  "BIZ UDGothic": {
    "weights": ["400", "700"],
    "styles": ["normal"],
    "subsets": ["cyrillic", "greek-ext", "latin", "latin-ext"]
  },
  "BIZ UDMincho": {
    "weights": ["400", "700"],
    "styles": ["normal"],
    "subsets": ["cyrillic", "greek-ext", "latin", "latin-ext"]
  },
  "BIZ UDPGothic": {
    "weights": ["400", "700"],
    "styles": ["normal"],
    "subsets": ["cyrillic", "greek-ext", "latin", "latin-ext"]
  },
  "BIZ UDPMincho": {
    "weights": ["400", "700"],
    "styles": ["normal"],
    "subsets": ["cyrillic", "greek-ext", "latin", "latin-ext"]
  },
  "Babylonica": {
    "weights": ["400"],
    "styles": ["normal"],
    "subsets": ["latin", "latin-ext", "vietnamese"]
  },
  "Bacasime Antique": {
    "weights": ["400"],
    "styles": ["normal"],
    "subsets": ["latin", "latin-ext"]
  },
  "Bad Script": {
    "weights": ["400"],
    "styles": ["normal"],
    "subsets": ["cyrillic", "latin"]
  },
  "Bagel Fat One": {
    "weights": ["400"],
    "styles": ["normal"],
    "subsets": ["latin", "latin-ext"]
  },
  "Bahiana": {
    "weights": ["400"],
    "styles": ["normal"],
    "subsets": ["latin", "latin-ext"]
  },
  "Bahianita": {
    "weights": ["400"],
    "styles": ["normal"],
    "subsets": ["latin", "latin-ext", "vietnamese"]
  },
  "Bai Jamjuree": {
    "weights": ["200", "300", "400", "500", "600", "700"],
    "styles": ["normal", "italic"],
    "subsets": ["latin", "latin-ext", "thai", "vietnamese"]
  },
  "Bakbak One": {
    "weights": ["400"],
    "styles": ["normal"],
    "subsets": ["devanagari", "latin", "latin-ext"]
  },
  "Ballet": {
    "weights": ["400", "variable"],
    "styles": ["normal"],
    "axes": [
      {
        "tag": "opsz",
        "min": 16,
        "max": 72,
        "defaultValue": 16
      }
    ],
    "subsets": ["latin", "latin-ext", "vietnamese"]
  },
  "Baloo 2": {
    "weights": ["400", "500", "600", "700", "800", "variable"],
    "styles": ["normal"],
    "axes": [
      {
        "tag": "wght",
        "min": 400,
        "max": 800,
        "defaultValue": 400
      }
    ],
    "subsets": ["devanagari", "latin", "latin-ext", "vietnamese"]
  },
  "Baloo Bhai 2": {
    "weights": ["400", "500", "600", "700", "800", "variable"],
    "styles": ["normal"],
    "axes": [
      {
        "tag": "wght",
        "min": 400,
        "max": 800,
        "defaultValue": 400
      }
    ],
    "subsets": ["gujarati", "latin", "latin-ext", "vietnamese"]
  },
  "Baloo Bhaijaan 2": {
    "weights": ["400", "500", "600", "700", "800", "variable"],
    "styles": ["normal"],
    "axes": [
      {
        "tag": "wght",
        "min": 400,
        "max": 800,
        "defaultValue": 400
      }
    ],
    "subsets": ["arabic", "latin", "latin-ext", "vietnamese"]
  },
  "Baloo Bhaina 2": {
    "weights": ["400", "500", "600", "700", "800", "variable"],
    "styles": ["normal"],
    "axes": [
      {
        "tag": "wght",
        "min": 400,
        "max": 800,
        "defaultValue": 400
      }
    ],
    "subsets": ["latin", "latin-ext", "oriya", "vietnamese"]
  },
  "Baloo Chettan 2": {
    "weights": ["400", "500", "600", "700", "800", "variable"],
    "styles": ["normal"],
    "axes": [
      {
        "tag": "wght",
        "min": 400,
        "max": 800,
        "defaultValue": 400
      }
    ],
    "subsets": ["latin", "latin-ext", "malayalam", "vietnamese"]
  },
  "Baloo Da 2": {
    "weights": ["400", "500", "600", "700", "800", "variable"],
    "styles": ["normal"],
    "axes": [
      {
        "tag": "wght",
        "min": 400,
        "max": 800,
        "defaultValue": 400
      }
    ],
    "subsets": ["bengali", "latin", "latin-ext", "vietnamese"]
  },
  "Baloo Paaji 2": {
    "weights": ["400", "500", "600", "700", "800", "variable"],
    "styles": ["normal"],
    "axes": [
      {
        "tag": "wght",
        "min": 400,
        "max": 800,
        "defaultValue": 400
      }
    ],
    "subsets": ["gurmukhi", "latin", "latin-ext", "vietnamese"]
  },
  "Baloo Tamma 2": {
    "weights": ["400", "500", "600", "700", "800", "variable"],
    "styles": ["normal"],
    "axes": [
      {
        "tag": "wght",
        "min": 400,
        "max": 800,
        "defaultValue": 400
      }
    ],
    "subsets": ["kannada", "latin", "latin-ext", "vietnamese"]
  },
  "Baloo Tammudu 2": {
    "weights": ["400", "500", "600", "700", "800", "variable"],
    "styles": ["normal"],
    "axes": [
      {
        "tag": "wght",
        "min": 400,
        "max": 800,
        "defaultValue": 400
      }
    ],
    "subsets": ["latin", "latin-ext", "telugu", "vietnamese"]
  },
  "Baloo Thambi 2": {
    "weights": ["400", "500", "600", "700", "800", "variable"],
    "styles": ["normal"],
    "axes": [
      {
        "tag": "wght",
        "min": 400,
        "max": 800,
        "defaultValue": 400
      }
    ],
    "subsets": ["latin", "latin-ext", "tamil", "vietnamese"]
  },
  "Balsamiq Sans": {
    "weights": ["400", "700"],
    "styles": ["normal", "italic"],
    "subsets": ["cyrillic", "cyrillic-ext", "latin", "latin-ext"]
  },
  "Balthazar": {
    "weights": ["400"],
    "styles": ["normal"],
    "subsets": ["latin"]
  },
  "Bangers": {
    "weights": ["400"],
    "styles": ["normal"],
    "subsets": ["latin", "latin-ext", "vietnamese"]
  },
  "Barlow": {
    "weights": ["100", "200", "300", "400", "500", "600", "700", "800", "900"],
    "styles": ["normal", "italic"],
    "subsets": ["latin", "latin-ext", "vietnamese"]
  },
  "Barlow Condensed": {
    "weights": ["100", "200", "300", "400", "500", "600", "700", "800", "900"],
    "styles": ["normal", "italic"],
    "subsets": ["latin", "latin-ext", "vietnamese"]
  },
  "Barlow Semi Condensed": {
    "weights": ["100", "200", "300", "400", "500", "600", "700", "800", "900"],
    "styles": ["normal", "italic"],
    "subsets": ["latin", "latin-ext", "vietnamese"]
  },
  "Barriecito": {
    "weights": ["400"],
    "styles": ["normal"],
    "subsets": ["latin", "latin-ext", "vietnamese"]
  },
  "Barrio": {
    "weights": ["400"],
    "styles": ["normal"],
    "subsets": ["latin", "latin-ext"]
  },
  "Basic": {
    "weights": ["400"],
    "styles": ["normal"],
    "subsets": ["latin", "latin-ext"]
  },
  "Baskervville": {
    "weights": ["400"],
    "styles": ["normal", "italic"],
    "subsets": ["latin", "latin-ext"]
  },
  "Baskervville SC": {
    "weights": ["400"],
    "styles": ["normal"],
    "subsets": ["latin", "latin-ext"]
  },
  "Battambang": {
    "weights": ["100", "300", "400", "700", "900"],
    "styles": ["normal"],
    "subsets": ["khmer", "latin"]
  },
  "Baumans": {
    "weights": ["400"],
    "styles": ["normal"],
    "subsets": ["latin"]
  },
  "Bayon": {
    "weights": ["400"],
    "styles": ["normal"],
    "subsets": ["khmer", "latin"]
  },
  "Be Vietnam Pro": {
    "weights": ["100", "200", "300", "400", "500", "600", "700", "800", "900"],
    "styles": ["normal", "italic"],
    "subsets": ["latin", "latin-ext", "vietnamese"]
  },
  "Beau Rivage": {
    "weights": ["400"],
    "styles": ["normal"],
    "subsets": ["latin", "latin-ext", "vietnamese"]
  },
  "Bebas Neue": {
    "weights": ["400"],
    "styles": ["normal"],
    "subsets": ["latin", "latin-ext"]
  },
  "Beiruti": {
    "weights": [
      "200",
      "300",
      "400",
      "500",
      "600",
      "700",
      "800",
      "900",
      "variable"
    ],
    "styles": ["normal"],
    "axes": [
      {
        "tag": "wght",
        "min": 200,
        "max": 900,
        "defaultValue": 400
      }
    ],
    "subsets": ["arabic", "latin", "latin-ext", "vietnamese"]
  },
  "Belanosima": {
    "weights": ["400", "600", "700"],
    "styles": ["normal"],
    "subsets": ["latin", "latin-ext"]
  },
  "Belgrano": {
    "weights": ["400"],
    "styles": ["normal"],
    "subsets": ["latin"]
  },
  "Bellefair": {
    "weights": ["400"],
    "styles": ["normal"],
    "subsets": ["hebrew", "latin", "latin-ext"]
  },
  "Belleza": {
    "weights": ["400"],
    "styles": ["normal"],
    "subsets": ["latin", "latin-ext"]
  },
  "Bellota": {
    "weights": ["300", "400", "700"],
    "styles": ["normal", "italic"],
    "subsets": ["cyrillic", "latin", "latin-ext", "vietnamese"]
  },
  "Bellota Text": {
    "weights": ["300", "400", "700"],
    "styles": ["normal", "italic"],
    "subsets": ["cyrillic", "latin", "latin-ext", "vietnamese"]
  },
  "BenchNine": {
    "weights": ["300", "400", "700"],
    "styles": ["normal"],
    "subsets": ["latin", "latin-ext"]
  },
  "Benne": {
    "weights": ["400"],
    "styles": ["normal"],
    "subsets": ["kannada", "latin", "latin-ext"]
  },
  "Bentham": {
    "weights": ["400"],
    "styles": ["normal"],
    "subsets": ["latin"]
  },
  "Berkshire Swash": {
    "weights": ["400"],
    "styles": ["normal"],
    "subsets": ["latin", "latin-ext"]
  },
  "Besley": {
    "weights": ["400", "500", "600", "700", "800", "900", "variable"],
    "styles": ["normal", "italic"],
    "axes": [
      {
        "tag": "wght",
        "min": 400,
        "max": 900,
        "defaultValue": 400
      }
    ],
    "subsets": ["latin", "latin-ext"]
  },
  "Beth Ellen": {
    "weights": ["400"],
    "styles": ["normal"],
    "subsets": ["latin"]
  },
  "Bevan": {
    "weights": ["400"],
    "styles": ["normal", "italic"],
    "subsets": ["latin", "latin-ext", "vietnamese"]
  },
  "BhuTuka Expanded One": {
    "weights": ["400"],
    "styles": ["normal"],
    "subsets": ["gurmukhi", "latin", "latin-ext"]
  },
  "Big Shoulders Display": {
    "weights": [
      "100",
      "200",
      "300",
      "400",
      "500",
      "600",
      "700",
      "800",
      "900",
      "variable"
    ],
    "styles": ["normal"],
    "axes": [
      {
        "tag": "wght",
        "min": 100,
        "max": 900,
        "defaultValue": 400
      }
    ],
    "subsets": ["latin", "latin-ext", "vietnamese"]
  },
  "Big Shoulders Inline Display": {
    "weights": [
      "100",
      "200",
      "300",
      "400",
      "500",
      "600",
      "700",
      "800",
      "900",
      "variable"
    ],
    "styles": ["normal"],
    "axes": [
      {
        "tag": "wght",
        "min": 100,
        "max": 900,
        "defaultValue": 400
      }
    ],
    "subsets": ["latin", "latin-ext", "vietnamese"]
  },
  "Big Shoulders Inline Text": {
    "weights": [
      "100",
      "200",
      "300",
      "400",
      "500",
      "600",
      "700",
      "800",
      "900",
      "variable"
    ],
    "styles": ["normal"],
    "axes": [
      {
        "tag": "wght",
        "min": 100,
        "max": 900,
        "defaultValue": 400
      }
    ],
    "subsets": ["latin", "latin-ext", "vietnamese"]
  },
  "Big Shoulders Stencil Display": {
    "weights": [
      "100",
      "200",
      "300",
      "400",
      "500",
      "600",
      "700",
      "800",
      "900",
      "variable"
    ],
    "styles": ["normal"],
    "axes": [
      {
        "tag": "wght",
        "min": 100,
        "max": 900,
        "defaultValue": 400
      }
    ],
    "subsets": ["latin", "latin-ext", "vietnamese"]
  },
  "Big Shoulders Stencil Text": {
    "weights": [
      "100",
      "200",
      "300",
      "400",
      "500",
      "600",
      "700",
      "800",
      "900",
      "variable"
    ],
    "styles": ["normal"],
    "axes": [
      {
        "tag": "wght",
        "min": 100,
        "max": 900,
        "defaultValue": 400
      }
    ],
    "subsets": ["latin", "latin-ext", "vietnamese"]
  },
  "Big Shoulders Text": {
    "weights": [
      "100",
      "200",
      "300",
      "400",
      "500",
      "600",
      "700",
      "800",
      "900",
      "variable"
    ],
    "styles": ["normal"],
    "axes": [
      {
        "tag": "wght",
        "min": 100,
        "max": 900,
        "defaultValue": 400
      }
    ],
    "subsets": ["latin", "latin-ext", "vietnamese"]
  },
  "Bigelow Rules": {
    "weights": ["400"],
    "styles": ["normal"],
    "subsets": ["latin", "latin-ext"]
  },
  "Bigshot One": {
    "weights": ["400"],
    "styles": ["normal"],
    "subsets": ["latin"]
  },
  "Bilbo": {
    "weights": ["400"],
    "styles": ["normal"],
    "subsets": ["latin", "latin-ext", "vietnamese"]
  },
  "Bilbo Swash Caps": {
    "weights": ["400"],
    "styles": ["normal"],
    "subsets": ["latin", "latin-ext"]
  },
  "BioRhyme": {
    "weights": ["200", "300", "400", "500", "600", "700", "800", "variable"],
    "styles": ["normal"],
    "axes": [
      {
        "tag": "wdth",
        "min": 100,
        "max": 125,
        "defaultValue": 100
      },
      {
        "tag": "wght",
        "min": 200,
        "max": 800,
        "defaultValue": 400
      }
    ],
    "subsets": ["latin", "latin-ext"]
  },
  "BioRhyme Expanded": {
    "weights": ["200", "300", "400", "700", "800"],
    "styles": ["normal"],
    "subsets": ["latin", "latin-ext"]
  },
  "Birthstone": {
    "weights": ["400"],
    "styles": ["normal"],
    "subsets": ["latin", "latin-ext", "vietnamese"]
  },
  "Birthstone Bounce": {
    "weights": ["400", "500"],
    "styles": ["normal"],
    "subsets": ["latin", "latin-ext", "vietnamese"]
  },
  "Biryani": {
    "weights": ["200", "300", "400", "600", "700", "800", "900"],
    "styles": ["normal"],
    "subsets": ["devanagari", "latin", "latin-ext"]
  },
  "Bitter": {
    "weights": [
      "100",
      "200",
      "300",
      "400",
      "500",
      "600",
      "700",
      "800",
      "900",
      "variable"
    ],
    "styles": ["normal", "italic"],
    "axes": [
      {
        "tag": "wght",
        "min": 100,
        "max": 900,
        "defaultValue": 400
      }
    ],
    "subsets": ["cyrillic", "cyrillic-ext", "latin", "latin-ext", "vietnamese"]
  },
  "Black And White Picture": {
    "weights": ["400"],
    "styles": ["normal"],
    "subsets": ["latin"]
  },
  "Black Han Sans": {
    "weights": ["400"],
    "styles": ["normal"],
    "subsets": ["latin"]
  },
  "Black Ops One": {
    "weights": ["400"],
    "styles": ["normal"],
    "subsets": ["cyrillic-ext", "latin", "latin-ext", "vietnamese"]
  },
  "Blaka": {
    "weights": ["400"],
    "styles": ["normal"],
    "subsets": ["arabic", "latin", "latin-ext"]
  },
  "Blaka Hollow": {
    "weights": ["400"],
    "styles": ["normal"],
    "subsets": ["arabic", "latin", "latin-ext"]
  },
  "Blaka Ink": {
    "weights": ["400"],
    "styles": ["normal"],
    "subsets": ["arabic", "latin", "latin-ext"]
  },
  "Blinker": {
    "weights": ["100", "200", "300", "400", "600", "700", "800", "900"],
    "styles": ["normal"],
    "subsets": ["latin", "latin-ext"]
  },
  "Bodoni Moda": {
    "weights": ["400", "500", "600", "700", "800", "900", "variable"],
    "styles": ["normal", "italic"],
    "axes": [
      {
        "tag": "opsz",
        "min": 6,
        "max": 96,
        "defaultValue": 11
      },
      {
        "tag": "wght",
        "min": 400,
        "max": 900,
        "defaultValue": 400
      }
    ],
    "subsets": ["latin", "latin-ext", "math", "symbols"]
  },
  "Bodoni Moda SC": {
    "weights": ["400", "500", "600", "700", "800", "900", "variable"],
    "styles": ["normal", "italic"],
    "axes": [
      {
        "tag": "opsz",
        "min": 6,
        "max": 96,
        "defaultValue": 11
      },
      {
        "tag": "wght",
        "min": 400,
        "max": 900,
        "defaultValue": 400
      }
    ],
    "subsets": ["latin", "latin-ext", "math", "symbols"]
  },
  "Bokor": {
    "weights": ["400"],
    "styles": ["normal"],
    "subsets": ["khmer", "latin"]
  },
  "Bona Nova": {
    "weights": ["400", "700"],
    "styles": ["normal", "italic"],
    "subsets": [
      "cyrillic",
      "cyrillic-ext",
      "greek",
      "hebrew",
      "latin",
      "latin-ext",
      "vietnamese"
    ]
  },
  "Bona Nova SC": {
    "weights": ["400", "700"],
    "styles": ["normal", "italic"],
    "subsets": [
      "cyrillic",
      "cyrillic-ext",
      "greek",
      "hebrew",
      "latin",
      "latin-ext",
      "vietnamese"
    ]
  },
  "Bonbon": {
    "weights": ["400"],
    "styles": ["normal"],
    "subsets": ["latin"]
  },
  "Bonheur Royale": {
    "weights": ["400"],
    "styles": ["normal"],
    "subsets": ["latin", "latin-ext", "vietnamese"]
  },
  "Boogaloo": {
    "weights": ["400"],
    "styles": ["normal"],
    "subsets": ["latin"]
  },
  "Borel": {
    "weights": ["400"],
    "styles": ["normal"],
    "subsets": ["latin", "latin-ext", "math", "symbols", "vietnamese"]
  },
  "Bowlby One": {
    "weights": ["400"],
    "styles": ["normal"],
    "subsets": ["latin"]
  },
  "Bowlby One SC": {
    "weights": ["400"],
    "styles": ["normal"],
    "subsets": ["latin", "latin-ext"]
  },
  "Braah One": {
    "weights": ["400"],
    "styles": ["normal"],
    "subsets": ["gurmukhi", "latin", "latin-ext", "vietnamese"]
  },
  "Brawler": {
    "weights": ["400", "700"],
    "styles": ["normal"],
    "subsets": ["latin"]
  },
  "Bree Serif": {
    "weights": ["400"],
    "styles": ["normal"],
    "subsets": ["latin", "latin-ext"]
  },
  "Bricolage Grotesque": {
    "weights": ["200", "300", "400", "500", "600", "700", "800", "variable"],
    "styles": ["normal"],
    "axes": [
      {
        "tag": "opsz",
        "min": 12,
        "max": 96,
        "defaultValue": 14
      },
      {
        "tag": "wdth",
        "min": 75,
        "max": 100,
        "defaultValue": 100
      },
      {
        "tag": "wght",
        "min": 200,
        "max": 800,
        "defaultValue": 400
      }
    ],
    "subsets": ["latin", "latin-ext", "vietnamese"]
  },
  "Bruno Ace": {
    "weights": ["400"],
    "styles": ["normal"],
    "subsets": ["latin", "latin-ext"]
  },
  "Bruno Ace SC": {
    "weights": ["400"],
    "styles": ["normal"],
    "subsets": ["latin", "latin-ext"]
  },
  "Brygada 1918": {
    "weights": ["400", "500", "600", "700", "variable"],
    "styles": ["normal", "italic"],
    "axes": [
      {
        "tag": "wght",
        "min": 400,
        "max": 700,
        "defaultValue": 400
      }
    ],
    "subsets": [
      "cyrillic",
      "cyrillic-ext",
      "greek",
      "latin",
      "latin-ext",
      "vietnamese"
    ]
  },
  "Bubblegum Sans": {
    "weights": ["400"],
    "styles": ["normal"],
    "subsets": ["latin", "latin-ext"]
  },
  "Bubbler One": {
    "weights": ["400"],
    "styles": ["normal"],
    "subsets": ["latin", "latin-ext"]
  },
  "Buda": {
    "weights": ["300"],
    "styles": ["normal"],
    "subsets": ["latin"]
  },
  "Buenard": {
    "weights": ["400", "700"],
    "styles": ["normal"],
    "subsets": ["latin", "latin-ext"]
  },
  "Bungee": {
    "weights": ["400"],
    "styles": ["normal"],
    "subsets": ["latin", "latin-ext", "vietnamese"]
  },
  "Bungee Hairline": {
    "weights": ["400"],
    "styles": ["normal"],
    "subsets": ["latin", "latin-ext", "vietnamese"]
  },
  "Bungee Inline": {
    "weights": ["400"],
    "styles": ["normal"],
    "subsets": ["latin", "latin-ext", "vietnamese"]
  },
  "Bungee Outline": {
    "weights": ["400"],
    "styles": ["normal"],
    "subsets": ["latin", "latin-ext", "vietnamese"]
  },
  "Bungee Shade": {
    "weights": ["400"],
    "styles": ["normal"],
    "subsets": ["latin", "latin-ext", "vietnamese"]
  },
  "Bungee Spice": {
    "weights": ["400"],
    "styles": ["normal"],
    "subsets": ["latin", "latin-ext", "vietnamese"]
  },
  "Bungee Tint": {
    "weights": ["400"],
    "styles": ["normal"],
    "subsets": ["latin", "latin-ext", "vietnamese"]
  },
  "Butcherman": {
    "weights": ["400"],
    "styles": ["normal"],
    "subsets": ["latin", "latin-ext"]
  },
  "Butterfly Kids": {
    "weights": ["400"],
    "styles": ["normal"],
    "subsets": ["latin", "latin-ext"]
  },
  "Cabin": {
    "weights": ["400", "500", "600", "700", "variable"],
    "styles": ["normal", "italic"],
    "axes": [
      {
        "tag": "wdth",
        "min": 75,
        "max": 100,
        "defaultValue": 100
      },
      {
        "tag": "wght",
        "min": 400,
        "max": 700,
        "defaultValue": 400
      }
    ],
    "subsets": ["latin", "latin-ext", "vietnamese"]
  },
  "Cabin Condensed": {
    "weights": ["400", "500", "600", "700"],
    "styles": ["normal"],
    "subsets": ["latin", "latin-ext", "vietnamese"]
  },
  "Cabin Sketch": {
    "weights": ["400", "700"],
    "styles": ["normal"],
    "subsets": ["latin"]
  },
  "Cactus Classical Serif": {
    "weights": ["400"],
    "styles": ["normal"],
    "subsets": ["cyrillic", "latin", "latin-ext", "vietnamese"]
  },
  "Caesar Dressing": {
    "weights": ["400"],
    "styles": ["normal"],
    "subsets": ["latin"]
  },
  "Cagliostro": {
    "weights": ["400"],
    "styles": ["normal"],
    "subsets": ["latin"]
  },
  "Cairo": {
    "weights": [
      "200",
      "300",
      "400",
      "500",
      "600",
      "700",
      "800",
      "900",
      "1000",
      "variable"
    ],
    "styles": ["normal"],
    "axes": [
      {
        "tag": "slnt",
        "min": -11,
        "max": 11,
        "defaultValue": 0
      },
      {
        "tag": "wght",
        "min": 200,
        "max": 1000,
        "defaultValue": 400
      }
    ],
    "subsets": ["arabic", "latin", "latin-ext"]
  },
  "Cairo Play": {
    "weights": [
      "200",
      "300",
      "400",
      "500",
      "600",
      "700",
      "800",
      "900",
      "1000",
      "variable"
    ],
    "styles": ["normal"],
    "axes": [
      {
        "tag": "slnt",
        "min": -11,
        "max": 11,
        "defaultValue": 0
      },
      {
        "tag": "wght",
        "min": 200,
        "max": 1000,
        "defaultValue": 400
      }
    ],
    "subsets": ["arabic", "latin", "latin-ext"]
  },
  "Caladea": {
    "weights": ["400", "700"],
    "styles": ["normal", "italic"],
    "subsets": ["latin", "latin-ext"]
  },
  "Calistoga": {
    "weights": ["400"],
    "styles": ["normal"],
    "subsets": ["latin", "latin-ext", "vietnamese"]
  },
  "Calligraffitti": {
    "weights": ["400"],
    "styles": ["normal"],
    "subsets": ["latin"]
  },
  "Cambay": {
    "weights": ["400", "700"],
    "styles": ["normal", "italic"],
    "subsets": ["devanagari", "latin", "latin-ext"]
  },
  "Cambo": {
    "weights": ["400"],
    "styles": ["normal"],
    "subsets": ["latin", "latin-ext"]
  },
  "Candal": {
    "weights": ["400"],
    "styles": ["normal"],
    "subsets": ["latin"]
  },
  "Cantarell": {
    "weights": ["400", "700"],
    "styles": ["normal", "italic"],
    "subsets": ["latin", "latin-ext"]
  },
  "Cantata One": {
    "weights": ["400"],
    "styles": ["normal"],
    "subsets": ["latin", "latin-ext"]
  },
  "Cantora One": {
    "weights": ["400"],
    "styles": ["normal"],
    "subsets": ["latin", "latin-ext"]
  },
  "Caprasimo": {
    "weights": ["400"],
    "styles": ["normal"],
    "subsets": ["latin", "latin-ext"]
  },
  "Capriola": {
    "weights": ["400"],
    "styles": ["normal"],
    "subsets": ["latin", "latin-ext"]
  },
  "Caramel": {
    "weights": ["400"],
    "styles": ["normal"],
    "subsets": ["latin", "latin-ext", "vietnamese"]
  },
  "Carattere": {
    "weights": ["400"],
    "styles": ["normal"],
    "subsets": ["latin", "latin-ext", "vietnamese"]
  },
  "Cardo": {
    "weights": ["400", "700"],
    "styles": ["normal", "italic"],
    "subsets": ["greek", "greek-ext", "latin", "latin-ext"]
  },
  "Carlito": {
    "weights": ["400", "700"],
    "styles": ["normal", "italic"],
    "subsets": [
      "cyrillic",
      "cyrillic-ext",
      "greek",
      "greek-ext",
      "latin",
      "latin-ext",
      "vietnamese"
    ]
  },
  "Carme": {
    "weights": ["400"],
    "styles": ["normal"],
    "subsets": ["latin"]
  },
  "Carrois Gothic": {
    "weights": ["400"],
    "styles": ["normal"],
    "subsets": ["latin"]
  },
  "Carrois Gothic SC": {
    "weights": ["400"],
    "styles": ["normal"],
    "subsets": ["latin"]
  },
  "Carter One": {
    "weights": ["400"],
    "styles": ["normal"],
    "subsets": ["latin"]
  },
  "Castoro": {
    "weights": ["400"],
    "styles": ["normal", "italic"],
    "subsets": ["latin", "latin-ext"]
  },
  "Castoro Titling": {
    "weights": ["400"],
    "styles": ["normal"],
    "subsets": ["latin", "latin-ext"]
  },
  "Catamaran": {
    "weights": [
      "100",
      "200",
      "300",
      "400",
      "500",
      "600",
      "700",
      "800",
      "900",
      "variable"
    ],
    "styles": ["normal"],
    "axes": [
      {
        "tag": "wght",
        "min": 100,
        "max": 900,
        "defaultValue": 400
      }
    ],
    "subsets": ["latin", "latin-ext", "tamil"]
  },
  "Caudex": {
    "weights": ["400", "700"],
    "styles": ["normal", "italic"],
    "subsets": ["greek", "greek-ext", "latin", "latin-ext"]
  },
  "Caveat": {
    "weights": ["400", "500", "600", "700", "variable"],
    "styles": ["normal"],
    "axes": [
      {
        "tag": "wght",
        "min": 400,
        "max": 700,
        "defaultValue": 400
      }
    ],
    "subsets": ["cyrillic", "cyrillic-ext", "latin", "latin-ext"]
  },
  "Caveat Brush": {
    "weights": ["400"],
    "styles": ["normal"],
    "subsets": ["latin", "latin-ext"]
  },
  "Cedarville Cursive": {
    "weights": ["400"],
    "styles": ["normal"],
    "subsets": ["latin"]
  },
  "Ceviche One": {
    "weights": ["400"],
    "styles": ["normal"],
    "subsets": ["latin", "latin-ext"]
  },
  "Chakra Petch": {
    "weights": ["300", "400", "500", "600", "700"],
    "styles": ["normal", "italic"],
    "subsets": ["latin", "latin-ext", "thai", "vietnamese"]
  },
  "Changa": {
    "weights": ["200", "300", "400", "500", "600", "700", "800", "variable"],
    "styles": ["normal"],
    "axes": [
      {
        "tag": "wght",
        "min": 200,
        "max": 800,
        "defaultValue": 400
      }
    ],
    "subsets": ["arabic", "latin", "latin-ext"]
  },
  "Changa One": {
    "weights": ["400"],
    "styles": ["normal", "italic"],
    "subsets": ["latin"]
  },
  "Chango": {
    "weights": ["400"],
    "styles": ["normal"],
    "subsets": ["latin", "latin-ext"]
  },
  "Charis SIL": {
    "weights": ["400", "700"],
    "styles": ["normal", "italic"],
    "subsets": ["cyrillic", "cyrillic-ext", "latin", "latin-ext", "vietnamese"]
  },
  "Charm": {
    "weights": ["400", "700"],
    "styles": ["normal"],
    "subsets": ["latin", "latin-ext", "thai", "vietnamese"]
  },
  "Charmonman": {
    "weights": ["400", "700"],
    "styles": ["normal"],
    "subsets": ["latin", "latin-ext", "thai", "vietnamese"]
  },
  "Chathura": {
    "weights": ["100", "300", "400", "700", "800"],
    "styles": ["normal"],
    "subsets": ["latin", "telugu"]
  },
  "Chau Philomene One": {
    "weights": ["400"],
    "styles": ["normal", "italic"],
    "subsets": ["latin", "latin-ext"]
  },
  "Chela One": {
    "weights": ["400"],
    "styles": ["normal"],
    "subsets": ["latin", "latin-ext"]
  },
  "Chelsea Market": {
    "weights": ["400"],
    "styles": ["normal"],
    "subsets": ["latin", "latin-ext"]
  },
  "Chenla": {
    "weights": ["400"],
    "styles": ["normal"],
    "subsets": ["khmer"]
  },
  "Cherish": {
    "weights": ["400"],
    "styles": ["normal"],
    "subsets": ["latin", "latin-ext", "vietnamese"]
  },
  "Cherry Bomb One": {
    "weights": ["400"],
    "styles": ["normal"],
    "subsets": ["latin", "latin-ext", "vietnamese"]
  },
  "Cherry Cream Soda": {
    "weights": ["400"],
    "styles": ["normal"],
    "subsets": ["latin"]
  },
  "Cherry Swash": {
    "weights": ["400", "700"],
    "styles": ["normal"],
    "subsets": ["latin", "latin-ext"]
  },
  "Chewy": {
    "weights": ["400"],
    "styles": ["normal"],
    "subsets": ["latin"]
  },
  "Chicle": {
    "weights": ["400"],
    "styles": ["normal"],
    "subsets": ["latin", "latin-ext"]
  },
  "Chilanka": {
    "weights": ["400"],
    "styles": ["normal"],
    "subsets": ["latin", "latin-ext", "malayalam"]
  },
  "Chivo": {
    "weights": [
      "100",
      "200",
      "300",
      "400",
      "500",
      "600",
      "700",
      "800",
      "900",
      "variable"
    ],
    "styles": ["normal", "italic"],
    "axes": [
      {
        "tag": "wght",
        "min": 100,
        "max": 900,
        "defaultValue": 400
      }
    ],
    "subsets": ["latin", "latin-ext", "vietnamese"]
  },
  "Chivo Mono": {
    "weights": [
      "100",
      "200",
      "300",
      "400",
      "500",
      "600",
      "700",
      "800",
      "900",
      "variable"
    ],
    "styles": ["normal", "italic"],
    "axes": [
      {
        "tag": "wght",
        "min": 100,
        "max": 900,
        "defaultValue": 400
      }
    ],
    "subsets": ["latin", "latin-ext", "vietnamese"]
  },
  "Chocolate Classical Sans": {
    "weights": ["400"],
    "styles": ["normal"],
    "subsets": ["cyrillic", "latin", "latin-ext", "vietnamese"]
  },
  "Chokokutai": {
    "weights": ["400"],
    "styles": ["normal"],
    "subsets": ["latin", "latin-ext", "vietnamese"]
  },
  "Chonburi": {
    "weights": ["400"],
    "styles": ["normal"],
    "subsets": ["latin", "latin-ext", "thai", "vietnamese"]
  },
  "Cinzel": {
    "weights": ["400", "500", "600", "700", "800", "900", "variable"],
    "styles": ["normal"],
    "axes": [
      {
        "tag": "wght",
        "min": 400,
        "max": 900,
        "defaultValue": 400
      }
    ],
    "subsets": ["latin", "latin-ext"]
  },
  "Cinzel Decorative": {
    "weights": ["400", "700", "900"],
    "styles": ["normal"],
    "subsets": ["latin"]
  },
  "Clicker Script": {
    "weights": ["400"],
    "styles": ["normal"],
    "subsets": ["latin", "latin-ext"]
  },
  "Climate Crisis": {
    "weights": ["400", "variable"],
    "styles": ["normal"],
    "axes": [
      {
        "tag": "YEAR",
        "min": 1979,
        "max": 2050,
        "defaultValue": 1979
      }
    ],
    "subsets": ["latin", "latin-ext"]
  },
  "Coda": {
    "weights": ["400", "800"],
    "styles": ["normal"],
    "subsets": ["latin", "latin-ext"]
  },
  "Codystar": {
    "weights": ["300", "400"],
    "styles": ["normal"],
    "subsets": ["latin", "latin-ext"]
  },
  "Coiny": {
    "weights": ["400"],
    "styles": ["normal"],
    "subsets": ["latin", "latin-ext", "tamil", "vietnamese"]
  },
  "Combo": {
    "weights": ["400"],
    "styles": ["normal"],
    "subsets": ["latin", "latin-ext"]
  },
  "Comfortaa": {
    "weights": ["300", "400", "500", "600", "700", "variable"],
    "styles": ["normal"],
    "axes": [
      {
        "tag": "wght",
        "min": 300,
        "max": 700,
        "defaultValue": 400
      }
    ],
    "subsets": [
      "cyrillic",
      "cyrillic-ext",
      "greek",
      "latin",
      "latin-ext",
      "vietnamese"
    ]
  },
  "Comforter": {
    "weights": ["400"],
    "styles": ["normal"],
    "subsets": ["cyrillic", "latin", "latin-ext", "vietnamese"]
  },
  "Comforter Brush": {
    "weights": ["400"],
    "styles": ["normal"],
    "subsets": ["cyrillic", "latin", "latin-ext", "vietnamese"]
  },
  "Comic Neue": {
    "weights": ["300", "400", "700"],
    "styles": ["normal", "italic"],
    "subsets": ["latin"]
  },
  "Coming Soon": {
    "weights": ["400"],
    "styles": ["normal"],
    "subsets": ["latin"]
  },
  "Comme": {
    "weights": [
      "100",
      "200",
      "300",
      "400",
      "500",
      "600",
      "700",
      "800",
      "900",
      "variable"
    ],
    "styles": ["normal"],
    "axes": [
      {
        "tag": "wght",
        "min": 100,
        "max": 900,
        "defaultValue": 400
      }
    ],
    "subsets": ["latin", "latin-ext"]
  },
  "Commissioner": {
    "weights": [
      "100",
      "200",
      "300",
      "400",
      "500",
      "600",
      "700",
      "800",
      "900",
      "variable"
    ],
    "styles": ["normal"],
    "axes": [
      {
        "tag": "FLAR",
        "min": 0,
        "max": 100,
        "defaultValue": 0
      },
      {
        "tag": "VOLM",
        "min": 0,
        "max": 100,
        "defaultValue": 0
      },
      {
        "tag": "slnt",
        "min": -12,
        "max": 0,
        "defaultValue": 0
      },
      {
        "tag": "wght",
        "min": 100,
        "max": 900,
        "defaultValue": 400
      }
    ],
    "subsets": [
      "cyrillic",
      "cyrillic-ext",
      "greek",
      "latin",
      "latin-ext",
      "vietnamese"
    ]
  },
  "Concert One": {
    "weights": ["400"],
    "styles": ["normal"],
    "subsets": ["latin", "latin-ext"]
  },
  "Condiment": {
    "weights": ["400"],
    "styles": ["normal"],
    "subsets": ["latin", "latin-ext"]
  },
  "Content": {
    "weights": ["400", "700"],
    "styles": ["normal"],
    "subsets": ["khmer"]
  },
  "Contrail One": {
    "weights": ["400"],
    "styles": ["normal"],
    "subsets": ["latin"]
  },
  "Convergence": {
    "weights": ["400"],
    "styles": ["normal"],
    "subsets": ["latin", "latin-ext"]
  },
  "Cookie": {
    "weights": ["400"],
    "styles": ["normal"],
    "subsets": ["latin"]
  },
  "Copse": {
    "weights": ["400"],
    "styles": ["normal"],
    "subsets": ["latin"]
  },
  "Corben": {
    "weights": ["400", "700"],
    "styles": ["normal"],
    "subsets": ["latin", "latin-ext"]
  },
  "Corinthia": {
    "weights": ["400", "700"],
    "styles": ["normal"],
    "subsets": ["latin", "latin-ext", "vietnamese"]
  },
  "Cormorant": {
    "weights": ["300", "400", "500", "600", "700", "variable"],
    "styles": ["normal", "italic"],
    "axes": [
      {
        "tag": "wght",
        "min": 300,
        "max": 700,
        "defaultValue": 400
      }
    ],
    "subsets": ["cyrillic", "cyrillic-ext", "latin", "latin-ext", "vietnamese"]
  },
  "Cormorant Garamond": {
    "weights": ["300", "400", "500", "600", "700"],
    "styles": ["normal", "italic"],
    "subsets": ["cyrillic", "cyrillic-ext", "latin", "latin-ext", "vietnamese"]
  },
  "Cormorant Infant": {
    "weights": ["300", "400", "500", "600", "700"],
    "styles": ["normal", "italic"],
    "subsets": ["cyrillic", "cyrillic-ext", "latin", "latin-ext", "vietnamese"]
  },
  "Cormorant SC": {
    "weights": ["300", "400", "500", "600", "700"],
    "styles": ["normal"],
    "subsets": ["cyrillic", "cyrillic-ext", "latin", "latin-ext", "vietnamese"]
  },
  "Cormorant Unicase": {
    "weights": ["300", "400", "500", "600", "700"],
    "styles": ["normal"],
    "subsets": ["cyrillic", "cyrillic-ext", "latin", "latin-ext", "vietnamese"]
  },
  "Cormorant Upright": {
    "weights": ["300", "400", "500", "600", "700"],
    "styles": ["normal"],
    "subsets": ["latin", "latin-ext", "vietnamese"]
  },
  "Courgette": {
    "weights": ["400"],
    "styles": ["normal"],
    "subsets": ["latin", "latin-ext"]
  },
  "Courier Prime": {
    "weights": ["400", "700"],
    "styles": ["normal", "italic"],
    "subsets": ["latin", "latin-ext"]
  },
  "Cousine": {
    "weights": ["400", "700"],
    "styles": ["normal", "italic"],
    "subsets": [
      "cyrillic",
      "cyrillic-ext",
      "greek",
      "greek-ext",
      "hebrew",
      "latin",
      "latin-ext",
      "vietnamese"
    ]
  },
  "Coustard": {
    "weights": ["400", "900"],
    "styles": ["normal"],
    "subsets": ["latin"]
  },
  "Covered By Your Grace": {
    "weights": ["400"],
    "styles": ["normal"],
    "subsets": ["latin"]
  },
  "Crafty Girls": {
    "weights": ["400"],
    "styles": ["normal"],
    "subsets": ["latin"]
  },
  "Creepster": {
    "weights": ["400"],
    "styles": ["normal"],
    "subsets": ["latin"]
  },
  "Crete Round": {
    "weights": ["400"],
    "styles": ["normal", "italic"],
    "subsets": ["latin", "latin-ext"]
  },
  "Crimson Pro": {
    "weights": [
      "200",
      "300",
      "400",
      "500",
      "600",
      "700",
      "800",
      "900",
      "variable"
    ],
    "styles": ["normal", "italic"],
    "axes": [
      {
        "tag": "wght",
        "min": 200,
        "max": 900,
        "defaultValue": 400
      }
    ],
    "subsets": ["latin", "latin-ext", "vietnamese"]
  },
  "Crimson Text": {
    "weights": ["400", "600", "700"],
    "styles": ["normal", "italic"],
    "subsets": ["latin", "latin-ext", "vietnamese"]
  },
  "Croissant One": {
    "weights": ["400"],
    "styles": ["normal"],
    "subsets": ["latin", "latin-ext"]
  },
  "Crushed": {
    "weights": ["400"],
    "styles": ["normal"],
    "subsets": ["latin"]
  },
  "Cuprum": {
    "weights": ["400", "500", "600", "700", "variable"],
    "styles": ["normal", "italic"],
    "axes": [
      {
        "tag": "wght",
        "min": 400,
        "max": 700,
        "defaultValue": 400
      }
    ],
    "subsets": ["cyrillic", "cyrillic-ext", "latin", "latin-ext", "vietnamese"]
  },
  "Cute Font": {
    "weights": ["400"],
    "styles": ["normal"],
    "subsets": ["latin"]
  },
  "Cutive": {
    "weights": ["400"],
    "styles": ["normal"],
    "subsets": ["latin", "latin-ext"]
  },
  "Cutive Mono": {
    "weights": ["400"],
    "styles": ["normal"],
    "subsets": ["latin", "latin-ext"]
  },
  "DM Mono": {
    "weights": ["300", "400", "500"],
    "styles": ["normal", "italic"],
    "subsets": ["latin", "latin-ext"]
  },
  "DM Sans": {
    "weights": [
      "100",
      "200",
      "300",
      "400",
      "500",
      "600",
      "700",
      "800",
      "900",
      "1000",
      "variable"
    ],
    "styles": ["normal", "italic"],
    "axes": [
      {
        "tag": "opsz",
        "min": 9,
        "max": 40,
        "defaultValue": 14
      },
      {
        "tag": "wght",
        "min": 100,
        "max": 1000,
        "defaultValue": 400
      }
    ],
    "subsets": ["latin", "latin-ext"]
  },
  "DM Serif Display": {
    "weights": ["400"],
    "styles": ["normal", "italic"],
    "subsets": ["latin", "latin-ext"]
  },
  "DM Serif Text": {
    "weights": ["400"],
    "styles": ["normal", "italic"],
    "subsets": ["latin", "latin-ext"]
  },
  "Dai Banna SIL": {
    "weights": ["300", "400", "500", "600", "700"],
    "styles": ["normal", "italic"],
    "subsets": ["latin", "latin-ext", "new-tai-lue"]
  },
  "Damion": {
    "weights": ["400"],
    "styles": ["normal"],
    "subsets": ["latin", "latin-ext"]
  },
  "Dancing Script": {
    "weights": ["400", "500", "600", "700", "variable"],
    "styles": ["normal"],
    "axes": [
      {
        "tag": "wght",
        "min": 400,
        "max": 700,
        "defaultValue": 400
      }
    ],
    "subsets": ["latin", "latin-ext", "vietnamese"]
  },
  "Danfo": {
    "weights": ["400", "variable"],
    "styles": ["normal"],
    "axes": [
      {
        "tag": "ELSH",
        "min": 0,
        "max": 100,
        "defaultValue": 0
      }
    ],
    "subsets": ["latin", "latin-ext", "vietnamese"]
  },
  "Dangrek": {
    "weights": ["400"],
    "styles": ["normal"],
    "subsets": ["khmer", "latin"]
  },
  "Darker Grotesque": {
    "weights": ["300", "400", "500", "600", "700", "800", "900", "variable"],
    "styles": ["normal"],
    "axes": [
      {
        "tag": "wght",
        "min": 300,
        "max": 900,
        "defaultValue": 400
      }
    ],
    "subsets": ["latin", "latin-ext", "vietnamese"]
  },
  "Darumadrop One": {
    "weights": ["400"],
    "styles": ["normal"],
    "subsets": ["latin", "latin-ext"]
  },
  "David Libre": {
    "weights": ["400", "500", "700"],
    "styles": ["normal"],
    "subsets": ["hebrew", "latin", "latin-ext", "math", "symbols", "vietnamese"]
  },
  "Dawning of a New Day": {
    "weights": ["400"],
    "styles": ["normal"],
    "subsets": ["latin"]
  },
  "Days One": {
    "weights": ["400"],
    "styles": ["normal"],
    "subsets": ["latin"]
  },
  "Dekko": {
    "weights": ["400"],
    "styles": ["normal"],
    "subsets": ["devanagari", "latin", "latin-ext"]
  },
  "Dela Gothic One": {
    "weights": ["400"],
    "styles": ["normal"],
    "subsets": ["cyrillic", "greek", "latin", "latin-ext", "vietnamese"]
  },
  "Delicious Handrawn": {
    "weights": ["400"],
    "styles": ["normal"],
    "subsets": ["latin", "latin-ext"]
  },
  "Delius": {
    "weights": ["400"],
    "styles": ["normal"],
    "subsets": ["latin"]
  },
  "Delius Swash Caps": {
    "weights": ["400"],
    "styles": ["normal"],
    "subsets": ["latin"]
  },
  "Delius Unicase": {
    "weights": ["400", "700"],
    "styles": ["normal"],
    "subsets": ["latin"]
  },
  "Della Respira": {
    "weights": ["400"],
    "styles": ["normal"],
    "subsets": ["latin"]
  },
  "Denk One": {
    "weights": ["400"],
    "styles": ["normal"],
    "subsets": ["cyrillic-ext", "latin", "latin-ext", "vietnamese"]
  },
  "Devonshire": {
    "weights": ["400"],
    "styles": ["normal"],
    "subsets": ["latin", "latin-ext"]
  },
  "Dhurjati": {
    "weights": ["400"],
    "styles": ["normal"],
    "subsets": ["latin", "telugu"]
  },
  "Didact Gothic": {
    "weights": ["400"],
    "styles": ["normal"],
    "subsets": [
      "cyrillic",
      "cyrillic-ext",
      "greek",
      "greek-ext",
      "latin",
      "latin-ext"
    ]
  },
  "Diphylleia": {
    "weights": ["400"],
    "styles": ["normal"],
    "subsets": ["latin", "latin-ext"]
  },
  "Diplomata": {
    "weights": ["400"],
    "styles": ["normal"],
    "subsets": ["latin", "latin-ext"]
  },
  "Diplomata SC": {
    "weights": ["400"],
    "styles": ["normal"],
    "subsets": ["latin", "latin-ext"]
  },
  "Do Hyeon": {
    "weights": ["400"],
    "styles": ["normal"],
    "subsets": ["latin"]
  },
  "Dokdo": {
    "weights": ["400"],
    "styles": ["normal"],
    "subsets": ["latin"]
  },
  "Domine": {
    "weights": ["400", "500", "600", "700", "variable"],
    "styles": ["normal"],
    "axes": [
      {
        "tag": "wght",
        "min": 400,
        "max": 700,
        "defaultValue": 400
      }
    ],
    "subsets": ["latin", "latin-ext"]
  },
  "Donegal One": {
    "weights": ["400"],
    "styles": ["normal"],
    "subsets": ["latin", "latin-ext"]
  },
  "Dongle": {
    "weights": ["300", "400", "700"],
    "styles": ["normal"],
    "subsets": ["latin", "latin-ext", "vietnamese"]
  },
  "Doppio One": {
    "weights": ["400"],
    "styles": ["normal"],
    "subsets": ["latin", "latin-ext"]
  },
  "Dorsa": {
    "weights": ["400"],
    "styles": ["normal"],
    "subsets": ["latin"]
  },
  "Dosis": {
    "weights": ["200", "300", "400", "500", "600", "700", "800", "variable"],
    "styles": ["normal"],
    "axes": [
      {
        "tag": "wght",
        "min": 200,
        "max": 800,
        "defaultValue": 400
      }
    ],
    "subsets": ["latin", "latin-ext", "vietnamese"]
  },
  "DotGothic16": {
    "weights": ["400"],
    "styles": ["normal"],
    "subsets": ["cyrillic", "latin", "latin-ext"]
  },
  "Dr Sugiyama": {
    "weights": ["400"],
    "styles": ["normal"],
    "subsets": ["latin", "latin-ext"]
  },
  "Duru Sans": {
    "weights": ["400"],
    "styles": ["normal"],
    "subsets": ["latin", "latin-ext"]
  },
  "DynaPuff": {
    "weights": ["400", "500", "600", "700", "variable"],
    "styles": ["normal"],
    "axes": [
      {
        "tag": "wdth",
        "min": 75,
        "max": 100,
        "defaultValue": 100
      },
      {
        "tag": "wght",
        "min": 400,
        "max": 700,
        "defaultValue": 400
      }
    ],
    "subsets": ["cyrillic-ext", "latin", "latin-ext"]
  },
  "Dynalight": {
    "weights": ["400"],
    "styles": ["normal"],
    "subsets": ["latin", "latin-ext"]
  },
  "EB Garamond": {
    "weights": ["400", "500", "600", "700", "800", "variable"],
    "styles": ["normal", "italic"],
    "axes": [
      {
        "tag": "wght",
        "min": 400,
        "max": 800,
        "defaultValue": 400
      }
    ],
    "subsets": [
      "cyrillic",
      "cyrillic-ext",
      "greek",
      "greek-ext",
      "latin",
      "latin-ext",
      "vietnamese"
    ]
  },
  "Eagle Lake": {
    "weights": ["400"],
    "styles": ["normal"],
    "subsets": ["latin", "latin-ext"]
  },
  "East Sea Dokdo": {
    "weights": ["400"],
    "styles": ["normal"],
    "subsets": ["latin"]
  },
  "Eater": {
    "weights": ["400"],
    "styles": ["normal"],
    "subsets": ["latin", "latin-ext"]
  },
  "Economica": {
    "weights": ["400", "700"],
    "styles": ["normal", "italic"],
    "subsets": ["latin", "latin-ext"]
  },
  "Eczar": {
    "weights": ["400", "500", "600", "700", "800", "variable"],
    "styles": ["normal"],
    "axes": [
      {
        "tag": "wght",
        "min": 400,
        "max": 800,
        "defaultValue": 400
      }
    ],
    "subsets": ["devanagari", "greek", "greek-ext", "latin", "latin-ext"]
  },
  "Edu AU VIC WA NT Hand": {
    "weights": ["400", "500", "600", "700", "variable"],
    "styles": ["normal"],
    "axes": [
      {
        "tag": "wght",
        "min": 400,
        "max": 700,
        "defaultValue": 400
      }
    ],
    "subsets": ["latin", "latin-ext"]
  },
  "Edu NSW ACT Foundation": {
    "weights": ["400", "500", "600", "700", "variable"],
    "styles": ["normal"],
    "axes": [
      {
        "tag": "wght",
        "min": 400,
        "max": 700,
        "defaultValue": 400
      }
    ],
    "subsets": ["latin"]
  },
  "Edu QLD Beginner": {
    "weights": ["400", "500", "600", "700", "variable"],
    "styles": ["normal"],
    "axes": [
      {
        "tag": "wght",
        "min": 400,
        "max": 700,
        "defaultValue": 400
      }
    ],
    "subsets": ["latin"]
  },
  "Edu SA Beginner": {
    "weights": ["400", "500", "600", "700", "variable"],
    "styles": ["normal"],
    "axes": [
      {
        "tag": "wght",
        "min": 400,
        "max": 700,
        "defaultValue": 400
      }
    ],
    "subsets": ["latin"]
  },
  "Edu TAS Beginner": {
    "weights": ["400", "500", "600", "700", "variable"],
    "styles": ["normal"],
    "axes": [
      {
        "tag": "wght",
        "min": 400,
        "max": 700,
        "defaultValue": 400
      }
    ],
    "subsets": ["latin"]
  },
  "Edu VIC WA NT Beginner": {
    "weights": ["400", "500", "600", "700", "variable"],
    "styles": ["normal"],
    "axes": [
      {
        "tag": "wght",
        "min": 400,
        "max": 700,
        "defaultValue": 400
      }
    ],
    "subsets": ["latin"]
  },
  "El Messiri": {
    "weights": ["400", "500", "600", "700", "variable"],
    "styles": ["normal"],
    "axes": [
      {
        "tag": "wght",
        "min": 400,
        "max": 700,
        "defaultValue": 400
      }
    ],
    "subsets": ["arabic", "cyrillic", "latin", "latin-ext"]
  },
  "Electrolize": {
    "weights": ["400"],
    "styles": ["normal"],
    "subsets": ["latin"]
  },
  "Elsie": {
    "weights": ["400", "900"],
    "styles": ["normal"],
    "subsets": ["latin", "latin-ext"]
  },
  "Elsie Swash Caps": {
    "weights": ["400", "900"],
    "styles": ["normal"],
    "subsets": ["latin", "latin-ext"]
  },
  "Emblema One": {
    "weights": ["400"],
    "styles": ["normal"],
    "subsets": ["latin", "latin-ext"]
  },
  "Emilys Candy": {
    "weights": ["400"],
    "styles": ["normal"],
    "subsets": ["latin", "latin-ext"]
  },
  "Encode Sans": {
    "weights": [
      "100",
      "200",
      "300",
      "400",
      "500",
      "600",
      "700",
      "800",
      "900",
      "variable"
    ],
    "styles": ["normal"],
    "axes": [
      {
        "tag": "wdth",
        "min": 75,
        "max": 125,
        "defaultValue": 100
      },
      {
        "tag": "wght",
        "min": 100,
        "max": 900,
        "defaultValue": 400
      }
    ],
    "subsets": ["latin", "latin-ext", "vietnamese"]
  },
  "Encode Sans Condensed": {
    "weights": ["100", "200", "300", "400", "500", "600", "700", "800", "900"],
    "styles": ["normal"],
    "subsets": ["latin", "latin-ext", "vietnamese"]
  },
  "Encode Sans Expanded": {
    "weights": ["100", "200", "300", "400", "500", "600", "700", "800", "900"],
    "styles": ["normal"],
    "subsets": ["latin", "latin-ext", "vietnamese"]
  },
  "Encode Sans SC": {
    "weights": [
      "100",
      "200",
      "300",
      "400",
      "500",
      "600",
      "700",
      "800",
      "900",
      "variable"
    ],
    "styles": ["normal"],
    "axes": [
      {
        "tag": "wdth",
        "min": 75,
        "max": 125,
        "defaultValue": 100
      },
      {
        "tag": "wght",
        "min": 100,
        "max": 900,
        "defaultValue": 400
      }
    ],
    "subsets": ["latin", "latin-ext", "vietnamese"]
  },
  "Encode Sans Semi Condensed": {
    "weights": ["100", "200", "300", "400", "500", "600", "700", "800", "900"],
    "styles": ["normal"],
    "subsets": ["latin", "latin-ext", "vietnamese"]
  },
  "Encode Sans Semi Expanded": {
    "weights": ["100", "200", "300", "400", "500", "600", "700", "800", "900"],
    "styles": ["normal"],
    "subsets": ["latin", "latin-ext", "vietnamese"]
  },
  "Engagement": {
    "weights": ["400"],
    "styles": ["normal"],
    "subsets": ["latin"]
  },
  "Englebert": {
    "weights": ["400"],
    "styles": ["normal"],
    "subsets": ["latin", "latin-ext"]
  },
  "Enriqueta": {
    "weights": ["400", "500", "600", "700"],
    "styles": ["normal"],
    "subsets": ["latin", "latin-ext"]
  },
  "Ephesis": {
    "weights": ["400"],
    "styles": ["normal"],
    "subsets": ["latin", "latin-ext", "vietnamese"]
  },
  "Epilogue": {
    "weights": [
      "100",
      "200",
      "300",
      "400",
      "500",
      "600",
      "700",
      "800",
      "900",
      "variable"
    ],
    "styles": ["normal", "italic"],
    "axes": [
      {
        "tag": "wght",
        "min": 100,
        "max": 900,
        "defaultValue": 400
      }
    ],
    "subsets": ["latin", "latin-ext", "vietnamese"]
  },
  "Erica One": {
    "weights": ["400"],
    "styles": ["normal"],
    "subsets": ["latin", "latin-ext"]
  },
  "Esteban": {
    "weights": ["400"],
    "styles": ["normal"],
    "subsets": ["latin", "latin-ext"]
  },
  "Estonia": {
    "weights": ["400"],
    "styles": ["normal"],
    "subsets": ["latin", "latin-ext", "vietnamese"]
  },
  "Euphoria Script": {
    "weights": ["400"],
    "styles": ["normal"],
    "subsets": ["latin", "latin-ext"]
  },
  "Ewert": {
    "weights": ["400"],
    "styles": ["normal"],
    "subsets": ["latin", "latin-ext"]
  },
  "Exo": {
    "weights": [
      "100",
      "200",
      "300",
      "400",
      "500",
      "600",
      "700",
      "800",
      "900",
      "variable"
    ],
    "styles": ["normal", "italic"],
    "axes": [
      {
        "tag": "wght",
        "min": 100,
        "max": 900,
        "defaultValue": 400
      }
    ],
    "subsets": ["latin", "latin-ext", "vietnamese"]
  },
  "Exo 2": {
    "weights": [
      "100",
      "200",
      "300",
      "400",
      "500",
      "600",
      "700",
      "800",
      "900",
      "variable"
    ],
    "styles": ["normal", "italic"],
    "axes": [
      {
        "tag": "wght",
        "min": 100,
        "max": 900,
        "defaultValue": 400
      }
    ],
    "subsets": ["cyrillic", "cyrillic-ext", "latin", "latin-ext", "vietnamese"]
  },
  "Expletus Sans": {
    "weights": ["400", "500", "600", "700", "variable"],
    "styles": ["normal", "italic"],
    "axes": [
      {
        "tag": "wght",
        "min": 400,
        "max": 700,
        "defaultValue": 400
      }
    ],
    "subsets": ["latin", "latin-ext"]
  },
  "Explora": {
    "weights": ["400"],
    "styles": ["normal"],
    "subsets": ["cherokee", "latin", "latin-ext", "vietnamese"]
  },
  "Fahkwang": {
    "weights": ["200", "300", "400", "500", "600", "700"],
    "styles": ["normal", "italic"],
    "subsets": ["latin", "latin-ext", "thai", "vietnamese"]
  },
  "Familjen Grotesk": {
    "weights": ["400", "500", "600", "700", "variable"],
    "styles": ["normal", "italic"],
    "axes": [
      {
        "tag": "wght",
        "min": 400,
        "max": 700,
        "defaultValue": 400
      }
    ],
    "subsets": ["latin", "latin-ext", "vietnamese"]
  },
  "Fanwood Text": {
    "weights": ["400"],
    "styles": ["normal", "italic"],
    "subsets": ["latin"]
  },
  "Farro": {
    "weights": ["300", "400", "500", "700"],
    "styles": ["normal"],
    "subsets": ["latin", "latin-ext"]
  },
  "Farsan": {
    "weights": ["400"],
    "styles": ["normal"],
    "subsets": ["gujarati", "latin", "latin-ext", "vietnamese"]
  },
  "Fascinate": {
    "weights": ["400"],
    "styles": ["normal"],
    "subsets": ["latin"]
  },
  "Fascinate Inline": {
    "weights": ["400"],
    "styles": ["normal"],
    "subsets": ["latin"]
  },
  "Faster One": {
    "weights": ["400"],
    "styles": ["normal"],
    "subsets": ["latin", "latin-ext"]
  },
  "Fasthand": {
    "weights": ["400"],
    "styles": ["normal"],
    "subsets": ["khmer", "latin"]
  },
  "Fauna One": {
    "weights": ["400"],
    "styles": ["normal"],
    "subsets": ["latin", "latin-ext"]
  },
  "Faustina": {
    "weights": ["300", "400", "500", "600", "700", "800", "variable"],
    "styles": ["normal", "italic"],
    "axes": [
      {
        "tag": "wght",
        "min": 300,
        "max": 800,
        "defaultValue": 400
      }
    ],
    "subsets": ["latin", "latin-ext", "vietnamese"]
  },
  "Federant": {
    "weights": ["400"],
    "styles": ["normal"],
    "subsets": ["latin"]
  },
  "Federo": {
    "weights": ["400"],
    "styles": ["normal"],
    "subsets": ["latin"]
  },
  "Felipa": {
    "weights": ["400"],
    "styles": ["normal"],
    "subsets": ["latin", "latin-ext"]
  },
  "Fenix": {
    "weights": ["400"],
    "styles": ["normal"],
    "subsets": ["latin", "latin-ext"]
  },
  "Festive": {
    "weights": ["400"],
    "styles": ["normal"],
    "subsets": ["latin", "latin-ext", "vietnamese"]
  },
  "Figtree": {
    "weights": ["300", "400", "500", "600", "700", "800", "900", "variable"],
    "styles": ["normal", "italic"],
    "axes": [
      {
        "tag": "wght",
        "min": 300,
        "max": 900,
        "defaultValue": 400
      }
    ],
    "subsets": ["latin", "latin-ext"]
  },
  "Finger Paint": {
    "weights": ["400"],
    "styles": ["normal"],
    "subsets": ["latin"]
  },
  "Finlandica": {
    "weights": ["400", "500", "600", "700", "variable"],
    "styles": ["normal", "italic"],
    "axes": [
      {
        "tag": "wght",
        "min": 400,
        "max": 700,
        "defaultValue": 400
      }
    ],
    "subsets": ["cyrillic", "cyrillic-ext", "latin", "latin-ext"]
  },
  "Fira Code": {
    "weights": ["300", "400", "500", "600", "700", "variable"],
    "styles": ["normal"],
    "axes": [
      {
        "tag": "wght",
        "min": 300,
        "max": 700,
        "defaultValue": 400
      }
    ],
    "subsets": [
      "cyrillic",
      "cyrillic-ext",
      "greek",
      "greek-ext",
      "latin",
      "latin-ext"
    ]
  },
  "Fira Mono": {
    "weights": ["400", "500", "700"],
    "styles": ["normal"],
    "subsets": [
      "cyrillic",
      "cyrillic-ext",
      "greek",
      "greek-ext",
      "latin",
      "latin-ext"
    ]
  },
  "Fira Sans": {
    "weights": ["100", "200", "300", "400", "500", "600", "700", "800", "900"],
    "styles": ["normal", "italic"],
    "subsets": [
      "cyrillic",
      "cyrillic-ext",
      "greek",
      "greek-ext",
      "latin",
      "latin-ext",
      "vietnamese"
    ]
  },
  "Fira Sans Condensed": {
    "weights": ["100", "200", "300", "400", "500", "600", "700", "800", "900"],
    "styles": ["normal", "italic"],
    "subsets": [
      "cyrillic",
      "cyrillic-ext",
      "greek",
      "greek-ext",
      "latin",
      "latin-ext",
      "vietnamese"
    ]
  },
  "Fira Sans Extra Condensed": {
    "weights": ["100", "200", "300", "400", "500", "600", "700", "800", "900"],
    "styles": ["normal", "italic"],
    "subsets": [
      "cyrillic",
      "cyrillic-ext",
      "greek",
      "greek-ext",
      "latin",
      "latin-ext",
      "vietnamese"
    ]
  },
  "Fjalla One": {
    "weights": ["400"],
    "styles": ["normal"],
    "subsets": ["cyrillic-ext", "latin", "latin-ext", "vietnamese"]
  },
  "Fjord One": {
    "weights": ["400"],
    "styles": ["normal"],
    "subsets": ["latin"]
  },
  "Flamenco": {
    "weights": ["300", "400"],
    "styles": ["normal"],
    "subsets": ["latin"]
  },
  "Flavors": {
    "weights": ["400"],
    "styles": ["normal"],
    "subsets": ["latin", "latin-ext"]
  },
  "Fleur De Leah": {
    "weights": ["400"],
    "styles": ["normal"],
    "subsets": ["latin", "latin-ext", "vietnamese"]
  },
  "Flow Block": {
    "weights": ["400"],
    "styles": ["normal"],
    "subsets": ["cyrillic", "cyrillic-ext", "latin", "latin-ext", "vietnamese"]
  },
  "Flow Circular": {
    "weights": ["400"],
    "styles": ["normal"],
    "subsets": ["cyrillic", "cyrillic-ext", "latin", "latin-ext", "vietnamese"]
  },
  "Flow Rounded": {
    "weights": ["400"],
    "styles": ["normal"],
    "subsets": ["cyrillic", "cyrillic-ext", "latin", "latin-ext", "vietnamese"]
  },
  "Foldit": {
    "weights": [
      "100",
      "200",
      "300",
      "400",
      "500",
      "600",
      "700",
      "800",
      "900",
      "variable"
    ],
    "styles": ["normal"],
    "axes": [
      {
        "tag": "wght",
        "min": 100,
        "max": 900,
        "defaultValue": 400
      }
    ],
    "subsets": ["latin", "latin-ext", "vietnamese"]
  },
  "Fondamento": {
    "weights": ["400"],
    "styles": ["normal", "italic"],
    "subsets": ["latin", "latin-ext"]
  },
  "Fontdiner Swanky": {
    "weights": ["400"],
    "styles": ["normal"],
    "subsets": ["latin"]
  },
  "Forum": {
    "weights": ["400"],
    "styles": ["normal"],
    "subsets": ["cyrillic", "cyrillic-ext", "latin", "latin-ext"]
  },
  "Fragment Mono": {
    "weights": ["400"],
    "styles": ["normal", "italic"],
    "subsets": ["cyrillic-ext", "latin", "latin-ext"]
  },
  "Francois One": {
    "weights": ["400"],
    "styles": ["normal"],
    "subsets": ["latin", "latin-ext", "vietnamese"]
  },
  "Frank Ruhl Libre": {
    "weights": ["300", "400", "500", "600", "700", "800", "900", "variable"],
    "styles": ["normal"],
    "axes": [
      {
        "tag": "wght",
        "min": 300,
        "max": 900,
        "defaultValue": 400
      }
    ],
    "subsets": ["hebrew", "latin", "latin-ext"]
  },
  "Fraunces": {
    "weights": [
      "100",
      "200",
      "300",
      "400",
      "500",
      "600",
      "700",
      "800",
      "900",
      "variable"
    ],
    "styles": ["normal", "italic"],
    "axes": [
      {
        "tag": "SOFT",
        "min": 0,
        "max": 100,
        "defaultValue": 0
      },
      {
        "tag": "WONK",
        "min": 0,
        "max": 1,
        "defaultValue": 0
      },
      {
        "tag": "opsz",
        "min": 9,
        "max": 144,
        "defaultValue": 14
      },
      {
        "tag": "wght",
        "min": 100,
        "max": 900,
        "defaultValue": 400
      }
    ],
    "subsets": ["latin", "latin-ext", "vietnamese"]
  },
  "Freckle Face": {
    "weights": ["400"],
    "styles": ["normal"],
    "subsets": ["latin", "latin-ext"]
  },
  "Fredericka the Great": {
    "weights": ["400"],
    "styles": ["normal"],
    "subsets": ["latin", "latin-ext"]
  },
  "Fredoka": {
    "weights": ["300", "400", "500", "600", "700", "variable"],
    "styles": ["normal"],
    "axes": [
      {
        "tag": "wdth",
        "min": 75,
        "max": 125,
        "defaultValue": 100
      },
      {
        "tag": "wght",
        "min": 300,
        "max": 700,
        "defaultValue": 400
      }
    ],
    "subsets": ["hebrew", "latin", "latin-ext"]
  },
  "Freehand": {
    "weights": ["400"],
    "styles": ["normal"],
    "subsets": ["khmer", "latin"]
  },
  "Freeman": {
    "weights": ["400"],
    "styles": ["normal"],
    "subsets": ["latin", "latin-ext", "vietnamese"]
  },
  "Fresca": {
    "weights": ["400"],
    "styles": ["normal"],
    "subsets": ["latin", "latin-ext"]
  },
  "Frijole": {
    "weights": ["400"],
    "styles": ["normal"],
    "subsets": ["latin"]
  },
  "Fruktur": {
    "weights": ["400"],
    "styles": ["normal", "italic"],
    "subsets": ["cyrillic-ext", "latin", "latin-ext", "vietnamese"]
  },
  "Fugaz One": {
    "weights": ["400"],
    "styles": ["normal"],
    "subsets": ["latin"]
  },
  "Fuggles": {
    "weights": ["400"],
    "styles": ["normal"],
    "subsets": ["latin", "latin-ext", "vietnamese"]
  },
  "Fustat": {
    "weights": ["200", "300", "400", "500", "600", "700", "800", "variable"],
    "styles": ["normal"],
    "axes": [
      {
        "tag": "wght",
        "min": 200,
        "max": 800,
        "defaultValue": 400
      }
    ],
    "subsets": ["arabic", "latin", "latin-ext"]
  },
  "Fuzzy Bubbles": {
    "weights": ["400", "700"],
    "styles": ["normal"],
    "subsets": ["latin", "latin-ext", "vietnamese"]
  },
  "GFS Didot": {
    "weights": ["400"],
    "styles": ["normal"],
    "subsets": ["greek"]
  },
  "GFS Neohellenic": {
    "weights": ["400", "700"],
    "styles": ["normal", "italic"],
    "subsets": ["greek"]
  },
  "Ga Maamli": {
    "weights": ["400"],
    "styles": ["normal"],
    "subsets": ["latin", "latin-ext", "vietnamese"]
  },
  "Gabarito": {
    "weights": ["400", "500", "600", "700", "800", "900", "variable"],
    "styles": ["normal"],
    "axes": [
      {
        "tag": "wght",
        "min": 400,
        "max": 900,
        "defaultValue": 400
      }
    ],
    "subsets": ["latin", "latin-ext"]
  },
  "Gabriela": {
    "weights": ["400"],
    "styles": ["normal"],
    "subsets": ["cyrillic", "cyrillic-ext", "latin", "latin-ext"]
  },
  "Gaegu": {
    "weights": ["300", "400", "700"],
    "styles": ["normal"],
    "subsets": ["latin"]
  },
  "Gafata": {
    "weights": ["400"],
    "styles": ["normal"],
    "subsets": ["latin", "latin-ext"]
  },
  "Gajraj One": {
    "weights": ["400"],
    "styles": ["normal"],
    "subsets": ["devanagari", "latin", "latin-ext"]
  },
  "Galada": {
    "weights": ["400"],
    "styles": ["normal"],
    "subsets": ["bengali", "latin"]
  },
  "Galdeano": {
    "weights": ["400"],
    "styles": ["normal"],
    "subsets": ["latin"]
  },
  "Galindo": {
    "weights": ["400"],
    "styles": ["normal"],
    "subsets": ["latin", "latin-ext"]
  },
  "Gamja Flower": {
    "weights": ["400"],
    "styles": ["normal"],
    "subsets": ["latin"]
  },
  "Gantari": {
    "weights": [
      "100",
      "200",
      "300",
      "400",
      "500",
      "600",
      "700",
      "800",
      "900",
      "variable"
    ],
    "styles": ["normal", "italic"],
    "axes": [
      {
        "tag": "wght",
        "min": 100,
        "max": 900,
        "defaultValue": 400
      }
    ],
    "subsets": ["latin", "latin-ext"]
  },
  "Gasoek One": {
    "weights": ["400"],
    "styles": ["normal"],
    "subsets": ["latin", "latin-ext"]
  },
  "Gayathri": {
    "weights": ["100", "400", "700"],
    "styles": ["normal"],
    "subsets": ["latin", "malayalam"]
  },
  "Gelasio": {
    "weights": ["400", "500", "600", "700", "variable"],
    "styles": ["normal", "italic"],
    "axes": [
      {
        "tag": "wght",
        "min": 400,
        "max": 700,
        "defaultValue": 400
      }
    ],
    "subsets": ["latin", "latin-ext", "vietnamese"]
  },
  "Gemunu Libre": {
    "weights": ["200", "300", "400", "500", "600", "700", "800", "variable"],
    "styles": ["normal"],
    "axes": [
      {
        "tag": "wght",
        "min": 200,
        "max": 800,
        "defaultValue": 400
      }
    ],
    "subsets": ["latin", "latin-ext", "sinhala"]
  },
  "Genos": {
    "weights": [
      "100",
      "200",
      "300",
      "400",
      "500",
      "600",
      "700",
      "800",
      "900",
      "variable"
    ],
    "styles": ["normal", "italic"],
    "axes": [
      {
        "tag": "wght",
        "min": 100,
        "max": 900,
        "defaultValue": 400
      }
    ],
    "subsets": ["cherokee", "latin", "latin-ext", "vietnamese"]
  },
  "Gentium Book Plus": {
    "weights": ["400", "700"],
    "styles": ["normal", "italic"],
    "subsets": [
      "cyrillic",
      "cyrillic-ext",
      "greek",
      "greek-ext",
      "latin",
      "latin-ext",
      "vietnamese"
    ]
  },
  "Gentium Plus": {
    "weights": ["400", "700"],
    "styles": ["normal", "italic"],
    "subsets": [
      "cyrillic",
      "cyrillic-ext",
      "greek",
      "greek-ext",
      "latin",
      "latin-ext",
      "vietnamese"
    ]
  },
  "Geo": {
    "weights": ["400"],
    "styles": ["normal", "italic"],
    "subsets": ["latin"]
  },
  "Geologica": {
    "weights": [
      "100",
      "200",
      "300",
      "400",
      "500",
      "600",
      "700",
      "800",
      "900",
      "variable"
    ],
    "styles": ["normal"],
    "axes": [
      {
        "tag": "CRSV",
        "min": 0,
        "max": 1,
        "defaultValue": 0
      },
      {
        "tag": "SHRP",
        "min": 0,
        "max": 100,
        "defaultValue": 0
      },
      {
        "tag": "slnt",
        "min": -12,
        "max": 0,
        "defaultValue": 0
      },
      {
        "tag": "wght",
        "min": 100,
        "max": 900,
        "defaultValue": 400
      }
    ],
    "subsets": [
      "cyrillic",
      "cyrillic-ext",
      "greek",
      "latin",
      "latin-ext",
      "vietnamese"
    ]
  },
  "Georama": {
    "weights": [
      "100",
      "200",
      "300",
      "400",
      "500",
      "600",
      "700",
      "800",
      "900",
      "variable"
    ],
    "styles": ["normal", "italic"],
    "axes": [
      {
        "tag": "wdth",
        "min": 62.5,
        "max": 150,
        "defaultValue": 100
      },
      {
        "tag": "wght",
        "min": 100,
        "max": 900,
        "defaultValue": 400
      }
    ],
    "subsets": ["latin", "latin-ext", "vietnamese"]
  },
  "Geostar": {
    "weights": ["400"],
    "styles": ["normal"],
    "subsets": ["latin"]
  },
  "Geostar Fill": {
    "weights": ["400"],
    "styles": ["normal"],
    "subsets": ["latin"]
  },
  "Germania One": {
    "weights": ["400"],
    "styles": ["normal"],
    "subsets": ["latin"]
  },
  "Gideon Roman": {
    "weights": ["400"],
    "styles": ["normal"],
    "subsets": ["latin", "latin-ext", "vietnamese"]
  },
  "Gidugu": {
    "weights": ["400"],
    "styles": ["normal"],
    "subsets": ["latin", "telugu"]
  },
  "Gilda Display": {
    "weights": ["400"],
    "styles": ["normal"],
    "subsets": ["latin", "latin-ext"]
  },
  "Girassol": {
    "weights": ["400"],
    "styles": ["normal"],
    "subsets": ["latin", "latin-ext"]
  },
  "Give You Glory": {
    "weights": ["400"],
    "styles": ["normal"],
    "subsets": ["latin"]
  },
  "Glass Antiqua": {
    "weights": ["400"],
    "styles": ["normal"],
    "subsets": ["latin", "latin-ext"]
  },
  "Glegoo": {
    "weights": ["400", "700"],
    "styles": ["normal"],
    "subsets": ["devanagari", "latin", "latin-ext"]
  },
  "Gloock": {
    "weights": ["400"],
    "styles": ["normal"],
    "subsets": ["cyrillic-ext", "latin", "latin-ext"]
  },
  "Gloria Hallelujah": {
    "weights": ["400"],
    "styles": ["normal"],
    "subsets": ["latin"]
  },
  "Glory": {
    "weights": [
      "100",
      "200",
      "300",
      "400",
      "500",
      "600",
      "700",
      "800",
      "variable"
    ],
    "styles": ["normal", "italic"],
    "axes": [
      {
        "tag": "wght",
        "min": 100,
        "max": 800,
        "defaultValue": 400
      }
    ],
    "subsets": ["latin", "latin-ext", "vietnamese"]
  },
  "Gluten": {
    "weights": [
      "100",
      "200",
      "300",
      "400",
      "500",
      "600",
      "700",
      "800",
      "900",
      "variable"
    ],
    "styles": ["normal"],
    "axes": [
      {
        "tag": "slnt",
        "min": -13,
        "max": 13,
        "defaultValue": 0
      },
      {
        "tag": "wght",
        "min": 100,
        "max": 900,
        "defaultValue": 400
      }
    ],
    "subsets": ["latin", "latin-ext", "vietnamese"]
  },
  "Goblin One": {
    "weights": ["400"],
    "styles": ["normal"],
    "subsets": ["latin"]
  },
  "Gochi Hand": {
    "weights": ["400"],
    "styles": ["normal"],
    "subsets": ["latin"]
  },
  "Goldman": {
    "weights": ["400", "700"],
    "styles": ["normal"],
    "subsets": ["latin", "latin-ext", "vietnamese"]
  },
  "Golos Text": {
    "weights": ["400", "500", "600", "700", "800", "900", "variable"],
    "styles": ["normal"],
    "axes": [
      {
        "tag": "wght",
        "min": 400,
        "max": 900,
        "defaultValue": 400
      }
    ],
    "subsets": ["cyrillic", "cyrillic-ext", "latin", "latin-ext"]
  },
  "Gorditas": {
    "weights": ["400", "700"],
    "styles": ["normal"],
    "subsets": ["latin"]
  },
  "Gothic A1": {
    "weights": ["100", "200", "300", "400", "500", "600", "700", "800", "900"],
    "styles": ["normal"],
    "subsets": ["latin"]
  },
  "Gotu": {
    "weights": ["400"],
    "styles": ["normal"],
    "subsets": ["devanagari", "latin", "latin-ext", "vietnamese"]
  },
  "Goudy Bookletter 1911": {
    "weights": ["400"],
    "styles": ["normal"],
    "subsets": ["latin"]
  },
  "Gowun Batang": {
    "weights": ["400", "700"],
    "styles": ["normal"],
    "subsets": ["latin", "latin-ext", "vietnamese"]
  },
  "Gowun Dodum": {
    "weights": ["400"],
    "styles": ["normal"],
    "subsets": ["latin", "latin-ext", "vietnamese"]
  },
  "Graduate": {
    "weights": ["400"],
    "styles": ["normal"],
    "subsets": ["latin"]
  },
  "Grand Hotel": {
    "weights": ["400"],
    "styles": ["normal"],
    "subsets": ["latin", "latin-ext"]
  },
  "Grandiflora One": {
    "weights": ["400"],
    "styles": ["normal"],
    "subsets": ["latin", "latin-ext"]
  },
  "Grandstander": {
    "weights": [
      "100",
      "200",
      "300",
      "400",
      "500",
      "600",
      "700",
      "800",
      "900",
      "variable"
    ],
    "styles": ["normal", "italic"],
    "axes": [
      {
        "tag": "wght",
        "min": 100,
        "max": 900,
        "defaultValue": 400
      }
    ],
    "subsets": ["latin", "latin-ext", "vietnamese"]
  },
  "Grape Nuts": {
    "weights": ["400"],
    "styles": ["normal"],
    "subsets": ["latin", "latin-ext", "vietnamese"]
  },
  "Gravitas One": {
    "weights": ["400"],
    "styles": ["normal"],
    "subsets": ["latin"]
  },
  "Great Vibes": {
    "weights": ["400"],
    "styles": ["normal"],
    "subsets": [
      "cyrillic",
      "cyrillic-ext",
      "greek-ext",
      "latin",
      "latin-ext",
      "vietnamese"
    ]
  },
  "Grechen Fuemen": {
    "weights": ["400"],
    "styles": ["normal"],
    "subsets": ["latin", "latin-ext", "vietnamese"]
  },
  "Grenze": {
    "weights": ["100", "200", "300", "400", "500", "600", "700", "800", "900"],
    "styles": ["normal", "italic"],
    "subsets": ["latin", "latin-ext", "vietnamese"]
  },
  "Grenze Gotisch": {
    "weights": [
      "100",
      "200",
      "300",
      "400",
      "500",
      "600",
      "700",
      "800",
      "900",
      "variable"
    ],
    "styles": ["normal"],
    "axes": [
      {
        "tag": "wght",
        "min": 100,
        "max": 900,
        "defaultValue": 400
      }
    ],
    "subsets": ["latin", "latin-ext", "vietnamese"]
  },
  "Grey Qo": {
    "weights": ["400"],
    "styles": ["normal"],
    "subsets": ["latin", "latin-ext", "vietnamese"]
  },
  "Griffy": {
    "weights": ["400"],
    "styles": ["normal"],
    "subsets": ["latin", "latin-ext"]
  },
  "Gruppo": {
    "weights": ["400"],
    "styles": ["normal"],
    "subsets": ["latin", "latin-ext"]
  },
  "Gudea": {
    "weights": ["400", "700"],
    "styles": ["normal", "italic"],
    "subsets": ["latin", "latin-ext"]
  },
  "Gugi": {
    "weights": ["400"],
    "styles": ["normal"],
    "subsets": ["latin"]
  },
  "Gulzar": {
    "weights": ["400"],
    "styles": ["normal"],
    "subsets": ["arabic", "latin", "latin-ext"]
  },
  "Gupter": {
    "weights": ["400", "500", "700"],
    "styles": ["normal"],
    "subsets": ["latin"]
  },
  "Gurajada": {
    "weights": ["400"],
    "styles": ["normal"],
    "subsets": ["latin", "telugu"]
  },
  "Gwendolyn": {
    "weights": ["400", "700"],
    "styles": ["normal"],
    "subsets": ["latin", "latin-ext", "vietnamese"]
  },
  "Habibi": {
    "weights": ["400"],
    "styles": ["normal"],
    "subsets": ["latin", "latin-ext"]
  },
  "Hachi Maru Pop": {
    "weights": ["400"],
    "styles": ["normal"],
    "subsets": ["cyrillic", "latin", "latin-ext"]
  },
  "Hahmlet": {
    "weights": [
      "100",
      "200",
      "300",
      "400",
      "500",
      "600",
      "700",
      "800",
      "900",
      "variable"
    ],
    "styles": ["normal"],
    "axes": [
      {
        "tag": "wght",
        "min": 100,
        "max": 900,
        "defaultValue": 400
      }
    ],
    "subsets": ["latin", "latin-ext", "vietnamese"]
  },
  "Halant": {
    "weights": ["300", "400", "500", "600", "700"],
    "styles": ["normal"],
    "subsets": ["devanagari", "latin", "latin-ext"]
  },
  "Hammersmith One": {
    "weights": ["400"],
    "styles": ["normal"],
    "subsets": ["latin", "latin-ext"]
  },
  "Hanalei": {
    "weights": ["400"],
    "styles": ["normal"],
    "subsets": ["latin", "latin-ext"]
  },
  "Hanalei Fill": {
    "weights": ["400"],
    "styles": ["normal"],
    "subsets": ["latin", "latin-ext"]
  },
  "Handjet": {
    "weights": [
      "100",
      "200",
      "300",
      "400",
      "500",
      "600",
      "700",
      "800",
      "900",
      "variable"
    ],
    "styles": ["normal"],
    "axes": [
      {
        "tag": "ELGR",
        "min": 1,
        "max": 2,
        "defaultValue": 1
      },
      {
        "tag": "ELSH",
        "min": 0,
        "max": 16,
        "defaultValue": 2
      },
      {
        "tag": "wght",
        "min": 100,
        "max": 900,
        "defaultValue": 400
      }
    ],
    "subsets": [
      "arabic",
      "armenian",
      "cyrillic",
      "cyrillic-ext",
      "greek",
      "hebrew",
      "latin",
      "latin-ext",
      "vietnamese"
    ]
  },
  "Handlee": {
    "weights": ["400"],
    "styles": ["normal"],
    "subsets": ["latin"]
  },
  "Hanken Grotesk": {
    "weights": [
      "100",
      "200",
      "300",
      "400",
      "500",
      "600",
      "700",
      "800",
      "900",
      "variable"
    ],
    "styles": ["normal", "italic"],
    "axes": [
      {
        "tag": "wght",
        "min": 100,
        "max": 900,
        "defaultValue": 400
      }
    ],
    "subsets": ["cyrillic-ext", "latin", "latin-ext", "vietnamese"]
  },
  "Hanuman": {
    "weights": ["100", "300", "400", "700", "900"],
    "styles": ["normal"],
    "subsets": ["khmer", "latin"]
  },
  "Happy Monkey": {
    "weights": ["400"],
    "styles": ["normal"],
    "subsets": ["latin", "latin-ext"]
  },
  "Harmattan": {
    "weights": ["400", "500", "600", "700"],
    "styles": ["normal"],
    "subsets": ["arabic", "latin", "latin-ext"]
  },
  "Headland One": {
    "weights": ["400"],
    "styles": ["normal"],
    "subsets": ["latin", "latin-ext"]
  },
  "Hedvig Letters Sans": {
    "weights": ["400"],
    "styles": ["normal"],
    "subsets": ["latin", "latin-ext", "math", "symbols"]
  },
  "Hedvig Letters Serif": {
    "weights": ["400", "variable"],
    "styles": ["normal"],
    "axes": [
      {
        "tag": "opsz",
        "min": 12,
        "max": 24,
        "defaultValue": 24
      }
    ],
    "subsets": ["latin", "latin-ext", "math", "symbols"]
  },
  "Heebo": {
    "weights": [
      "100",
      "200",
      "300",
      "400",
      "500",
      "600",
      "700",
      "800",
      "900",
      "variable"
    ],
    "styles": ["normal"],
    "axes": [
      {
        "tag": "wght",
        "min": 100,
        "max": 900,
        "defaultValue": 400
      }
    ],
    "subsets": ["hebrew", "latin", "latin-ext", "math", "symbols"]
  },
  "Henny Penny": {
    "weights": ["400"],
    "styles": ["normal"],
    "subsets": ["latin"]
  },
  "Hepta Slab": {
    "weights": [
      "1",
      "100",
      "200",
      "300",
      "400",
      "500",
      "600",
      "700",
      "800",
      "900",
      "variable"
    ],
    "styles": ["normal"],
    "axes": [
      {
        "tag": "wght",
        "min": 1,
        "max": 900,
        "defaultValue": 400
      }
    ],
    "subsets": ["latin", "latin-ext", "vietnamese"]
  },
  "Herr Von Muellerhoff": {
    "weights": ["400"],
    "styles": ["normal"],
    "subsets": ["latin", "latin-ext"]
  },
  "Hi Melody": {
    "weights": ["400"],
    "styles": ["normal"],
    "subsets": ["latin"]
  },
  "Hina Mincho": {
    "weights": ["400"],
    "styles": ["normal"],
    "subsets": ["cyrillic", "latin", "latin-ext", "vietnamese"]
  },
  "Hind": {
    "weights": ["300", "400", "500", "600", "700"],
    "styles": ["normal"],
    "subsets": ["devanagari", "latin", "latin-ext"]
  },
  "Hind Guntur": {
    "weights": ["300", "400", "500", "600", "700"],
    "styles": ["normal"],
    "subsets": ["latin", "latin-ext", "telugu"]
  },
  "Hind Madurai": {
    "weights": ["300", "400", "500", "600", "700"],
    "styles": ["normal"],
    "subsets": ["latin", "latin-ext", "tamil"]
  },
  "Hind Siliguri": {
    "weights": ["300", "400", "500", "600", "700"],
    "styles": ["normal"],
    "subsets": ["bengali", "latin", "latin-ext"]
  },
  "Hind Vadodara": {
    "weights": ["300", "400", "500", "600", "700"],
    "styles": ["normal"],
    "subsets": ["gujarati", "latin", "latin-ext"]
  },
  "Holtwood One SC": {
    "weights": ["400"],
    "styles": ["normal"],
    "subsets": ["latin", "latin-ext"]
  },
  "Homemade Apple": {
    "weights": ["400"],
    "styles": ["normal"],
    "subsets": ["latin"]
  },
  "Homenaje": {
    "weights": ["400"],
    "styles": ["normal"],
    "subsets": ["latin"]
  },
  "Honk": {
    "weights": ["400", "variable"],
    "styles": ["normal"],
    "axes": [
      {
        "tag": "MORF",
        "min": 0,
        "max": 45,
        "defaultValue": 15
      },
      {
        "tag": "SHLN",
        "min": 0,
        "max": 100,
        "defaultValue": 50
      }
    ],
    "subsets": ["latin", "latin-ext", "math", "symbols", "vietnamese"]
  },
  "Hubballi": {
    "weights": ["400"],
    "styles": ["normal"],
    "subsets": ["kannada", "latin", "latin-ext"]
  },
  "Hurricane": {
    "weights": ["400"],
    "styles": ["normal"],
    "subsets": ["latin", "latin-ext", "vietnamese"]
  },
  "IBM Plex Mono": {
    "weights": ["100", "200", "300", "400", "500", "600", "700"],
    "styles": ["normal", "italic"],
    "subsets": ["cyrillic", "cyrillic-ext", "latin", "latin-ext", "vietnamese"]
  },
  "IBM Plex Sans": {
    "weights": ["100", "200", "300", "400", "500", "600", "700"],
    "styles": ["normal", "italic"],
    "subsets": [
      "cyrillic",
      "cyrillic-ext",
      "greek",
      "latin",
      "latin-ext",
      "vietnamese"
    ]
  },
  "IBM Plex Sans Arabic": {
    "weights": ["100", "200", "300", "400", "500", "600", "700"],
    "styles": ["normal"],
    "subsets": ["arabic", "cyrillic-ext", "latin", "latin-ext"]
  },
  "IBM Plex Sans Condensed": {
    "weights": ["100", "200", "300", "400", "500", "600", "700"],
    "styles": ["normal", "italic"],
    "subsets": ["cyrillic-ext", "latin", "latin-ext", "vietnamese"]
  },
  "IBM Plex Sans Devanagari": {
    "weights": ["100", "200", "300", "400", "500", "600", "700"],
    "styles": ["normal"],
    "subsets": ["cyrillic-ext", "devanagari", "latin", "latin-ext"]
  },
  "IBM Plex Sans Hebrew": {
    "weights": ["100", "200", "300", "400", "500", "600", "700"],
    "styles": ["normal"],
    "subsets": ["cyrillic-ext", "hebrew", "latin", "latin-ext"]
  },
  "IBM Plex Sans JP": {
    "weights": ["100", "200", "300", "400", "500", "600", "700"],
    "styles": ["normal"],
    "subsets": ["cyrillic", "latin", "latin-ext"]
  },
  "IBM Plex Sans KR": {
    "weights": ["100", "200", "300", "400", "500", "600", "700"],
    "styles": ["normal"],
    "subsets": ["latin", "latin-ext"]
  },
  "IBM Plex Sans Thai": {
    "weights": ["100", "200", "300", "400", "500", "600", "700"],
    "styles": ["normal"],
    "subsets": ["cyrillic-ext", "latin", "latin-ext", "thai"]
  },
  "IBM Plex Sans Thai Looped": {
    "weights": ["100", "200", "300", "400", "500", "600", "700"],
    "styles": ["normal"],
    "subsets": ["cyrillic-ext", "latin", "latin-ext", "thai"]
  },
  "IBM Plex Serif": {
    "weights": ["100", "200", "300", "400", "500", "600", "700"],
    "styles": ["normal", "italic"],
    "subsets": ["cyrillic", "cyrillic-ext", "latin", "latin-ext", "vietnamese"]
  },
  "IM Fell DW Pica": {
    "weights": ["400"],
    "styles": ["normal", "italic"],
    "subsets": ["latin"]
  },
  "IM Fell DW Pica SC": {
    "weights": ["400"],
    "styles": ["normal"],
    "subsets": ["latin"]
  },
  "IM Fell Double Pica": {
    "weights": ["400"],
    "styles": ["normal", "italic"],
    "subsets": ["latin"]
  },
  "IM Fell Double Pica SC": {
    "weights": ["400"],
    "styles": ["normal"],
    "subsets": ["latin"]
  },
  "IM Fell English": {
    "weights": ["400"],
    "styles": ["normal", "italic"],
    "subsets": ["latin"]
  },
  "IM Fell English SC": {
    "weights": ["400"],
    "styles": ["normal"],
    "subsets": ["latin"]
  },
  "IM Fell French Canon": {
    "weights": ["400"],
    "styles": ["normal", "italic"],
    "subsets": ["latin"]
  },
  "IM Fell French Canon SC": {
    "weights": ["400"],
    "styles": ["normal"],
    "subsets": ["latin"]
  },
  "IM Fell Great Primer": {
    "weights": ["400"],
    "styles": ["normal", "italic"],
    "subsets": ["latin"]
  },
  "IM Fell Great Primer SC": {
    "weights": ["400"],
    "styles": ["normal"],
    "subsets": ["latin"]
  },
  "Ibarra Real Nova": {
    "weights": ["400", "500", "600", "700", "variable"],
    "styles": ["normal", "italic"],
    "axes": [
      {
        "tag": "wght",
        "min": 400,
        "max": 700,
        "defaultValue": 400
      }
    ],
    "subsets": ["latin", "latin-ext"]
  },
  "Iceberg": {
    "weights": ["400"],
    "styles": ["normal"],
    "subsets": ["latin"]
  },
  "Iceland": {
    "weights": ["400"],
    "styles": ["normal"],
    "subsets": ["latin"]
  },
  "Imbue": {
    "weights": [
      "100",
      "200",
      "300",
      "400",
      "500",
      "600",
      "700",
      "800",
      "900",
      "variable"
    ],
    "styles": ["normal"],
    "axes": [
      {
        "tag": "opsz",
        "min": 10,
        "max": 100,
        "defaultValue": 10
      },
      {
        "tag": "wght",
        "min": 100,
        "max": 900,
        "defaultValue": 400
      }
    ],
    "subsets": ["latin", "latin-ext", "vietnamese"]
  },
  "Imperial Script": {
    "weights": ["400"],
    "styles": ["normal"],
    "subsets": ["latin", "latin-ext", "vietnamese"]
  },
  "Imprima": {
    "weights": ["400"],
    "styles": ["normal"],
    "subsets": ["latin", "latin-ext"]
  },
  "Inclusive Sans": {
    "weights": ["400"],
    "styles": ["normal", "italic"],
    "subsets": ["latin", "latin-ext", "vietnamese"]
  },
  "Inconsolata": {
    "weights": [
      "200",
      "300",
      "400",
      "500",
      "600",
      "700",
      "800",
      "900",
      "variable"
    ],
    "styles": ["normal"],
    "axes": [
      {
        "tag": "wdth",
        "min": 50,
        "max": 200,
        "defaultValue": 100
      },
      {
        "tag": "wght",
        "min": 200,
        "max": 900,
        "defaultValue": 400
      }
    ],
    "subsets": ["latin", "latin-ext", "vietnamese"]
  },
  "Inder": {
    "weights": ["400"],
    "styles": ["normal"],
    "subsets": ["latin", "latin-ext"]
  },
  "Indie Flower": {
    "weights": ["400"],
    "styles": ["normal"],
    "subsets": ["latin"]
  },
  "Ingrid Darling": {
    "weights": ["400"],
    "styles": ["normal"],
    "subsets": ["latin", "latin-ext", "vietnamese"]
  },
  "Inika": {
    "weights": ["400", "700"],
    "styles": ["normal"],
    "subsets": ["latin", "latin-ext"]
  },
  "Inknut Antiqua": {
    "weights": ["300", "400", "500", "600", "700", "800", "900"],
    "styles": ["normal"],
    "subsets": ["devanagari", "latin", "latin-ext"]
  },
  "Inria Sans": {
    "weights": ["300", "400", "700"],
    "styles": ["normal", "italic"],
    "subsets": ["latin", "latin-ext"]
  },
  "Inria Serif": {
    "weights": ["300", "400", "700"],
    "styles": ["normal", "italic"],
    "subsets": ["latin", "latin-ext"]
  },
  "Inspiration": {
    "weights": ["400"],
    "styles": ["normal"],
    "subsets": ["latin", "latin-ext", "vietnamese"]
  },
  "Instrument Sans": {
    "weights": ["400", "500", "600", "700", "variable"],
    "styles": ["normal", "italic"],
    "axes": [
      {
        "tag": "wdth",
        "min": 75,
        "max": 100,
        "defaultValue": 100
      },
      {
        "tag": "wght",
        "min": 400,
        "max": 700,
        "defaultValue": 400
      }
    ],
    "subsets": ["latin", "latin-ext"]
  },
  "Instrument Serif": {
    "weights": ["400"],
    "styles": ["normal", "italic"],
    "subsets": ["latin", "latin-ext"]
  },
  "Inter": {
    "weights": [
      "100",
      "200",
      "300",
      "400",
      "500",
      "600",
      "700",
      "800",
      "900",
      "variable"
    ],
    "styles": ["normal", "italic"],
    "axes": [
      {
        "tag": "opsz",
        "min": 14,
        "max": 32,
        "defaultValue": 14
      },
      {
        "tag": "wght",
        "min": 100,
        "max": 900,
        "defaultValue": 400
      }
    ],
    "subsets": [
      "cyrillic",
      "cyrillic-ext",
      "greek",
      "greek-ext",
      "latin",
      "latin-ext",
      "vietnamese"
    ]
  },
  "Inter Tight": {
    "weights": [
      "100",
      "200",
      "300",
      "400",
      "500",
      "600",
      "700",
      "800",
      "900",
      "variable"
    ],
    "styles": ["normal", "italic"],
    "axes": [
      {
        "tag": "wght",
        "min": 100,
        "max": 900,
        "defaultValue": 400
      }
    ],
    "subsets": [
      "cyrillic",
      "cyrillic-ext",
      "greek",
      "greek-ext",
      "latin",
      "latin-ext",
      "vietnamese"
    ]
  },
  "Irish Grover": {
    "weights": ["400"],
    "styles": ["normal"],
    "subsets": ["latin"]
  },
  "Island Moments": {
    "weights": ["400"],
    "styles": ["normal"],
    "subsets": ["latin", "latin-ext", "vietnamese"]
  },
  "Istok Web": {
    "weights": ["400", "700"],
    "styles": ["normal", "italic"],
    "subsets": ["cyrillic", "cyrillic-ext", "latin", "latin-ext"]
  },
  "Italiana": {
    "weights": ["400"],
    "styles": ["normal"],
    "subsets": ["latin"]
  },
  "Italianno": {
    "weights": ["400"],
    "styles": ["normal"],
    "subsets": ["latin", "latin-ext", "vietnamese"]
  },
  "Itim": {
    "weights": ["400"],
    "styles": ["normal"],
    "subsets": ["latin", "latin-ext", "thai", "vietnamese"]
  },
  "Jacquard 12": {
    "weights": ["400"],
    "styles": ["normal"],
    "subsets": ["latin", "latin-ext", "math", "symbols"]
  },
  "Jacquard 12 Charted": {
    "weights": ["400"],
    "styles": ["normal"],
    "subsets": ["latin", "latin-ext", "math", "symbols"]
  },
  "Jacquard 24": {
    "weights": ["400"],
    "styles": ["normal"],
    "subsets": ["latin", "latin-ext"]
  },
  "Jacquard 24 Charted": {
    "weights": ["400"],
    "styles": ["normal"],
    "subsets": ["latin", "latin-ext"]
  },
  "Jacquarda Bastarda 9": {
    "weights": ["400"],
    "styles": ["normal"],
    "subsets": ["latin", "latin-ext", "math", "symbols"]
  },
  "Jacquarda Bastarda 9 Charted": {
    "weights": ["400"],
    "styles": ["normal"],
    "subsets": ["latin", "latin-ext", "math", "symbols"]
  },
  "Jacques Francois": {
    "weights": ["400"],
    "styles": ["normal"],
    "subsets": ["latin"]
  },
  "Jacques Francois Shadow": {
    "weights": ["400"],
    "styles": ["normal"],
    "subsets": ["latin"]
  },
  "Jaini": {
    "weights": ["400"],
    "styles": ["normal"],
    "subsets": ["devanagari", "latin", "latin-ext"]
  },
  "Jaini Purva": {
    "weights": ["400"],
    "styles": ["normal"],
    "subsets": ["devanagari", "latin", "latin-ext"]
  },
  "Jaldi": {
    "weights": ["400", "700"],
    "styles": ["normal"],
    "subsets": ["devanagari", "latin", "latin-ext"]
  },
  "Jaro": {
    "weights": ["400", "variable"],
    "styles": ["normal"],
    "axes": [
      {
        "tag": "opsz",
        "min": 6,
        "max": 72,
        "defaultValue": 14
      }
    ],
    "subsets": ["latin", "latin-ext", "vietnamese"]
  },
  "Jersey 10": {
    "weights": ["400"],
    "styles": ["normal"],
    "subsets": ["latin", "latin-ext"]
  },
  "Jersey 10 Charted": {
    "weights": ["400"],
    "styles": ["normal"],
    "subsets": ["latin", "latin-ext"]
  },
  "Jersey 15": {
    "weights": ["400"],
    "styles": ["normal"],
    "subsets": ["latin", "latin-ext"]
  },
  "Jersey 15 Charted": {
    "weights": ["400"],
    "styles": ["normal"],
    "subsets": ["latin", "latin-ext"]
  },
  "Jersey 20": {
    "weights": ["400"],
    "styles": ["normal"],
    "subsets": ["latin", "latin-ext"]
  },
  "Jersey 20 Charted": {
    "weights": ["400"],
    "styles": ["normal"],
    "subsets": ["latin", "latin-ext"]
  },
  "Jersey 25": {
    "weights": ["400"],
    "styles": ["normal"],
    "subsets": ["latin", "latin-ext"]
  },
  "Jersey 25 Charted": {
    "weights": ["400"],
    "styles": ["normal"],
    "subsets": ["latin", "latin-ext"]
  },
  "JetBrains Mono": {
    "weights": [
      "100",
      "200",
      "300",
      "400",
      "500",
      "600",
      "700",
      "800",
      "variable"
    ],
    "styles": ["normal", "italic"],
    "axes": [
      {
        "tag": "wght",
        "min": 100,
        "max": 800,
        "defaultValue": 400
      }
    ],
    "subsets": [
      "cyrillic",
      "cyrillic-ext",
      "greek",
      "latin",
      "latin-ext",
      "vietnamese"
    ]
  },
  "Jim Nightshade": {
    "weights": ["400"],
    "styles": ["normal"],
    "subsets": ["latin", "latin-ext"]
  },
  "Joan": {
    "weights": ["400"],
    "styles": ["normal"],
    "subsets": ["latin", "latin-ext"]
  },
  "Jockey One": {
    "weights": ["400"],
    "styles": ["normal"],
    "subsets": ["latin", "latin-ext"]
  },
  "Jolly Lodger": {
    "weights": ["400"],
    "styles": ["normal"],
    "subsets": ["latin", "latin-ext"]
  },
  "Jomhuria": {
    "weights": ["400"],
    "styles": ["normal"],
    "subsets": ["arabic", "latin", "latin-ext"]
  },
  "Jomolhari": {
    "weights": ["400"],
    "styles": ["normal"],
    "subsets": ["latin", "tibetan"]
  },
  "Josefin Sans": {
    "weights": ["100", "200", "300", "400", "500", "600", "700", "variable"],
    "styles": ["normal", "italic"],
    "axes": [
      {
        "tag": "wght",
        "min": 100,
        "max": 700,
        "defaultValue": 400
      }
    ],
    "subsets": ["latin", "latin-ext", "vietnamese"]
  },
  "Josefin Slab": {
    "weights": ["100", "200", "300", "400", "500", "600", "700", "variable"],
    "styles": ["normal", "italic"],
    "axes": [
      {
        "tag": "wght",
        "min": 100,
        "max": 700,
        "defaultValue": 400
      }
    ],
    "subsets": ["latin"]
  },
  "Jost": {
    "weights": [
      "100",
      "200",
      "300",
      "400",
      "500",
      "600",
      "700",
      "800",
      "900",
      "variable"
    ],
    "styles": ["normal", "italic"],
    "axes": [
      {
        "tag": "wght",
        "min": 100,
        "max": 900,
        "defaultValue": 400
      }
    ],
    "subsets": ["cyrillic", "latin", "latin-ext"]
  },
  "Joti One": {
    "weights": ["400"],
    "styles": ["normal"],
    "subsets": ["latin", "latin-ext"]
  },
  "Jua": {
    "weights": ["400"],
    "styles": ["normal"],
    "subsets": ["latin"]
  },
  "Judson": {
    "weights": ["400", "700"],
    "styles": ["normal", "italic"],
    "subsets": ["latin", "latin-ext", "vietnamese"]
  },
  "Julee": {
    "weights": ["400"],
    "styles": ["normal"],
    "subsets": ["latin", "latin-ext"]
  },
  "Julius Sans One": {
    "weights": ["400"],
    "styles": ["normal"],
    "subsets": ["latin", "latin-ext"]
  },
  "Junge": {
    "weights": ["400"],
    "styles": ["normal"],
    "subsets": ["latin"]
  },
  "Jura": {
    "weights": ["300", "400", "500", "600", "700", "variable"],
    "styles": ["normal"],
    "axes": [
      {
        "tag": "wght",
        "min": 300,
        "max": 700,
        "defaultValue": 400
      }
    ],
    "subsets": [
      "cyrillic",
      "cyrillic-ext",
      "greek",
      "greek-ext",
      "kayah-li",
      "latin",
      "latin-ext",
      "vietnamese"
    ]
  },
  "Just Another Hand": {
    "weights": ["400"],
    "styles": ["normal"],
    "subsets": ["latin"]
  },
  "Just Me Again Down Here": {
    "weights": ["400"],
    "styles": ["normal"],
    "subsets": ["latin", "latin-ext"]
  },
  "K2D": {
    "weights": ["100", "200", "300", "400", "500", "600", "700", "800"],
    "styles": ["normal", "italic"],
    "subsets": ["latin", "latin-ext", "thai", "vietnamese"]
  },
  "Kablammo": {
    "weights": ["400", "variable"],
    "styles": ["normal"],
    "axes": [
      {
        "tag": "MORF",
        "min": 0,
        "max": 60,
        "defaultValue": 0
      }
    ],
    "subsets": ["cyrillic", "cyrillic-ext", "latin", "latin-ext", "vietnamese"]
  },
  "Kadwa": {
    "weights": ["400", "700"],
    "styles": ["normal"],
    "subsets": ["devanagari", "latin"]
  },
  "Kaisei Decol": {
    "weights": ["400", "500", "700"],
    "styles": ["normal"],
    "subsets": ["cyrillic", "latin", "latin-ext"]
  },
  "Kaisei HarunoUmi": {
    "weights": ["400", "500", "700"],
    "styles": ["normal"],
    "subsets": ["cyrillic", "latin", "latin-ext"]
  },
  "Kaisei Opti": {
    "weights": ["400", "500", "700"],
    "styles": ["normal"],
    "subsets": ["cyrillic", "latin", "latin-ext"]
  },
  "Kaisei Tokumin": {
    "weights": ["400", "500", "700", "800"],
    "styles": ["normal"],
    "subsets": ["cyrillic", "latin", "latin-ext"]
  },
  "Kalam": {
    "weights": ["300", "400", "700"],
    "styles": ["normal"],
    "subsets": ["devanagari", "latin", "latin-ext"]
  },
  "Kalnia": {
    "weights": ["100", "200", "300", "400", "500", "600", "700", "variable"],
    "styles": ["normal"],
    "axes": [
      {
        "tag": "wdth",
        "min": 100,
        "max": 125,
        "defaultValue": 100
      },
      {
        "tag": "wght",
        "min": 100,
        "max": 700,
        "defaultValue": 400
      }
    ],
    "subsets": ["latin", "latin-ext", "math"]
  },
  "Kalnia Glaze": {
    "weights": ["100", "200", "300", "400", "500", "600", "700", "variable"],
    "styles": ["normal"],
    "axes": [
      {
        "tag": "wdth",
        "min": 100,
        "max": 125,
        "defaultValue": 100
      },
      {
        "tag": "wght",
        "min": 100,
        "max": 700,
        "defaultValue": 400
      }
    ],
    "subsets": ["latin", "latin-ext"]
  },
  "Kameron": {
    "weights": ["400", "500", "600", "700", "variable"],
    "styles": ["normal"],
    "axes": [
      {
        "tag": "wght",
        "min": 400,
        "max": 700,
        "defaultValue": 400
      }
    ],
    "subsets": ["latin", "latin-ext"]
  },
  "Kanit": {
    "weights": ["100", "200", "300", "400", "500", "600", "700", "800", "900"],
    "styles": ["normal", "italic"],
    "subsets": ["latin", "latin-ext", "thai", "vietnamese"]
  },
  "Kantumruy Pro": {
    "weights": ["100", "200", "300", "400", "500", "600", "700", "variable"],
    "styles": ["normal", "italic"],
    "axes": [
      {
        "tag": "wght",
        "min": 100,
        "max": 700,
        "defaultValue": 400
      }
    ],
    "subsets": ["khmer", "latin", "latin-ext"]
  },
  "Karantina": {
    "weights": ["300", "400", "700"],
    "styles": ["normal"],
    "subsets": ["hebrew", "latin", "latin-ext"]
  },
  "Karla": {
    "weights": ["200", "300", "400", "500", "600", "700", "800", "variable"],
    "styles": ["normal", "italic"],
    "axes": [
      {
        "tag": "wght",
        "min": 200,
        "max": 800,
        "defaultValue": 400
      }
    ],
    "subsets": ["latin", "latin-ext"]
  },
  "Karma": {
    "weights": ["300", "400", "500", "600", "700"],
    "styles": ["normal"],
    "subsets": ["devanagari", "latin", "latin-ext"]
  },
  "Katibeh": {
    "weights": ["400"],
    "styles": ["normal"],
    "subsets": ["arabic", "latin", "latin-ext"]
  },
  "Kaushan Script": {
    "weights": ["400"],
    "styles": ["normal"],
    "subsets": ["latin", "latin-ext"]
  },
  "Kavivanar": {
    "weights": ["400"],
    "styles": ["normal"],
    "subsets": ["latin", "latin-ext", "tamil"]
  },
  "Kavoon": {
    "weights": ["400"],
    "styles": ["normal"],
    "subsets": ["latin", "latin-ext"]
  },
  "Kay Pho Du": {
    "weights": ["400", "500", "600", "700"],
    "styles": ["normal"],
    "subsets": ["kayah-li", "latin", "latin-ext"]
  },
  "Kdam Thmor Pro": {
    "weights": ["400"],
    "styles": ["normal"],
    "subsets": ["khmer", "latin", "latin-ext"]
  },
  "Keania One": {
    "weights": ["400"],
    "styles": ["normal"],
    "subsets": ["latin", "latin-ext"]
  },
  "Kelly Slab": {
    "weights": ["400"],
    "styles": ["normal"],
    "subsets": ["cyrillic", "latin", "latin-ext"]
  },
  "Kenia": {
    "weights": ["400"],
    "styles": ["normal"],
    "subsets": ["latin"]
  },
  "Khand": {
    "weights": ["300", "400", "500", "600", "700"],
    "styles": ["normal"],
    "subsets": ["devanagari", "latin", "latin-ext"]
  },
  "Khmer": {
    "weights": ["400"],
    "styles": ["normal"],
    "subsets": ["khmer"]
  },
  "Khula": {
    "weights": ["300", "400", "600", "700", "800"],
    "styles": ["normal"],
    "subsets": ["devanagari", "latin", "latin-ext"]
  },
  "Kings": {
    "weights": ["400"],
    "styles": ["normal"],
    "subsets": ["latin", "latin-ext", "vietnamese"]
  },
  "Kirang Haerang": {
    "weights": ["400"],
    "styles": ["normal"],
    "subsets": ["latin"]
  },
  "Kite One": {
    "weights": ["400"],
    "styles": ["normal"],
    "subsets": ["latin", "latin-ext"]
  },
  "Kiwi Maru": {
    "weights": ["300", "400", "500"],
    "styles": ["normal"],
    "subsets": ["cyrillic", "latin", "latin-ext"]
  },
  "Klee One": {
    "weights": ["400", "600"],
    "styles": ["normal"],
    "subsets": ["cyrillic", "greek-ext", "latin", "latin-ext"]
  },
  "Knewave": {
    "weights": ["400"],
    "styles": ["normal"],
    "subsets": ["latin", "latin-ext"]
  },
  "KoHo": {
    "weights": ["200", "300", "400", "500", "600", "700"],
    "styles": ["normal", "italic"],
    "subsets": ["latin", "latin-ext", "thai", "vietnamese"]
  },
  "Kodchasan": {
    "weights": ["200", "300", "400", "500", "600", "700"],
    "styles": ["normal", "italic"],
    "subsets": ["latin", "latin-ext", "thai", "vietnamese"]
  },
  "Kode Mono": {
    "weights": ["400", "500", "600", "700", "variable"],
    "styles": ["normal"],
    "axes": [
      {
        "tag": "wght",
        "min": 400,
        "max": 700,
        "defaultValue": 400
      }
    ],
    "subsets": ["latin", "latin-ext"]
  },
  "Koh Santepheap": {
    "weights": ["100", "300", "400", "700", "900"],
    "styles": ["normal"],
    "subsets": ["khmer", "latin"]
  },
  "Kolker Brush": {
    "weights": ["400"],
    "styles": ["normal"],
    "subsets": ["latin", "latin-ext", "vietnamese"]
  },
  "Konkhmer Sleokchher": {
    "weights": ["400"],
    "styles": ["normal"],
    "subsets": ["khmer", "latin", "latin-ext"]
  },
  "Kosugi": {
    "weights": ["400"],
    "styles": ["normal"],
    "subsets": ["cyrillic", "latin", "latin-ext"]
  },
  "Kosugi Maru": {
    "weights": ["400"],
    "styles": ["normal"],
    "subsets": ["cyrillic", "latin", "latin-ext"]
  },
  "Kotta One": {
    "weights": ["400"],
    "styles": ["normal"],
    "subsets": ["latin", "latin-ext"]
  },
  "Koulen": {
    "weights": ["400"],
    "styles": ["normal"],
    "subsets": ["khmer", "latin"]
  },
  "Kranky": {
    "weights": ["400"],
    "styles": ["normal"],
    "subsets": ["latin"]
  },
  "Kreon": {
    "weights": ["300", "400", "500", "600", "700", "variable"],
    "styles": ["normal"],
    "axes": [
      {
        "tag": "wght",
        "min": 300,
        "max": 700,
        "defaultValue": 400
      }
    ],
    "subsets": ["latin", "latin-ext"]
  },
  "Kristi": {
    "weights": ["400"],
    "styles": ["normal"],
    "subsets": ["latin"]
  },
  "Krona One": {
    "weights": ["400"],
    "styles": ["normal"],
    "subsets": ["latin", "latin-ext"]
  },
  "Krub": {
    "weights": ["200", "300", "400", "500", "600", "700"],
    "styles": ["normal", "italic"],
    "subsets": ["latin", "latin-ext", "thai", "vietnamese"]
  },
  "Kufam": {
    "weights": ["400", "500", "600", "700", "800", "900", "variable"],
    "styles": ["normal", "italic"],
    "axes": [
      {
        "tag": "wght",
        "min": 400,
        "max": 900,
        "defaultValue": 400
      }
    ],
    "subsets": ["arabic", "latin", "latin-ext", "vietnamese"]
  },
  "Kulim Park": {
    "weights": ["200", "300", "400", "600", "700"],
    "styles": ["normal", "italic"],
    "subsets": ["latin", "latin-ext"]
  },
  "Kumar One": {
    "weights": ["400"],
    "styles": ["normal"],
    "subsets": ["gujarati", "latin", "latin-ext"]
  },
  "Kumar One Outline": {
    "weights": ["400"],
    "styles": ["normal"],
    "subsets": ["gujarati", "latin", "latin-ext"]
  },
  "Kumbh Sans": {
    "weights": [
      "100",
      "200",
      "300",
      "400",
      "500",
      "600",
      "700",
      "800",
      "900",
      "variable"
    ],
    "styles": ["normal"],
    "axes": [
      {
        "tag": "YOPQ",
        "min": 40,
        "max": 300,
        "defaultValue": 300
      },
      {
        "tag": "wght",
        "min": 100,
        "max": 900,
        "defaultValue": 400
      }
    ],
    "subsets": ["latin", "latin-ext", "math", "symbols"]
  },
  "Kurale": {
    "weights": ["400"],
    "styles": ["normal"],
    "subsets": ["cyrillic", "cyrillic-ext", "devanagari", "latin", "latin-ext"]
  },
  "LXGW WenKai Mono TC": {
    "weights": ["300", "400", "700"],
    "styles": ["normal"],
    "subsets": [
      "cyrillic",
      "cyrillic-ext",
      "greek",
      "greek-ext",
      "latin",
      "latin-ext",
      "lisu",
      "vietnamese"
    ]
  },
  "LXGW WenKai TC": {
    "weights": ["300", "400", "700"],
    "styles": ["normal"],
    "subsets": [
      "cyrillic",
      "cyrillic-ext",
      "greek",
      "greek-ext",
      "latin",
      "latin-ext",
      "lisu",
      "vietnamese"
    ]
  },
  "La Belle Aurore": {
    "weights": ["400"],
    "styles": ["normal"],
    "subsets": ["latin"]
  },
  "Labrada": {
    "weights": [
      "100",
      "200",
      "300",
      "400",
      "500",
      "600",
      "700",
      "800",
      "900",
      "variable"
    ],
    "styles": ["normal", "italic"],
    "axes": [
      {
        "tag": "wght",
        "min": 100,
        "max": 900,
        "defaultValue": 400
      }
    ],
    "subsets": ["latin", "latin-ext", "vietnamese"]
  },
  "Lacquer": {
    "weights": ["400"],
    "styles": ["normal"],
    "subsets": ["latin"]
  },
  "Laila": {
    "weights": ["300", "400", "500", "600", "700"],
    "styles": ["normal"],
    "subsets": ["devanagari", "latin", "latin-ext"]
  },
  "Lakki Reddy": {
    "weights": ["400"],
    "styles": ["normal"],
    "subsets": ["latin", "telugu"]
  },
  "Lalezar": {
    "weights": ["400"],
    "styles": ["normal"],
    "subsets": ["arabic", "latin", "latin-ext", "vietnamese"]
  },
  "Lancelot": {
    "weights": ["400"],
    "styles": ["normal"],
    "subsets": ["latin", "latin-ext"]
  },
  "Langar": {
    "weights": ["400"],
    "styles": ["normal"],
    "subsets": ["gurmukhi", "latin", "latin-ext"]
  },
  "Lateef": {
    "weights": ["200", "300", "400", "500", "600", "700", "800"],
    "styles": ["normal"],
    "subsets": ["arabic", "latin", "latin-ext"]
  },
  "Lato": {
    "weights": ["100", "300", "400", "700", "900"],
    "styles": ["normal", "italic"],
    "subsets": ["latin", "latin-ext"]
  },
  "Lavishly Yours": {
    "weights": ["400"],
    "styles": ["normal"],
    "subsets": ["latin", "latin-ext", "vietnamese"]
  },
  "League Gothic": {
    "weights": ["400", "variable"],
    "styles": ["normal"],
    "axes": [
      {
        "tag": "wdth",
        "min": 75,
        "max": 100,
        "defaultValue": 100
      }
    ],
    "subsets": ["latin", "latin-ext", "vietnamese"]
  },
  "League Script": {
    "weights": ["400"],
    "styles": ["normal"],
    "subsets": ["latin"]
  },
  "League Spartan": {
    "weights": [
      "100",
      "200",
      "300",
      "400",
      "500",
      "600",
      "700",
      "800",
      "900",
      "variable"
    ],
    "styles": ["normal"],
    "axes": [
      {
        "tag": "wght",
        "min": 100,
        "max": 900,
        "defaultValue": 400
      }
    ],
    "subsets": ["latin", "latin-ext", "vietnamese"]
  },
  "Leckerli One": {
    "weights": ["400"],
    "styles": ["normal"],
    "subsets": ["latin"]
  },
  "Ledger": {
    "weights": ["400"],
    "styles": ["normal"],
    "subsets": ["cyrillic", "latin", "latin-ext"]
  },
  "Lekton": {
    "weights": ["400", "700"],
    "styles": ["normal", "italic"],
    "subsets": ["latin", "latin-ext"]
  },
  "Lemon": {
    "weights": ["400"],
    "styles": ["normal"],
    "subsets": ["latin", "latin-ext"]
  },
  "Lemonada": {
    "weights": ["300", "400", "500", "600", "700", "variable"],
    "styles": ["normal"],
    "axes": [
      {
        "tag": "wght",
        "min": 300,
        "max": 700,
        "defaultValue": 400
      }
    ],
    "subsets": ["arabic", "latin", "latin-ext", "vietnamese"]
  },
  "Lexend": {
    "weights": [
      "100",
      "200",
      "300",
      "400",
      "500",
      "600",
      "700",
      "800",
      "900",
      "variable"
    ],
    "styles": ["normal"],
    "axes": [
      {
        "tag": "wght",
        "min": 100,
        "max": 900,
        "defaultValue": 400
      }
    ],
    "subsets": ["latin", "latin-ext", "vietnamese"]
  },
  "Lexend Deca": {
    "weights": [
      "100",
      "200",
      "300",
      "400",
      "500",
      "600",
      "700",
      "800",
      "900",
      "variable"
    ],
    "styles": ["normal"],
    "axes": [
      {
        "tag": "wght",
        "min": 100,
        "max": 900,
        "defaultValue": 400
      }
    ],
    "subsets": ["latin", "latin-ext", "vietnamese"]
  },
  "Lexend Exa": {
    "weights": [
      "100",
      "200",
      "300",
      "400",
      "500",
      "600",
      "700",
      "800",
      "900",
      "variable"
    ],
    "styles": ["normal"],
    "axes": [
      {
        "tag": "wght",
        "min": 100,
        "max": 900,
        "defaultValue": 400
      }
    ],
    "subsets": ["latin", "latin-ext", "vietnamese"]
  },
  "Lexend Giga": {
    "weights": [
      "100",
      "200",
      "300",
      "400",
      "500",
      "600",
      "700",
      "800",
      "900",
      "variable"
    ],
    "styles": ["normal"],
    "axes": [
      {
        "tag": "wght",
        "min": 100,
        "max": 900,
        "defaultValue": 400
      }
    ],
    "subsets": ["latin", "latin-ext", "vietnamese"]
  },
  "Lexend Mega": {
    "weights": [
      "100",
      "200",
      "300",
      "400",
      "500",
      "600",
      "700",
      "800",
      "900",
      "variable"
    ],
    "styles": ["normal"],
    "axes": [
      {
        "tag": "wght",
        "min": 100,
        "max": 900,
        "defaultValue": 400
      }
    ],
    "subsets": ["latin", "latin-ext", "vietnamese"]
  },
  "Lexend Peta": {
    "weights": [
      "100",
      "200",
      "300",
      "400",
      "500",
      "600",
      "700",
      "800",
      "900",
      "variable"
    ],
    "styles": ["normal"],
    "axes": [
      {
        "tag": "wght",
        "min": 100,
        "max": 900,
        "defaultValue": 400
      }
    ],
    "subsets": ["latin", "latin-ext", "vietnamese"]
  },
  "Lexend Tera": {
    "weights": [
      "100",
      "200",
      "300",
      "400",
      "500",
      "600",
      "700",
      "800",
      "900",
      "variable"
    ],
    "styles": ["normal"],
    "axes": [
      {
        "tag": "wght",
        "min": 100,
        "max": 900,
        "defaultValue": 400
      }
    ],
    "subsets": ["latin", "latin-ext", "vietnamese"]
  },
  "Lexend Zetta": {
    "weights": [
      "100",
      "200",
      "300",
      "400",
      "500",
      "600",
      "700",
      "800",
      "900",
      "variable"
    ],
    "styles": ["normal"],
    "axes": [
      {
        "tag": "wght",
        "min": 100,
        "max": 900,
        "defaultValue": 400
      }
    ],
    "subsets": ["latin", "latin-ext", "vietnamese"]
  },
  "Libre Barcode 128": {
    "weights": ["400"],
    "styles": ["normal"],
    "subsets": ["latin"]
  },
  "Libre Barcode 128 Text": {
    "weights": ["400"],
    "styles": ["normal"],
    "subsets": ["latin"]
  },
  "Libre Barcode 39": {
    "weights": ["400"],
    "styles": ["normal"],
    "subsets": ["latin"]
  },
  "Libre Barcode 39 Extended": {
    "weights": ["400"],
    "styles": ["normal"],
    "subsets": ["latin"]
  },
  "Libre Barcode 39 Extended Text": {
    "weights": ["400"],
    "styles": ["normal"],
    "subsets": ["latin"]
  },
  "Libre Barcode 39 Text": {
    "weights": ["400"],
    "styles": ["normal"],
    "subsets": ["latin"]
  },
  "Libre Barcode EAN13 Text": {
    "weights": ["400"],
    "styles": ["normal"],
    "subsets": ["latin"]
  },
  "Libre Baskerville": {
    "weights": ["400", "700"],
    "styles": ["normal", "italic"],
    "subsets": ["latin", "latin-ext"]
  },
  "Libre Bodoni": {
    "weights": ["400", "500", "600", "700", "variable"],
    "styles": ["normal", "italic"],
    "axes": [
      {
        "tag": "wght",
        "min": 400,
        "max": 700,
        "defaultValue": 400
      }
    ],
    "subsets": ["latin", "latin-ext", "vietnamese"]
  },
  "Libre Caslon Display": {
    "weights": ["400"],
    "styles": ["normal"],
    "subsets": ["latin", "latin-ext"]
  },
  "Libre Caslon Text": {
    "weights": ["400", "700"],
    "styles": ["normal", "italic"],
    "subsets": ["latin", "latin-ext"]
  },
  "Libre Franklin": {
    "weights": [
      "100",
      "200",
      "300",
      "400",
      "500",
      "600",
      "700",
      "800",
      "900",
      "variable"
    ],
    "styles": ["normal", "italic"],
    "axes": [
      {
        "tag": "wght",
        "min": 100,
        "max": 900,
        "defaultValue": 400
      }
    ],
    "subsets": ["latin", "latin-ext", "vietnamese"]
  },
  "Licorice": {
    "weights": ["400"],
    "styles": ["normal"],
    "subsets": ["latin", "latin-ext", "vietnamese"]
  },
  "Life Savers": {
    "weights": ["400", "700", "800"],
    "styles": ["normal"],
    "subsets": ["latin", "latin-ext"]
  },
  "Lilita One": {
    "weights": ["400"],
    "styles": ["normal"],
    "subsets": ["latin", "latin-ext"]
  },
  "Lily Script One": {
    "weights": ["400"],
    "styles": ["normal"],
    "subsets": ["latin", "latin-ext"]
  },
  "Limelight": {
    "weights": ["400"],
    "styles": ["normal"],
    "subsets": ["latin", "latin-ext"]
  },
  "Linden Hill": {
    "weights": ["400"],
    "styles": ["normal", "italic"],
    "subsets": ["latin"]
  },
  "Linefont": {
    "weights": [
      "100",
      "200",
      "300",
      "400",
      "500",
      "600",
      "700",
      "800",
      "900",
      "1000",
      "variable"
    ],
    "styles": ["normal"],
    "axes": [
      {
        "tag": "wdth",
        "min": 25,
        "max": 200,
        "defaultValue": 100
      },
      {
        "tag": "wght",
        "min": 4,
        "max": 1000,
        "defaultValue": 400
      }
    ],
    "subsets": []
  },
  "Lisu Bosa": {
    "weights": ["200", "300", "400", "500", "600", "700", "800", "900"],
    "styles": ["normal", "italic"],
    "subsets": ["latin", "latin-ext", "lisu"]
  },
  "Literata": {
    "weights": [
      "200",
      "300",
      "400",
      "500",
      "600",
      "700",
      "800",
      "900",
      "variable"
    ],
    "styles": ["normal", "italic"],
    "axes": [
      {
        "tag": "opsz",
        "min": 7,
        "max": 72,
        "defaultValue": 14
      },
      {
        "tag": "wght",
        "min": 200,
        "max": 900,
        "defaultValue": 400
      }
    ],
    "subsets": [
      "cyrillic",
      "cyrillic-ext",
      "greek",
      "greek-ext",
      "latin",
      "latin-ext",
      "vietnamese"
    ]
  },
  "Liu Jian Mao Cao": {
    "weights": ["400"],
    "styles": ["normal"],
    "subsets": ["latin"]
  },
  "Livvic": {
    "weights": ["100", "200", "300", "400", "500", "600", "700", "900"],
    "styles": ["normal", "italic"],
    "subsets": ["latin", "latin-ext", "vietnamese"]
  },
  "Lobster": {
    "weights": ["400"],
    "styles": ["normal"],
    "subsets": ["cyrillic", "cyrillic-ext", "latin", "latin-ext", "vietnamese"]
  },
  "Lobster Two": {
    "weights": ["400", "700"],
    "styles": ["normal", "italic"],
    "subsets": ["latin"]
  },
  "Londrina Outline": {
    "weights": ["400"],
    "styles": ["normal"],
    "subsets": ["latin"]
  },
  "Londrina Shadow": {
    "weights": ["400"],
    "styles": ["normal"],
    "subsets": ["latin"]
  },
  "Londrina Sketch": {
    "weights": ["400"],
    "styles": ["normal"],
    "subsets": ["latin"]
  },
  "Londrina Solid": {
    "weights": ["100", "300", "400", "900"],
    "styles": ["normal"],
    "subsets": ["latin"]
  },
  "Long Cang": {
    "weights": ["400"],
    "styles": ["normal"],
    "subsets": ["latin"]
  },
  "Lora": {
    "weights": ["400", "500", "600", "700", "variable"],
    "styles": ["normal", "italic"],
    "axes": [
      {
        "tag": "wght",
        "min": 400,
        "max": 700,
        "defaultValue": 400
      }
    ],
    "subsets": [
      "cyrillic",
      "cyrillic-ext",
      "latin",
      "latin-ext",
      "math",
      "symbols",
      "vietnamese"
    ]
  },
  "Love Light": {
    "weights": ["400"],
    "styles": ["normal"],
    "subsets": ["latin", "latin-ext", "vietnamese"]
  },
  "Love Ya Like A Sister": {
    "weights": ["400"],
    "styles": ["normal"],
    "subsets": ["latin", "latin-ext"]
  },
  "Loved by the King": {
    "weights": ["400"],
    "styles": ["normal"],
    "subsets": ["latin"]
  },
  "Lovers Quarrel": {
    "weights": ["400"],
    "styles": ["normal"],
    "subsets": ["latin", "latin-ext", "vietnamese"]
  },
  "Luckiest Guy": {
    "weights": ["400"],
    "styles": ["normal"],
    "subsets": ["latin"]
  },
  "Lugrasimo": {
    "weights": ["400"],
    "styles": ["normal"],
    "subsets": ["latin", "latin-ext"]
  },
  "Lumanosimo": {
    "weights": ["400"],
    "styles": ["normal"],
    "subsets": ["latin", "latin-ext"]
  },
  "Lunasima": {
    "weights": ["400", "700"],
    "styles": ["normal"],
    "subsets": [
      "cyrillic",
      "cyrillic-ext",
      "greek",
      "greek-ext",
      "hebrew",
      "latin",
      "latin-ext",
      "vietnamese"
    ]
  },
  "Lusitana": {
    "weights": ["400", "700"],
    "styles": ["normal"],
    "subsets": ["latin"]
  },
  "Lustria": {
    "weights": ["400"],
    "styles": ["normal"],
    "subsets": ["latin"]
  },
  "Luxurious Roman": {
    "weights": ["400"],
    "styles": ["normal"],
    "subsets": ["latin", "latin-ext", "vietnamese"]
  },
  "Luxurious Script": {
    "weights": ["400"],
    "styles": ["normal"],
    "subsets": ["latin", "latin-ext", "vietnamese"]
  },
  "M PLUS 1": {
    "weights": [
      "100",
      "200",
      "300",
      "400",
      "500",
      "600",
      "700",
      "800",
      "900",
      "variable"
    ],
    "styles": ["normal"],
    "axes": [
      {
        "tag": "wght",
        "min": 100,
        "max": 900,
        "defaultValue": 400
      }
    ],
    "subsets": ["latin", "latin-ext", "vietnamese"]
  },
  "M PLUS 1 Code": {
    "weights": ["100", "200", "300", "400", "500", "600", "700", "variable"],
    "styles": ["normal"],
    "axes": [
      {
        "tag": "wght",
        "min": 100,
        "max": 700,
        "defaultValue": 400
      }
    ],
    "subsets": ["latin", "latin-ext", "vietnamese"]
  },
  "M PLUS 1p": {
    "weights": ["100", "300", "400", "500", "700", "800", "900"],
    "styles": ["normal"],
    "subsets": [
      "cyrillic",
      "cyrillic-ext",
      "greek",
      "greek-ext",
      "hebrew",
      "latin",
      "latin-ext",
      "vietnamese"
    ]
  },
  "M PLUS 2": {
    "weights": [
      "100",
      "200",
      "300",
      "400",
      "500",
      "600",
      "700",
      "800",
      "900",
      "variable"
    ],
    "styles": ["normal"],
    "axes": [
      {
        "tag": "wght",
        "min": 100,
        "max": 900,
        "defaultValue": 400
      }
    ],
    "subsets": ["latin", "latin-ext", "vietnamese"]
  },
  "M PLUS Code Latin": {
    "weights": ["100", "200", "300", "400", "500", "600", "700", "variable"],
    "styles": ["normal"],
    "axes": [
      {
        "tag": "wdth",
        "min": 100,
        "max": 125,
        "defaultValue": 100
      },
      {
        "tag": "wght",
        "min": 100,
        "max": 700,
        "defaultValue": 400
      }
    ],
    "subsets": ["latin", "latin-ext", "vietnamese"]
  },
  "M PLUS Rounded 1c": {
    "weights": ["100", "300", "400", "500", "700", "800", "900"],
    "styles": ["normal"],
    "subsets": [
      "cyrillic",
      "cyrillic-ext",
      "greek",
      "greek-ext",
      "hebrew",
      "latin",
      "latin-ext",
      "vietnamese"
    ]
  },
  "Ma Shan Zheng": {
    "weights": ["400"],
    "styles": ["normal"],
    "subsets": ["latin"]
  },
  "Macondo": {
    "weights": ["400"],
    "styles": ["normal"],
    "subsets": ["latin"]
  },
  "Macondo Swash Caps": {
    "weights": ["400"],
    "styles": ["normal"],
    "subsets": ["latin"]
  },
  "Mada": {
    "weights": [
      "200",
      "300",
      "400",
      "500",
      "600",
      "700",
      "800",
      "900",
      "variable"
    ],
    "styles": ["normal"],
    "axes": [
      {
        "tag": "wght",
        "min": 200,
        "max": 900,
        "defaultValue": 400
      }
    ],
    "subsets": ["arabic", "latin", "latin-ext"]
  },
  "Madimi One": {
    "weights": ["400"],
    "styles": ["normal"],
    "subsets": ["latin", "latin-ext", "math", "symbols"]
  },
  "Magra": {
    "weights": ["400", "700"],
    "styles": ["normal"],
    "subsets": ["latin", "latin-ext"]
  },
  "Maiden Orange": {
    "weights": ["400"],
    "styles": ["normal"],
    "subsets": ["latin"]
  },
  "Maitree": {
    "weights": ["200", "300", "400", "500", "600", "700"],
    "styles": ["normal"],
    "subsets": ["latin", "latin-ext", "thai", "vietnamese"]
  },
  "Major Mono Display": {
    "weights": ["400"],
    "styles": ["normal"],
    "subsets": ["latin", "latin-ext", "vietnamese"]
  },
  "Mako": {
    "weights": ["400"],
    "styles": ["normal"],
    "subsets": ["latin", "latin-ext"]
  },
  "Mali": {
    "weights": ["200", "300", "400", "500", "600", "700"],
    "styles": ["normal", "italic"],
    "subsets": ["latin", "latin-ext", "thai", "vietnamese"]
  },
  "Mallanna": {
    "weights": ["400"],
    "styles": ["normal"],
    "subsets": ["latin", "telugu"]
  },
  "Maname": {
    "weights": ["400"],
    "styles": ["normal"],
    "subsets": ["latin", "latin-ext", "sinhala", "vietnamese"]
  },
  "Mandali": {
    "weights": ["400"],
    "styles": ["normal"],
    "subsets": ["latin", "telugu"]
  },
  "Manjari": {
    "weights": ["100", "400", "700"],
    "styles": ["normal"],
    "subsets": ["latin", "latin-ext", "malayalam"]
  },
  "Manrope": {
    "weights": ["200", "300", "400", "500", "600", "700", "800", "variable"],
    "styles": ["normal"],
    "axes": [
      {
        "tag": "wght",
        "min": 200,
        "max": 800,
        "defaultValue": 400
      }
    ],
    "subsets": [
      "cyrillic",
      "cyrillic-ext",
      "greek",
      "latin",
      "latin-ext",
      "vietnamese"
    ]
  },
  "Mansalva": {
    "weights": ["400"],
    "styles": ["normal"],
    "subsets": ["greek", "latin", "latin-ext", "vietnamese"]
  },
  "Manuale": {
    "weights": ["300", "400", "500", "600", "700", "800", "variable"],
    "styles": ["normal", "italic"],
    "axes": [
      {
        "tag": "wght",
        "min": 300,
        "max": 800,
        "defaultValue": 400
      }
    ],
    "subsets": ["latin", "latin-ext", "vietnamese"]
  },
  "Marcellus": {
    "weights": ["400"],
    "styles": ["normal"],
    "subsets": ["latin", "latin-ext"]
  },
  "Marcellus SC": {
    "weights": ["400"],
    "styles": ["normal"],
    "subsets": ["latin", "latin-ext"]
  },
  "Marck Script": {
    "weights": ["400"],
    "styles": ["normal"],
    "subsets": ["cyrillic", "latin", "latin-ext"]
  },
  "Margarine": {
    "weights": ["400"],
    "styles": ["normal"],
    "subsets": ["latin", "latin-ext"]
  },
  "Marhey": {
    "weights": ["300", "400", "500", "600", "700", "variable"],
    "styles": ["normal"],
    "axes": [
      {
        "tag": "wght",
        "min": 300,
        "max": 700,
        "defaultValue": 400
      }
    ],
    "subsets": ["arabic", "latin", "latin-ext"]
  },
  "Markazi Text": {
    "weights": ["400", "500", "600", "700", "variable"],
    "styles": ["normal"],
    "axes": [
      {
        "tag": "wght",
        "min": 400,
        "max": 700,
        "defaultValue": 400
      }
    ],
    "subsets": ["arabic", "latin", "latin-ext", "vietnamese"]
  },
  "Marko One": {
    "weights": ["400"],
    "styles": ["normal"],
    "subsets": ["latin"]
  },
  "Marmelad": {
    "weights": ["400"],
    "styles": ["normal"],
    "subsets": ["cyrillic", "cyrillic-ext", "latin", "latin-ext", "vietnamese"]
  },
  "Martel": {
    "weights": ["200", "300", "400", "600", "700", "800", "900"],
    "styles": ["normal"],
    "subsets": ["devanagari", "latin", "latin-ext"]
  },
  "Martel Sans": {
    "weights": ["200", "300", "400", "600", "700", "800", "900"],
    "styles": ["normal"],
    "subsets": ["devanagari", "latin", "latin-ext"]
  },
  "Martian Mono": {
    "weights": [
      "100",
      "200",
      "300",
      "400",
      "500",
      "600",
      "700",
      "800",
      "variable"
    ],
    "styles": ["normal"],
    "axes": [
      {
        "tag": "wdth",
        "min": 75,
        "max": 112.5,
        "defaultValue": 100
      },
      {
        "tag": "wght",
        "min": 100,
        "max": 800,
        "defaultValue": 400
      }
    ],
    "subsets": ["cyrillic", "cyrillic-ext", "latin", "latin-ext"]
  },
  "Marvel": {
    "weights": ["400", "700"],
    "styles": ["normal", "italic"],
    "subsets": ["latin"]
  },
  "Mate": {
    "weights": ["400"],
    "styles": ["normal", "italic"],
    "subsets": ["latin", "latin-ext"]
  },
  "Mate SC": {
    "weights": ["400"],
    "styles": ["normal"],
    "subsets": ["latin", "latin-ext"]
  },
<<<<<<< HEAD
  "Material Symbols Outlined": {
    "weights": ["100", "200", "300", "400", "500", "600", "700"],
    "axes": [
      {
        "tag": "GRAD",
        "min": -25,
        "max": 200,
        "defaultValue": 0
      },
      {
        "tag": "opsz",
        "min": 20,
        "max": 48,
        "defaultValue": 24
      },
      {
        "tag": "FILL",
        "min": 0,
        "max": 1,
        "defaultValue": 0
      },
      {
        "tag": "wght",
        "min": 100,
        "max": 700,
        "defaultValue": 400
      }
    ]
=======
  "Matemasie": {
    "weights": ["400"],
    "styles": ["normal"],
    "subsets": ["latin", "latin-ext"]
>>>>>>> 10920877
  },
  "Maven Pro": {
    "weights": ["400", "500", "600", "700", "800", "900", "variable"],
    "styles": ["normal"],
    "axes": [
      {
        "tag": "wght",
        "min": 400,
        "max": 900,
        "defaultValue": 400
      }
    ],
    "subsets": ["latin", "latin-ext", "vietnamese"]
  },
  "McLaren": {
    "weights": ["400"],
    "styles": ["normal"],
    "subsets": ["latin", "latin-ext"]
  },
  "Mea Culpa": {
    "weights": ["400"],
    "styles": ["normal"],
    "subsets": ["latin", "latin-ext", "vietnamese"]
  },
  "Meddon": {
    "weights": ["400"],
    "styles": ["normal"],
    "subsets": ["latin"]
  },
  "MedievalSharp": {
    "weights": ["400"],
    "styles": ["normal"],
    "subsets": ["latin", "latin-ext"]
  },
  "Medula One": {
    "weights": ["400"],
    "styles": ["normal"],
    "subsets": ["latin"]
  },
  "Meera Inimai": {
    "weights": ["400"],
    "styles": ["normal"],
    "subsets": ["latin", "tamil"]
  },
  "Megrim": {
    "weights": ["400"],
    "styles": ["normal"],
    "subsets": ["latin"]
  },
  "Meie Script": {
    "weights": ["400"],
    "styles": ["normal"],
    "subsets": ["latin", "latin-ext"]
  },
  "Meow Script": {
    "weights": ["400"],
    "styles": ["normal"],
    "subsets": ["latin", "latin-ext", "vietnamese"]
  },
  "Merienda": {
    "weights": ["300", "400", "500", "600", "700", "800", "900", "variable"],
    "styles": ["normal"],
    "axes": [
      {
        "tag": "wght",
        "min": 300,
        "max": 900,
        "defaultValue": 400
      }
    ],
    "subsets": ["latin", "latin-ext", "vietnamese"]
  },
  "Merriweather": {
    "weights": ["300", "400", "700", "900"],
    "styles": ["normal", "italic"],
    "subsets": ["cyrillic", "cyrillic-ext", "latin", "latin-ext", "vietnamese"]
  },
  "Merriweather Sans": {
    "weights": ["300", "400", "500", "600", "700", "800", "variable"],
    "styles": ["normal", "italic"],
    "axes": [
      {
        "tag": "wght",
        "min": 300,
        "max": 800,
        "defaultValue": 400
      }
    ],
    "subsets": ["cyrillic-ext", "latin", "latin-ext", "vietnamese"]
  },
  "Metal": {
    "weights": ["400"],
    "styles": ["normal"],
    "subsets": ["khmer", "latin"]
  },
  "Metal Mania": {
    "weights": ["400"],
    "styles": ["normal"],
    "subsets": ["latin", "latin-ext"]
  },
  "Metamorphous": {
    "weights": ["400"],
    "styles": ["normal"],
    "subsets": ["latin", "latin-ext"]
  },
  "Metrophobic": {
    "weights": ["400"],
    "styles": ["normal"],
    "subsets": ["latin", "latin-ext", "vietnamese"]
  },
  "Michroma": {
    "weights": ["400"],
    "styles": ["normal"],
    "subsets": ["latin", "latin-ext"]
  },
  "Micro 5": {
    "weights": ["400"],
    "styles": ["normal"],
    "subsets": ["latin", "latin-ext", "math", "symbols"]
  },
  "Micro 5 Charted": {
    "weights": ["400"],
    "styles": ["normal"],
    "subsets": ["latin", "latin-ext", "math", "symbols"]
  },
  "Milonga": {
    "weights": ["400"],
    "styles": ["normal"],
    "subsets": ["latin", "latin-ext"]
  },
  "Miltonian": {
    "weights": ["400"],
    "styles": ["normal"],
    "subsets": ["latin"]
  },
  "Miltonian Tattoo": {
    "weights": ["400"],
    "styles": ["normal"],
    "subsets": ["latin"]
  },
  "Mina": {
    "weights": ["400", "700"],
    "styles": ["normal"],
    "subsets": ["bengali", "latin", "latin-ext"]
  },
  "Mingzat": {
    "weights": ["400"],
    "styles": ["normal"],
    "subsets": ["latin", "latin-ext", "lepcha"]
  },
  "Miniver": {
    "weights": ["400"],
    "styles": ["normal"],
    "subsets": ["latin"]
  },
  "Miriam Libre": {
    "weights": ["400", "700"],
    "styles": ["normal"],
    "subsets": ["hebrew", "latin", "latin-ext"]
  },
  "Mirza": {
    "weights": ["400", "500", "600", "700"],
    "styles": ["normal"],
    "subsets": ["arabic", "latin", "latin-ext"]
  },
  "Miss Fajardose": {
    "weights": ["400"],
    "styles": ["normal"],
    "subsets": ["latin", "latin-ext"]
  },
  "Mitr": {
    "weights": ["200", "300", "400", "500", "600", "700"],
    "styles": ["normal"],
    "subsets": ["latin", "latin-ext", "thai", "vietnamese"]
  },
  "Mochiy Pop One": {
    "weights": ["400"],
    "styles": ["normal"],
    "subsets": ["latin"]
  },
  "Mochiy Pop P One": {
    "weights": ["400"],
    "styles": ["normal"],
    "subsets": ["latin"]
  },
  "Modak": {
    "weights": ["400"],
    "styles": ["normal"],
    "subsets": ["devanagari", "latin", "latin-ext"]
  },
  "Modern Antiqua": {
    "weights": ["400"],
    "styles": ["normal"],
    "subsets": ["latin", "latin-ext"]
  },
  "Moderustic": {
    "weights": ["300", "400", "500", "600", "700", "800", "variable"],
    "styles": ["normal"],
    "axes": [
      {
        "tag": "wght",
        "min": 300,
        "max": 800,
        "defaultValue": 400
      }
    ],
    "subsets": ["cyrillic", "cyrillic-ext", "greek", "latin", "latin-ext"]
  },
  "Mogra": {
    "weights": ["400"],
    "styles": ["normal"],
    "subsets": ["gujarati", "latin", "latin-ext"]
  },
  "Mohave": {
    "weights": ["300", "400", "500", "600", "700", "variable"],
    "styles": ["normal", "italic"],
    "axes": [
      {
        "tag": "wght",
        "min": 300,
        "max": 700,
        "defaultValue": 400
      }
    ],
    "subsets": ["latin", "latin-ext"]
  },
  "Moirai One": {
    "weights": ["400"],
    "styles": ["normal"],
    "subsets": ["latin", "latin-ext"]
  },
  "Molengo": {
    "weights": ["400"],
    "styles": ["normal"],
    "subsets": ["latin", "latin-ext"]
  },
  "Molle": {
    "weights": ["400"],
    "styles": ["italic"],
    "subsets": ["latin", "latin-ext"]
  },
  "Monda": {
    "weights": ["400", "500", "600", "700", "variable"],
    "styles": ["normal"],
    "axes": [
      {
        "tag": "wght",
        "min": 400,
        "max": 700,
        "defaultValue": 400
      }
    ],
    "subsets": ["latin", "latin-ext", "vietnamese"]
  },
  "Monofett": {
    "weights": ["400"],
    "styles": ["normal"],
    "subsets": ["latin", "latin-ext"]
  },
  "Monomaniac One": {
    "weights": ["400"],
    "styles": ["normal"],
    "subsets": ["latin", "latin-ext"]
  },
  "Monoton": {
    "weights": ["400"],
    "styles": ["normal"],
    "subsets": ["latin"]
  },
  "Monsieur La Doulaise": {
    "weights": ["400"],
    "styles": ["normal"],
    "subsets": ["latin", "latin-ext"]
  },
  "Montaga": {
    "weights": ["400"],
    "styles": ["normal"],
    "subsets": ["latin"]
  },
  "Montagu Slab": {
    "weights": ["100", "200", "300", "400", "500", "600", "700", "variable"],
    "styles": ["normal"],
    "axes": [
      {
        "tag": "opsz",
        "min": 16,
        "max": 144,
        "defaultValue": 144
      },
      {
        "tag": "wght",
        "min": 100,
        "max": 700,
        "defaultValue": 400
      }
    ],
    "subsets": ["latin", "latin-ext", "vietnamese"]
  },
  "MonteCarlo": {
    "weights": ["400"],
    "styles": ["normal"],
    "subsets": ["latin", "latin-ext", "vietnamese"]
  },
  "Montez": {
    "weights": ["400"],
    "styles": ["normal"],
    "subsets": ["latin"]
  },
  "Montserrat": {
    "weights": [
      "100",
      "200",
      "300",
      "400",
      "500",
      "600",
      "700",
      "800",
      "900",
      "variable"
    ],
    "styles": ["normal", "italic"],
    "axes": [
      {
        "tag": "wght",
        "min": 100,
        "max": 900,
        "defaultValue": 400
      }
    ],
    "subsets": ["cyrillic", "cyrillic-ext", "latin", "latin-ext", "vietnamese"]
  },
  "Montserrat Alternates": {
    "weights": ["100", "200", "300", "400", "500", "600", "700", "800", "900"],
    "styles": ["normal", "italic"],
    "subsets": ["cyrillic", "cyrillic-ext", "latin", "latin-ext", "vietnamese"]
  },
  "Montserrat Subrayada": {
    "weights": ["400", "700"],
    "styles": ["normal"],
    "subsets": ["latin"]
  },
  "Moo Lah Lah": {
    "weights": ["400"],
    "styles": ["normal"],
    "subsets": ["latin", "latin-ext", "vietnamese"]
  },
  "Mooli": {
    "weights": ["400"],
    "styles": ["normal"],
    "subsets": ["latin", "latin-ext"]
  },
  "Moon Dance": {
    "weights": ["400"],
    "styles": ["normal"],
    "subsets": ["latin", "latin-ext", "vietnamese"]
  },
  "Moul": {
    "weights": ["400"],
    "styles": ["normal"],
    "subsets": ["khmer", "latin"]
  },
  "Moulpali": {
    "weights": ["400"],
    "styles": ["normal"],
    "subsets": ["khmer", "latin"]
  },
  "Mountains of Christmas": {
    "weights": ["400", "700"],
    "styles": ["normal"],
    "subsets": ["latin"]
  },
  "Mouse Memoirs": {
    "weights": ["400"],
    "styles": ["normal"],
    "subsets": ["latin", "latin-ext"]
  },
  "Mr Bedfort": {
    "weights": ["400"],
    "styles": ["normal"],
    "subsets": ["latin", "latin-ext"]
  },
  "Mr Dafoe": {
    "weights": ["400"],
    "styles": ["normal"],
    "subsets": ["latin", "latin-ext"]
  },
  "Mr De Haviland": {
    "weights": ["400"],
    "styles": ["normal"],
    "subsets": ["latin", "latin-ext"]
  },
  "Mrs Saint Delafield": {
    "weights": ["400"],
    "styles": ["normal"],
    "subsets": ["latin", "latin-ext"]
  },
  "Mrs Sheppards": {
    "weights": ["400"],
    "styles": ["normal"],
    "subsets": ["latin", "latin-ext"]
  },
  "Ms Madi": {
    "weights": ["400"],
    "styles": ["normal"],
    "subsets": ["latin", "latin-ext", "vietnamese"]
  },
  "Mukta": {
    "weights": ["200", "300", "400", "500", "600", "700", "800"],
    "styles": ["normal"],
    "subsets": ["devanagari", "latin", "latin-ext"]
  },
  "Mukta Mahee": {
    "weights": ["200", "300", "400", "500", "600", "700", "800"],
    "styles": ["normal"],
    "subsets": ["gurmukhi", "latin", "latin-ext"]
  },
  "Mukta Malar": {
    "weights": ["200", "300", "400", "500", "600", "700", "800"],
    "styles": ["normal"],
    "subsets": ["latin", "latin-ext", "tamil"]
  },
  "Mukta Vaani": {
    "weights": ["200", "300", "400", "500", "600", "700", "800"],
    "styles": ["normal"],
    "subsets": ["gujarati", "latin", "latin-ext"]
  },
  "Mulish": {
    "weights": [
      "200",
      "300",
      "400",
      "500",
      "600",
      "700",
      "800",
      "900",
      "1000",
      "variable"
    ],
    "styles": ["normal", "italic"],
    "axes": [
      {
        "tag": "wght",
        "min": 200,
        "max": 1000,
        "defaultValue": 400
      }
    ],
    "subsets": ["cyrillic", "cyrillic-ext", "latin", "latin-ext", "vietnamese"]
  },
  "Murecho": {
    "weights": [
      "100",
      "200",
      "300",
      "400",
      "500",
      "600",
      "700",
      "800",
      "900",
      "variable"
    ],
    "styles": ["normal"],
    "axes": [
      {
        "tag": "wght",
        "min": 100,
        "max": 900,
        "defaultValue": 400
      }
    ],
    "subsets": ["cyrillic", "cyrillic-ext", "greek", "latin", "latin-ext"]
  },
  "MuseoModerno": {
    "weights": [
      "100",
      "200",
      "300",
      "400",
      "500",
      "600",
      "700",
      "800",
      "900",
      "variable"
    ],
    "styles": ["normal", "italic"],
    "axes": [
      {
        "tag": "wght",
        "min": 100,
        "max": 900,
        "defaultValue": 400
      }
    ],
    "subsets": ["latin", "latin-ext", "vietnamese"]
  },
  "My Soul": {
    "weights": ["400"],
    "styles": ["normal"],
    "subsets": ["latin", "latin-ext", "vietnamese"]
  },
  "Mynerve": {
    "weights": ["400"],
    "styles": ["normal"],
    "subsets": ["greek", "latin", "latin-ext", "vietnamese"]
  },
  "Mystery Quest": {
    "weights": ["400"],
    "styles": ["normal"],
    "subsets": ["latin", "latin-ext"]
  },
  "NTR": {
    "weights": ["400"],
    "styles": ["normal"],
    "subsets": ["latin", "telugu"]
  },
  "Nabla": {
    "weights": ["400", "variable"],
    "styles": ["normal"],
    "axes": [
      {
        "tag": "EDPT",
        "min": 0,
        "max": 200,
        "defaultValue": 100
      },
      {
        "tag": "EHLT",
        "min": 0,
        "max": 24,
        "defaultValue": 12
      }
    ],
    "subsets": ["cyrillic-ext", "latin", "latin-ext", "math", "vietnamese"]
  },
  "Namdhinggo": {
    "weights": ["400", "500", "600", "700", "800"],
    "styles": ["normal"],
    "subsets": ["latin", "latin-ext", "limbu"]
  },
  "Nanum Brush Script": {
    "weights": ["400"],
    "styles": ["normal"],
    "subsets": ["latin"]
  },
  "Nanum Gothic": {
    "weights": ["400", "700", "800"],
    "styles": ["normal"],
    "subsets": ["latin"]
  },
  "Nanum Gothic Coding": {
    "weights": ["400", "700"],
    "styles": ["normal"],
    "subsets": ["latin"]
  },
  "Nanum Myeongjo": {
    "weights": ["400", "700", "800"],
    "styles": ["normal"],
    "subsets": ["latin"]
  },
  "Nanum Pen Script": {
    "weights": ["400"],
    "styles": ["normal"],
    "subsets": ["latin"]
  },
  "Narnoor": {
    "weights": ["400", "500", "600", "700", "800"],
    "styles": ["normal"],
    "subsets": ["gunjala-gondi", "latin", "latin-ext", "math", "symbols"]
  },
  "Neonderthaw": {
    "weights": ["400"],
    "styles": ["normal"],
    "subsets": ["latin", "latin-ext", "vietnamese"]
  },
  "Nerko One": {
    "weights": ["400"],
    "styles": ["normal"],
    "subsets": ["latin", "latin-ext"]
  },
  "Neucha": {
    "weights": ["400"],
    "styles": ["normal"],
    "subsets": ["cyrillic", "latin"]
  },
  "Neuton": {
    "weights": ["200", "300", "400", "700", "800"],
    "styles": ["normal", "italic"],
    "subsets": ["latin", "latin-ext"]
  },
  "New Amsterdam": {
    "weights": ["400"],
    "styles": ["normal"],
    "subsets": ["latin", "latin-ext"]
  },
  "New Rocker": {
    "weights": ["400"],
    "styles": ["normal"],
    "subsets": ["latin", "latin-ext"]
  },
  "New Tegomin": {
    "weights": ["400"],
    "styles": ["normal"],
    "subsets": ["latin", "latin-ext"]
  },
  "News Cycle": {
    "weights": ["400", "700"],
    "styles": ["normal"],
    "subsets": ["latin", "latin-ext"]
  },
  "Newsreader": {
    "weights": ["200", "300", "400", "500", "600", "700", "800", "variable"],
    "styles": ["normal", "italic"],
    "axes": [
      {
        "tag": "opsz",
        "min": 6,
        "max": 72,
        "defaultValue": 16
      },
      {
        "tag": "wght",
        "min": 200,
        "max": 800,
        "defaultValue": 400
      }
    ],
    "subsets": ["latin", "latin-ext", "vietnamese"]
  },
  "Niconne": {
    "weights": ["400"],
    "styles": ["normal"],
    "subsets": ["latin", "latin-ext"]
  },
  "Niramit": {
    "weights": ["200", "300", "400", "500", "600", "700"],
    "styles": ["normal", "italic"],
    "subsets": ["latin", "latin-ext", "thai", "vietnamese"]
  },
  "Nixie One": {
    "weights": ["400"],
    "styles": ["normal"],
    "subsets": ["latin"]
  },
  "Nobile": {
    "weights": ["400", "500", "700"],
    "styles": ["normal", "italic"],
    "subsets": ["latin", "latin-ext"]
  },
  "Nokora": {
    "weights": ["100", "300", "400", "700", "900"],
    "styles": ["normal"],
    "subsets": ["khmer", "latin"]
  },
  "Norican": {
    "weights": ["400"],
    "styles": ["normal"],
    "subsets": ["latin", "latin-ext"]
  },
  "Nosifer": {
    "weights": ["400"],
    "styles": ["normal"],
    "subsets": ["latin", "latin-ext"]
  },
  "Notable": {
    "weights": ["400"],
    "styles": ["normal"],
    "subsets": ["latin"]
  },
  "Nothing You Could Do": {
    "weights": ["400"],
    "styles": ["normal"],
    "subsets": ["latin"]
  },
  "Noticia Text": {
    "weights": ["400", "700"],
    "styles": ["normal", "italic"],
    "subsets": ["latin", "latin-ext", "vietnamese"]
  },
  "Noto Color Emoji": {
    "weights": ["400"],
    "styles": ["normal"],
    "subsets": ["emoji"]
  },
  "Noto Emoji": {
    "weights": ["300", "400", "500", "600", "700", "variable"],
    "styles": ["normal"],
    "axes": [
      {
        "tag": "wght",
        "min": 300,
        "max": 700,
        "defaultValue": 400
      }
    ],
    "subsets": ["emoji"]
  },
  "Noto Kufi Arabic": {
    "weights": [
      "100",
      "200",
      "300",
      "400",
      "500",
      "600",
      "700",
      "800",
      "900",
      "variable"
    ],
    "styles": ["normal"],
    "axes": [
      {
        "tag": "wght",
        "min": 100,
        "max": 900,
        "defaultValue": 400
      }
    ],
    "subsets": ["arabic", "latin", "latin-ext", "math", "symbols"]
  },
  "Noto Music": {
    "weights": ["400"],
    "styles": ["normal"],
    "subsets": ["latin", "latin-ext", "music"]
  },
  "Noto Naskh Arabic": {
    "weights": ["400", "500", "600", "700", "variable"],
    "styles": ["normal"],
    "axes": [
      {
        "tag": "wght",
        "min": 400,
        "max": 700,
        "defaultValue": 400
      }
    ],
    "subsets": ["arabic", "latin", "latin-ext", "math", "symbols"]
  },
  "Noto Nastaliq Urdu": {
    "weights": ["400", "500", "600", "700", "variable"],
    "styles": ["normal"],
    "axes": [
      {
        "tag": "wght",
        "min": 400,
        "max": 700,
        "defaultValue": 400
      }
    ],
    "subsets": ["arabic", "latin", "latin-ext"]
  },
  "Noto Rashi Hebrew": {
    "weights": [
      "100",
      "200",
      "300",
      "400",
      "500",
      "600",
      "700",
      "800",
      "900",
      "variable"
    ],
    "styles": ["normal"],
    "axes": [
      {
        "tag": "wght",
        "min": 100,
        "max": 900,
        "defaultValue": 400
      }
    ],
    "subsets": ["greek-ext", "hebrew", "latin", "latin-ext"]
  },
  "Noto Sans": {
    "weights": [
      "100",
      "200",
      "300",
      "400",
      "500",
      "600",
      "700",
      "800",
      "900",
      "variable"
    ],
    "styles": ["normal", "italic"],
    "axes": [
      {
        "tag": "wdth",
        "min": 62.5,
        "max": 100,
        "defaultValue": 100
      },
      {
        "tag": "wght",
        "min": 100,
        "max": 900,
        "defaultValue": 400
      }
    ],
    "subsets": [
      "cyrillic",
      "cyrillic-ext",
      "devanagari",
      "greek",
      "greek-ext",
      "latin",
      "latin-ext",
      "vietnamese"
    ]
  },
  "Noto Sans Adlam": {
    "weights": ["400", "500", "600", "700", "variable"],
    "styles": ["normal"],
    "axes": [
      {
        "tag": "wght",
        "min": 400,
        "max": 700,
        "defaultValue": 400
      }
    ],
    "subsets": ["adlam", "latin", "latin-ext"]
  },
  "Noto Sans Adlam Unjoined": {
    "weights": ["400", "500", "600", "700", "variable"],
    "styles": ["normal"],
    "axes": [
      {
        "tag": "wght",
        "min": 400,
        "max": 700,
        "defaultValue": 400
      }
    ],
    "subsets": ["adlam", "latin", "latin-ext"]
  },
  "Noto Sans Anatolian Hieroglyphs": {
    "weights": ["400"],
    "styles": ["normal"],
    "subsets": ["anatolian-hieroglyphs", "latin", "latin-ext"]
  },
  "Noto Sans Arabic": {
    "weights": [
      "100",
      "200",
      "300",
      "400",
      "500",
      "600",
      "700",
      "800",
      "900",
      "variable"
    ],
    "styles": ["normal"],
    "axes": [
      {
        "tag": "wdth",
        "min": 62.5,
        "max": 100,
        "defaultValue": 100
      },
      {
        "tag": "wght",
        "min": 100,
        "max": 900,
        "defaultValue": 400
      }
    ],
    "subsets": ["arabic"]
  },
  "Noto Sans Armenian": {
    "weights": [
      "100",
      "200",
      "300",
      "400",
      "500",
      "600",
      "700",
      "800",
      "900",
      "variable"
    ],
    "styles": ["normal"],
    "axes": [
      {
        "tag": "wdth",
        "min": 62.5,
        "max": 100,
        "defaultValue": 100
      },
      {
        "tag": "wght",
        "min": 100,
        "max": 900,
        "defaultValue": 400
      }
    ],
    "subsets": ["armenian", "latin", "latin-ext"]
  },
  "Noto Sans Avestan": {
    "weights": ["400"],
    "styles": ["normal"],
    "subsets": ["avestan", "latin", "latin-ext"]
  },
  "Noto Sans Balinese": {
    "weights": ["400", "500", "600", "700", "variable"],
    "styles": ["normal"],
    "axes": [
      {
        "tag": "wght",
        "min": 400,
        "max": 700,
        "defaultValue": 400
      }
    ],
    "subsets": ["balinese", "latin", "latin-ext"]
  },
  "Noto Sans Bamum": {
    "weights": ["400", "500", "600", "700", "variable"],
    "styles": ["normal"],
    "axes": [
      {
        "tag": "wght",
        "min": 400,
        "max": 700,
        "defaultValue": 400
      }
    ],
    "subsets": ["bamum", "latin", "latin-ext"]
  },
  "Noto Sans Bassa Vah": {
    "weights": ["400", "500", "600", "700", "variable"],
    "styles": ["normal"],
    "axes": [
      {
        "tag": "wght",
        "min": 400,
        "max": 700,
        "defaultValue": 400
      }
    ],
    "subsets": ["bassa-vah", "latin", "latin-ext"]
  },
  "Noto Sans Batak": {
    "weights": ["400"],
    "styles": ["normal"],
    "subsets": ["batak", "latin", "latin-ext"]
  },
  "Noto Sans Bengali": {
    "weights": [
      "100",
      "200",
      "300",
      "400",
      "500",
      "600",
      "700",
      "800",
      "900",
      "variable"
    ],
    "styles": ["normal"],
    "axes": [
      {
        "tag": "wdth",
        "min": 62.5,
        "max": 100,
        "defaultValue": 100
      },
      {
        "tag": "wght",
        "min": 100,
        "max": 900,
        "defaultValue": 400
      }
    ],
    "subsets": ["bengali", "latin", "latin-ext"]
  },
  "Noto Sans Bhaiksuki": {
    "weights": ["400"],
    "styles": ["normal"],
    "subsets": ["bhaiksuki", "latin", "latin-ext"]
  },
  "Noto Sans Brahmi": {
    "weights": ["400"],
    "styles": ["normal"],
    "subsets": ["brahmi", "latin", "latin-ext", "math", "symbols"]
  },
  "Noto Sans Buginese": {
    "weights": ["400"],
    "styles": ["normal"],
    "subsets": ["buginese", "latin", "latin-ext"]
  },
  "Noto Sans Buhid": {
    "weights": ["400"],
    "styles": ["normal"],
    "subsets": ["buhid", "latin", "latin-ext"]
  },
  "Noto Sans Canadian Aboriginal": {
    "weights": [
      "100",
      "200",
      "300",
      "400",
      "500",
      "600",
      "700",
      "800",
      "900",
      "variable"
    ],
    "styles": ["normal"],
    "axes": [
      {
        "tag": "wght",
        "min": 100,
        "max": 900,
        "defaultValue": 400
      }
    ],
    "subsets": ["canadian-aboriginal", "latin", "latin-ext", "math", "symbols"]
  },
  "Noto Sans Carian": {
    "weights": ["400"],
    "styles": ["normal"],
    "subsets": ["carian", "latin", "latin-ext"]
  },
  "Noto Sans Caucasian Albanian": {
    "weights": ["400"],
    "styles": ["normal"],
    "subsets": ["caucasian-albanian", "latin", "latin-ext"]
  },
  "Noto Sans Chakma": {
    "weights": ["400"],
    "styles": ["normal"],
    "subsets": ["chakma", "latin", "latin-ext"]
  },
  "Noto Sans Cham": {
    "weights": [
      "100",
      "200",
      "300",
      "400",
      "500",
      "600",
      "700",
      "800",
      "900",
      "variable"
    ],
    "styles": ["normal"],
    "axes": [
      {
        "tag": "wght",
        "min": 100,
        "max": 900,
        "defaultValue": 400
      }
    ],
    "subsets": ["cham", "latin", "latin-ext"]
  },
  "Noto Sans Cherokee": {
    "weights": [
      "100",
      "200",
      "300",
      "400",
      "500",
      "600",
      "700",
      "800",
      "900",
      "variable"
    ],
    "styles": ["normal"],
    "axes": [
      {
        "tag": "wght",
        "min": 100,
        "max": 900,
        "defaultValue": 400
      }
    ],
    "subsets": ["cherokee", "latin", "latin-ext"]
  },
  "Noto Sans Chorasmian": {
    "weights": ["400"],
    "styles": ["normal"],
    "subsets": ["chorasmian", "latin", "latin-ext", "math", "symbols"]
  },
  "Noto Sans Coptic": {
    "weights": ["400"],
    "styles": ["normal"],
    "subsets": ["coptic", "latin", "latin-ext"]
  },
  "Noto Sans Cuneiform": {
    "weights": ["400"],
    "styles": ["normal"],
    "subsets": ["cuneiform", "latin", "latin-ext"]
  },
  "Noto Sans Cypriot": {
    "weights": ["400"],
    "styles": ["normal"],
    "subsets": ["cypriot", "latin", "latin-ext"]
  },
  "Noto Sans Cypro Minoan": {
    "weights": ["400"],
    "styles": ["normal"],
    "subsets": ["cypro-minoan", "latin", "latin-ext"]
  },
  "Noto Sans Deseret": {
    "weights": ["400"],
    "styles": ["normal"],
    "subsets": ["deseret", "latin", "latin-ext"]
  },
  "Noto Sans Devanagari": {
    "weights": [
      "100",
      "200",
      "300",
      "400",
      "500",
      "600",
      "700",
      "800",
      "900",
      "variable"
    ],
    "styles": ["normal"],
    "axes": [
      {
        "tag": "wdth",
        "min": 62.5,
        "max": 100,
        "defaultValue": 100
      },
      {
        "tag": "wght",
        "min": 100,
        "max": 900,
        "defaultValue": 400
      }
    ],
    "subsets": ["devanagari", "latin", "latin-ext"]
  },
  "Noto Sans Display": {
    "weights": [
      "100",
      "200",
      "300",
      "400",
      "500",
      "600",
      "700",
      "800",
      "900",
      "variable"
    ],
    "styles": ["normal", "italic"],
    "axes": [
      {
        "tag": "wdth",
        "min": 62.5,
        "max": 100,
        "defaultValue": 100
      },
      {
        "tag": "wght",
        "min": 100,
        "max": 900,
        "defaultValue": 400
      }
    ],
    "subsets": [
      "cyrillic",
      "cyrillic-ext",
      "greek",
      "greek-ext",
      "latin",
      "latin-ext",
      "vietnamese"
    ]
  },
  "Noto Sans Duployan": {
    "weights": ["400", "700"],
    "styles": ["normal"],
    "subsets": ["duployan", "latin", "latin-ext"]
  },
  "Noto Sans Egyptian Hieroglyphs": {
    "weights": ["400"],
    "styles": ["normal"],
    "subsets": ["egyptian-hieroglyphs", "latin", "latin-ext"]
  },
  "Noto Sans Elbasan": {
    "weights": ["400"],
    "styles": ["normal"],
    "subsets": ["elbasan", "latin", "latin-ext"]
  },
  "Noto Sans Elymaic": {
    "weights": ["400"],
    "styles": ["normal"],
    "subsets": ["elymaic", "latin", "latin-ext"]
  },
  "Noto Sans Ethiopic": {
    "weights": [
      "100",
      "200",
      "300",
      "400",
      "500",
      "600",
      "700",
      "800",
      "900",
      "variable"
    ],
    "styles": ["normal"],
    "axes": [
      {
        "tag": "wdth",
        "min": 62.5,
        "max": 100,
        "defaultValue": 100
      },
      {
        "tag": "wght",
        "min": 100,
        "max": 900,
        "defaultValue": 400
      }
    ],
    "subsets": ["ethiopic", "latin", "latin-ext"]
  },
  "Noto Sans Georgian": {
    "weights": [
      "100",
      "200",
      "300",
      "400",
      "500",
      "600",
      "700",
      "800",
      "900",
      "variable"
    ],
    "styles": ["normal"],
    "axes": [
      {
        "tag": "wdth",
        "min": 62.5,
        "max": 100,
        "defaultValue": 100
      },
      {
        "tag": "wght",
        "min": 100,
        "max": 900,
        "defaultValue": 400
      }
    ],
    "subsets": [
      "cyrillic-ext",
      "georgian",
      "greek-ext",
      "latin",
      "latin-ext",
      "math",
      "symbols"
    ]
  },
  "Noto Sans Glagolitic": {
    "weights": ["400"],
    "styles": ["normal"],
    "subsets": [
      "cyrillic-ext",
      "glagolitic",
      "latin",
      "latin-ext",
      "math",
      "symbols"
    ]
  },
  "Noto Sans Gothic": {
    "weights": ["400"],
    "styles": ["normal"],
    "subsets": ["gothic", "latin", "latin-ext"]
  },
  "Noto Sans Grantha": {
    "weights": ["400"],
    "styles": ["normal"],
    "subsets": ["grantha", "latin", "latin-ext"]
  },
  "Noto Sans Gujarati": {
    "weights": [
      "100",
      "200",
      "300",
      "400",
      "500",
      "600",
      "700",
      "800",
      "900",
      "variable"
    ],
    "styles": ["normal"],
    "axes": [
      {
        "tag": "wdth",
        "min": 62.5,
        "max": 100,
        "defaultValue": 100
      },
      {
        "tag": "wght",
        "min": 100,
        "max": 900,
        "defaultValue": 400
      }
    ],
    "subsets": ["gujarati", "latin", "latin-ext", "math", "symbols"]
  },
  "Noto Sans Gunjala Gondi": {
    "weights": ["400", "500", "600", "700", "variable"],
    "styles": ["normal"],
    "axes": [
      {
        "tag": "wght",
        "min": 400,
        "max": 700,
        "defaultValue": 400
      }
    ],
    "subsets": ["gunjala-gondi", "latin", "latin-ext"]
  },
  "Noto Sans Gurmukhi": {
    "weights": [
      "100",
      "200",
      "300",
      "400",
      "500",
      "600",
      "700",
      "800",
      "900",
      "variable"
    ],
    "styles": ["normal"],
    "axes": [
      {
        "tag": "wdth",
        "min": 62.5,
        "max": 100,
        "defaultValue": 100
      },
      {
        "tag": "wght",
        "min": 100,
        "max": 900,
        "defaultValue": 400
      }
    ],
    "subsets": ["gurmukhi", "latin", "latin-ext"]
  },
  "Noto Sans HK": {
    "weights": [
      "100",
      "200",
      "300",
      "400",
      "500",
      "600",
      "700",
      "800",
      "900",
      "variable"
    ],
    "styles": ["normal"],
    "axes": [
      {
        "tag": "wght",
        "min": 100,
        "max": 900,
        "defaultValue": 400
      }
    ],
    "subsets": ["cyrillic", "latin", "latin-ext", "vietnamese"]
  },
  "Noto Sans Hanifi Rohingya": {
    "weights": ["400", "500", "600", "700", "variable"],
    "styles": ["normal"],
    "axes": [
      {
        "tag": "wght",
        "min": 400,
        "max": 700,
        "defaultValue": 400
      }
    ],
    "subsets": ["hanifi-rohingya", "latin", "latin-ext"]
  },
  "Noto Sans Hanunoo": {
    "weights": ["400"],
    "styles": ["normal"],
    "subsets": ["hanunoo", "latin", "latin-ext"]
  },
  "Noto Sans Hatran": {
    "weights": ["400"],
    "styles": ["normal"],
    "subsets": ["hatran", "latin", "latin-ext"]
  },
  "Noto Sans Hebrew": {
    "weights": [
      "100",
      "200",
      "300",
      "400",
      "500",
      "600",
      "700",
      "800",
      "900",
      "variable"
    ],
    "styles": ["normal"],
    "axes": [
      {
        "tag": "wdth",
        "min": 62.5,
        "max": 100,
        "defaultValue": 100
      },
      {
        "tag": "wght",
        "min": 100,
        "max": 900,
        "defaultValue": 400
      }
    ],
    "subsets": ["cyrillic-ext", "greek-ext", "hebrew", "latin", "latin-ext"]
  },
  "Noto Sans Imperial Aramaic": {
    "weights": ["400"],
    "styles": ["normal"],
    "subsets": ["imperial-aramaic", "latin", "latin-ext"]
  },
  "Noto Sans Indic Siyaq Numbers": {
    "weights": ["400"],
    "styles": ["normal"],
    "subsets": ["indic-siyaq-numbers", "latin", "latin-ext"]
  },
  "Noto Sans Inscriptional Pahlavi": {
    "weights": ["400"],
    "styles": ["normal"],
    "subsets": ["inscriptional-pahlavi", "latin", "latin-ext"]
  },
  "Noto Sans Inscriptional Parthian": {
    "weights": ["400"],
    "styles": ["normal"],
    "subsets": ["inscriptional-parthian", "latin", "latin-ext"]
  },
  "Noto Sans JP": {
    "weights": [
      "100",
      "200",
      "300",
      "400",
      "500",
      "600",
      "700",
      "800",
      "900",
      "variable"
    ],
    "styles": ["normal"],
    "axes": [
      {
        "tag": "wght",
        "min": 100,
        "max": 900,
        "defaultValue": 400
      }
    ],
    "subsets": ["cyrillic", "latin", "latin-ext", "vietnamese"]
  },
  "Noto Sans Javanese": {
    "weights": ["400", "500", "600", "700", "variable"],
    "styles": ["normal"],
    "axes": [
      {
        "tag": "wght",
        "min": 400,
        "max": 700,
        "defaultValue": 400
      }
    ],
    "subsets": ["javanese", "latin", "latin-ext"]
  },
  "Noto Sans KR": {
    "weights": [
      "100",
      "200",
      "300",
      "400",
      "500",
      "600",
      "700",
      "800",
      "900",
      "variable"
    ],
    "styles": ["normal"],
    "axes": [
      {
        "tag": "wght",
        "min": 100,
        "max": 900,
        "defaultValue": 400
      }
    ],
    "subsets": ["cyrillic", "latin", "latin-ext", "vietnamese"]
  },
  "Noto Sans Kaithi": {
    "weights": ["400"],
    "styles": ["normal"],
    "subsets": ["kaithi", "latin", "latin-ext"]
  },
  "Noto Sans Kannada": {
    "weights": [
      "100",
      "200",
      "300",
      "400",
      "500",
      "600",
      "700",
      "800",
      "900",
      "variable"
    ],
    "styles": ["normal"],
    "axes": [
      {
        "tag": "wdth",
        "min": 62.5,
        "max": 100,
        "defaultValue": 100
      },
      {
        "tag": "wght",
        "min": 100,
        "max": 900,
        "defaultValue": 400
      }
    ],
    "subsets": ["kannada", "latin", "latin-ext"]
  },
  "Noto Sans Kawi": {
    "weights": ["400", "500", "600", "700", "variable"],
    "styles": ["normal"],
    "axes": [
      {
        "tag": "wght",
        "min": 400,
        "max": 700,
        "defaultValue": 400
      }
    ],
    "subsets": ["kawi", "latin", "latin-ext"]
  },
  "Noto Sans Kayah Li": {
    "weights": ["400", "500", "600", "700", "variable"],
    "styles": ["normal"],
    "axes": [
      {
        "tag": "wght",
        "min": 400,
        "max": 700,
        "defaultValue": 400
      }
    ],
    "subsets": ["kayah-li", "latin", "latin-ext"]
  },
  "Noto Sans Kharoshthi": {
    "weights": ["400"],
    "styles": ["normal"],
    "subsets": ["kharoshthi", "latin", "latin-ext"]
  },
  "Noto Sans Khmer": {
    "weights": [
      "100",
      "200",
      "300",
      "400",
      "500",
      "600",
      "700",
      "800",
      "900",
      "variable"
    ],
    "styles": ["normal"],
    "axes": [
      {
        "tag": "wdth",
        "min": 62.5,
        "max": 100,
        "defaultValue": 100
      },
      {
        "tag": "wght",
        "min": 100,
        "max": 900,
        "defaultValue": 400
      }
    ],
    "subsets": ["khmer", "latin", "latin-ext"]
  },
  "Noto Sans Khojki": {
    "weights": ["400"],
    "styles": ["normal"],
    "subsets": ["khojki", "latin", "latin-ext"]
  },
  "Noto Sans Khudawadi": {
    "weights": ["400"],
    "styles": ["normal"],
    "subsets": ["khudawadi", "latin", "latin-ext"]
  },
  "Noto Sans Lao": {
    "weights": [
      "100",
      "200",
      "300",
      "400",
      "500",
      "600",
      "700",
      "800",
      "900",
      "variable"
    ],
    "styles": ["normal"],
    "axes": [
      {
        "tag": "wdth",
        "min": 62.5,
        "max": 100,
        "defaultValue": 100
      },
      {
        "tag": "wght",
        "min": 100,
        "max": 900,
        "defaultValue": 400
      }
    ],
    "subsets": ["lao", "latin", "latin-ext"]
  },
  "Noto Sans Lao Looped": {
    "weights": [
      "100",
      "200",
      "300",
      "400",
      "500",
      "600",
      "700",
      "800",
      "900",
      "variable"
    ],
    "styles": ["normal"],
    "axes": [
      {
        "tag": "wdth",
        "min": 62.5,
        "max": 100,
        "defaultValue": 100
      },
      {
        "tag": "wght",
        "min": 100,
        "max": 900,
        "defaultValue": 400
      }
    ],
    "subsets": ["lao", "latin", "latin-ext"]
  },
  "Noto Sans Lepcha": {
    "weights": ["400"],
    "styles": ["normal"],
    "subsets": ["latin", "latin-ext", "lepcha"]
  },
  "Noto Sans Limbu": {
    "weights": ["400"],
    "styles": ["normal"],
    "subsets": ["latin", "latin-ext", "limbu"]
  },
  "Noto Sans Linear A": {
    "weights": ["400"],
    "styles": ["normal"],
    "subsets": ["latin", "latin-ext", "linear-a"]
  },
  "Noto Sans Linear B": {
    "weights": ["400"],
    "styles": ["normal"],
    "subsets": ["latin", "latin-ext", "linear-b"]
  },
  "Noto Sans Lisu": {
    "weights": ["400", "500", "600", "700", "variable"],
    "styles": ["normal"],
    "axes": [
      {
        "tag": "wght",
        "min": 400,
        "max": 700,
        "defaultValue": 400
      }
    ],
    "subsets": ["latin", "latin-ext", "lisu"]
  },
  "Noto Sans Lycian": {
    "weights": ["400"],
    "styles": ["normal"],
    "subsets": ["lycian"]
  },
  "Noto Sans Lydian": {
    "weights": ["400"],
    "styles": ["normal"],
    "subsets": ["latin", "latin-ext", "lydian"]
  },
  "Noto Sans Mahajani": {
    "weights": ["400"],
    "styles": ["normal"],
    "subsets": ["latin", "latin-ext", "mahajani"]
  },
  "Noto Sans Malayalam": {
    "weights": [
      "100",
      "200",
      "300",
      "400",
      "500",
      "600",
      "700",
      "800",
      "900",
      "variable"
    ],
    "styles": ["normal"],
    "axes": [
      {
        "tag": "wdth",
        "min": 62.5,
        "max": 100,
        "defaultValue": 100
      },
      {
        "tag": "wght",
        "min": 100,
        "max": 900,
        "defaultValue": 400
      }
    ],
    "subsets": ["latin", "latin-ext", "malayalam"]
  },
  "Noto Sans Mandaic": {
    "weights": ["400"],
    "styles": ["normal"],
    "subsets": ["latin", "latin-ext", "mandaic"]
  },
  "Noto Sans Manichaean": {
    "weights": ["400"],
    "styles": ["normal"],
    "subsets": ["latin", "latin-ext", "manichaean"]
  },
  "Noto Sans Marchen": {
    "weights": ["400"],
    "styles": ["normal"],
    "subsets": ["latin", "latin-ext", "marchen"]
  },
  "Noto Sans Masaram Gondi": {
    "weights": ["400"],
    "styles": ["normal"],
    "subsets": ["latin", "latin-ext", "masaram-gondi"]
  },
  "Noto Sans Math": {
    "weights": ["400"],
    "styles": ["normal"],
    "subsets": ["math"]
  },
  "Noto Sans Mayan Numerals": {
    "weights": ["400"],
    "styles": ["normal"],
    "subsets": ["latin", "latin-ext", "mayan-numerals"]
  },
  "Noto Sans Medefaidrin": {
    "weights": ["400", "500", "600", "700", "variable"],
    "styles": ["normal"],
    "axes": [
      {
        "tag": "wght",
        "min": 400,
        "max": 700,
        "defaultValue": 400
      }
    ],
    "subsets": ["latin", "latin-ext", "medefaidrin"]
  },
  "Noto Sans Meetei Mayek": {
    "weights": [
      "100",
      "200",
      "300",
      "400",
      "500",
      "600",
      "700",
      "800",
      "900",
      "variable"
    ],
    "styles": ["normal"],
    "axes": [
      {
        "tag": "wght",
        "min": 100,
        "max": 900,
        "defaultValue": 400
      }
    ],
    "subsets": ["latin", "latin-ext", "meetei-mayek"]
  },
  "Noto Sans Mende Kikakui": {
    "weights": ["400"],
    "styles": ["normal"],
    "subsets": ["latin", "latin-ext", "mende-kikakui"]
  },
  "Noto Sans Meroitic": {
    "weights": ["400"],
    "styles": ["normal"],
    "subsets": [
      "latin",
      "latin-ext",
      "meroitic",
      "meroitic-cursive",
      "meroitic-hieroglyphs"
    ]
  },
  "Noto Sans Miao": {
    "weights": ["400"],
    "styles": ["normal"],
    "subsets": ["latin", "latin-ext", "miao"]
  },
  "Noto Sans Modi": {
    "weights": ["400"],
    "styles": ["normal"],
    "subsets": ["latin", "latin-ext", "modi"]
  },
  "Noto Sans Mongolian": {
    "weights": ["400"],
    "styles": ["normal"],
    "subsets": ["latin", "latin-ext", "math", "mongolian", "symbols"]
  },
  "Noto Sans Mono": {
    "weights": [
      "100",
      "200",
      "300",
      "400",
      "500",
      "600",
      "700",
      "800",
      "900",
      "variable"
    ],
    "styles": ["normal"],
    "axes": [
      {
        "tag": "wdth",
        "min": 62.5,
        "max": 100,
        "defaultValue": 100
      },
      {
        "tag": "wght",
        "min": 100,
        "max": 900,
        "defaultValue": 400
      }
    ],
    "subsets": [
      "cyrillic",
      "cyrillic-ext",
      "greek",
      "greek-ext",
      "latin",
      "latin-ext",
      "vietnamese"
    ]
  },
  "Noto Sans Mro": {
    "weights": ["400"],
    "styles": ["normal"],
    "subsets": ["latin", "latin-ext", "mro"]
  },
  "Noto Sans Multani": {
    "weights": ["400"],
    "styles": ["normal"],
    "subsets": ["latin", "latin-ext", "multani"]
  },
  "Noto Sans Myanmar": {
    "weights": ["100", "200", "300", "400", "500", "600", "700", "800", "900"],
    "styles": ["normal"],
    "subsets": ["myanmar"]
  },
  "Noto Sans NKo": {
    "weights": ["400"],
    "styles": ["normal"],
    "subsets": ["latin", "latin-ext", "nko"]
  },
  "Noto Sans NKo Unjoined": {
    "weights": ["400", "500", "600", "700", "variable"],
    "styles": ["normal"],
    "axes": [
      {
        "tag": "wght",
        "min": 400,
        "max": 700,
        "defaultValue": 400
      }
    ],
    "subsets": ["latin", "latin-ext", "nko"]
  },
  "Noto Sans Nabataean": {
    "weights": ["400"],
    "styles": ["normal"],
    "subsets": ["latin", "latin-ext", "nabataean"]
  },
  "Noto Sans Nag Mundari": {
    "weights": ["400", "500", "600", "700", "variable"],
    "styles": ["normal"],
    "axes": [
      {
        "tag": "wght",
        "min": 400,
        "max": 700,
        "defaultValue": 400
      }
    ],
    "subsets": ["latin", "latin-ext", "nag-mundari"]
  },
  "Noto Sans Nandinagari": {
    "weights": ["400"],
    "styles": ["normal"],
    "subsets": ["latin", "latin-ext", "nandinagari"]
  },
  "Noto Sans New Tai Lue": {
    "weights": ["400", "500", "600", "700", "variable"],
    "styles": ["normal"],
    "axes": [
      {
        "tag": "wght",
        "min": 400,
        "max": 700,
        "defaultValue": 400
      }
    ],
    "subsets": ["latin", "latin-ext", "new-tai-lue"]
  },
  "Noto Sans Newa": {
    "weights": ["400"],
    "styles": ["normal"],
    "subsets": ["latin", "latin-ext", "newa"]
  },
  "Noto Sans Nushu": {
    "weights": ["400"],
    "styles": ["normal"],
    "subsets": ["latin", "latin-ext", "nushu"]
  },
  "Noto Sans Ogham": {
    "weights": ["400"],
    "styles": ["normal"],
    "subsets": ["latin", "latin-ext", "ogham"]
  },
  "Noto Sans Ol Chiki": {
    "weights": ["400", "500", "600", "700", "variable"],
    "styles": ["normal"],
    "axes": [
      {
        "tag": "wght",
        "min": 400,
        "max": 700,
        "defaultValue": 400
      }
    ],
    "subsets": ["latin", "latin-ext", "ol-chiki"]
  },
  "Noto Sans Old Hungarian": {
    "weights": ["400"],
    "styles": ["normal"],
    "subsets": ["latin", "latin-ext", "old-hungarian"]
  },
  "Noto Sans Old Italic": {
    "weights": ["400"],
    "styles": ["normal"],
    "subsets": ["latin", "latin-ext", "old-italic"]
  },
  "Noto Sans Old North Arabian": {
    "weights": ["400"],
    "styles": ["normal"],
    "subsets": ["latin", "latin-ext", "old-north-arabian"]
  },
  "Noto Sans Old Permic": {
    "weights": ["400"],
    "styles": ["normal"],
    "subsets": ["cyrillic-ext", "latin", "latin-ext", "old-permic"]
  },
  "Noto Sans Old Persian": {
    "weights": ["400"],
    "styles": ["normal"],
    "subsets": ["latin", "latin-ext", "old-persian"]
  },
  "Noto Sans Old Sogdian": {
    "weights": ["400"],
    "styles": ["normal"],
    "subsets": ["latin", "latin-ext", "old-sogdian"]
  },
  "Noto Sans Old South Arabian": {
    "weights": ["400"],
    "styles": ["normal"],
    "subsets": ["latin", "latin-ext", "old-south-arabian"]
  },
  "Noto Sans Old Turkic": {
    "weights": ["400"],
    "styles": ["normal"],
    "subsets": ["latin", "latin-ext", "old-turkic"]
  },
  "Noto Sans Oriya": {
    "weights": [
      "100",
      "200",
      "300",
      "400",
      "500",
      "600",
      "700",
      "800",
      "900",
      "variable"
    ],
    "styles": ["normal"],
    "axes": [
      {
        "tag": "wdth",
        "min": 62.5,
        "max": 100,
        "defaultValue": 100
      },
      {
        "tag": "wght",
        "min": 100,
        "max": 900,
        "defaultValue": 400
      }
    ],
    "subsets": ["latin", "latin-ext", "oriya"]
  },
  "Noto Sans Osage": {
    "weights": ["400"],
    "styles": ["normal"],
    "subsets": ["latin", "latin-ext", "osage"]
  },
  "Noto Sans Osmanya": {
    "weights": ["400"],
    "styles": ["normal"],
    "subsets": ["latin", "latin-ext", "osmanya"]
  },
  "Noto Sans Pahawh Hmong": {
    "weights": ["400"],
    "styles": ["normal"],
    "subsets": ["latin", "latin-ext", "pahawh-hmong"]
  },
  "Noto Sans Palmyrene": {
    "weights": ["400"],
    "styles": ["normal"],
    "subsets": ["latin", "latin-ext", "palmyrene"]
  },
  "Noto Sans Pau Cin Hau": {
    "weights": ["400"],
    "styles": ["normal"],
    "subsets": ["latin", "latin-ext", "pau-cin-hau"]
  },
  "Noto Sans Phags Pa": {
    "weights": ["400"],
    "styles": ["normal"],
    "subsets": ["phags-pa"]
  },
  "Noto Sans Phoenician": {
    "weights": ["400"],
    "styles": ["normal"],
    "subsets": ["latin", "latin-ext", "phoenician"]
  },
  "Noto Sans Psalter Pahlavi": {
    "weights": ["400"],
    "styles": ["normal"],
    "subsets": ["latin", "latin-ext", "psalter-pahlavi"]
  },
  "Noto Sans Rejang": {
    "weights": ["400"],
    "styles": ["normal"],
    "subsets": ["latin", "latin-ext", "rejang"]
  },
  "Noto Sans Runic": {
    "weights": ["400"],
    "styles": ["normal"],
    "subsets": ["latin", "latin-ext", "runic"]
  },
  "Noto Sans SC": {
    "weights": [
      "100",
      "200",
      "300",
      "400",
      "500",
      "600",
      "700",
      "800",
      "900",
      "variable"
    ],
    "styles": ["normal"],
    "axes": [
      {
        "tag": "wght",
        "min": 100,
        "max": 900,
        "defaultValue": 400
      }
    ],
    "subsets": ["cyrillic", "latin", "latin-ext", "vietnamese"]
  },
  "Noto Sans Samaritan": {
    "weights": ["400"],
    "styles": ["normal"],
    "subsets": ["latin", "latin-ext", "samaritan"]
  },
  "Noto Sans Saurashtra": {
    "weights": ["400"],
    "styles": ["normal"],
    "subsets": ["latin", "latin-ext", "saurashtra"]
  },
  "Noto Sans Sharada": {
    "weights": ["400"],
    "styles": ["normal"],
    "subsets": ["latin", "latin-ext", "sharada"]
  },
  "Noto Sans Shavian": {
    "weights": ["400"],
    "styles": ["normal"],
    "subsets": ["latin", "latin-ext", "shavian"]
  },
  "Noto Sans Siddham": {
    "weights": ["400"],
    "styles": ["normal"],
    "subsets": ["latin", "latin-ext", "siddham"]
  },
  "Noto Sans SignWriting": {
    "weights": ["400"],
    "styles": ["normal"],
    "subsets": ["latin", "latin-ext", "signwriting"]
  },
  "Noto Sans Sinhala": {
    "weights": [
      "100",
      "200",
      "300",
      "400",
      "500",
      "600",
      "700",
      "800",
      "900",
      "variable"
    ],
    "styles": ["normal"],
    "axes": [
      {
        "tag": "wdth",
        "min": 62.5,
        "max": 100,
        "defaultValue": 100
      },
      {
        "tag": "wght",
        "min": 100,
        "max": 900,
        "defaultValue": 400
      }
    ],
    "subsets": ["latin", "latin-ext", "sinhala"]
  },
  "Noto Sans Sogdian": {
    "weights": ["400"],
    "styles": ["normal"],
    "subsets": ["latin", "latin-ext", "sogdian"]
  },
  "Noto Sans Sora Sompeng": {
    "weights": ["400", "500", "600", "700", "variable"],
    "styles": ["normal"],
    "axes": [
      {
        "tag": "wght",
        "min": 400,
        "max": 700,
        "defaultValue": 400
      }
    ],
    "subsets": ["latin", "latin-ext", "sora-sompeng"]
  },
  "Noto Sans Soyombo": {
    "weights": ["400"],
    "styles": ["normal"],
    "subsets": ["latin", "latin-ext", "soyombo"]
  },
  "Noto Sans Sundanese": {
    "weights": ["400", "500", "600", "700", "variable"],
    "styles": ["normal"],
    "axes": [
      {
        "tag": "wght",
        "min": 400,
        "max": 700,
        "defaultValue": 400
      }
    ],
    "subsets": ["latin", "latin-ext", "sundanese"]
  },
  "Noto Sans Syloti Nagri": {
    "weights": ["400"],
    "styles": ["normal"],
    "subsets": ["latin", "latin-ext", "syloti-nagri"]
  },
  "Noto Sans Symbols": {
    "weights": [
      "100",
      "200",
      "300",
      "400",
      "500",
      "600",
      "700",
      "800",
      "900",
      "variable"
    ],
    "styles": ["normal"],
    "axes": [
      {
        "tag": "wght",
        "min": 100,
        "max": 900,
        "defaultValue": 400
      }
    ],
    "subsets": ["latin", "latin-ext", "symbols"]
  },
  "Noto Sans Symbols 2": {
    "weights": ["400"],
    "styles": ["normal"],
    "subsets": [
      "braille",
      "latin",
      "latin-ext",
      "math",
      "mayan-numerals",
      "symbols"
    ]
  },
  "Noto Sans Syriac": {
    "weights": [
      "100",
      "200",
      "300",
      "400",
      "500",
      "600",
      "700",
      "800",
      "900",
      "variable"
    ],
    "styles": ["normal"],
    "axes": [
      {
        "tag": "wght",
        "min": 100,
        "max": 900,
        "defaultValue": 400
      }
    ],
    "subsets": ["latin", "latin-ext", "syriac"]
  },
  "Noto Sans Syriac Eastern": {
    "weights": [
      "100",
      "200",
      "300",
      "400",
      "500",
      "600",
      "700",
      "800",
      "900",
      "variable"
    ],
    "styles": ["normal"],
    "axes": [
      {
        "tag": "wght",
        "min": 100,
        "max": 900,
        "defaultValue": 400
      }
    ],
    "subsets": ["latin", "latin-ext", "syriac"]
  },
  "Noto Sans TC": {
    "weights": [
      "100",
      "200",
      "300",
      "400",
      "500",
      "600",
      "700",
      "800",
      "900",
      "variable"
    ],
    "styles": ["normal"],
    "axes": [
      {
        "tag": "wght",
        "min": 100,
        "max": 900,
        "defaultValue": 400
      }
    ],
    "subsets": ["cyrillic", "latin", "latin-ext", "vietnamese"]
  },
  "Noto Sans Tagalog": {
    "weights": ["400"],
    "styles": ["normal"],
    "subsets": ["latin", "latin-ext", "tagalog"]
  },
  "Noto Sans Tagbanwa": {
    "weights": ["400"],
    "styles": ["normal"],
    "subsets": ["latin", "latin-ext", "tagbanwa"]
  },
  "Noto Sans Tai Le": {
    "weights": ["400"],
    "styles": ["normal"],
    "subsets": ["latin", "latin-ext", "tai-le"]
  },
  "Noto Sans Tai Tham": {
    "weights": ["400", "500", "600", "700", "variable"],
    "styles": ["normal"],
    "axes": [
      {
        "tag": "wght",
        "min": 400,
        "max": 700,
        "defaultValue": 400
      }
    ],
    "subsets": ["latin", "latin-ext", "tai-tham"]
  },
  "Noto Sans Tai Viet": {
    "weights": ["400"],
    "styles": ["normal"],
    "subsets": ["latin", "latin-ext", "tai-viet"]
  },
  "Noto Sans Takri": {
    "weights": ["400"],
    "styles": ["normal"],
    "subsets": ["latin", "latin-ext", "takri"]
  },
  "Noto Sans Tamil": {
    "weights": [
      "100",
      "200",
      "300",
      "400",
      "500",
      "600",
      "700",
      "800",
      "900",
      "variable"
    ],
    "styles": ["normal"],
    "axes": [
      {
        "tag": "wdth",
        "min": 62.5,
        "max": 100,
        "defaultValue": 100
      },
      {
        "tag": "wght",
        "min": 100,
        "max": 900,
        "defaultValue": 400
      }
    ],
    "subsets": ["latin", "latin-ext", "tamil"]
  },
  "Noto Sans Tamil Supplement": {
    "weights": ["400"],
    "styles": ["normal"],
    "subsets": ["latin", "latin-ext", "tamil-supplement"]
  },
  "Noto Sans Tangsa": {
    "weights": ["400", "500", "600", "700", "variable"],
    "styles": ["normal"],
    "axes": [
      {
        "tag": "wght",
        "min": 400,
        "max": 700,
        "defaultValue": 400
      }
    ],
    "subsets": ["latin", "latin-ext", "tangsa"]
  },
  "Noto Sans Telugu": {
    "weights": [
      "100",
      "200",
      "300",
      "400",
      "500",
      "600",
      "700",
      "800",
      "900",
      "variable"
    ],
    "styles": ["normal"],
    "axes": [
      {
        "tag": "wdth",
        "min": 62.5,
        "max": 100,
        "defaultValue": 100
      },
      {
        "tag": "wght",
        "min": 100,
        "max": 900,
        "defaultValue": 400
      }
    ],
    "subsets": ["latin", "latin-ext", "telugu"]
  },
  "Noto Sans Thaana": {
    "weights": [
      "100",
      "200",
      "300",
      "400",
      "500",
      "600",
      "700",
      "800",
      "900",
      "variable"
    ],
    "styles": ["normal"],
    "axes": [
      {
        "tag": "wght",
        "min": 100,
        "max": 900,
        "defaultValue": 400
      }
    ],
    "subsets": ["latin", "latin-ext", "thaana"]
  },
  "Noto Sans Thai": {
    "weights": [
      "100",
      "200",
      "300",
      "400",
      "500",
      "600",
      "700",
      "800",
      "900",
      "variable"
    ],
    "styles": ["normal"],
    "axes": [
      {
        "tag": "wdth",
        "min": 62.5,
        "max": 100,
        "defaultValue": 100
      },
      {
        "tag": "wght",
        "min": 100,
        "max": 900,
        "defaultValue": 400
      }
    ],
    "subsets": ["latin", "latin-ext", "thai"]
  },
  "Noto Sans Thai Looped": {
    "weights": ["100", "200", "300", "400", "500", "600", "700", "800", "900"],
    "styles": ["normal"],
    "subsets": ["latin", "latin-ext", "thai"]
  },
  "Noto Sans Tifinagh": {
    "weights": ["400"],
    "styles": ["normal"],
    "subsets": ["latin", "latin-ext", "tifinagh"]
  },
  "Noto Sans Tirhuta": {
    "weights": ["400"],
    "styles": ["normal"],
    "subsets": ["latin", "latin-ext", "tirhuta"]
  },
  "Noto Sans Ugaritic": {
    "weights": ["400"],
    "styles": ["normal"],
    "subsets": ["latin", "latin-ext", "ugaritic"]
  },
  "Noto Sans Vai": {
    "weights": ["400"],
    "styles": ["normal"],
    "subsets": ["latin", "latin-ext", "vai"]
  },
  "Noto Sans Vithkuqi": {
    "weights": ["400", "500", "600", "700", "variable"],
    "styles": ["normal"],
    "axes": [
      {
        "tag": "wght",
        "min": 400,
        "max": 700,
        "defaultValue": 400
      }
    ],
    "subsets": ["latin", "latin-ext", "vithkuqi"]
  },
  "Noto Sans Wancho": {
    "weights": ["400"],
    "styles": ["normal"],
    "subsets": ["latin", "latin-ext", "wancho"]
  },
  "Noto Sans Warang Citi": {
    "weights": ["400"],
    "styles": ["normal"],
    "subsets": ["latin", "latin-ext", "warang-citi"]
  },
  "Noto Sans Yi": {
    "weights": ["400"],
    "styles": ["normal"],
    "subsets": ["latin", "latin-ext", "yi"]
  },
  "Noto Sans Zanabazar Square": {
    "weights": ["400"],
    "styles": ["normal"],
    "subsets": ["latin", "latin-ext", "zanabazar-square"]
  },
  "Noto Serif": {
    "weights": [
      "100",
      "200",
      "300",
      "400",
      "500",
      "600",
      "700",
      "800",
      "900",
      "variable"
    ],
    "styles": ["normal", "italic"],
    "axes": [
      {
        "tag": "wdth",
        "min": 62.5,
        "max": 100,
        "defaultValue": 100
      },
      {
        "tag": "wght",
        "min": 100,
        "max": 900,
        "defaultValue": 400
      }
    ],
    "subsets": [
      "cyrillic",
      "cyrillic-ext",
      "greek",
      "greek-ext",
      "latin",
      "latin-ext",
      "vietnamese"
    ]
  },
  "Noto Serif Ahom": {
    "weights": ["400"],
    "styles": ["normal"],
    "subsets": ["ahom", "latin", "latin-ext"]
  },
  "Noto Serif Armenian": {
    "weights": [
      "100",
      "200",
      "300",
      "400",
      "500",
      "600",
      "700",
      "800",
      "900",
      "variable"
    ],
    "styles": ["normal"],
    "axes": [
      {
        "tag": "wdth",
        "min": 62.5,
        "max": 100,
        "defaultValue": 100
      },
      {
        "tag": "wght",
        "min": 100,
        "max": 900,
        "defaultValue": 400
      }
    ],
    "subsets": ["armenian", "latin", "latin-ext"]
  },
  "Noto Serif Balinese": {
    "weights": ["400"],
    "styles": ["normal"],
    "subsets": ["balinese", "latin", "latin-ext"]
  },
  "Noto Serif Bengali": {
    "weights": [
      "100",
      "200",
      "300",
      "400",
      "500",
      "600",
      "700",
      "800",
      "900",
      "variable"
    ],
    "styles": ["normal"],
    "axes": [
      {
        "tag": "wdth",
        "min": 62.5,
        "max": 100,
        "defaultValue": 100
      },
      {
        "tag": "wght",
        "min": 100,
        "max": 900,
        "defaultValue": 400
      }
    ],
    "subsets": ["bengali", "latin", "latin-ext"]
  },
  "Noto Serif Devanagari": {
    "weights": [
      "100",
      "200",
      "300",
      "400",
      "500",
      "600",
      "700",
      "800",
      "900",
      "variable"
    ],
    "styles": ["normal"],
    "axes": [
      {
        "tag": "wdth",
        "min": 62.5,
        "max": 100,
        "defaultValue": 100
      },
      {
        "tag": "wght",
        "min": 100,
        "max": 900,
        "defaultValue": 400
      }
    ],
    "subsets": ["devanagari", "latin", "latin-ext"]
  },
  "Noto Serif Display": {
    "weights": [
      "100",
      "200",
      "300",
      "400",
      "500",
      "600",
      "700",
      "800",
      "900",
      "variable"
    ],
    "styles": ["normal", "italic"],
    "axes": [
      {
        "tag": "wdth",
        "min": 62.5,
        "max": 100,
        "defaultValue": 100
      },
      {
        "tag": "wght",
        "min": 100,
        "max": 900,
        "defaultValue": 400
      }
    ],
    "subsets": [
      "cyrillic",
      "cyrillic-ext",
      "greek",
      "greek-ext",
      "latin",
      "latin-ext",
      "vietnamese"
    ]
  },
  "Noto Serif Dogra": {
    "weights": ["400"],
    "styles": ["normal"],
    "subsets": ["dogra", "latin", "latin-ext"]
  },
  "Noto Serif Ethiopic": {
    "weights": [
      "100",
      "200",
      "300",
      "400",
      "500",
      "600",
      "700",
      "800",
      "900",
      "variable"
    ],
    "styles": ["normal"],
    "axes": [
      {
        "tag": "wdth",
        "min": 62.5,
        "max": 100,
        "defaultValue": 100
      },
      {
        "tag": "wght",
        "min": 100,
        "max": 900,
        "defaultValue": 400
      }
    ],
    "subsets": ["ethiopic", "latin", "latin-ext"]
  },
  "Noto Serif Georgian": {
    "weights": [
      "100",
      "200",
      "300",
      "400",
      "500",
      "600",
      "700",
      "800",
      "900",
      "variable"
    ],
    "styles": ["normal"],
    "axes": [
      {
        "tag": "wdth",
        "min": 62.5,
        "max": 100,
        "defaultValue": 100
      },
      {
        "tag": "wght",
        "min": 100,
        "max": 900,
        "defaultValue": 400
      }
    ],
    "subsets": ["georgian", "latin", "latin-ext"]
  },
  "Noto Serif Grantha": {
    "weights": ["400"],
    "styles": ["normal"],
    "subsets": ["grantha", "latin", "latin-ext"]
  },
  "Noto Serif Gujarati": {
    "weights": [
      "100",
      "200",
      "300",
      "400",
      "500",
      "600",
      "700",
      "800",
      "900",
      "variable"
    ],
    "styles": ["normal"],
    "axes": [
      {
        "tag": "wght",
        "min": 100,
        "max": 900,
        "defaultValue": 400
      }
    ],
    "subsets": ["gujarati", "latin", "latin-ext", "math", "symbols"]
  },
  "Noto Serif Gurmukhi": {
    "weights": [
      "100",
      "200",
      "300",
      "400",
      "500",
      "600",
      "700",
      "800",
      "900",
      "variable"
    ],
    "styles": ["normal"],
    "axes": [
      {
        "tag": "wght",
        "min": 100,
        "max": 900,
        "defaultValue": 400
      }
    ],
    "subsets": ["gurmukhi", "latin", "latin-ext"]
  },
  "Noto Serif HK": {
    "weights": [
      "200",
      "300",
      "400",
      "500",
      "600",
      "700",
      "800",
      "900",
      "variable"
    ],
    "styles": ["normal"],
    "axes": [
      {
        "tag": "wght",
        "min": 200,
        "max": 900,
        "defaultValue": 400
      }
    ],
    "subsets": ["cyrillic", "latin", "latin-ext", "vietnamese"]
  },
  "Noto Serif Hebrew": {
    "weights": [
      "100",
      "200",
      "300",
      "400",
      "500",
      "600",
      "700",
      "800",
      "900",
      "variable"
    ],
    "styles": ["normal"],
    "axes": [
      {
        "tag": "wdth",
        "min": 62.5,
        "max": 100,
        "defaultValue": 100
      },
      {
        "tag": "wght",
        "min": 100,
        "max": 900,
        "defaultValue": 400
      }
    ],
    "subsets": ["hebrew", "latin", "latin-ext"]
  },
  "Noto Serif JP": {
    "weights": [
      "200",
      "300",
      "400",
      "500",
      "600",
      "700",
      "800",
      "900",
      "variable"
    ],
    "styles": ["normal"],
    "axes": [
      {
        "tag": "wght",
        "min": 200,
        "max": 900,
        "defaultValue": 400
      }
    ],
    "subsets": ["cyrillic", "latin", "latin-ext", "vietnamese"]
  },
  "Noto Serif KR": {
    "weights": [
      "200",
      "300",
      "400",
      "500",
      "600",
      "700",
      "800",
      "900",
      "variable"
    ],
    "styles": ["normal"],
    "axes": [
      {
        "tag": "wght",
        "min": 200,
        "max": 900,
        "defaultValue": 400
      }
    ],
    "subsets": ["cyrillic", "latin", "latin-ext", "vietnamese"]
  },
  "Noto Serif Kannada": {
    "weights": [
      "100",
      "200",
      "300",
      "400",
      "500",
      "600",
      "700",
      "800",
      "900",
      "variable"
    ],
    "styles": ["normal"],
    "axes": [
      {
        "tag": "wght",
        "min": 100,
        "max": 900,
        "defaultValue": 400
      }
    ],
    "subsets": ["kannada", "latin", "latin-ext"]
  },
  "Noto Serif Khitan Small Script": {
    "weights": ["400"],
    "styles": ["normal"],
    "subsets": ["khitan-small-script", "latin", "latin-ext"]
  },
  "Noto Serif Khmer": {
    "weights": [
      "100",
      "200",
      "300",
      "400",
      "500",
      "600",
      "700",
      "800",
      "900",
      "variable"
    ],
    "styles": ["normal"],
    "axes": [
      {
        "tag": "wdth",
        "min": 62.5,
        "max": 100,
        "defaultValue": 100
      },
      {
        "tag": "wght",
        "min": 100,
        "max": 900,
        "defaultValue": 400
      }
    ],
    "subsets": ["khmer", "latin", "latin-ext"]
  },
  "Noto Serif Khojki": {
    "weights": ["400", "500", "600", "700", "variable"],
    "styles": ["normal"],
    "axes": [
      {
        "tag": "wght",
        "min": 400,
        "max": 700,
        "defaultValue": 400
      }
    ],
    "subsets": ["khojki", "latin", "latin-ext"]
  },
  "Noto Serif Lao": {
    "weights": [
      "100",
      "200",
      "300",
      "400",
      "500",
      "600",
      "700",
      "800",
      "900",
      "variable"
    ],
    "styles": ["normal"],
    "axes": [
      {
        "tag": "wdth",
        "min": 62.5,
        "max": 100,
        "defaultValue": 100
      },
      {
        "tag": "wght",
        "min": 100,
        "max": 900,
        "defaultValue": 400
      }
    ],
    "subsets": ["lao", "latin", "latin-ext"]
  },
  "Noto Serif Makasar": {
    "weights": ["400"],
    "styles": ["normal"],
    "subsets": ["latin", "latin-ext", "makasar"]
  },
  "Noto Serif Malayalam": {
    "weights": [
      "100",
      "200",
      "300",
      "400",
      "500",
      "600",
      "700",
      "800",
      "900",
      "variable"
    ],
    "styles": ["normal"],
    "axes": [
      {
        "tag": "wght",
        "min": 100,
        "max": 900,
        "defaultValue": 400
      }
    ],
    "subsets": ["latin", "latin-ext", "malayalam"]
  },
  "Noto Serif Myanmar": {
    "weights": ["100", "200", "300", "400", "500", "600", "700", "800", "900"],
    "styles": ["normal"],
    "subsets": ["myanmar"]
  },
  "Noto Serif NP Hmong": {
    "weights": ["400", "500", "600", "700", "variable"],
    "styles": ["normal"],
    "axes": [
      {
        "tag": "wght",
        "min": 400,
        "max": 700,
        "defaultValue": 400
      }
    ],
    "subsets": ["latin", "nyiakeng-puachue-hmong"]
  },
  "Noto Serif Old Uyghur": {
    "weights": ["400"],
    "styles": ["normal"],
    "subsets": ["latin", "latin-ext", "old-uyghur"]
  },
  "Noto Serif Oriya": {
    "weights": ["400", "500", "600", "700", "variable"],
    "styles": ["normal"],
    "axes": [
      {
        "tag": "wght",
        "min": 400,
        "max": 700,
        "defaultValue": 400
      }
    ],
    "subsets": ["latin", "latin-ext", "oriya"]
  },
  "Noto Serif Ottoman Siyaq": {
    "weights": ["400"],
    "styles": ["normal"],
    "subsets": ["latin", "latin-ext", "ottoman-siyaq-numbers"]
  },
  "Noto Serif SC": {
    "weights": [
      "200",
      "300",
      "400",
      "500",
      "600",
      "700",
      "800",
      "900",
      "variable"
    ],
    "styles": ["normal"],
    "axes": [
      {
        "tag": "wght",
        "min": 200,
        "max": 900,
        "defaultValue": 400
      }
    ],
    "subsets": ["cyrillic", "latin", "latin-ext", "vietnamese"]
  },
  "Noto Serif Sinhala": {
    "weights": [
      "100",
      "200",
      "300",
      "400",
      "500",
      "600",
      "700",
      "800",
      "900",
      "variable"
    ],
    "styles": ["normal"],
    "axes": [
      {
        "tag": "wdth",
        "min": 62.5,
        "max": 100,
        "defaultValue": 100
      },
      {
        "tag": "wght",
        "min": 100,
        "max": 900,
        "defaultValue": 400
      }
    ],
    "subsets": ["latin", "latin-ext", "sinhala"]
  },
  "Noto Serif TC": {
    "weights": [
      "200",
      "300",
      "400",
      "500",
      "600",
      "700",
      "800",
      "900",
      "variable"
    ],
    "styles": ["normal"],
    "axes": [
      {
        "tag": "wght",
        "min": 200,
        "max": 900,
        "defaultValue": 400
      }
    ],
    "subsets": ["cyrillic", "latin", "latin-ext", "vietnamese"]
  },
  "Noto Serif Tamil": {
    "weights": [
      "100",
      "200",
      "300",
      "400",
      "500",
      "600",
      "700",
      "800",
      "900",
      "variable"
    ],
    "styles": ["normal", "italic"],
    "axes": [
      {
        "tag": "wdth",
        "min": 62.5,
        "max": 100,
        "defaultValue": 100
      },
      {
        "tag": "wght",
        "min": 100,
        "max": 900,
        "defaultValue": 400
      }
    ],
    "subsets": ["latin", "latin-ext", "tamil"]
  },
  "Noto Serif Tangut": {
    "weights": ["400"],
    "styles": ["normal"],
    "subsets": ["latin", "latin-ext", "tangut"]
  },
  "Noto Serif Telugu": {
    "weights": [
      "100",
      "200",
      "300",
      "400",
      "500",
      "600",
      "700",
      "800",
      "900",
      "variable"
    ],
    "styles": ["normal"],
    "axes": [
      {
        "tag": "wght",
        "min": 100,
        "max": 900,
        "defaultValue": 400
      }
    ],
    "subsets": ["latin", "latin-ext", "telugu"]
  },
  "Noto Serif Thai": {
    "weights": [
      "100",
      "200",
      "300",
      "400",
      "500",
      "600",
      "700",
      "800",
      "900",
      "variable"
    ],
    "styles": ["normal"],
    "axes": [
      {
        "tag": "wdth",
        "min": 62.5,
        "max": 100,
        "defaultValue": 100
      },
      {
        "tag": "wght",
        "min": 100,
        "max": 900,
        "defaultValue": 400
      }
    ],
    "subsets": ["latin", "latin-ext", "thai"]
  },
  "Noto Serif Tibetan": {
    "weights": [
      "100",
      "200",
      "300",
      "400",
      "500",
      "600",
      "700",
      "800",
      "900",
      "variable"
    ],
    "styles": ["normal"],
    "axes": [
      {
        "tag": "wght",
        "min": 100,
        "max": 900,
        "defaultValue": 400
      }
    ],
    "subsets": ["latin", "latin-ext", "tibetan"]
  },
  "Noto Serif Toto": {
    "weights": ["400", "500", "600", "700", "variable"],
    "styles": ["normal"],
    "axes": [
      {
        "tag": "wght",
        "min": 400,
        "max": 700,
        "defaultValue": 400
      }
    ],
    "subsets": ["latin", "latin-ext", "toto"]
  },
  "Noto Serif Vithkuqi": {
    "weights": ["400", "500", "600", "700", "variable"],
    "styles": ["normal"],
    "axes": [
      {
        "tag": "wght",
        "min": 400,
        "max": 700,
        "defaultValue": 400
      }
    ],
    "subsets": ["latin", "latin-ext", "vithkuqi"]
  },
  "Noto Serif Yezidi": {
    "weights": ["400", "500", "600", "700", "variable"],
    "styles": ["normal"],
    "axes": [
      {
        "tag": "wght",
        "min": 400,
        "max": 700,
        "defaultValue": 400
      }
    ],
    "subsets": ["latin", "latin-ext", "yezidi"]
  },
  "Noto Traditional Nushu": {
    "weights": ["300", "400", "500", "600", "700", "variable"],
    "styles": ["normal"],
    "axes": [
      {
        "tag": "wght",
        "min": 300,
        "max": 700,
        "defaultValue": 400
      }
    ],
    "subsets": ["latin", "latin-ext", "nushu"]
  },
  "Noto Znamenny Musical Notation": {
    "weights": ["400"],
    "styles": ["normal"],
    "subsets": ["latin", "latin-ext", "math", "symbols", "znamenny"]
  },
  "Nova Cut": {
    "weights": ["400"],
    "styles": ["normal"],
    "subsets": ["latin"]
  },
  "Nova Flat": {
    "weights": ["400"],
    "styles": ["normal"],
    "subsets": ["latin"]
  },
  "Nova Mono": {
    "weights": ["400"],
    "styles": ["normal"],
    "subsets": ["greek", "latin"]
  },
  "Nova Oval": {
    "weights": ["400"],
    "styles": ["normal"],
    "subsets": ["latin"]
  },
  "Nova Round": {
    "weights": ["400"],
    "styles": ["normal"],
    "subsets": ["latin"]
  },
  "Nova Script": {
    "weights": ["400"],
    "styles": ["normal"],
    "subsets": ["latin"]
  },
  "Nova Slim": {
    "weights": ["400"],
    "styles": ["normal"],
    "subsets": ["latin"]
  },
  "Nova Square": {
    "weights": ["400"],
    "styles": ["normal"],
    "subsets": ["latin"]
  },
  "Numans": {
    "weights": ["400"],
    "styles": ["normal"],
    "subsets": ["latin"]
  },
  "Nunito": {
    "weights": [
      "200",
      "300",
      "400",
      "500",
      "600",
      "700",
      "800",
      "900",
      "1000",
      "variable"
    ],
    "styles": ["normal", "italic"],
    "axes": [
      {
        "tag": "wght",
        "min": 200,
        "max": 1000,
        "defaultValue": 400
      }
    ],
    "subsets": ["cyrillic", "cyrillic-ext", "latin", "latin-ext", "vietnamese"]
  },
  "Nunito Sans": {
    "weights": [
      "200",
      "300",
      "400",
      "500",
      "600",
      "700",
      "800",
      "900",
      "1000",
      "variable"
    ],
    "styles": ["normal", "italic"],
    "axes": [
      {
        "tag": "YTLC",
        "min": 440,
        "max": 540,
        "defaultValue": 500
      },
      {
        "tag": "opsz",
        "min": 6,
        "max": 12,
        "defaultValue": 12
      },
      {
        "tag": "wdth",
        "min": 75,
        "max": 125,
        "defaultValue": 100
      },
      {
        "tag": "wght",
        "min": 200,
        "max": 1000,
        "defaultValue": 400
      }
    ],
    "subsets": ["cyrillic", "cyrillic-ext", "latin", "latin-ext", "vietnamese"]
  },
  "Nuosu SIL": {
    "weights": ["400"],
    "styles": ["normal"],
    "subsets": ["latin", "latin-ext", "yi"]
  },
  "Odibee Sans": {
    "weights": ["400"],
    "styles": ["normal"],
    "subsets": ["latin"]
  },
  "Odor Mean Chey": {
    "weights": ["400"],
    "styles": ["normal"],
    "subsets": ["khmer", "latin"]
  },
  "Offside": {
    "weights": ["400"],
    "styles": ["normal"],
    "subsets": ["latin", "latin-ext"]
  },
  "Oi": {
    "weights": ["400"],
    "styles": ["normal"],
    "subsets": [
      "cyrillic",
      "cyrillic-ext",
      "greek",
      "latin",
      "latin-ext",
      "tamil",
      "vietnamese"
    ]
  },
  "Ojuju": {
    "weights": ["200", "300", "400", "500", "600", "700", "800", "variable"],
    "styles": ["normal"],
    "axes": [
      {
        "tag": "wght",
        "min": 200,
        "max": 800,
        "defaultValue": 400
      }
    ],
    "subsets": ["latin", "latin-ext", "math", "symbols", "vietnamese"]
  },
  "Old Standard TT": {
    "weights": ["400", "700"],
    "styles": ["normal", "italic"],
    "subsets": ["cyrillic", "cyrillic-ext", "latin", "latin-ext", "vietnamese"]
  },
  "Oldenburg": {
    "weights": ["400"],
    "styles": ["normal"],
    "subsets": ["latin", "latin-ext"]
  },
  "Ole": {
    "weights": ["400"],
    "styles": ["normal"],
    "subsets": ["latin", "latin-ext", "vietnamese"]
  },
  "Oleo Script": {
    "weights": ["400", "700"],
    "styles": ["normal"],
    "subsets": ["latin", "latin-ext"]
  },
  "Oleo Script Swash Caps": {
    "weights": ["400", "700"],
    "styles": ["normal"],
    "subsets": ["latin", "latin-ext"]
  },
  "Onest": {
    "weights": [
      "100",
      "200",
      "300",
      "400",
      "500",
      "600",
      "700",
      "800",
      "900",
      "variable"
    ],
    "styles": ["normal"],
    "axes": [
      {
        "tag": "wght",
        "min": 100,
        "max": 900,
        "defaultValue": 400
      }
    ],
    "subsets": ["cyrillic", "cyrillic-ext", "latin", "latin-ext"]
  },
  "Oooh Baby": {
    "weights": ["400"],
    "styles": ["normal"],
    "subsets": ["latin", "latin-ext", "vietnamese"]
  },
  "Open Sans": {
    "weights": ["300", "400", "500", "600", "700", "800", "variable"],
    "styles": ["normal", "italic"],
    "axes": [
      {
        "tag": "wdth",
        "min": 75,
        "max": 100,
        "defaultValue": 100
      },
      {
        "tag": "wght",
        "min": 300,
        "max": 800,
        "defaultValue": 400
      }
    ],
    "subsets": [
      "cyrillic",
      "cyrillic-ext",
      "greek",
      "greek-ext",
      "hebrew",
      "latin",
      "latin-ext",
      "math",
      "symbols",
      "vietnamese"
    ]
  },
  "Oranienbaum": {
    "weights": ["400"],
    "styles": ["normal"],
    "subsets": ["cyrillic", "cyrillic-ext", "latin", "latin-ext"]
  },
  "Orbit": {
    "weights": ["400"],
    "styles": ["normal"],
    "subsets": ["latin", "latin-ext"]
  },
  "Orbitron": {
    "weights": ["400", "500", "600", "700", "800", "900", "variable"],
    "styles": ["normal"],
    "axes": [
      {
        "tag": "wght",
        "min": 400,
        "max": 900,
        "defaultValue": 400
      }
    ],
    "subsets": ["latin"]
  },
  "Oregano": {
    "weights": ["400"],
    "styles": ["normal", "italic"],
    "subsets": ["latin", "latin-ext"]
  },
  "Orelega One": {
    "weights": ["400"],
    "styles": ["normal"],
    "subsets": ["cyrillic", "cyrillic-ext", "latin", "latin-ext"]
  },
  "Orienta": {
    "weights": ["400"],
    "styles": ["normal"],
    "subsets": ["latin", "latin-ext"]
  },
  "Original Surfer": {
    "weights": ["400"],
    "styles": ["normal"],
    "subsets": ["latin"]
  },
  "Oswald": {
    "weights": ["200", "300", "400", "500", "600", "700", "variable"],
    "styles": ["normal"],
    "axes": [
      {
        "tag": "wght",
        "min": 200,
        "max": 700,
        "defaultValue": 400
      }
    ],
    "subsets": ["cyrillic", "cyrillic-ext", "latin", "latin-ext", "vietnamese"]
  },
  "Outfit": {
    "weights": [
      "100",
      "200",
      "300",
      "400",
      "500",
      "600",
      "700",
      "800",
      "900",
      "variable"
    ],
    "styles": ["normal"],
    "axes": [
      {
        "tag": "wght",
        "min": 100,
        "max": 900,
        "defaultValue": 400
      }
    ],
    "subsets": ["latin", "latin-ext"]
  },
  "Over the Rainbow": {
    "weights": ["400"],
    "styles": ["normal"],
    "subsets": ["latin"]
  },
  "Overlock": {
    "weights": ["400", "700", "900"],
    "styles": ["normal", "italic"],
    "subsets": ["latin", "latin-ext"]
  },
  "Overlock SC": {
    "weights": ["400"],
    "styles": ["normal"],
    "subsets": ["latin", "latin-ext"]
  },
  "Overpass": {
    "weights": [
      "100",
      "200",
      "300",
      "400",
      "500",
      "600",
      "700",
      "800",
      "900",
      "variable"
    ],
    "styles": ["normal", "italic"],
    "axes": [
      {
        "tag": "wght",
        "min": 100,
        "max": 900,
        "defaultValue": 400
      }
    ],
    "subsets": ["cyrillic", "cyrillic-ext", "latin", "latin-ext", "vietnamese"]
  },
  "Overpass Mono": {
    "weights": ["300", "400", "500", "600", "700", "variable"],
    "styles": ["normal"],
    "axes": [
      {
        "tag": "wght",
        "min": 300,
        "max": 700,
        "defaultValue": 400
      }
    ],
    "subsets": ["cyrillic", "cyrillic-ext", "latin", "latin-ext", "vietnamese"]
  },
  "Ovo": {
    "weights": ["400"],
    "styles": ["normal"],
    "subsets": ["latin"]
  },
  "Oxanium": {
    "weights": ["200", "300", "400", "500", "600", "700", "800", "variable"],
    "styles": ["normal"],
    "axes": [
      {
        "tag": "wght",
        "min": 200,
        "max": 800,
        "defaultValue": 400
      }
    ],
    "subsets": ["latin", "latin-ext"]
  },
  "Oxygen": {
    "weights": ["300", "400", "700"],
    "styles": ["normal"],
    "subsets": ["latin", "latin-ext"]
  },
  "Oxygen Mono": {
    "weights": ["400"],
    "styles": ["normal"],
    "subsets": ["latin", "latin-ext"]
  },
  "PT Mono": {
    "weights": ["400"],
    "styles": ["normal"],
    "subsets": ["cyrillic", "cyrillic-ext", "latin", "latin-ext"]
  },
  "PT Sans": {
    "weights": ["400", "700"],
    "styles": ["normal", "italic"],
    "subsets": ["cyrillic", "cyrillic-ext", "latin", "latin-ext"]
  },
  "PT Sans Caption": {
    "weights": ["400", "700"],
    "styles": ["normal"],
    "subsets": ["cyrillic", "cyrillic-ext", "latin", "latin-ext"]
  },
  "PT Sans Narrow": {
    "weights": ["400", "700"],
    "styles": ["normal"],
    "subsets": ["cyrillic", "cyrillic-ext", "latin", "latin-ext"]
  },
  "PT Serif": {
    "weights": ["400", "700"],
    "styles": ["normal", "italic"],
    "subsets": ["cyrillic", "cyrillic-ext", "latin", "latin-ext"]
  },
  "PT Serif Caption": {
    "weights": ["400"],
    "styles": ["normal", "italic"],
    "subsets": ["cyrillic", "cyrillic-ext", "latin", "latin-ext"]
  },
  "Pacifico": {
    "weights": ["400"],
    "styles": ["normal"],
    "subsets": ["cyrillic", "cyrillic-ext", "latin", "latin-ext", "vietnamese"]
  },
  "Padauk": {
    "weights": ["400", "700"],
    "styles": ["normal"],
    "subsets": ["latin", "latin-ext", "myanmar"]
  },
  "Padyakke Expanded One": {
    "weights": ["400"],
    "styles": ["normal"],
    "subsets": ["kannada", "latin", "latin-ext"]
  },
  "Palanquin": {
    "weights": ["100", "200", "300", "400", "500", "600", "700"],
    "styles": ["normal"],
    "subsets": ["devanagari", "latin", "latin-ext"]
  },
  "Palanquin Dark": {
    "weights": ["400", "500", "600", "700"],
    "styles": ["normal"],
    "subsets": ["devanagari", "latin", "latin-ext"]
  },
  "Palette Mosaic": {
    "weights": ["400"],
    "styles": ["normal"],
    "subsets": ["latin"]
  },
  "Pangolin": {
    "weights": ["400"],
    "styles": ["normal"],
    "subsets": ["cyrillic", "cyrillic-ext", "latin", "latin-ext", "vietnamese"]
  },
  "Paprika": {
    "weights": ["400"],
    "styles": ["normal"],
    "subsets": ["latin", "latin-ext"]
  },
  "Parisienne": {
    "weights": ["400"],
    "styles": ["normal"],
    "subsets": ["latin", "latin-ext"]
  },
  "Passero One": {
    "weights": ["400"],
    "styles": ["normal"],
    "subsets": ["latin", "latin-ext"]
  },
  "Passion One": {
    "weights": ["400", "700", "900"],
    "styles": ["normal"],
    "subsets": ["latin", "latin-ext"]
  },
  "Passions Conflict": {
    "weights": ["400"],
    "styles": ["normal"],
    "subsets": ["latin", "latin-ext", "vietnamese"]
  },
  "Pathway Extreme": {
    "weights": [
      "100",
      "200",
      "300",
      "400",
      "500",
      "600",
      "700",
      "800",
      "900",
      "variable"
    ],
    "styles": ["normal", "italic"],
    "axes": [
      {
        "tag": "opsz",
        "min": 8,
        "max": 144,
        "defaultValue": 12
      },
      {
        "tag": "wdth",
        "min": 75,
        "max": 100,
        "defaultValue": 100
      },
      {
        "tag": "wght",
        "min": 100,
        "max": 900,
        "defaultValue": 400
      }
    ],
    "subsets": ["latin", "latin-ext", "vietnamese"]
  },
  "Pathway Gothic One": {
    "weights": ["400"],
    "styles": ["normal"],
    "subsets": ["latin", "latin-ext"]
  },
  "Patrick Hand": {
    "weights": ["400"],
    "styles": ["normal"],
    "subsets": ["latin", "latin-ext", "vietnamese"]
  },
  "Patrick Hand SC": {
    "weights": ["400"],
    "styles": ["normal"],
    "subsets": ["latin", "latin-ext", "vietnamese"]
  },
  "Pattaya": {
    "weights": ["400"],
    "styles": ["normal"],
    "subsets": ["cyrillic", "latin", "latin-ext", "thai", "vietnamese"]
  },
  "Patua One": {
    "weights": ["400"],
    "styles": ["normal"],
    "subsets": ["latin"]
  },
  "Pavanam": {
    "weights": ["400"],
    "styles": ["normal"],
    "subsets": ["latin", "latin-ext", "tamil"]
  },
  "Paytone One": {
    "weights": ["400"],
    "styles": ["normal"],
    "subsets": ["latin", "latin-ext", "vietnamese"]
  },
  "Peddana": {
    "weights": ["400"],
    "styles": ["normal"],
    "subsets": ["latin", "telugu"]
  },
  "Peralta": {
    "weights": ["400"],
    "styles": ["normal"],
    "subsets": ["latin", "latin-ext"]
  },
  "Permanent Marker": {
    "weights": ["400"],
    "styles": ["normal"],
    "subsets": ["latin"]
  },
  "Petemoss": {
    "weights": ["400"],
    "styles": ["normal"],
    "subsets": ["latin", "latin-ext", "vietnamese"]
  },
  "Petit Formal Script": {
    "weights": ["400"],
    "styles": ["normal"],
    "subsets": ["latin", "latin-ext"]
  },
  "Petrona": {
    "weights": [
      "100",
      "200",
      "300",
      "400",
      "500",
      "600",
      "700",
      "800",
      "900",
      "variable"
    ],
    "styles": ["normal", "italic"],
    "axes": [
      {
        "tag": "wght",
        "min": 100,
        "max": 900,
        "defaultValue": 400
      }
    ],
    "subsets": ["latin", "latin-ext", "vietnamese"]
  },
  "Philosopher": {
    "weights": ["400", "700"],
    "styles": ["normal", "italic"],
    "subsets": ["cyrillic", "cyrillic-ext", "latin", "latin-ext", "vietnamese"]
  },
  "Phudu": {
    "weights": ["300", "400", "500", "600", "700", "800", "900", "variable"],
    "styles": ["normal"],
    "axes": [
      {
        "tag": "wght",
        "min": 300,
        "max": 900,
        "defaultValue": 400
      }
    ],
    "subsets": ["cyrillic-ext", "latin", "latin-ext", "vietnamese"]
  },
  "Piazzolla": {
    "weights": [
      "100",
      "200",
      "300",
      "400",
      "500",
      "600",
      "700",
      "800",
      "900",
      "variable"
    ],
    "styles": ["normal", "italic"],
    "axes": [
      {
        "tag": "opsz",
        "min": 8,
        "max": 30,
        "defaultValue": 14
      },
      {
        "tag": "wght",
        "min": 100,
        "max": 900,
        "defaultValue": 400
      }
    ],
    "subsets": [
      "cyrillic",
      "cyrillic-ext",
      "greek",
      "greek-ext",
      "latin",
      "latin-ext",
      "vietnamese"
    ]
  },
  "Piedra": {
    "weights": ["400"],
    "styles": ["normal"],
    "subsets": ["latin", "latin-ext"]
  },
  "Pinyon Script": {
    "weights": ["400"],
    "styles": ["normal"],
    "subsets": ["latin", "latin-ext", "vietnamese"]
  },
  "Pirata One": {
    "weights": ["400"],
    "styles": ["normal"],
    "subsets": ["latin", "latin-ext"]
  },
  "Pixelify Sans": {
    "weights": ["400", "500", "600", "700", "variable"],
    "styles": ["normal"],
    "axes": [
      {
        "tag": "wght",
        "min": 400,
        "max": 700,
        "defaultValue": 400
      }
    ],
    "subsets": ["cyrillic", "latin", "latin-ext"]
  },
  "Plaster": {
    "weights": ["400"],
    "styles": ["normal"],
    "subsets": ["latin", "latin-ext"]
  },
  "Platypi": {
    "weights": ["300", "400", "500", "600", "700", "800", "variable"],
    "styles": ["normal", "italic"],
    "axes": [
      {
        "tag": "wght",
        "min": 300,
        "max": 800,
        "defaultValue": 400
      }
    ],
    "subsets": ["latin", "latin-ext", "vietnamese"]
  },
  "Play": {
    "weights": ["400", "700"],
    "styles": ["normal"],
    "subsets": [
      "cyrillic",
      "cyrillic-ext",
      "greek",
      "latin",
      "latin-ext",
      "vietnamese"
    ]
  },
  "Playball": {
    "weights": ["400"],
    "styles": ["normal"],
    "subsets": ["latin", "latin-ext", "vietnamese"]
  },
  "Playfair": {
    "weights": ["300", "400", "500", "600", "700", "800", "900", "variable"],
    "styles": ["normal", "italic"],
    "axes": [
      {
        "tag": "opsz",
        "min": 5,
        "max": 1200,
        "defaultValue": 14
      },
      {
        "tag": "wdth",
        "min": 87.5,
        "max": 112.5,
        "defaultValue": 100
      },
      {
        "tag": "wght",
        "min": 300,
        "max": 900,
        "defaultValue": 400
      }
    ],
    "subsets": ["cyrillic", "cyrillic-ext", "latin", "latin-ext", "vietnamese"]
  },
  "Playfair Display": {
    "weights": ["400", "500", "600", "700", "800", "900", "variable"],
    "styles": ["normal", "italic"],
    "axes": [
      {
        "tag": "wght",
        "min": 400,
        "max": 900,
        "defaultValue": 400
      }
    ],
    "subsets": ["cyrillic", "latin", "latin-ext", "vietnamese"]
  },
  "Playfair Display SC": {
    "weights": ["400", "700", "900"],
    "styles": ["normal", "italic"],
    "subsets": ["cyrillic", "latin", "latin-ext", "vietnamese"]
  },
  "Playpen Sans": {
    "weights": [
      "100",
      "200",
      "300",
      "400",
      "500",
      "600",
      "700",
      "800",
      "variable"
    ],
    "styles": ["normal"],
    "axes": [
      {
        "tag": "wght",
        "min": 100,
        "max": 800,
        "defaultValue": 400
      }
    ],
    "subsets": ["emoji", "latin", "latin-ext", "math", "vietnamese"]
  },
  "Playwrite AR": {
    "weights": ["100", "200", "300", "400", "variable"],
    "styles": ["normal"],
    "axes": [
      {
        "tag": "wght",
        "min": 100,
        "max": 400,
        "defaultValue": 400
      }
    ],
    "subsets": []
  },
  "Playwrite AT": {
    "weights": ["100", "200", "300", "400", "variable"],
    "styles": ["normal", "italic"],
    "axes": [
      {
        "tag": "wght",
        "min": 100,
        "max": 400,
        "defaultValue": 400
      }
    ],
    "subsets": []
  },
  "Playwrite AU NSW": {
    "weights": ["100", "200", "300", "400", "variable"],
    "styles": ["normal"],
    "axes": [
      {
        "tag": "wght",
        "min": 100,
        "max": 400,
        "defaultValue": 400
      }
    ],
    "subsets": []
  },
  "Playwrite AU QLD": {
    "weights": ["100", "200", "300", "400", "variable"],
    "styles": ["normal"],
    "axes": [
      {
        "tag": "wght",
        "min": 100,
        "max": 400,
        "defaultValue": 400
      }
    ],
    "subsets": []
  },
  "Playwrite AU SA": {
    "weights": ["100", "200", "300", "400", "variable"],
    "styles": ["normal"],
    "axes": [
      {
        "tag": "wght",
        "min": 100,
        "max": 400,
        "defaultValue": 400
      }
    ],
    "subsets": []
  },
  "Playwrite AU TAS": {
    "weights": ["100", "200", "300", "400", "variable"],
    "styles": ["normal"],
    "axes": [
      {
        "tag": "wght",
        "min": 100,
        "max": 400,
        "defaultValue": 400
      }
    ],
    "subsets": []
  },
  "Playwrite AU VIC": {
    "weights": ["100", "200", "300", "400", "variable"],
    "styles": ["normal"],
    "axes": [
      {
        "tag": "wght",
        "min": 100,
        "max": 400,
        "defaultValue": 400
      }
    ],
    "subsets": []
  },
  "Playwrite BE VLG": {
    "weights": ["100", "200", "300", "400", "variable"],
    "styles": ["normal"],
    "axes": [
      {
        "tag": "wght",
        "min": 100,
        "max": 400,
        "defaultValue": 400
      }
    ],
    "subsets": []
  },
  "Playwrite BE WAL": {
    "weights": ["100", "200", "300", "400", "variable"],
    "styles": ["normal"],
    "axes": [
      {
        "tag": "wght",
        "min": 100,
        "max": 400,
        "defaultValue": 400
      }
    ],
    "subsets": []
  },
  "Playwrite BR": {
    "weights": ["100", "200", "300", "400", "variable"],
    "styles": ["normal"],
    "axes": [
      {
        "tag": "wght",
        "min": 100,
        "max": 400,
        "defaultValue": 400
      }
    ],
    "subsets": []
  },
  "Playwrite CA": {
    "weights": ["100", "200", "300", "400", "variable"],
    "styles": ["normal"],
    "axes": [
      {
        "tag": "wght",
        "min": 100,
        "max": 400,
        "defaultValue": 400
      }
    ],
    "subsets": []
  },
  "Playwrite CL": {
    "weights": ["100", "200", "300", "400", "variable"],
    "styles": ["normal"],
    "axes": [
      {
        "tag": "wght",
        "min": 100,
        "max": 400,
        "defaultValue": 400
      }
    ],
    "subsets": []
  },
  "Playwrite CO": {
    "weights": ["100", "200", "300", "400", "variable"],
    "styles": ["normal"],
    "axes": [
      {
        "tag": "wght",
        "min": 100,
        "max": 400,
        "defaultValue": 400
      }
    ],
    "subsets": []
  },
  "Playwrite CU": {
    "weights": ["100", "200", "300", "400", "variable"],
    "styles": ["normal"],
    "axes": [
      {
        "tag": "wght",
        "min": 100,
        "max": 400,
        "defaultValue": 400
      }
    ],
    "subsets": []
  },
  "Playwrite CZ": {
    "weights": ["100", "200", "300", "400", "variable"],
    "styles": ["normal"],
    "axes": [
      {
        "tag": "wght",
        "min": 100,
        "max": 400,
        "defaultValue": 400
      }
    ],
    "subsets": []
  },
  "Playwrite DE Grund": {
    "weights": ["100", "200", "300", "400", "variable"],
    "styles": ["normal"],
    "axes": [
      {
        "tag": "wght",
        "min": 100,
        "max": 400,
        "defaultValue": 400
      }
    ],
    "subsets": []
  },
  "Playwrite DE LA": {
    "weights": ["100", "200", "300", "400", "variable"],
    "styles": ["normal"],
    "axes": [
      {
        "tag": "wght",
        "min": 100,
        "max": 400,
        "defaultValue": 400
      }
    ],
    "subsets": []
  },
  "Playwrite DE SAS": {
    "weights": ["100", "200", "300", "400", "variable"],
    "styles": ["normal"],
    "axes": [
      {
        "tag": "wght",
        "min": 100,
        "max": 400,
        "defaultValue": 400
      }
    ],
    "subsets": []
  },
  "Playwrite DE VA": {
    "weights": ["100", "200", "300", "400", "variable"],
    "styles": ["normal"],
    "axes": [
      {
        "tag": "wght",
        "min": 100,
        "max": 400,
        "defaultValue": 400
      }
    ],
    "subsets": []
  },
  "Playwrite DK Loopet": {
    "weights": ["100", "200", "300", "400", "variable"],
    "styles": ["normal"],
    "axes": [
      {
        "tag": "wght",
        "min": 100,
        "max": 400,
        "defaultValue": 400
      }
    ],
    "subsets": []
  },
  "Playwrite DK Uloopet": {
    "weights": ["100", "200", "300", "400", "variable"],
    "styles": ["normal"],
    "axes": [
      {
        "tag": "wght",
        "min": 100,
        "max": 400,
        "defaultValue": 400
      }
    ],
    "subsets": []
  },
  "Playwrite ES": {
    "weights": ["100", "200", "300", "400", "variable"],
    "styles": ["normal"],
    "axes": [
      {
        "tag": "wght",
        "min": 100,
        "max": 400,
        "defaultValue": 400
      }
    ],
    "subsets": []
  },
  "Playwrite ES Deco": {
    "weights": ["100", "200", "300", "400", "variable"],
    "styles": ["normal"],
    "axes": [
      {
        "tag": "wght",
        "min": 100,
        "max": 400,
        "defaultValue": 400
      }
    ],
    "subsets": []
  },
  "Playwrite FR Moderne": {
    "weights": ["100", "200", "300", "400", "variable"],
    "styles": ["normal"],
    "axes": [
      {
        "tag": "wght",
        "min": 100,
        "max": 400,
        "defaultValue": 400
      }
    ],
    "subsets": []
  },
  "Playwrite FR Trad": {
    "weights": ["100", "200", "300", "400", "variable"],
    "styles": ["normal"],
    "axes": [
      {
        "tag": "wght",
        "min": 100,
        "max": 400,
        "defaultValue": 400
      }
    ],
    "subsets": []
  },
  "Playwrite GB J": {
    "weights": ["100", "200", "300", "400", "variable"],
    "styles": ["normal", "italic"],
    "axes": [
      {
        "tag": "wght",
        "min": 100,
        "max": 400,
        "defaultValue": 400
      }
    ],
    "subsets": []
  },
  "Playwrite GB S": {
    "weights": ["100", "200", "300", "400", "variable"],
    "styles": ["normal", "italic"],
    "axes": [
      {
        "tag": "wght",
        "min": 100,
        "max": 400,
        "defaultValue": 400
      }
    ],
    "subsets": []
  },
  "Playwrite HR": {
    "weights": ["100", "200", "300", "400", "variable"],
    "styles": ["normal"],
    "axes": [
      {
        "tag": "wght",
        "min": 100,
        "max": 400,
        "defaultValue": 400
      }
    ],
    "subsets": []
  },
  "Playwrite HR Lijeva": {
    "weights": ["100", "200", "300", "400", "variable"],
    "styles": ["normal"],
    "axes": [
      {
        "tag": "wght",
        "min": 100,
        "max": 400,
        "defaultValue": 400
      }
    ],
    "subsets": []
  },
  "Playwrite HU": {
    "weights": ["100", "200", "300", "400", "variable"],
    "styles": ["normal"],
    "axes": [
      {
        "tag": "wght",
        "min": 100,
        "max": 400,
        "defaultValue": 400
      }
    ],
    "subsets": []
  },
  "Playwrite ID": {
    "weights": ["100", "200", "300", "400", "variable"],
    "styles": ["normal"],
    "axes": [
      {
        "tag": "wght",
        "min": 100,
        "max": 400,
        "defaultValue": 400
      }
    ],
    "subsets": []
  },
  "Playwrite IE": {
    "weights": ["100", "200", "300", "400", "variable"],
    "styles": ["normal"],
    "axes": [
      {
        "tag": "wght",
        "min": 100,
        "max": 400,
        "defaultValue": 400
      }
    ],
    "subsets": []
  },
  "Playwrite IN": {
    "weights": ["100", "200", "300", "400", "variable"],
    "styles": ["normal"],
    "axes": [
      {
        "tag": "wght",
        "min": 100,
        "max": 400,
        "defaultValue": 400
      }
    ],
    "subsets": []
  },
  "Playwrite IS": {
    "weights": ["100", "200", "300", "400", "variable"],
    "styles": ["normal"],
    "axes": [
      {
        "tag": "wght",
        "min": 100,
        "max": 400,
        "defaultValue": 400
      }
    ],
    "subsets": []
  },
  "Playwrite IT Moderna": {
    "weights": ["100", "200", "300", "400", "variable"],
    "styles": ["normal"],
    "axes": [
      {
        "tag": "wght",
        "min": 100,
        "max": 400,
        "defaultValue": 400
      }
    ],
    "subsets": []
  },
  "Playwrite IT Trad": {
    "weights": ["100", "200", "300", "400", "variable"],
    "styles": ["normal"],
    "axes": [
      {
        "tag": "wght",
        "min": 100,
        "max": 400,
        "defaultValue": 400
      }
    ],
    "subsets": []
  },
  "Playwrite MX": {
    "weights": ["100", "200", "300", "400", "variable"],
    "styles": ["normal"],
    "axes": [
      {
        "tag": "wght",
        "min": 100,
        "max": 400,
        "defaultValue": 400
      }
    ],
    "subsets": []
  },
  "Playwrite NG Modern": {
    "weights": ["100", "200", "300", "400", "variable"],
    "styles": ["normal"],
    "axes": [
      {
        "tag": "wght",
        "min": 100,
        "max": 400,
        "defaultValue": 400
      }
    ],
    "subsets": []
  },
  "Playwrite NL": {
    "weights": ["100", "200", "300", "400", "variable"],
    "styles": ["normal"],
    "axes": [
      {
        "tag": "wght",
        "min": 100,
        "max": 400,
        "defaultValue": 400
      }
    ],
    "subsets": []
  },
  "Playwrite NO": {
    "weights": ["100", "200", "300", "400", "variable"],
    "styles": ["normal"],
    "axes": [
      {
        "tag": "wght",
        "min": 100,
        "max": 400,
        "defaultValue": 400
      }
    ],
    "subsets": []
  },
  "Playwrite NZ": {
    "weights": ["100", "200", "300", "400", "variable"],
    "styles": ["normal"],
    "axes": [
      {
        "tag": "wght",
        "min": 100,
        "max": 400,
        "defaultValue": 400
      }
    ],
    "subsets": []
  },
  "Playwrite PE": {
    "weights": ["100", "200", "300", "400", "variable"],
    "styles": ["normal"],
    "axes": [
      {
        "tag": "wght",
        "min": 100,
        "max": 400,
        "defaultValue": 400
      }
    ],
    "subsets": []
  },
  "Playwrite PL": {
    "weights": ["100", "200", "300", "400", "variable"],
    "styles": ["normal"],
    "axes": [
      {
        "tag": "wght",
        "min": 100,
        "max": 400,
        "defaultValue": 400
      }
    ],
    "subsets": []
  },
  "Playwrite PT": {
    "weights": ["100", "200", "300", "400", "variable"],
    "styles": ["normal"],
    "axes": [
      {
        "tag": "wght",
        "min": 100,
        "max": 400,
        "defaultValue": 400
      }
    ],
    "subsets": []
  },
  "Playwrite RO": {
    "weights": ["100", "200", "300", "400", "variable"],
    "styles": ["normal"],
    "axes": [
      {
        "tag": "wght",
        "min": 100,
        "max": 400,
        "defaultValue": 400
      }
    ],
    "subsets": []
  },
  "Playwrite SK": {
    "weights": ["100", "200", "300", "400", "variable"],
    "styles": ["normal"],
    "axes": [
      {
        "tag": "wght",
        "min": 100,
        "max": 400,
        "defaultValue": 400
      }
    ],
    "subsets": []
  },
  "Playwrite TZ": {
    "weights": ["100", "200", "300", "400", "variable"],
    "styles": ["normal"],
    "axes": [
      {
        "tag": "wght",
        "min": 100,
        "max": 400,
        "defaultValue": 400
      }
    ],
    "subsets": []
  },
  "Playwrite US Modern": {
    "weights": ["100", "200", "300", "400", "variable"],
    "styles": ["normal"],
    "axes": [
      {
        "tag": "wght",
        "min": 100,
        "max": 400,
        "defaultValue": 400
      }
    ],
    "subsets": []
  },
  "Playwrite US Trad": {
    "weights": ["100", "200", "300", "400", "variable"],
    "styles": ["normal"],
    "axes": [
      {
        "tag": "wght",
        "min": 100,
        "max": 400,
        "defaultValue": 400
      }
    ],
    "subsets": []
  },
  "Playwrite VN": {
    "weights": ["100", "200", "300", "400", "variable"],
    "styles": ["normal"],
    "axes": [
      {
        "tag": "wght",
        "min": 100,
        "max": 400,
        "defaultValue": 400
      }
    ],
    "subsets": []
  },
  "Playwrite ZA": {
    "weights": ["100", "200", "300", "400", "variable"],
    "styles": ["normal"],
    "axes": [
      {
        "tag": "wght",
        "min": 100,
        "max": 400,
        "defaultValue": 400
      }
    ],
    "subsets": []
  },
  "Plus Jakarta Sans": {
    "weights": ["200", "300", "400", "500", "600", "700", "800", "variable"],
    "styles": ["normal", "italic"],
    "axes": [
      {
        "tag": "wght",
        "min": 200,
        "max": 800,
        "defaultValue": 400
      }
    ],
    "subsets": ["cyrillic-ext", "latin", "latin-ext", "vietnamese"]
  },
  "Podkova": {
    "weights": ["400", "500", "600", "700", "800", "variable"],
    "styles": ["normal"],
    "axes": [
      {
        "tag": "wght",
        "min": 400,
        "max": 800,
        "defaultValue": 400
      }
    ],
    "subsets": ["cyrillic", "cyrillic-ext", "latin", "latin-ext", "vietnamese"]
  },
  "Poetsen One": {
    "weights": ["400"],
    "styles": ["normal"],
    "subsets": ["latin", "latin-ext"]
  },
  "Poiret One": {
    "weights": ["400"],
    "styles": ["normal"],
    "subsets": ["cyrillic", "latin", "latin-ext"]
  },
  "Poller One": {
    "weights": ["400"],
    "styles": ["normal"],
    "subsets": ["latin"]
  },
  "Poltawski Nowy": {
    "weights": ["400", "500", "600", "700", "variable"],
    "styles": ["normal", "italic"],
    "axes": [
      {
        "tag": "wght",
        "min": 400,
        "max": 700,
        "defaultValue": 400
      }
    ],
    "subsets": ["latin", "latin-ext", "vietnamese"]
  },
  "Poly": {
    "weights": ["400"],
    "styles": ["normal", "italic"],
    "subsets": ["latin"]
  },
  "Pompiere": {
    "weights": ["400"],
    "styles": ["normal"],
    "subsets": ["latin"]
  },
  "Pontano Sans": {
    "weights": ["300", "400", "500", "600", "700", "variable"],
    "styles": ["normal"],
    "axes": [
      {
        "tag": "wght",
        "min": 300,
        "max": 700,
        "defaultValue": 400
      }
    ],
    "subsets": ["latin", "latin-ext"]
  },
  "Poor Story": {
    "weights": ["400"],
    "styles": ["normal"],
    "subsets": ["latin"]
  },
  "Poppins": {
    "weights": ["100", "200", "300", "400", "500", "600", "700", "800", "900"],
    "styles": ["normal", "italic"],
    "subsets": ["latin", "latin-ext"]
  },
  "Port Lligat Sans": {
    "weights": ["400"],
    "styles": ["normal"],
    "subsets": ["latin"]
  },
  "Port Lligat Slab": {
    "weights": ["400"],
    "styles": ["normal"],
    "subsets": ["latin"]
  },
  "Potta One": {
    "weights": ["400"],
    "styles": ["normal"],
    "subsets": ["latin", "latin-ext", "vietnamese"]
  },
  "Pragati Narrow": {
    "weights": ["400", "700"],
    "styles": ["normal"],
    "subsets": ["devanagari", "latin", "latin-ext"]
  },
  "Praise": {
    "weights": ["400"],
    "styles": ["normal"],
    "subsets": ["latin", "latin-ext", "vietnamese"]
  },
  "Prata": {
    "weights": ["400"],
    "styles": ["normal"],
    "subsets": ["cyrillic", "cyrillic-ext", "latin", "vietnamese"]
  },
  "Preahvihear": {
    "weights": ["400"],
    "styles": ["normal"],
    "subsets": ["khmer", "latin"]
  },
  "Press Start 2P": {
    "weights": ["400"],
    "styles": ["normal"],
    "subsets": ["cyrillic", "cyrillic-ext", "greek", "latin", "latin-ext"]
  },
  "Pridi": {
    "weights": ["200", "300", "400", "500", "600", "700"],
    "styles": ["normal"],
    "subsets": ["latin", "latin-ext", "thai", "vietnamese"]
  },
  "Princess Sofia": {
    "weights": ["400"],
    "styles": ["normal"],
    "subsets": ["latin", "latin-ext"]
  },
  "Prociono": {
    "weights": ["400"],
    "styles": ["normal"],
    "subsets": ["latin"]
  },
  "Prompt": {
    "weights": ["100", "200", "300", "400", "500", "600", "700", "800", "900"],
    "styles": ["normal", "italic"],
    "subsets": ["latin", "latin-ext", "thai", "vietnamese"]
  },
  "Prosto One": {
    "weights": ["400"],
    "styles": ["normal"],
    "subsets": ["cyrillic", "latin", "latin-ext"]
  },
  "Protest Guerrilla": {
    "weights": ["400"],
    "styles": ["normal"],
    "subsets": ["latin", "latin-ext", "math", "symbols", "vietnamese"]
  },
  "Protest Revolution": {
    "weights": ["400"],
    "styles": ["normal"],
    "subsets": ["latin", "latin-ext", "math", "symbols", "vietnamese"]
  },
  "Protest Riot": {
    "weights": ["400"],
    "styles": ["normal"],
    "subsets": ["latin", "latin-ext", "math", "symbols", "vietnamese"]
  },
  "Protest Strike": {
    "weights": ["400"],
    "styles": ["normal"],
    "subsets": ["latin", "latin-ext", "math", "symbols", "vietnamese"]
  },
  "Proza Libre": {
    "weights": ["400", "500", "600", "700", "800"],
    "styles": ["normal", "italic"],
    "subsets": ["latin", "latin-ext"]
  },
  "Public Sans": {
    "weights": [
      "100",
      "200",
      "300",
      "400",
      "500",
      "600",
      "700",
      "800",
      "900",
      "variable"
    ],
    "styles": ["normal", "italic"],
    "axes": [
      {
        "tag": "wght",
        "min": 100,
        "max": 900,
        "defaultValue": 400
      }
    ],
    "subsets": ["latin", "latin-ext", "vietnamese"]
  },
  "Puppies Play": {
    "weights": ["400"],
    "styles": ["normal"],
    "subsets": ["latin", "latin-ext", "vietnamese"]
  },
  "Puritan": {
    "weights": ["400", "700"],
    "styles": ["normal", "italic"],
    "subsets": ["latin"]
  },
  "Purple Purse": {
    "weights": ["400"],
    "styles": ["normal"],
    "subsets": ["latin", "latin-ext"]
  },
  "Qahiri": {
    "weights": ["400"],
    "styles": ["normal"],
    "subsets": ["arabic", "latin"]
  },
  "Quando": {
    "weights": ["400"],
    "styles": ["normal"],
    "subsets": ["latin", "latin-ext"]
  },
  "Quantico": {
    "weights": ["400", "700"],
    "styles": ["normal", "italic"],
    "subsets": ["latin"]
  },
  "Quattrocento": {
    "weights": ["400", "700"],
    "styles": ["normal"],
    "subsets": ["latin", "latin-ext"]
  },
  "Quattrocento Sans": {
    "weights": ["400", "700"],
    "styles": ["normal", "italic"],
    "subsets": ["latin", "latin-ext"]
  },
  "Questrial": {
    "weights": ["400"],
    "styles": ["normal"],
    "subsets": ["latin", "latin-ext", "vietnamese"]
  },
  "Quicksand": {
    "weights": ["300", "400", "500", "600", "700", "variable"],
    "styles": ["normal"],
    "axes": [
      {
        "tag": "wght",
        "min": 300,
        "max": 700,
        "defaultValue": 400
      }
    ],
    "subsets": ["latin", "latin-ext", "vietnamese"]
  },
  "Quintessential": {
    "weights": ["400"],
    "styles": ["normal"],
    "subsets": ["latin", "latin-ext"]
  },
  "Qwigley": {
    "weights": ["400"],
    "styles": ["normal"],
    "subsets": ["latin", "latin-ext", "vietnamese"]
  },
  "Qwitcher Grypen": {
    "weights": ["400", "700"],
    "styles": ["normal"],
    "subsets": ["latin", "latin-ext", "vietnamese"]
  },
  "REM": {
    "weights": [
      "100",
      "200",
      "300",
      "400",
      "500",
      "600",
      "700",
      "800",
      "900",
      "variable"
    ],
    "styles": ["normal", "italic"],
    "axes": [
      {
        "tag": "wght",
        "min": 100,
        "max": 900,
        "defaultValue": 400
      }
    ],
    "subsets": ["latin", "latin-ext", "vietnamese"]
  },
  "Racing Sans One": {
    "weights": ["400"],
    "styles": ["normal"],
    "subsets": ["latin", "latin-ext"]
  },
  "Radio Canada": {
    "weights": ["300", "400", "500", "600", "700", "variable"],
    "styles": ["normal", "italic"],
    "axes": [
      {
        "tag": "wdth",
        "min": 75,
        "max": 100,
        "defaultValue": 100
      },
      {
        "tag": "wght",
        "min": 300,
        "max": 700,
        "defaultValue": 400
      }
    ],
    "subsets": ["canadian-aboriginal", "latin", "latin-ext", "vietnamese"]
  },
  "Radio Canada Big": {
    "weights": ["400", "500", "600", "700", "variable"],
    "styles": ["normal", "italic"],
    "axes": [
      {
        "tag": "wght",
        "min": 400,
        "max": 700,
        "defaultValue": 400
      }
    ],
    "subsets": ["latin", "latin-ext"]
  },
  "Radley": {
    "weights": ["400"],
    "styles": ["normal", "italic"],
    "subsets": ["latin", "latin-ext"]
  },
  "Rajdhani": {
    "weights": ["300", "400", "500", "600", "700"],
    "styles": ["normal"],
    "subsets": ["devanagari", "latin", "latin-ext"]
  },
  "Rakkas": {
    "weights": ["400"],
    "styles": ["normal"],
    "subsets": ["arabic", "latin", "latin-ext"]
  },
  "Raleway": {
    "weights": [
      "100",
      "200",
      "300",
      "400",
      "500",
      "600",
      "700",
      "800",
      "900",
      "variable"
    ],
    "styles": ["normal", "italic"],
    "axes": [
      {
        "tag": "wght",
        "min": 100,
        "max": 900,
        "defaultValue": 400
      }
    ],
    "subsets": ["cyrillic", "cyrillic-ext", "latin", "latin-ext", "vietnamese"]
  },
  "Raleway Dots": {
    "weights": ["400"],
    "styles": ["normal"],
    "subsets": ["latin", "latin-ext"]
  },
  "Ramabhadra": {
    "weights": ["400"],
    "styles": ["normal"],
    "subsets": ["latin", "telugu"]
  },
  "Ramaraja": {
    "weights": ["400"],
    "styles": ["normal"],
    "subsets": ["latin", "telugu"]
  },
  "Rambla": {
    "weights": ["400", "700"],
    "styles": ["normal", "italic"],
    "subsets": ["latin", "latin-ext"]
  },
  "Rammetto One": {
    "weights": ["400"],
    "styles": ["normal"],
    "subsets": ["latin", "latin-ext"]
  },
  "Rampart One": {
    "weights": ["400"],
    "styles": ["normal"],
    "subsets": ["cyrillic", "latin", "latin-ext"]
  },
  "Ranchers": {
    "weights": ["400"],
    "styles": ["normal"],
    "subsets": ["latin", "latin-ext"]
  },
  "Rancho": {
    "weights": ["400"],
    "styles": ["normal"],
    "subsets": ["latin"]
  },
  "Ranga": {
    "weights": ["400", "700"],
    "styles": ["normal"],
    "subsets": ["devanagari", "latin", "latin-ext"]
  },
  "Rasa": {
    "weights": ["300", "400", "500", "600", "700", "variable"],
    "styles": ["normal", "italic"],
    "axes": [
      {
        "tag": "wght",
        "min": 300,
        "max": 700,
        "defaultValue": 400
      }
    ],
    "subsets": ["gujarati", "latin", "latin-ext", "vietnamese"]
  },
  "Rationale": {
    "weights": ["400"],
    "styles": ["normal"],
    "subsets": ["latin"]
  },
  "Ravi Prakash": {
    "weights": ["400"],
    "styles": ["normal"],
    "subsets": ["latin", "telugu"]
  },
  "Readex Pro": {
    "weights": ["200", "300", "400", "500", "600", "700", "variable"],
    "styles": ["normal"],
    "axes": [
      {
        "tag": "HEXP",
        "min": 0,
        "max": 100,
        "defaultValue": 0
      },
      {
        "tag": "wght",
        "min": 160,
        "max": 700,
        "defaultValue": 400
      }
    ],
    "subsets": ["arabic", "latin", "latin-ext", "vietnamese"]
  },
  "Recursive": {
    "weights": [
      "300",
      "400",
      "500",
      "600",
      "700",
      "800",
      "900",
      "1000",
      "variable"
    ],
    "styles": ["normal"],
    "axes": [
      {
        "tag": "CASL",
        "min": 0,
        "max": 1,
        "defaultValue": 0
      },
      {
        "tag": "CRSV",
        "min": 0,
        "max": 1,
        "defaultValue": 0.5
      },
      {
        "tag": "MONO",
        "min": 0,
        "max": 1,
        "defaultValue": 0
      },
      {
        "tag": "slnt",
        "min": -15,
        "max": 0,
        "defaultValue": 0
      },
      {
        "tag": "wght",
        "min": 300,
        "max": 1000,
        "defaultValue": 400
      }
    ],
    "subsets": ["cyrillic-ext", "latin", "latin-ext", "vietnamese"]
  },
  "Red Hat Display": {
    "weights": ["300", "400", "500", "600", "700", "800", "900", "variable"],
    "styles": ["normal", "italic"],
    "axes": [
      {
        "tag": "wght",
        "min": 300,
        "max": 900,
        "defaultValue": 400
      }
    ],
    "subsets": ["latin", "latin-ext"]
  },
  "Red Hat Mono": {
    "weights": ["300", "400", "500", "600", "700", "variable"],
    "styles": ["normal", "italic"],
    "axes": [
      {
        "tag": "wght",
        "min": 300,
        "max": 700,
        "defaultValue": 400
      }
    ],
    "subsets": ["latin", "latin-ext"]
  },
  "Red Hat Text": {
    "weights": ["300", "400", "500", "600", "700", "variable"],
    "styles": ["normal", "italic"],
    "axes": [
      {
        "tag": "wght",
        "min": 300,
        "max": 700,
        "defaultValue": 400
      }
    ],
    "subsets": ["latin", "latin-ext"]
  },
  "Red Rose": {
    "weights": ["300", "400", "500", "600", "700", "variable"],
    "styles": ["normal"],
    "axes": [
      {
        "tag": "wght",
        "min": 300,
        "max": 700,
        "defaultValue": 400
      }
    ],
    "subsets": ["latin", "latin-ext", "vietnamese"]
  },
  "Redacted": {
    "weights": ["400"],
    "styles": ["normal"],
    "subsets": ["latin", "latin-ext"]
  },
  "Redacted Script": {
    "weights": ["300", "400", "700"],
    "styles": ["normal"],
    "subsets": ["latin", "latin-ext"]
  },
  "Reddit Mono": {
    "weights": [
      "200",
      "300",
      "400",
      "500",
      "600",
      "700",
      "800",
      "900",
      "variable"
    ],
    "styles": ["normal"],
    "axes": [
      {
        "tag": "wght",
        "min": 200,
        "max": 900,
        "defaultValue": 400
      }
    ],
    "subsets": ["latin", "latin-ext", "vietnamese"]
  },
  "Reddit Sans": {
    "weights": [
      "200",
      "300",
      "400",
      "500",
      "600",
      "700",
      "800",
      "900",
      "variable"
    ],
    "styles": ["normal", "italic"],
    "axes": [
      {
        "tag": "wght",
        "min": 200,
        "max": 900,
        "defaultValue": 400
      }
    ],
    "subsets": ["latin", "latin-ext", "vietnamese"]
  },
  "Reddit Sans Condensed": {
    "weights": [
      "200",
      "300",
      "400",
      "500",
      "600",
      "700",
      "800",
      "900",
      "variable"
    ],
    "styles": ["normal"],
    "axes": [
      {
        "tag": "wght",
        "min": 200,
        "max": 900,
        "defaultValue": 400
      }
    ],
    "subsets": ["latin", "latin-ext", "vietnamese"]
  },
  "Redressed": {
    "weights": ["400"],
    "styles": ["normal"],
    "subsets": ["latin"]
  },
  "Reem Kufi": {
    "weights": ["400", "500", "600", "700", "variable"],
    "styles": ["normal"],
    "axes": [
      {
        "tag": "wght",
        "min": 400,
        "max": 700,
        "defaultValue": 400
      }
    ],
    "subsets": ["arabic", "latin", "latin-ext", "vietnamese"]
  },
  "Reem Kufi Fun": {
    "weights": ["400", "500", "600", "700", "variable"],
    "styles": ["normal"],
    "axes": [
      {
        "tag": "wght",
        "min": 400,
        "max": 700,
        "defaultValue": 400
      }
    ],
    "subsets": ["arabic", "latin", "latin-ext", "vietnamese"]
  },
  "Reem Kufi Ink": {
    "weights": ["400"],
    "styles": ["normal"],
    "subsets": ["arabic", "latin", "latin-ext", "vietnamese"]
  },
  "Reenie Beanie": {
    "weights": ["400"],
    "styles": ["normal"],
    "subsets": ["latin"]
  },
  "Reggae One": {
    "weights": ["400"],
    "styles": ["normal"],
    "subsets": ["cyrillic", "latin", "latin-ext"]
  },
  "Rethink Sans": {
    "weights": ["400", "500", "600", "700", "800", "variable"],
    "styles": ["normal", "italic"],
    "axes": [
      {
        "tag": "wght",
        "min": 400,
        "max": 800,
        "defaultValue": 400
      }
    ],
    "subsets": ["latin", "latin-ext"]
  },
  "Revalia": {
    "weights": ["400"],
    "styles": ["normal"],
    "subsets": ["latin", "latin-ext"]
  },
  "Rhodium Libre": {
    "weights": ["400"],
    "styles": ["normal"],
    "subsets": ["devanagari", "latin", "latin-ext"]
  },
  "Ribeye": {
    "weights": ["400"],
    "styles": ["normal"],
    "subsets": ["latin", "latin-ext"]
  },
  "Ribeye Marrow": {
    "weights": ["400"],
    "styles": ["normal"],
    "subsets": ["latin", "latin-ext"]
  },
  "Righteous": {
    "weights": ["400"],
    "styles": ["normal"],
    "subsets": ["latin", "latin-ext"]
  },
  "Risque": {
    "weights": ["400"],
    "styles": ["normal"],
    "subsets": ["latin", "latin-ext"]
  },
  "Road Rage": {
    "weights": ["400"],
    "styles": ["normal"],
    "subsets": ["latin", "latin-ext", "vietnamese"]
  },
  "Roboto": {
    "weights": ["100", "300", "400", "500", "700", "900"],
    "styles": ["normal", "italic"],
    "subsets": [
      "cyrillic",
      "cyrillic-ext",
      "greek",
      "greek-ext",
      "latin",
      "latin-ext",
      "vietnamese"
    ]
  },
  "Roboto Condensed": {
    "weights": [
      "100",
      "200",
      "300",
      "400",
      "500",
      "600",
      "700",
      "800",
      "900",
      "variable"
    ],
    "styles": ["normal", "italic"],
    "axes": [
      {
        "tag": "wght",
        "min": 100,
        "max": 900,
        "defaultValue": 400
      }
    ],
    "subsets": [
      "cyrillic",
      "cyrillic-ext",
      "greek",
      "greek-ext",
      "latin",
      "latin-ext",
      "vietnamese"
    ]
  },
  "Roboto Flex": {
    "weights": [
      "100",
      "200",
      "300",
      "400",
      "500",
      "600",
      "700",
      "800",
      "900",
      "1000",
      "variable"
    ],
    "styles": ["normal"],
    "axes": [
      {
        "tag": "GRAD",
        "min": -200,
        "max": 150,
        "defaultValue": 0
      },
      {
        "tag": "XOPQ",
        "min": 27,
        "max": 175,
        "defaultValue": 96
      },
      {
        "tag": "XTRA",
        "min": 323,
        "max": 603,
        "defaultValue": 468
      },
      {
        "tag": "YOPQ",
        "min": 25,
        "max": 135,
        "defaultValue": 79
      },
      {
        "tag": "YTAS",
        "min": 649,
        "max": 854,
        "defaultValue": 750
      },
      {
        "tag": "YTDE",
        "min": -305,
        "max": -98,
        "defaultValue": -203
      },
      {
        "tag": "YTFI",
        "min": 560,
        "max": 788,
        "defaultValue": 738
      },
      {
        "tag": "YTLC",
        "min": 416,
        "max": 570,
        "defaultValue": 514
      },
      {
        "tag": "YTUC",
        "min": 528,
        "max": 760,
        "defaultValue": 712
      },
      {
        "tag": "opsz",
        "min": 8,
        "max": 144,
        "defaultValue": 14
      },
      {
        "tag": "slnt",
        "min": -10,
        "max": 0,
        "defaultValue": 0
      },
      {
        "tag": "wdth",
        "min": 25,
        "max": 151,
        "defaultValue": 100
      },
      {
        "tag": "wght",
        "min": 100,
        "max": 1000,
        "defaultValue": 400
      }
    ],
    "subsets": [
      "cyrillic",
      "cyrillic-ext",
      "greek",
      "latin",
      "latin-ext",
      "vietnamese"
    ]
  },
  "Roboto Mono": {
    "weights": ["100", "200", "300", "400", "500", "600", "700", "variable"],
    "styles": ["normal", "italic"],
    "axes": [
      {
        "tag": "wght",
        "min": 100,
        "max": 700,
        "defaultValue": 400
      }
    ],
    "subsets": [
      "cyrillic",
      "cyrillic-ext",
      "greek",
      "latin",
      "latin-ext",
      "vietnamese"
    ]
  },
  "Roboto Serif": {
    "weights": [
      "100",
      "200",
      "300",
      "400",
      "500",
      "600",
      "700",
      "800",
      "900",
      "variable"
    ],
    "styles": ["normal", "italic"],
    "axes": [
      {
        "tag": "GRAD",
        "min": -50,
        "max": 100,
        "defaultValue": 0
      },
      {
        "tag": "opsz",
        "min": 8,
        "max": 144,
        "defaultValue": 14
      },
      {
        "tag": "wdth",
        "min": 50,
        "max": 150,
        "defaultValue": 100
      },
      {
        "tag": "wght",
        "min": 100,
        "max": 900,
        "defaultValue": 400
      }
    ],
    "subsets": ["cyrillic", "cyrillic-ext", "latin", "latin-ext", "vietnamese"]
  },
  "Roboto Slab": {
    "weights": [
      "100",
      "200",
      "300",
      "400",
      "500",
      "600",
      "700",
      "800",
      "900",
      "variable"
    ],
    "styles": ["normal"],
    "axes": [
      {
        "tag": "wght",
        "min": 100,
        "max": 900,
        "defaultValue": 400
      }
    ],
    "subsets": [
      "cyrillic",
      "cyrillic-ext",
      "greek",
      "greek-ext",
      "latin",
      "latin-ext",
      "vietnamese"
    ]
  },
  "Rochester": {
    "weights": ["400"],
    "styles": ["normal"],
    "subsets": ["latin"]
  },
  "Rock 3D": {
    "weights": ["400"],
    "styles": ["normal"],
    "subsets": ["latin"]
  },
  "Rock Salt": {
    "weights": ["400"],
    "styles": ["normal"],
    "subsets": ["latin"]
  },
  "RocknRoll One": {
    "weights": ["400"],
    "styles": ["normal"],
    "subsets": ["latin", "latin-ext"]
  },
  "Rokkitt": {
    "weights": [
      "100",
      "200",
      "300",
      "400",
      "500",
      "600",
      "700",
      "800",
      "900",
      "variable"
    ],
    "styles": ["normal", "italic"],
    "axes": [
      {
        "tag": "wght",
        "min": 100,
        "max": 900,
        "defaultValue": 400
      }
    ],
    "subsets": ["latin", "latin-ext", "vietnamese"]
  },
  "Romanesco": {
    "weights": ["400"],
    "styles": ["normal"],
    "subsets": ["latin", "latin-ext"]
  },
  "Ropa Sans": {
    "weights": ["400"],
    "styles": ["normal", "italic"],
    "subsets": ["latin", "latin-ext"]
  },
  "Rosario": {
    "weights": ["300", "400", "500", "600", "700", "variable"],
    "styles": ["normal", "italic"],
    "axes": [
      {
        "tag": "wght",
        "min": 300,
        "max": 700,
        "defaultValue": 400
      }
    ],
    "subsets": ["latin", "latin-ext", "vietnamese"]
  },
  "Rosarivo": {
    "weights": ["400"],
    "styles": ["normal", "italic"],
    "subsets": ["latin", "latin-ext"]
  },
  "Rouge Script": {
    "weights": ["400"],
    "styles": ["normal"],
    "subsets": ["latin"]
  },
  "Rowdies": {
    "weights": ["300", "400", "700"],
    "styles": ["normal"],
    "subsets": ["latin", "latin-ext", "vietnamese"]
  },
  "Rozha One": {
    "weights": ["400"],
    "styles": ["normal"],
    "subsets": ["devanagari", "latin", "latin-ext"]
  },
  "Rubik": {
    "weights": ["300", "400", "500", "600", "700", "800", "900", "variable"],
    "styles": ["normal", "italic"],
    "axes": [
      {
        "tag": "wght",
        "min": 300,
        "max": 900,
        "defaultValue": 400
      }
    ],
    "subsets": [
      "arabic",
      "cyrillic",
      "cyrillic-ext",
      "hebrew",
      "latin",
      "latin-ext"
    ]
  },
  "Rubik 80s Fade": {
    "weights": ["400"],
    "styles": ["normal"],
    "subsets": ["cyrillic", "cyrillic-ext", "hebrew", "latin", "latin-ext"]
  },
  "Rubik Beastly": {
    "weights": ["400"],
    "styles": ["normal"],
    "subsets": ["cyrillic", "cyrillic-ext", "hebrew", "latin", "latin-ext"]
  },
  "Rubik Broken Fax": {
    "weights": ["400"],
    "styles": ["normal"],
    "subsets": [
      "cyrillic",
      "cyrillic-ext",
      "hebrew",
      "latin",
      "latin-ext",
      "math",
      "symbols"
    ]
  },
  "Rubik Bubbles": {
    "weights": ["400"],
    "styles": ["normal"],
    "subsets": ["cyrillic", "cyrillic-ext", "hebrew", "latin", "latin-ext"]
  },
  "Rubik Burned": {
    "weights": ["400"],
    "styles": ["normal"],
    "subsets": ["cyrillic", "cyrillic-ext", "hebrew", "latin", "latin-ext"]
  },
  "Rubik Dirt": {
    "weights": ["400"],
    "styles": ["normal"],
    "subsets": ["cyrillic", "cyrillic-ext", "hebrew", "latin", "latin-ext"]
  },
  "Rubik Distressed": {
    "weights": ["400"],
    "styles": ["normal"],
    "subsets": ["cyrillic", "cyrillic-ext", "hebrew", "latin", "latin-ext"]
  },
  "Rubik Doodle Shadow": {
    "weights": ["400"],
    "styles": ["normal"],
    "subsets": [
      "cyrillic",
      "cyrillic-ext",
      "hebrew",
      "latin",
      "latin-ext",
      "math",
      "symbols"
    ]
  },
  "Rubik Doodle Triangles": {
    "weights": ["400"],
    "styles": ["normal"],
    "subsets": [
      "cyrillic",
      "cyrillic-ext",
      "hebrew",
      "latin",
      "latin-ext",
      "math",
      "symbols"
    ]
  },
  "Rubik Gemstones": {
    "weights": ["400"],
    "styles": ["normal"],
    "subsets": ["cyrillic", "cyrillic-ext", "hebrew", "latin", "latin-ext"]
  },
  "Rubik Glitch": {
    "weights": ["400"],
    "styles": ["normal"],
    "subsets": ["cyrillic", "cyrillic-ext", "hebrew", "latin", "latin-ext"]
  },
  "Rubik Glitch Pop": {
    "weights": ["400"],
    "styles": ["normal"],
    "subsets": [
      "cyrillic",
      "cyrillic-ext",
      "hebrew",
      "latin",
      "latin-ext",
      "math",
      "symbols"
    ]
  },
  "Rubik Iso": {
    "weights": ["400"],
    "styles": ["normal"],
    "subsets": ["cyrillic", "cyrillic-ext", "hebrew", "latin", "latin-ext"]
  },
  "Rubik Lines": {
    "weights": ["400"],
    "styles": ["normal"],
    "subsets": [
      "cyrillic",
      "cyrillic-ext",
      "hebrew",
      "latin",
      "latin-ext",
      "math",
      "symbols"
    ]
  },
  "Rubik Maps": {
    "weights": ["400"],
    "styles": ["normal"],
    "subsets": [
      "cyrillic",
      "cyrillic-ext",
      "hebrew",
      "latin",
      "latin-ext",
      "math",
      "symbols"
    ]
  },
  "Rubik Marker Hatch": {
    "weights": ["400"],
    "styles": ["normal"],
    "subsets": ["cyrillic", "cyrillic-ext", "hebrew", "latin", "latin-ext"]
  },
  "Rubik Maze": {
    "weights": ["400"],
    "styles": ["normal"],
    "subsets": ["cyrillic", "cyrillic-ext", "hebrew", "latin", "latin-ext"]
  },
  "Rubik Microbe": {
    "weights": ["400"],
    "styles": ["normal"],
    "subsets": ["cyrillic", "cyrillic-ext", "hebrew", "latin", "latin-ext"]
  },
  "Rubik Mono One": {
    "weights": ["400"],
    "styles": ["normal"],
    "subsets": ["cyrillic", "latin", "latin-ext"]
  },
  "Rubik Moonrocks": {
    "weights": ["400"],
    "styles": ["normal"],
    "subsets": ["cyrillic", "cyrillic-ext", "hebrew", "latin", "latin-ext"]
  },
  "Rubik Pixels": {
    "weights": ["400"],
    "styles": ["normal"],
    "subsets": ["cyrillic", "cyrillic-ext", "hebrew", "latin", "latin-ext"]
  },
  "Rubik Puddles": {
    "weights": ["400"],
    "styles": ["normal"],
    "subsets": ["cyrillic", "cyrillic-ext", "hebrew", "latin", "latin-ext"]
  },
  "Rubik Scribble": {
    "weights": ["400"],
    "styles": ["normal"],
    "subsets": [
      "cyrillic",
      "cyrillic-ext",
      "hebrew",
      "latin",
      "latin-ext",
      "math",
      "symbols"
    ]
  },
  "Rubik Spray Paint": {
    "weights": ["400"],
    "styles": ["normal"],
    "subsets": ["cyrillic", "cyrillic-ext", "hebrew", "latin", "latin-ext"]
  },
  "Rubik Storm": {
    "weights": ["400"],
    "styles": ["normal"],
    "subsets": ["cyrillic", "cyrillic-ext", "hebrew", "latin", "latin-ext"]
  },
  "Rubik Vinyl": {
    "weights": ["400"],
    "styles": ["normal"],
    "subsets": ["cyrillic", "cyrillic-ext", "hebrew", "latin", "latin-ext"]
  },
  "Rubik Wet Paint": {
    "weights": ["400"],
    "styles": ["normal"],
    "subsets": ["cyrillic", "cyrillic-ext", "hebrew", "latin", "latin-ext"]
  },
  "Ruda": {
    "weights": ["400", "500", "600", "700", "800", "900", "variable"],
    "styles": ["normal"],
    "axes": [
      {
        "tag": "wght",
        "min": 400,
        "max": 900,
        "defaultValue": 400
      }
    ],
    "subsets": ["cyrillic", "latin", "latin-ext", "vietnamese"]
  },
  "Rufina": {
    "weights": ["400", "700"],
    "styles": ["normal"],
    "subsets": ["latin", "latin-ext"]
  },
  "Ruge Boogie": {
    "weights": ["400"],
    "styles": ["normal"],
    "subsets": ["latin", "latin-ext", "vietnamese"]
  },
  "Ruluko": {
    "weights": ["400"],
    "styles": ["normal"],
    "subsets": ["latin", "latin-ext"]
  },
  "Rum Raisin": {
    "weights": ["400"],
    "styles": ["normal"],
    "subsets": ["latin", "latin-ext"]
  },
  "Ruslan Display": {
    "weights": ["400"],
    "styles": ["normal"],
    "subsets": ["cyrillic", "latin", "latin-ext", "math", "symbols"]
  },
  "Russo One": {
    "weights": ["400"],
    "styles": ["normal"],
    "subsets": ["cyrillic", "latin", "latin-ext"]
  },
  "Ruthie": {
    "weights": ["400"],
    "styles": ["normal"],
    "subsets": ["latin", "latin-ext", "vietnamese"]
  },
  "Ruwudu": {
    "weights": ["400", "500", "600", "700"],
    "styles": ["normal"],
    "subsets": ["arabic", "latin", "latin-ext"]
  },
  "Rye": {
    "weights": ["400"],
    "styles": ["normal"],
    "subsets": ["latin", "latin-ext"]
  },
  "STIX Two Text": {
    "weights": ["400", "500", "600", "700", "variable"],
    "styles": ["normal", "italic"],
    "axes": [
      {
        "tag": "wght",
        "min": 400,
        "max": 700,
        "defaultValue": 400
      }
    ],
    "subsets": [
      "cyrillic",
      "cyrillic-ext",
      "greek",
      "latin",
      "latin-ext",
      "vietnamese"
    ]
  },
  "Sacramento": {
    "weights": ["400"],
    "styles": ["normal"],
    "subsets": ["latin", "latin-ext"]
  },
  "Sahitya": {
    "weights": ["400", "700"],
    "styles": ["normal"],
    "subsets": ["devanagari", "latin"]
  },
  "Sail": {
    "weights": ["400"],
    "styles": ["normal"],
    "subsets": ["latin", "latin-ext"]
  },
  "Saira": {
    "weights": [
      "100",
      "200",
      "300",
      "400",
      "500",
      "600",
      "700",
      "800",
      "900",
      "variable"
    ],
    "styles": ["normal", "italic"],
    "axes": [
      {
        "tag": "wdth",
        "min": 50,
        "max": 125,
        "defaultValue": 100
      },
      {
        "tag": "wght",
        "min": 100,
        "max": 900,
        "defaultValue": 400
      }
    ],
    "subsets": ["latin", "latin-ext", "vietnamese"]
  },
  "Saira Condensed": {
    "weights": ["100", "200", "300", "400", "500", "600", "700", "800", "900"],
    "styles": ["normal"],
    "subsets": ["latin", "latin-ext", "vietnamese"]
  },
  "Saira Extra Condensed": {
    "weights": ["100", "200", "300", "400", "500", "600", "700", "800", "900"],
    "styles": ["normal"],
    "subsets": ["latin", "latin-ext", "vietnamese"]
  },
  "Saira Semi Condensed": {
    "weights": ["100", "200", "300", "400", "500", "600", "700", "800", "900"],
    "styles": ["normal"],
    "subsets": ["latin", "latin-ext", "vietnamese"]
  },
  "Saira Stencil One": {
    "weights": ["400"],
    "styles": ["normal"],
    "subsets": ["latin", "latin-ext", "vietnamese"]
  },
  "Salsa": {
    "weights": ["400"],
    "styles": ["normal"],
    "subsets": ["latin"]
  },
  "Sanchez": {
    "weights": ["400"],
    "styles": ["normal", "italic"],
    "subsets": ["latin", "latin-ext"]
  },
  "Sancreek": {
    "weights": ["400"],
    "styles": ["normal"],
    "subsets": ["latin", "latin-ext"]
  },
  "Sankofa Display": {
    "weights": ["400"],
    "styles": ["normal"],
    "subsets": ["latin", "latin-ext", "vietnamese"]
  },
  "Sansita": {
    "weights": ["400", "700", "800", "900"],
    "styles": ["normal", "italic"],
    "subsets": ["latin", "latin-ext"]
  },
  "Sansita Swashed": {
    "weights": ["300", "400", "500", "600", "700", "800", "900", "variable"],
    "styles": ["normal"],
    "axes": [
      {
        "tag": "wght",
        "min": 300,
        "max": 900,
        "defaultValue": 400
      }
    ],
    "subsets": ["latin", "latin-ext", "vietnamese"]
  },
  "Sarabun": {
    "weights": ["100", "200", "300", "400", "500", "600", "700", "800"],
    "styles": ["normal", "italic"],
    "subsets": ["latin", "latin-ext", "thai", "vietnamese"]
  },
  "Sarala": {
    "weights": ["400", "700"],
    "styles": ["normal"],
    "subsets": ["devanagari", "latin", "latin-ext"]
  },
  "Sarina": {
    "weights": ["400"],
    "styles": ["normal"],
    "subsets": ["latin", "latin-ext"]
  },
  "Sarpanch": {
    "weights": ["400", "500", "600", "700", "800", "900"],
    "styles": ["normal"],
    "subsets": ["devanagari", "latin", "latin-ext"]
  },
  "Sassy Frass": {
    "weights": ["400"],
    "styles": ["normal"],
    "subsets": ["latin", "latin-ext", "vietnamese"]
  },
  "Satisfy": {
    "weights": ["400"],
    "styles": ["normal"],
    "subsets": ["latin"]
  },
  "Sawarabi Gothic": {
    "weights": ["400"],
    "styles": ["normal"],
    "subsets": ["cyrillic", "latin", "latin-ext", "vietnamese"]
  },
  "Sawarabi Mincho": {
    "weights": ["400"],
    "styles": ["normal"],
    "subsets": ["latin", "latin-ext"]
  },
  "Scada": {
    "weights": ["400", "700"],
    "styles": ["normal", "italic"],
    "subsets": ["cyrillic", "cyrillic-ext", "latin", "latin-ext"]
  },
  "Scheherazade New": {
    "weights": ["400", "500", "600", "700"],
    "styles": ["normal"],
    "subsets": ["arabic", "latin", "latin-ext"]
  },
  "Schibsted Grotesk": {
    "weights": ["400", "500", "600", "700", "800", "900", "variable"],
    "styles": ["normal", "italic"],
    "axes": [
      {
        "tag": "wght",
        "min": 400,
        "max": 900,
        "defaultValue": 400
      }
    ],
    "subsets": ["latin", "latin-ext"]
  },
  "Schoolbell": {
    "weights": ["400"],
    "styles": ["normal"],
    "subsets": ["latin"]
  },
  "Scope One": {
    "weights": ["400"],
    "styles": ["normal"],
    "subsets": ["latin", "latin-ext"]
  },
  "Seaweed Script": {
    "weights": ["400"],
    "styles": ["normal"],
    "subsets": ["latin", "latin-ext"]
  },
  "Secular One": {
    "weights": ["400"],
    "styles": ["normal"],
    "subsets": ["hebrew", "latin", "latin-ext"]
  },
  "Sedan": {
    "weights": ["400"],
    "styles": ["normal", "italic"],
    "subsets": ["latin", "latin-ext"]
  },
  "Sedan SC": {
    "weights": ["400"],
    "styles": ["normal"],
    "subsets": ["latin", "latin-ext"]
  },
  "Sedgwick Ave": {
    "weights": ["400"],
    "styles": ["normal"],
    "subsets": ["latin", "latin-ext", "vietnamese"]
  },
  "Sedgwick Ave Display": {
    "weights": ["400"],
    "styles": ["normal"],
    "subsets": ["latin", "latin-ext", "vietnamese"]
  },
  "Sen": {
    "weights": ["400", "500", "600", "700", "800", "variable"],
    "styles": ["normal"],
    "axes": [
      {
        "tag": "wght",
        "min": 400,
        "max": 800,
        "defaultValue": 400
      }
    ],
    "subsets": ["latin", "latin-ext"]
  },
  "Send Flowers": {
    "weights": ["400"],
    "styles": ["normal"],
    "subsets": ["latin", "latin-ext", "vietnamese"]
  },
  "Sevillana": {
    "weights": ["400"],
    "styles": ["normal"],
    "subsets": ["latin", "latin-ext"]
  },
  "Seymour One": {
    "weights": ["400"],
    "styles": ["normal"],
    "subsets": ["cyrillic", "latin", "latin-ext"]
  },
  "Shadows Into Light": {
    "weights": ["400"],
    "styles": ["normal"],
    "subsets": ["latin"]
  },
  "Shadows Into Light Two": {
    "weights": ["400"],
    "styles": ["normal"],
    "subsets": ["latin", "latin-ext"]
  },
  "Shalimar": {
    "weights": ["400"],
    "styles": ["normal"],
    "subsets": ["latin", "latin-ext", "vietnamese"]
  },
  "Shantell Sans": {
    "weights": ["300", "400", "500", "600", "700", "800", "variable"],
    "styles": ["normal", "italic"],
    "axes": [
      {
        "tag": "BNCE",
        "min": -100,
        "max": 100,
        "defaultValue": 0
      },
      {
        "tag": "INFM",
        "min": 0,
        "max": 100,
        "defaultValue": 0
      },
      {
        "tag": "SPAC",
        "min": 0,
        "max": 100,
        "defaultValue": 0
      },
      {
        "tag": "wght",
        "min": 300,
        "max": 800,
        "defaultValue": 400
      }
    ],
    "subsets": ["cyrillic", "cyrillic-ext", "latin", "latin-ext", "vietnamese"]
  },
  "Shanti": {
    "weights": ["400"],
    "styles": ["normal"],
    "subsets": ["latin", "latin-ext"]
  },
  "Share": {
    "weights": ["400", "700"],
    "styles": ["normal", "italic"],
    "subsets": ["latin", "latin-ext"]
  },
  "Share Tech": {
    "weights": ["400"],
    "styles": ["normal"],
    "subsets": ["latin"]
  },
  "Share Tech Mono": {
    "weights": ["400"],
    "styles": ["normal"],
    "subsets": ["latin"]
  },
  "Shippori Antique": {
    "weights": ["400"],
    "styles": ["normal"],
    "subsets": ["latin", "latin-ext"]
  },
  "Shippori Antique B1": {
    "weights": ["400"],
    "styles": ["normal"],
    "subsets": ["latin", "latin-ext"]
  },
  "Shippori Mincho": {
    "weights": ["400", "500", "600", "700", "800"],
    "styles": ["normal"],
    "subsets": ["latin", "latin-ext"]
  },
  "Shippori Mincho B1": {
    "weights": ["400", "500", "600", "700", "800"],
    "styles": ["normal"],
    "subsets": ["latin", "latin-ext"]
  },
  "Shizuru": {
    "weights": ["400"],
    "styles": ["normal"],
    "subsets": ["latin"]
  },
  "Shojumaru": {
    "weights": ["400"],
    "styles": ["normal"],
    "subsets": ["latin", "latin-ext"]
  },
  "Short Stack": {
    "weights": ["400"],
    "styles": ["normal"],
    "subsets": ["latin"]
  },
  "Shrikhand": {
    "weights": ["400"],
    "styles": ["normal"],
    "subsets": ["gujarati", "latin", "latin-ext"]
  },
  "Siemreap": {
    "weights": ["400"],
    "styles": ["normal"],
    "subsets": ["khmer"]
  },
  "Sigmar": {
    "weights": ["400"],
    "styles": ["normal"],
    "subsets": ["latin", "latin-ext", "vietnamese"]
  },
  "Sigmar One": {
    "weights": ["400"],
    "styles": ["normal"],
    "subsets": ["latin", "latin-ext", "vietnamese"]
  },
  "Signika": {
    "weights": ["300", "400", "500", "600", "700", "variable"],
    "styles": ["normal"],
    "axes": [
      {
        "tag": "GRAD",
        "min": -30,
        "max": 0,
        "defaultValue": 0
      },
      {
        "tag": "wght",
        "min": 300,
        "max": 700,
        "defaultValue": 400
      }
    ],
    "subsets": ["latin", "latin-ext", "vietnamese"]
  },
  "Signika Negative": {
    "weights": ["300", "400", "500", "600", "700", "variable"],
    "styles": ["normal"],
    "axes": [
      {
        "tag": "wght",
        "min": 300,
        "max": 700,
        "defaultValue": 400
      }
    ],
    "subsets": ["latin", "latin-ext", "vietnamese"]
  },
  "Silkscreen": {
    "weights": ["400", "700"],
    "styles": ["normal"],
    "subsets": ["latin", "latin-ext"]
  },
  "Simonetta": {
    "weights": ["400", "900"],
    "styles": ["normal", "italic"],
    "subsets": ["latin", "latin-ext"]
  },
  "Single Day": {
    "weights": ["400"],
    "styles": ["normal"],
    "subsets": []
  },
  "Sintony": {
    "weights": ["400", "700"],
    "styles": ["normal"],
    "subsets": ["latin", "latin-ext"]
  },
  "Sirin Stencil": {
    "weights": ["400"],
    "styles": ["normal"],
    "subsets": ["latin"]
  },
  "Six Caps": {
    "weights": ["400"],
    "styles": ["normal"],
    "subsets": ["latin"]
  },
  "Sixtyfour": {
    "weights": ["400", "variable"],
    "styles": ["normal"],
    "axes": [
      {
        "tag": "BLED",
        "min": 0,
        "max": 100,
        "defaultValue": 0
      },
      {
        "tag": "SCAN",
        "min": -53,
        "max": 100,
        "defaultValue": 0
      }
    ],
    "subsets": ["latin", "latin-ext", "math", "symbols"]
  },
  "Skranji": {
    "weights": ["400", "700"],
    "styles": ["normal"],
    "subsets": ["latin", "latin-ext"]
  },
  "Slabo 13px": {
    "weights": ["400"],
    "styles": ["normal"],
    "subsets": ["latin", "latin-ext"]
  },
  "Slabo 27px": {
    "weights": ["400"],
    "styles": ["normal"],
    "subsets": ["latin", "latin-ext"]
  },
  "Slackey": {
    "weights": ["400"],
    "styles": ["normal"],
    "subsets": ["latin"]
  },
  "Slackside One": {
    "weights": ["400"],
    "styles": ["normal"],
    "subsets": ["latin", "latin-ext"]
  },
  "Smokum": {
    "weights": ["400"],
    "styles": ["normal"],
    "subsets": ["latin"]
  },
  "Smooch": {
    "weights": ["400"],
    "styles": ["normal"],
    "subsets": ["latin", "latin-ext", "vietnamese"]
  },
  "Smooch Sans": {
    "weights": [
      "100",
      "200",
      "300",
      "400",
      "500",
      "600",
      "700",
      "800",
      "900",
      "variable"
    ],
    "styles": ["normal"],
    "axes": [
      {
        "tag": "wght",
        "min": 100,
        "max": 900,
        "defaultValue": 400
      }
    ],
    "subsets": ["latin", "latin-ext", "vietnamese"]
  },
  "Smythe": {
    "weights": ["400"],
    "styles": ["normal"],
    "subsets": ["latin"]
  },
  "Sniglet": {
    "weights": ["400", "800"],
    "styles": ["normal"],
    "subsets": ["latin", "latin-ext"]
  },
  "Snippet": {
    "weights": ["400"],
    "styles": ["normal"],
    "subsets": ["latin"]
  },
  "Snowburst One": {
    "weights": ["400"],
    "styles": ["normal"],
    "subsets": ["latin", "latin-ext"]
  },
  "Sofadi One": {
    "weights": ["400"],
    "styles": ["normal"],
    "subsets": ["latin"]
  },
  "Sofia": {
    "weights": ["400"],
    "styles": ["normal"],
    "subsets": ["latin"]
  },
  "Sofia Sans": {
    "weights": [
      "1",
      "100",
      "200",
      "300",
      "400",
      "500",
      "600",
      "700",
      "800",
      "900",
      "1000",
      "variable"
    ],
    "styles": ["normal", "italic"],
    "axes": [
      {
        "tag": "wght",
        "min": 1,
        "max": 1000,
        "defaultValue": 400
      }
    ],
    "subsets": ["cyrillic", "cyrillic-ext", "greek", "latin", "latin-ext"]
  },
  "Sofia Sans Condensed": {
    "weights": [
      "1",
      "100",
      "200",
      "300",
      "400",
      "500",
      "600",
      "700",
      "800",
      "900",
      "1000",
      "variable"
    ],
    "styles": ["normal", "italic"],
    "axes": [
      {
        "tag": "wght",
        "min": 1,
        "max": 1000,
        "defaultValue": 400
      }
    ],
    "subsets": ["cyrillic", "cyrillic-ext", "greek", "latin", "latin-ext"]
  },
  "Sofia Sans Extra Condensed": {
    "weights": [
      "1",
      "100",
      "200",
      "300",
      "400",
      "500",
      "600",
      "700",
      "800",
      "900",
      "1000",
      "variable"
    ],
    "styles": ["normal", "italic"],
    "axes": [
      {
        "tag": "wght",
        "min": 1,
        "max": 1000,
        "defaultValue": 400
      }
    ],
    "subsets": ["cyrillic", "cyrillic-ext", "greek", "latin", "latin-ext"]
  },
  "Sofia Sans Semi Condensed": {
    "weights": [
      "1",
      "100",
      "200",
      "300",
      "400",
      "500",
      "600",
      "700",
      "800",
      "900",
      "1000",
      "variable"
    ],
    "styles": ["normal", "italic"],
    "axes": [
      {
        "tag": "wght",
        "min": 1,
        "max": 1000,
        "defaultValue": 400
      }
    ],
    "subsets": ["cyrillic", "cyrillic-ext", "greek", "latin", "latin-ext"]
  },
  "Solitreo": {
    "weights": ["400"],
    "styles": ["normal"],
    "subsets": ["hebrew", "latin", "latin-ext"]
  },
  "Solway": {
    "weights": ["300", "400", "500", "700", "800"],
    "styles": ["normal"],
    "subsets": ["latin"]
  },
  "Sometype Mono": {
    "weights": ["400", "500", "600", "700", "variable"],
    "styles": ["normal", "italic"],
    "axes": [
      {
        "tag": "wght",
        "min": 400,
        "max": 700,
        "defaultValue": 400
      }
    ],
    "subsets": ["latin", "latin-ext"]
  },
  "Song Myung": {
    "weights": ["400"],
    "styles": ["normal"],
    "subsets": ["latin"]
  },
  "Sono": {
    "weights": ["200", "300", "400", "500", "600", "700", "800", "variable"],
    "styles": ["normal"],
    "axes": [
      {
        "tag": "MONO",
        "min": 0,
        "max": 1,
        "defaultValue": 1
      },
      {
        "tag": "wght",
        "min": 200,
        "max": 800,
        "defaultValue": 400
      }
    ],
    "subsets": ["latin", "latin-ext", "vietnamese"]
  },
  "Sonsie One": {
    "weights": ["400"],
    "styles": ["normal"],
    "subsets": ["latin", "latin-ext"]
  },
  "Sora": {
    "weights": [
      "100",
      "200",
      "300",
      "400",
      "500",
      "600",
      "700",
      "800",
      "variable"
    ],
    "styles": ["normal"],
    "axes": [
      {
        "tag": "wght",
        "min": 100,
        "max": 800,
        "defaultValue": 400
      }
    ],
    "subsets": ["latin", "latin-ext"]
  },
  "Sorts Mill Goudy": {
    "weights": ["400"],
    "styles": ["normal", "italic"],
    "subsets": ["latin", "latin-ext"]
  },
  "Source Code Pro": {
    "weights": [
      "200",
      "300",
      "400",
      "500",
      "600",
      "700",
      "800",
      "900",
      "variable"
    ],
    "styles": ["normal", "italic"],
    "axes": [
      {
        "tag": "wght",
        "min": 200,
        "max": 900,
        "defaultValue": 400
      }
    ],
    "subsets": [
      "cyrillic",
      "cyrillic-ext",
      "greek",
      "greek-ext",
      "latin",
      "latin-ext",
      "vietnamese"
    ]
  },
  "Source Sans 3": {
    "weights": [
      "200",
      "300",
      "400",
      "500",
      "600",
      "700",
      "800",
      "900",
      "variable"
    ],
    "styles": ["normal", "italic"],
    "axes": [
      {
        "tag": "wght",
        "min": 200,
        "max": 900,
        "defaultValue": 400
      }
    ],
    "subsets": [
      "cyrillic",
      "cyrillic-ext",
      "greek",
      "greek-ext",
      "latin",
      "latin-ext",
      "vietnamese"
    ]
  },
  "Source Serif 4": {
    "weights": [
      "200",
      "300",
      "400",
      "500",
      "600",
      "700",
      "800",
      "900",
      "variable"
    ],
    "styles": ["normal", "italic"],
    "axes": [
      {
        "tag": "opsz",
        "min": 8,
        "max": 60,
        "defaultValue": 14
      },
      {
        "tag": "wght",
        "min": 200,
        "max": 900,
        "defaultValue": 400
      }
    ],
    "subsets": [
      "cyrillic",
      "cyrillic-ext",
      "greek",
      "latin",
      "latin-ext",
      "vietnamese"
    ]
  },
  "Space Grotesk": {
    "weights": ["300", "400", "500", "600", "700", "variable"],
    "styles": ["normal"],
    "axes": [
      {
        "tag": "wght",
        "min": 300,
        "max": 700,
        "defaultValue": 400
      }
    ],
    "subsets": ["latin", "latin-ext", "vietnamese"]
  },
  "Space Mono": {
    "weights": ["400", "700"],
    "styles": ["normal", "italic"],
    "subsets": ["latin", "latin-ext", "vietnamese"]
  },
  "Special Elite": {
    "weights": ["400"],
    "styles": ["normal"],
    "subsets": ["latin"]
  },
  "Spectral": {
    "weights": ["200", "300", "400", "500", "600", "700", "800"],
    "styles": ["normal", "italic"],
    "subsets": ["cyrillic", "latin", "latin-ext", "vietnamese"]
  },
  "Spectral SC": {
    "weights": ["200", "300", "400", "500", "600", "700", "800"],
    "styles": ["normal", "italic"],
    "subsets": ["cyrillic", "latin", "latin-ext", "vietnamese"]
  },
  "Spicy Rice": {
    "weights": ["400"],
    "styles": ["normal"],
    "subsets": ["latin"]
  },
  "Spinnaker": {
    "weights": ["400"],
    "styles": ["normal"],
    "subsets": ["latin", "latin-ext"]
  },
  "Spirax": {
    "weights": ["400"],
    "styles": ["normal"],
    "subsets": ["latin"]
  },
  "Splash": {
    "weights": ["400"],
    "styles": ["normal"],
    "subsets": ["latin", "latin-ext", "vietnamese"]
  },
  "Spline Sans": {
    "weights": ["300", "400", "500", "600", "700", "variable"],
    "styles": ["normal"],
    "axes": [
      {
        "tag": "wght",
        "min": 300,
        "max": 700,
        "defaultValue": 400
      }
    ],
    "subsets": ["latin", "latin-ext"]
  },
  "Spline Sans Mono": {
    "weights": ["300", "400", "500", "600", "700", "variable"],
    "styles": ["normal", "italic"],
    "axes": [
      {
        "tag": "wght",
        "min": 300,
        "max": 700,
        "defaultValue": 400
      }
    ],
    "subsets": ["latin", "latin-ext"]
  },
  "Squada One": {
    "weights": ["400"],
    "styles": ["normal"],
    "subsets": ["latin"]
  },
  "Square Peg": {
    "weights": ["400"],
    "styles": ["normal"],
    "subsets": ["latin", "latin-ext", "vietnamese"]
  },
  "Sree Krushnadevaraya": {
    "weights": ["400"],
    "styles": ["normal"],
    "subsets": ["latin", "telugu"]
  },
  "Sriracha": {
    "weights": ["400"],
    "styles": ["normal"],
    "subsets": ["latin", "latin-ext", "thai", "vietnamese"]
  },
  "Srisakdi": {
    "weights": ["400", "700"],
    "styles": ["normal"],
    "subsets": ["latin", "latin-ext", "thai", "vietnamese"]
  },
  "Staatliches": {
    "weights": ["400"],
    "styles": ["normal"],
    "subsets": ["latin", "latin-ext"]
  },
  "Stalemate": {
    "weights": ["400"],
    "styles": ["normal"],
    "subsets": ["latin", "latin-ext"]
  },
  "Stalinist One": {
    "weights": ["400"],
    "styles": ["normal"],
    "subsets": ["cyrillic", "latin", "latin-ext"]
  },
  "Stardos Stencil": {
    "weights": ["400", "700"],
    "styles": ["normal"],
    "subsets": ["latin"]
  },
  "Stick": {
    "weights": ["400"],
    "styles": ["normal"],
    "subsets": ["cyrillic", "latin", "latin-ext"]
  },
  "Stick No Bills": {
    "weights": ["200", "300", "400", "500", "600", "700", "800", "variable"],
    "styles": ["normal"],
    "axes": [
      {
        "tag": "wght",
        "min": 200,
        "max": 800,
        "defaultValue": 400
      }
    ],
    "subsets": ["latin", "latin-ext", "sinhala"]
  },
  "Stint Ultra Condensed": {
    "weights": ["400"],
    "styles": ["normal"],
    "subsets": ["latin", "latin-ext"]
  },
  "Stint Ultra Expanded": {
    "weights": ["400"],
    "styles": ["normal"],
    "subsets": ["latin", "latin-ext"]
  },
  "Stoke": {
    "weights": ["300", "400"],
    "styles": ["normal"],
    "subsets": ["latin", "latin-ext"]
  },
  "Strait": {
    "weights": ["400"],
    "styles": ["normal"],
    "subsets": ["latin", "latin-ext"]
  },
  "Style Script": {
    "weights": ["400"],
    "styles": ["normal"],
    "subsets": ["latin", "latin-ext", "vietnamese"]
  },
  "Stylish": {
    "weights": ["400"],
    "styles": ["normal"],
    "subsets": ["latin"]
  },
  "Sue Ellen Francisco": {
    "weights": ["400"],
    "styles": ["normal"],
    "subsets": ["latin"]
  },
  "Suez One": {
    "weights": ["400"],
    "styles": ["normal"],
    "subsets": ["hebrew", "latin", "latin-ext"]
  },
  "Sulphur Point": {
    "weights": ["300", "400", "700"],
    "styles": ["normal"],
    "subsets": ["latin", "latin-ext"]
  },
  "Sumana": {
    "weights": ["400", "700"],
    "styles": ["normal"],
    "subsets": ["devanagari", "latin", "latin-ext"]
  },
  "Sunflower": {
    "weights": ["300", "500", "700"],
    "styles": ["normal"],
    "subsets": ["latin"]
  },
  "Sunshiney": {
    "weights": ["400"],
    "styles": ["normal"],
    "subsets": ["latin"]
  },
  "Supermercado One": {
    "weights": ["400"],
    "styles": ["normal"],
    "subsets": ["latin"]
  },
  "Sura": {
    "weights": ["400", "700"],
    "styles": ["normal"],
    "subsets": ["devanagari", "latin", "latin-ext"]
  },
  "Suranna": {
    "weights": ["400"],
    "styles": ["normal"],
    "subsets": ["latin", "telugu"]
  },
  "Suravaram": {
    "weights": ["400"],
    "styles": ["normal"],
    "subsets": ["latin", "telugu"]
  },
  "Suwannaphum": {
    "weights": ["100", "300", "400", "700", "900"],
    "styles": ["normal"],
    "subsets": ["khmer", "latin"]
  },
  "Swanky and Moo Moo": {
    "weights": ["400"],
    "styles": ["normal"],
    "subsets": ["latin"]
  },
  "Syncopate": {
    "weights": ["400", "700"],
    "styles": ["normal"],
    "subsets": ["latin"]
  },
  "Syne": {
    "weights": ["400", "500", "600", "700", "800", "variable"],
    "styles": ["normal"],
    "axes": [
      {
        "tag": "wght",
        "min": 400,
        "max": 800,
        "defaultValue": 400
      }
    ],
    "subsets": ["greek", "latin", "latin-ext"]
  },
  "Syne Mono": {
    "weights": ["400"],
    "styles": ["normal"],
    "subsets": ["latin", "latin-ext"]
  },
  "Syne Tactile": {
    "weights": ["400"],
    "styles": ["normal"],
    "subsets": ["latin", "latin-ext"]
  },
  "Tac One": {
    "weights": ["400"],
    "styles": ["normal"],
    "subsets": ["latin", "latin-ext", "math", "symbols", "vietnamese"]
  },
  "Tai Heritage Pro": {
    "weights": ["400", "700"],
    "styles": ["normal"],
    "subsets": ["latin", "latin-ext", "tai-viet", "vietnamese"]
  },
  "Tajawal": {
    "weights": ["200", "300", "400", "500", "700", "800", "900"],
    "styles": ["normal"],
    "subsets": ["arabic", "latin"]
  },
  "Tangerine": {
    "weights": ["400", "700"],
    "styles": ["normal"],
    "subsets": ["latin"]
  },
  "Tapestry": {
    "weights": ["400"],
    "styles": ["normal"],
    "subsets": ["latin", "latin-ext", "vietnamese"]
  },
  "Taprom": {
    "weights": ["400"],
    "styles": ["normal"],
    "subsets": ["khmer", "latin"]
  },
  "Tauri": {
    "weights": ["400"],
    "styles": ["normal"],
    "subsets": ["latin", "latin-ext"]
  },
  "Taviraj": {
    "weights": ["100", "200", "300", "400", "500", "600", "700", "800", "900"],
    "styles": ["normal", "italic"],
    "subsets": ["latin", "latin-ext", "thai", "vietnamese"]
  },
  "Teachers": {
    "weights": ["400", "500", "600", "700", "800", "variable"],
    "styles": ["normal", "italic"],
    "axes": [
      {
        "tag": "wght",
        "min": 400,
        "max": 800,
        "defaultValue": 400
      }
    ],
    "subsets": ["greek-ext", "latin", "latin-ext"]
  },
  "Teko": {
    "weights": ["300", "400", "500", "600", "700", "variable"],
    "styles": ["normal"],
    "axes": [
      {
        "tag": "wght",
        "min": 300,
        "max": 700,
        "defaultValue": 400
      }
    ],
    "subsets": ["devanagari", "latin", "latin-ext"]
  },
  "Tektur": {
    "weights": ["400", "500", "600", "700", "800", "900", "variable"],
    "styles": ["normal"],
    "axes": [
      {
        "tag": "wdth",
        "min": 75,
        "max": 100,
        "defaultValue": 100
      },
      {
        "tag": "wght",
        "min": 400,
        "max": 900,
        "defaultValue": 400
      }
    ],
    "subsets": [
      "cyrillic",
      "cyrillic-ext",
      "greek",
      "latin",
      "latin-ext",
      "vietnamese"
    ]
  },
  "Telex": {
    "weights": ["400"],
    "styles": ["normal"],
    "subsets": ["latin", "latin-ext"]
  },
  "Tenali Ramakrishna": {
    "weights": ["400"],
    "styles": ["normal"],
    "subsets": ["latin", "telugu"]
  },
  "Tenor Sans": {
    "weights": ["400"],
    "styles": ["normal"],
    "subsets": ["cyrillic", "latin", "latin-ext"]
  },
  "Text Me One": {
    "weights": ["400"],
    "styles": ["normal"],
    "subsets": ["latin", "latin-ext"]
  },
  "Texturina": {
    "weights": [
      "100",
      "200",
      "300",
      "400",
      "500",
      "600",
      "700",
      "800",
      "900",
      "variable"
    ],
    "styles": ["normal", "italic"],
    "axes": [
      {
        "tag": "opsz",
        "min": 12,
        "max": 72,
        "defaultValue": 12
      },
      {
        "tag": "wght",
        "min": 100,
        "max": 900,
        "defaultValue": 400
      }
    ],
    "subsets": ["latin", "latin-ext", "vietnamese"]
  },
  "Thasadith": {
    "weights": ["400", "700"],
    "styles": ["normal", "italic"],
    "subsets": ["latin", "latin-ext", "thai", "vietnamese"]
  },
  "The Girl Next Door": {
    "weights": ["400"],
    "styles": ["normal"],
    "subsets": ["latin"]
  },
  "The Nautigal": {
    "weights": ["400", "700"],
    "styles": ["normal"],
    "subsets": ["latin", "latin-ext", "vietnamese"]
  },
  "Tienne": {
    "weights": ["400", "700", "900"],
    "styles": ["normal"],
    "subsets": ["latin"]
  },
  "Tillana": {
    "weights": ["400", "500", "600", "700", "800"],
    "styles": ["normal"],
    "subsets": ["devanagari", "latin", "latin-ext"]
  },
  "Tilt Neon": {
    "weights": ["400", "variable"],
    "styles": ["normal"],
    "axes": [
      {
        "tag": "XROT",
        "min": -45,
        "max": 45,
        "defaultValue": 0
      },
      {
        "tag": "YROT",
        "min": -45,
        "max": 45,
        "defaultValue": 0
      }
    ],
    "subsets": ["latin", "latin-ext", "vietnamese"]
  },
  "Tilt Prism": {
    "weights": ["400", "variable"],
    "styles": ["normal"],
    "axes": [
      {
        "tag": "XROT",
        "min": -45,
        "max": 45,
        "defaultValue": 0
      },
      {
        "tag": "YROT",
        "min": -45,
        "max": 45,
        "defaultValue": 0
      }
    ],
    "subsets": ["latin", "latin-ext", "vietnamese"]
  },
  "Tilt Warp": {
    "weights": ["400", "variable"],
    "styles": ["normal"],
    "axes": [
      {
        "tag": "XROT",
        "min": -45,
        "max": 45,
        "defaultValue": 0
      },
      {
        "tag": "YROT",
        "min": -45,
        "max": 45,
        "defaultValue": 0
      }
    ],
    "subsets": ["latin", "latin-ext", "vietnamese"]
  },
  "Timmana": {
    "weights": ["400"],
    "styles": ["normal"],
    "subsets": ["latin", "telugu"]
  },
  "Tinos": {
    "weights": ["400", "700"],
    "styles": ["normal", "italic"],
    "subsets": [
      "cyrillic",
      "cyrillic-ext",
      "greek",
      "greek-ext",
      "hebrew",
      "latin",
      "latin-ext",
      "vietnamese"
    ]
  },
  "Tiny5": {
    "weights": ["400"],
    "styles": ["normal"],
    "subsets": ["cyrillic", "cyrillic-ext", "greek", "latin", "latin-ext"]
  },
  "Tiro Bangla": {
    "weights": ["400"],
    "styles": ["normal", "italic"],
    "subsets": ["bengali", "latin", "latin-ext"]
  },
  "Tiro Devanagari Hindi": {
    "weights": ["400"],
    "styles": ["normal", "italic"],
    "subsets": ["devanagari", "latin", "latin-ext"]
  },
  "Tiro Devanagari Marathi": {
    "weights": ["400"],
    "styles": ["normal", "italic"],
    "subsets": ["devanagari", "latin", "latin-ext"]
  },
  "Tiro Devanagari Sanskrit": {
    "weights": ["400"],
    "styles": ["normal", "italic"],
    "subsets": ["devanagari", "latin", "latin-ext"]
  },
  "Tiro Gurmukhi": {
    "weights": ["400"],
    "styles": ["normal", "italic"],
    "subsets": ["gurmukhi", "latin", "latin-ext"]
  },
  "Tiro Kannada": {
    "weights": ["400"],
    "styles": ["normal", "italic"],
    "subsets": ["kannada", "latin", "latin-ext"]
  },
  "Tiro Tamil": {
    "weights": ["400"],
    "styles": ["normal", "italic"],
    "subsets": ["latin", "latin-ext", "tamil"]
  },
  "Tiro Telugu": {
    "weights": ["400"],
    "styles": ["normal", "italic"],
    "subsets": ["latin", "latin-ext", "telugu"]
  },
  "Titan One": {
    "weights": ["400"],
    "styles": ["normal"],
    "subsets": ["latin", "latin-ext"]
  },
  "Titillium Web": {
    "weights": ["200", "300", "400", "600", "700", "900"],
    "styles": ["normal", "italic"],
    "subsets": ["latin", "latin-ext"]
  },
  "Tomorrow": {
    "weights": ["100", "200", "300", "400", "500", "600", "700", "800", "900"],
    "styles": ["normal", "italic"],
    "subsets": ["latin", "latin-ext"]
  },
  "Tourney": {
    "weights": [
      "100",
      "200",
      "300",
      "400",
      "500",
      "600",
      "700",
      "800",
      "900",
      "variable"
    ],
    "styles": ["normal", "italic"],
    "axes": [
      {
        "tag": "wdth",
        "min": 75,
        "max": 125,
        "defaultValue": 100
      },
      {
        "tag": "wght",
        "min": 100,
        "max": 900,
        "defaultValue": 400
      }
    ],
    "subsets": ["latin", "latin-ext", "vietnamese"]
  },
  "Trade Winds": {
    "weights": ["400"],
    "styles": ["normal"],
    "subsets": ["latin"]
  },
  "Train One": {
    "weights": ["400"],
    "styles": ["normal"],
    "subsets": ["cyrillic", "latin", "latin-ext"]
  },
  "Trirong": {
    "weights": ["100", "200", "300", "400", "500", "600", "700", "800", "900"],
    "styles": ["normal", "italic"],
    "subsets": ["latin", "latin-ext", "thai", "vietnamese"]
  },
  "Trispace": {
    "weights": [
      "100",
      "200",
      "300",
      "400",
      "500",
      "600",
      "700",
      "800",
      "variable"
    ],
    "styles": ["normal"],
    "axes": [
      {
        "tag": "wdth",
        "min": 75,
        "max": 125,
        "defaultValue": 100
      },
      {
        "tag": "wght",
        "min": 100,
        "max": 800,
        "defaultValue": 400
      }
    ],
    "subsets": ["latin", "latin-ext", "vietnamese"]
  },
  "Trocchi": {
    "weights": ["400"],
    "styles": ["normal"],
    "subsets": ["latin", "latin-ext"]
  },
  "Trochut": {
    "weights": ["400", "700"],
    "styles": ["normal", "italic"],
    "subsets": ["latin"]
  },
  "Truculenta": {
    "weights": [
      "100",
      "200",
      "300",
      "400",
      "500",
      "600",
      "700",
      "800",
      "900",
      "variable"
    ],
    "styles": ["normal"],
    "axes": [
      {
        "tag": "opsz",
        "min": 12,
        "max": 72,
        "defaultValue": 14
      },
      {
        "tag": "wdth",
        "min": 75,
        "max": 125,
        "defaultValue": 100
      },
      {
        "tag": "wght",
        "min": 100,
        "max": 900,
        "defaultValue": 400
      }
    ],
    "subsets": ["latin", "latin-ext", "vietnamese"]
  },
  "Trykker": {
    "weights": ["400"],
    "styles": ["normal"],
    "subsets": ["latin", "latin-ext"]
  },
  "Tsukimi Rounded": {
    "weights": ["300", "400", "500", "600", "700"],
    "styles": ["normal"],
    "subsets": ["latin", "latin-ext"]
  },
  "Tulpen One": {
    "weights": ["400"],
    "styles": ["normal"],
    "subsets": ["latin"]
  },
  "Turret Road": {
    "weights": ["200", "300", "400", "500", "700", "800"],
    "styles": ["normal"],
    "subsets": ["latin", "latin-ext"]
  },
  "Twinkle Star": {
    "weights": ["400"],
    "styles": ["normal"],
    "subsets": ["latin", "latin-ext", "vietnamese"]
  },
  "Ubuntu": {
    "weights": ["300", "400", "500", "700"],
    "styles": ["normal", "italic"],
    "subsets": [
      "cyrillic",
      "cyrillic-ext",
      "greek",
      "greek-ext",
      "latin",
      "latin-ext"
    ]
  },
  "Ubuntu Condensed": {
    "weights": ["400"],
    "styles": ["normal"],
    "subsets": [
      "cyrillic",
      "cyrillic-ext",
      "greek",
      "greek-ext",
      "latin",
      "latin-ext"
    ]
  },
  "Ubuntu Mono": {
    "weights": ["400", "700"],
    "styles": ["normal", "italic"],
    "subsets": [
      "cyrillic",
      "cyrillic-ext",
      "greek",
      "greek-ext",
      "latin",
      "latin-ext"
    ]
  },
  "Ubuntu Sans": {
    "weights": [
      "100",
      "200",
      "300",
      "400",
      "500",
      "600",
      "700",
      "800",
      "variable"
    ],
    "styles": ["normal", "italic"],
    "axes": [
      {
        "tag": "wdth",
        "min": 75,
        "max": 100,
        "defaultValue": 100
      },
      {
        "tag": "wght",
        "min": 100,
        "max": 800,
        "defaultValue": 400
      }
    ],
    "subsets": [
      "cyrillic",
      "cyrillic-ext",
      "greek",
      "greek-ext",
      "latin",
      "latin-ext"
    ]
  },
  "Ubuntu Sans Mono": {
    "weights": ["400", "500", "600", "700", "variable"],
    "styles": ["normal", "italic"],
    "axes": [
      {
        "tag": "wght",
        "min": 400,
        "max": 700,
        "defaultValue": 400
      }
    ],
    "subsets": [
      "cyrillic",
      "cyrillic-ext",
      "greek",
      "greek-ext",
      "latin",
      "latin-ext"
    ]
  },
  "Uchen": {
    "weights": ["400"],
    "styles": ["normal"],
    "subsets": ["latin", "tibetan"]
  },
  "Ultra": {
    "weights": ["400"],
    "styles": ["normal"],
    "subsets": ["latin"]
  },
  "Unbounded": {
    "weights": [
      "200",
      "300",
      "400",
      "500",
      "600",
      "700",
      "800",
      "900",
      "variable"
    ],
    "styles": ["normal"],
    "axes": [
      {
        "tag": "wght",
        "min": 200,
        "max": 900,
        "defaultValue": 400
      }
    ],
    "subsets": ["cyrillic", "cyrillic-ext", "latin", "latin-ext", "vietnamese"]
  },
  "Uncial Antiqua": {
    "weights": ["400"],
    "styles": ["normal"],
    "subsets": ["latin"]
  },
  "Underdog": {
    "weights": ["400"],
    "styles": ["normal"],
    "subsets": ["cyrillic", "latin", "latin-ext"]
  },
  "Unica One": {
    "weights": ["400"],
    "styles": ["normal"],
    "subsets": ["latin", "latin-ext", "vietnamese"]
  },
  "UnifrakturCook": {
    "weights": ["700"],
    "styles": ["normal"],
    "subsets": ["latin"]
  },
  "UnifrakturMaguntia": {
    "weights": ["400"],
    "styles": ["normal"],
    "subsets": ["latin"]
  },
  "Unkempt": {
    "weights": ["400", "700"],
    "styles": ["normal"],
    "subsets": ["latin"]
  },
  "Unlock": {
    "weights": ["400"],
    "styles": ["normal"],
    "subsets": ["latin", "latin-ext"]
  },
  "Unna": {
    "weights": ["400", "700"],
    "styles": ["normal", "italic"],
    "subsets": ["latin", "latin-ext"]
  },
  "Updock": {
    "weights": ["400"],
    "styles": ["normal"],
    "subsets": ["latin", "latin-ext", "vietnamese"]
  },
  "Urbanist": {
    "weights": [
      "100",
      "200",
      "300",
      "400",
      "500",
      "600",
      "700",
      "800",
      "900",
      "variable"
    ],
    "styles": ["normal", "italic"],
    "axes": [
      {
        "tag": "wght",
        "min": 100,
        "max": 900,
        "defaultValue": 400
      }
    ],
    "subsets": ["latin", "latin-ext"]
  },
  "VT323": {
    "weights": ["400"],
    "styles": ["normal"],
    "subsets": ["latin", "latin-ext", "vietnamese"]
  },
  "Vampiro One": {
    "weights": ["400"],
    "styles": ["normal"],
    "subsets": ["latin", "latin-ext"]
  },
  "Varela": {
    "weights": ["400"],
    "styles": ["normal"],
    "subsets": ["latin", "latin-ext"]
  },
  "Varela Round": {
    "weights": ["400"],
    "styles": ["normal"],
    "subsets": ["hebrew", "latin", "latin-ext", "vietnamese"]
  },
  "Varta": {
    "weights": ["300", "400", "500", "600", "700", "variable"],
    "styles": ["normal"],
    "axes": [
      {
        "tag": "wght",
        "min": 300,
        "max": 700,
        "defaultValue": 400
      }
    ],
    "subsets": ["latin", "latin-ext", "vietnamese"]
  },
  "Vast Shadow": {
    "weights": ["400"],
    "styles": ["normal"],
    "subsets": ["latin"]
  },
  "Vazirmatn": {
    "weights": [
      "100",
      "200",
      "300",
      "400",
      "500",
      "600",
      "700",
      "800",
      "900",
      "variable"
    ],
    "styles": ["normal"],
    "axes": [
      {
        "tag": "wght",
        "min": 100,
        "max": 900,
        "defaultValue": 400
      }
    ],
    "subsets": ["arabic", "latin", "latin-ext"]
  },
  "Vesper Libre": {
    "weights": ["400", "500", "700", "900"],
    "styles": ["normal"],
    "subsets": ["devanagari", "latin", "latin-ext"]
  },
  "Viaoda Libre": {
    "weights": ["400"],
    "styles": ["normal"],
    "subsets": ["cyrillic", "cyrillic-ext", "latin", "latin-ext", "vietnamese"]
  },
  "Vibes": {
    "weights": ["400"],
    "styles": ["normal"],
    "subsets": ["arabic", "latin"]
  },
  "Vibur": {
    "weights": ["400"],
    "styles": ["normal"],
    "subsets": ["latin"]
  },
  "Victor Mono": {
    "weights": ["100", "200", "300", "400", "500", "600", "700", "variable"],
    "styles": ["normal", "italic"],
    "axes": [
      {
        "tag": "wght",
        "min": 100,
        "max": 700,
        "defaultValue": 400
      }
    ],
    "subsets": [
      "cyrillic",
      "cyrillic-ext",
      "greek",
      "latin",
      "latin-ext",
      "vietnamese"
    ]
  },
  "Vidaloka": {
    "weights": ["400"],
    "styles": ["normal"],
    "subsets": ["latin"]
  },
  "Viga": {
    "weights": ["400"],
    "styles": ["normal"],
    "subsets": ["latin", "latin-ext"]
  },
  "Vina Sans": {
    "weights": ["400"],
    "styles": ["normal"],
    "subsets": ["latin", "latin-ext", "vietnamese"]
  },
  "Voces": {
    "weights": ["400"],
    "styles": ["normal"],
    "subsets": ["latin", "latin-ext"]
  },
  "Volkhov": {
    "weights": ["400", "700"],
    "styles": ["normal", "italic"],
    "subsets": ["latin"]
  },
  "Vollkorn": {
    "weights": ["400", "500", "600", "700", "800", "900", "variable"],
    "styles": ["normal", "italic"],
    "axes": [
      {
        "tag": "wght",
        "min": 400,
        "max": 900,
        "defaultValue": 400
      }
    ],
    "subsets": [
      "cyrillic",
      "cyrillic-ext",
      "greek",
      "latin",
      "latin-ext",
      "vietnamese"
    ]
  },
  "Vollkorn SC": {
    "weights": ["400", "600", "700", "900"],
    "styles": ["normal"],
    "subsets": ["cyrillic", "cyrillic-ext", "latin", "latin-ext", "vietnamese"]
  },
  "Voltaire": {
    "weights": ["400"],
    "styles": ["normal"],
    "subsets": ["latin", "latin-ext", "vietnamese"]
  },
  "Vujahday Script": {
    "weights": ["400"],
    "styles": ["normal"],
    "subsets": ["latin", "latin-ext", "vietnamese"]
  },
  "Waiting for the Sunrise": {
    "weights": ["400"],
    "styles": ["normal"],
    "subsets": ["latin"]
  },
  "Wallpoet": {
    "weights": ["400"],
    "styles": ["normal"],
    "subsets": ["latin"]
  },
  "Walter Turncoat": {
    "weights": ["400"],
    "styles": ["normal"],
    "subsets": ["latin"]
  },
  "Warnes": {
    "weights": ["400"],
    "styles": ["normal"],
    "subsets": ["latin", "latin-ext"]
  },
  "Water Brush": {
    "weights": ["400"],
    "styles": ["normal"],
    "subsets": ["latin", "latin-ext", "vietnamese"]
  },
  "Waterfall": {
    "weights": ["400"],
    "styles": ["normal"],
    "subsets": ["latin", "latin-ext", "vietnamese"]
  },
  "Wavefont": {
    "weights": [
      "100",
      "200",
      "300",
      "400",
      "500",
      "600",
      "700",
      "800",
      "900",
      "1000",
      "variable"
    ],
    "styles": ["normal"],
    "axes": [
      {
        "tag": "ROND",
        "min": 0,
        "max": 100,
        "defaultValue": 100
      },
      {
        "tag": "YELA",
        "min": -100,
        "max": 100,
        "defaultValue": -100
      },
      {
        "tag": "wght",
        "min": 4,
        "max": 1000,
        "defaultValue": 400
      }
    ],
    "subsets": []
  },
  "Wellfleet": {
    "weights": ["400"],
    "styles": ["normal"],
    "subsets": ["latin", "latin-ext"]
  },
  "Wendy One": {
    "weights": ["400"],
    "styles": ["normal"],
    "subsets": ["latin", "latin-ext"]
  },
  "Whisper": {
    "weights": ["400"],
    "styles": ["normal"],
    "subsets": ["latin", "latin-ext", "vietnamese"]
  },
  "WindSong": {
    "weights": ["400", "500"],
    "styles": ["normal"],
    "subsets": ["latin", "latin-ext", "vietnamese"]
  },
  "Wire One": {
    "weights": ["400"],
    "styles": ["normal"],
    "subsets": ["latin"]
  },
  "Wittgenstein": {
    "weights": ["400", "500", "600", "700", "800", "900", "variable"],
    "styles": ["normal", "italic"],
    "axes": [
      {
        "tag": "wght",
        "min": 400,
        "max": 900,
        "defaultValue": 400
      }
    ],
    "subsets": ["latin", "latin-ext"]
  },
  "Wix Madefor Display": {
    "weights": ["400", "500", "600", "700", "800", "variable"],
    "styles": ["normal"],
    "axes": [
      {
        "tag": "wght",
        "min": 400,
        "max": 800,
        "defaultValue": 400
      }
    ],
    "subsets": ["cyrillic", "cyrillic-ext", "latin", "latin-ext", "vietnamese"]
  },
  "Wix Madefor Text": {
    "weights": ["400", "500", "600", "700", "800", "variable"],
    "styles": ["normal", "italic"],
    "axes": [
      {
        "tag": "wght",
        "min": 400,
        "max": 800,
        "defaultValue": 400
      }
    ],
    "subsets": ["cyrillic", "cyrillic-ext", "latin", "latin-ext", "vietnamese"]
  },
  "Work Sans": {
    "weights": [
      "100",
      "200",
      "300",
      "400",
      "500",
      "600",
      "700",
      "800",
      "900",
      "variable"
    ],
    "styles": ["normal", "italic"],
    "axes": [
      {
        "tag": "wght",
        "min": 100,
        "max": 900,
        "defaultValue": 400
      }
    ],
    "subsets": ["latin", "latin-ext", "vietnamese"]
  },
  "Workbench": {
    "weights": ["400", "variable"],
    "styles": ["normal"],
    "axes": [
      {
        "tag": "BLED",
        "min": 0,
        "max": 100,
        "defaultValue": 0
      },
      {
        "tag": "SCAN",
        "min": -53,
        "max": 100,
        "defaultValue": 0
      }
    ],
    "subsets": ["latin", "math", "symbols"]
  },
  "Xanh Mono": {
    "weights": ["400"],
    "styles": ["normal", "italic"],
    "subsets": ["latin", "latin-ext", "vietnamese"]
  },
  "Yaldevi": {
    "weights": ["200", "300", "400", "500", "600", "700", "variable"],
    "styles": ["normal"],
    "axes": [
      {
        "tag": "wght",
        "min": 200,
        "max": 700,
        "defaultValue": 400
      }
    ],
    "subsets": ["latin", "latin-ext", "sinhala"]
  },
  "Yanone Kaffeesatz": {
    "weights": ["200", "300", "400", "500", "600", "700", "variable"],
    "styles": ["normal"],
    "axes": [
      {
        "tag": "wght",
        "min": 200,
        "max": 700,
        "defaultValue": 400
      }
    ],
    "subsets": [
      "cyrillic",
      "cyrillic-ext",
      "latin",
      "latin-ext",
      "math",
      "symbols",
      "vietnamese"
    ]
  },
  "Yantramanav": {
    "weights": ["100", "300", "400", "500", "700", "900"],
    "styles": ["normal"],
    "subsets": ["devanagari", "latin", "latin-ext"]
  },
  "Yarndings 12": {
    "weights": ["400"],
    "styles": ["normal"],
    "subsets": ["latin", "math", "symbols"]
  },
  "Yarndings 12 Charted": {
    "weights": ["400"],
    "styles": ["normal"],
    "subsets": ["latin", "math", "symbols"]
  },
  "Yarndings 20": {
    "weights": ["400"],
    "styles": ["normal"],
    "subsets": ["latin", "math", "symbols"]
  },
  "Yarndings 20 Charted": {
    "weights": ["400"],
    "styles": ["normal"],
    "subsets": ["latin", "math", "symbols"]
  },
  "Yatra One": {
    "weights": ["400"],
    "styles": ["normal"],
    "subsets": ["devanagari", "latin", "latin-ext"]
  },
  "Yellowtail": {
    "weights": ["400"],
    "styles": ["normal"],
    "subsets": ["latin"]
  },
  "Yeon Sung": {
    "weights": ["400"],
    "styles": ["normal"],
    "subsets": ["latin"]
  },
  "Yeseva One": {
    "weights": ["400"],
    "styles": ["normal"],
    "subsets": ["cyrillic", "cyrillic-ext", "latin", "latin-ext", "vietnamese"]
  },
  "Yesteryear": {
    "weights": ["400"],
    "styles": ["normal"],
    "subsets": ["latin"]
  },
  "Yomogi": {
    "weights": ["400"],
    "styles": ["normal"],
    "subsets": ["cyrillic", "latin", "latin-ext", "vietnamese"]
  },
  "Young Serif": {
    "weights": ["400"],
    "styles": ["normal"],
    "subsets": ["latin", "latin-ext"]
  },
  "Yrsa": {
    "weights": ["300", "400", "500", "600", "700", "variable"],
    "styles": ["normal", "italic"],
    "axes": [
      {
        "tag": "wght",
        "min": 300,
        "max": 700,
        "defaultValue": 400
      }
    ],
    "subsets": ["latin", "latin-ext", "vietnamese"]
  },
  "Ysabeau": {
    "weights": [
      "1",
      "100",
      "200",
      "300",
      "400",
      "500",
      "600",
      "700",
      "800",
      "900",
      "1000",
      "variable"
    ],
    "styles": ["normal", "italic"],
    "axes": [
      {
        "tag": "wght",
        "min": 1,
        "max": 1000,
        "defaultValue": 400
      }
    ],
    "subsets": [
      "cyrillic",
      "cyrillic-ext",
      "greek",
      "latin",
      "latin-ext",
      "math",
      "symbols",
      "vietnamese"
    ]
  },
  "Ysabeau Infant": {
    "weights": [
      "1",
      "100",
      "200",
      "300",
      "400",
      "500",
      "600",
      "700",
      "800",
      "900",
      "1000",
      "variable"
    ],
    "styles": ["normal", "italic"],
    "axes": [
      {
        "tag": "wght",
        "min": 1,
        "max": 1000,
        "defaultValue": 400
      }
    ],
    "subsets": [
      "cyrillic",
      "cyrillic-ext",
      "greek",
      "latin",
      "latin-ext",
      "math",
      "symbols",
      "vietnamese"
    ]
  },
  "Ysabeau Office": {
    "weights": [
      "1",
      "100",
      "200",
      "300",
      "400",
      "500",
      "600",
      "700",
      "800",
      "900",
      "1000",
      "variable"
    ],
    "styles": ["normal", "italic"],
    "axes": [
      {
        "tag": "wght",
        "min": 1,
        "max": 1000,
        "defaultValue": 400
      }
    ],
    "subsets": [
      "cyrillic",
      "cyrillic-ext",
      "greek",
      "latin",
      "latin-ext",
      "math",
      "symbols",
      "vietnamese"
    ]
  },
  "Ysabeau SC": {
    "weights": [
      "1",
      "100",
      "200",
      "300",
      "400",
      "500",
      "600",
      "700",
      "800",
      "900",
      "1000",
      "variable"
    ],
    "styles": ["normal"],
    "axes": [
      {
        "tag": "wght",
        "min": 1,
        "max": 1000,
        "defaultValue": 400
      }
    ],
    "subsets": [
      "cyrillic",
      "cyrillic-ext",
      "greek",
      "latin",
      "latin-ext",
      "math",
      "symbols",
      "vietnamese"
    ]
  },
  "Yuji Boku": {
    "weights": ["400"],
    "styles": ["normal"],
    "subsets": ["cyrillic", "latin", "latin-ext"]
  },
  "Yuji Hentaigana Akari": {
    "weights": ["400"],
    "styles": ["normal"],
    "subsets": ["latin", "latin-ext"]
  },
  "Yuji Hentaigana Akebono": {
    "weights": ["400"],
    "styles": ["normal"],
    "subsets": ["latin", "latin-ext"]
  },
  "Yuji Mai": {
    "weights": ["400"],
    "styles": ["normal"],
    "subsets": ["cyrillic", "latin", "latin-ext"]
  },
  "Yuji Syuku": {
    "weights": ["400"],
    "styles": ["normal"],
    "subsets": ["cyrillic", "latin", "latin-ext"]
  },
  "Yusei Magic": {
    "weights": ["400"],
    "styles": ["normal"],
    "subsets": ["latin", "latin-ext"]
  },
  "ZCOOL KuaiLe": {
    "weights": ["400"],
    "styles": ["normal"],
    "subsets": ["latin"]
  },
  "ZCOOL QingKe HuangYou": {
    "weights": ["400"],
    "styles": ["normal"],
    "subsets": ["latin"]
  },
  "ZCOOL XiaoWei": {
    "weights": ["400"],
    "styles": ["normal"],
    "subsets": ["latin"]
  },
  "Zain": {
    "weights": ["200", "300", "400", "700", "800", "900"],
    "styles": ["normal"],
    "subsets": ["arabic", "latin"]
  },
  "Zen Antique": {
    "weights": ["400"],
    "styles": ["normal"],
    "subsets": ["cyrillic", "greek", "latin", "latin-ext"]
  },
  "Zen Antique Soft": {
    "weights": ["400"],
    "styles": ["normal"],
    "subsets": ["cyrillic", "greek", "latin", "latin-ext"]
  },
  "Zen Dots": {
    "weights": ["400"],
    "styles": ["normal"],
    "subsets": ["latin", "latin-ext"]
  },
  "Zen Kaku Gothic Antique": {
    "weights": ["300", "400", "500", "700", "900"],
    "styles": ["normal"],
    "subsets": ["cyrillic", "latin", "latin-ext"]
  },
  "Zen Kaku Gothic New": {
    "weights": ["300", "400", "500", "700", "900"],
    "styles": ["normal"],
    "subsets": ["cyrillic", "latin", "latin-ext"]
  },
  "Zen Kurenaido": {
    "weights": ["400"],
    "styles": ["normal"],
    "subsets": ["cyrillic", "greek", "latin", "latin-ext"]
  },
  "Zen Loop": {
    "weights": ["400"],
    "styles": ["normal", "italic"],
    "subsets": ["latin", "latin-ext"]
  },
  "Zen Maru Gothic": {
    "weights": ["300", "400", "500", "700", "900"],
    "styles": ["normal"],
    "subsets": ["cyrillic", "greek", "latin", "latin-ext"]
  },
  "Zen Old Mincho": {
    "weights": ["400", "500", "600", "700", "900"],
    "styles": ["normal"],
    "subsets": ["cyrillic", "greek", "latin", "latin-ext"]
  },
  "Zen Tokyo Zoo": {
    "weights": ["400"],
    "styles": ["normal"],
    "subsets": ["latin", "latin-ext"]
  },
  "Zeyada": {
    "weights": ["400"],
    "styles": ["normal"],
    "subsets": ["latin"]
  },
  "Zhi Mang Xing": {
    "weights": ["400"],
    "styles": ["normal"],
    "subsets": ["latin"]
  },
  "Zilla Slab": {
    "weights": ["300", "400", "500", "600", "700"],
    "styles": ["normal", "italic"],
    "subsets": ["latin", "latin-ext"]
  },
  "Zilla Slab Highlight": {
    "weights": ["400", "700"],
    "styles": ["normal"],
    "subsets": ["latin", "latin-ext"]
  }
}<|MERGE_RESOLUTION|>--- conflicted
+++ resolved
@@ -7006,7 +7006,6 @@
     "styles": ["normal"],
     "subsets": ["latin", "latin-ext"]
   },
-<<<<<<< HEAD
   "Material Symbols Outlined": {
     "weights": ["100", "200", "300", "400", "500", "600", "700"],
     "axes": [
@@ -7035,12 +7034,11 @@
         "defaultValue": 400
       }
     ]
-=======
+  },
   "Matemasie": {
     "weights": ["400"],
     "styles": ["normal"],
     "subsets": ["latin", "latin-ext"]
->>>>>>> 10920877
   },
   "Maven Pro": {
     "weights": ["400", "500", "600", "700", "800", "900", "variable"],
