// @ts-ignore
import fetch from 'next/dist/compiled/node-fetch'
import { nextFontError } from '../next-font-error'
import { getProxyAgent } from './get-proxy-agent'

/**
 * Fetches the CSS containing the @font-face declarations from Google Fonts.
 * The fetch has a user agent header with a modern browser to ensure we'll get .woff2 files.
 *
 * The env variable NEXT_FONT_GOOGLE_MOCKED_RESPONSES may be set containing a path to mocked data.
 * It's used to define mocked data to avoid hitting the Google Fonts API during tests.
 */
export async function fetchCSSFromGoogleFonts(
  url: string,
  fontFamily: string,
  isDev: boolean
): Promise<string> {
  // Check if mocked responses are defined, if so use them instead of fetching from Google Fonts
  let mockedResponse: string | undefined
  if (process.env.NEXT_FONT_GOOGLE_MOCKED_RESPONSES) {
    const mockFile = require(process.env.NEXT_FONT_GOOGLE_MOCKED_RESPONSES)
    mockedResponse = mockFile[url]
    if (!mockedResponse) {
      nextFontError('Missing mocked response for URL: ' + url)
    }
  }

  let cssResponse: string
  if (mockedResponse) {
    // Just use the mocked CSS if it's set
    cssResponse = mockedResponse
  } else {
    const controller = new AbortController()
    const timeoutId = setTimeout(() => controller.abort(), 3000)
    const res = await fetch(url, {
<<<<<<< HEAD
      agent: getProxyAgent(),
=======
      // Add a timeout in dev
      signal: isDev ? controller.signal : undefined,
>>>>>>> 14bfe871
      headers: {
        // The file format is based off of the user agent, make sure woff2 files are fetched
        'user-agent':
          'Mozilla/5.0 (Macintosh; Intel Mac OS X 10_15_7) AppleWebKit/537.36 (KHTML, like Gecko) Chrome/104.0.0.0 Safari/537.36',
      },
    }).finally(() => {
      clearTimeout(timeoutId)
    })

    if (!res.ok) {
      nextFontError(`Failed to fetch font  \`${fontFamily}\`.\nURL: ${url}`)
    }

    cssResponse = await res.text()
  }

  return cssResponse
}<|MERGE_RESOLUTION|>--- conflicted
+++ resolved
@@ -33,12 +33,9 @@
     const controller = new AbortController()
     const timeoutId = setTimeout(() => controller.abort(), 3000)
     const res = await fetch(url, {
-<<<<<<< HEAD
       agent: getProxyAgent(),
-=======
       // Add a timeout in dev
       signal: isDev ? controller.signal : undefined,
->>>>>>> 14bfe871
       headers: {
         // The file format is based off of the user agent, make sure woff2 files are fetched
         'user-agent':
