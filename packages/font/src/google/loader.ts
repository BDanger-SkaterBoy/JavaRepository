import type { AdjustFontFallback, FontLoader } from 'next/font'
// @ts-ignore
import * as Log from 'next/dist/build/output/log'
// @ts-ignore
import chalk from 'next/dist/compiled/chalk'
// @ts-ignore
// eslint-disable-next-line import/no-extraneous-dependencies
import fontFromBuffer from '@next/font/dist/fontkit'
import {
  fetchCSSFromGoogleFonts,
  fetchFontFile,
  getFontAxes,
  getUrl,
  validateData,
} from './utils'
import { calculateFallbackFontValues } from '../utils'

const cssCache = new Map<string, Promise<string>>()
const fontCache = new Map<string, any>()

const downloadGoogleFonts: FontLoader = async ({
  functionName,
  data,
  config,
  emitFontFile,
  isServer,
}) => {
  const subsets = config?.subsets || []

  const {
    fontFamily,
    weight,
    style,
    display,
    preload,
    selectedVariableAxes,
    fallback,
    adjustFontFallback,
    variable,
    subsets: callSubsets,
  } = validateData(functionName, data)

  if (isServer && preload && !callSubsets && !config?.subsets) {
    Log.warn(
      `The ${chalk.bold('@next/font/google')} font ${chalk.bold(
        fontFamily
      )} has no selected subsets. Please specify subsets in the function call or in your ${chalk.bold(
        'next.config.js'
      )}, otherwise no fonts will be preloaded. Read more: https://nextjs.org/docs/api-reference/components/font#nextfontgoogle`
    )
  }

  const fontAxes = getFontAxes(fontFamily, weight, style, selectedVariableAxes)
  const url = getUrl(fontFamily, fontAxes, display)

  let cachedCssRequest = cssCache.get(url)
  const fontFaceDeclarations =
    cachedCssRequest ?? (await fetchCSSFromGoogleFonts(url, fontFamily))
  if (!cachedCssRequest) {
    cssCache.set(url, fontFaceDeclarations)
  } else {
    cssCache.delete(url)
  }

  // Find font files to download
  const fontFiles: Array<{
    googleFontFileUrl: string
    preloadFontFile: boolean
    isLatin: boolean
  }> = []
  let currentSubset = ''
  for (const line of fontFaceDeclarations.split('\n')) {
    // Each @font-face has the subset above it in a comment
    const newSubset = /\/\* (.+?) \*\//.exec(line)?.[1]
    if (newSubset) {
      currentSubset = newSubset
    } else {
      const googleFontFileUrl = /src: url\((.+?)\)/.exec(line)?.[1]
      if (googleFontFileUrl) {
        fontFiles.push({
          googleFontFileUrl,
<<<<<<< HEAD
          preloadFontFile: !!preload && subsets.includes(currentSubset),
          isLatin: currentSubset === 'latin',
=======
          preloadFontFile:
            !!preload && (callSubsets ?? subsets).includes(currentSubset),
>>>>>>> 997a4f37
        })
      }
    }
  }

  // Download font files
  let latinFont: any
  const downloadedFiles = await Promise.all(
    fontFiles.map(async ({ googleFontFileUrl, preloadFontFile, isLatin }) => {
      let cachedFontRequest = fontCache.get(googleFontFileUrl)
      const fontFileBuffer =
        cachedFontRequest ?? (await fetchFontFile(googleFontFileUrl))
      if (isLatin) {
        try {
          latinFont = fontFromBuffer(fontFileBuffer)
        } catch {}
      }
      if (!cachedFontRequest) {
        fontCache.set(googleFontFileUrl, fontFileBuffer)
      } else {
        fontCache.delete(googleFontFileUrl)
      }

      const ext = /\.(woff|woff2|eot|ttf|otf)$/.exec(googleFontFileUrl)![1]
      // Emit font file to .next/static/fonts
      const selfHostedFileUrl = emitFontFile(
        fontFileBuffer,
        ext,
        preloadFontFile
      )

      return {
        googleFontFileUrl,
        selfHostedFileUrl,
      }
    })
  )

  // Replace @font-face sources with self-hosted files
  let updatedCssResponse = fontFaceDeclarations
  for (const { googleFontFileUrl, selfHostedFileUrl } of downloadedFiles) {
    updatedCssResponse = updatedCssResponse.replace(
      googleFontFileUrl,
      selfHostedFileUrl
    )
  }

  // Add fallback font
  let adjustFontFallbackMetrics: AdjustFontFallback | undefined
  if (adjustFontFallback && latinFont) {
    try {
      adjustFontFallbackMetrics = calculateFallbackFontValues(
        latinFont,
        require('next/dist/server/google-font-metrics.json')[fontFamily]
          .category
      )
    } catch {
      Log.error(
        `Failed to find font override values for font \`${fontFamily}\``
      )
    }
  }

  return {
    css: updatedCssResponse,
    fallbackFonts: fallback,
    weight: weight === 'variable' ? undefined : weight,
    style,
    variable,
    adjustFontFallback: adjustFontFallbackMetrics,
  }
}

export default downloadGoogleFonts<|MERGE_RESOLUTION|>--- conflicted
+++ resolved
@@ -79,13 +79,9 @@
       if (googleFontFileUrl) {
         fontFiles.push({
           googleFontFileUrl,
-<<<<<<< HEAD
-          preloadFontFile: !!preload && subsets.includes(currentSubset),
-          isLatin: currentSubset === 'latin',
-=======
           preloadFontFile:
             !!preload && (callSubsets ?? subsets).includes(currentSubset),
->>>>>>> 997a4f37
+          isLatin: currentSubset === 'latin',
         })
       }
     }
